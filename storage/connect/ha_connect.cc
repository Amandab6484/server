/* Copyright (C) Olivier Bertrand 2004 - 2015

  This program is free software; you can redistribute it and/or modify
  it under the terms of the GNU General Public License as published by
  the Free Software Foundation; version 2 of the License.

  This program is distributed in the hope that it will be useful,
  but WITHOUT ANY WARRANTY; without even the implied warranty of
  MERCHANTABILITY or FITNESS FOR A PARTICULAR PURPOSE.  See the
  GNU General Public License for more details.

  You should have received a copy of the GNU General Public License
  along with this program; if not, write to the Free Software
  Foundation, Inc., 59 Temple Place, Suite 330, Boston, MA  02111-1307  USA */

/**
  @file ha_connect.cc

  @brief
  The ha_connect engine is a stubbed storage engine that enables to create tables
  based on external data. Principally they are based on plain files of many
  different types, but also on collections of such files, collection of tables,
  local or remote MySQL/MariaDB tables retrieved via MySQL API,
  ODBC tables retrieving data from other DBMS having an ODBC server, and even
  virtual tables.

  @details
  ha_connect will let you create/open/delete tables, the created table can be
  done specifying an already existing file, the drop table command will just
  suppress the table definition but not the eventual data file.
  Indexes are not supported for all table types but data can be inserted,
  updated or deleted.

  You can enable the CONNECT storage engine in your build by doing the
  following during your build process:<br> ./configure
  --with-connect-storage-engine

  You can install the CONNECT handler as all other storage handlers.

  Once this is done, MySQL will let you create tables with:<br>
  CREATE TABLE <table name> (...) ENGINE=CONNECT;

  The example storage engine does not use table locks. It
  implements an example "SHARE" that is inserted into a hash by table
  name. This is not used yet.

  Please read the object definition in ha_connect.h before reading the rest
  of this file.

  @note
  This MariaDB CONNECT handler is currently an adaptation of the XDB handler
  that was written for MySQL version 4.1.2-alpha. Its overall design should
  be enhanced in the future to meet MariaDB requirements.

  @note
  It was written also from the Brian's ha_example handler and contains parts
  of it that are there, such as table and system  variables.

  @note
  When you create an CONNECT table, the MySQL Server creates a table .frm
  (format) file in the database directory, using the table name as the file
  name as is customary with MySQL.
  For file based tables, if a file name is not specified, this is an inward
  table. An empty file is made in the current data directory that you can
  populate later like for other engine tables. This file modified on ALTER
  and is deleted when dropping the table.
  If a file name is specified, this in an outward table. The specified file
  will be used as representing the table data and will not be modified or
  deleted on command such as ALTER or DROP.
  To get an idea of what occurs, here is an example select that would do
  a scan of an entire table:

  @code
  ha-connect::open
  ha_connect::store_lock
  ha_connect::external_lock
  ha_connect::info
  ha_connect::rnd_init
  ha_connect::extra
  ENUM HA_EXTRA_CACHE        Cache record in HA_rrnd()
  ha_connect::rnd_next
  ha_connect::rnd_next
  ha_connect::rnd_next
  ha_connect::rnd_next
  ha_connect::rnd_next
  ha_connect::rnd_next
  ha_connect::rnd_next
  ha_connect::rnd_next
  ha_connect::rnd_next
  ha_connect::extra
  ENUM HA_EXTRA_NO_CACHE     End caching of records (def)
  ha_connect::external_lock
  ha_connect::extra
  ENUM HA_EXTRA_RESET        Reset database to after open
  @endcode

  Here you see that the connect storage engine has 9 rows called before
  rnd_next signals that it has reached the end of its data. Calls to
  ha_connect::extra() are hints as to what will be occuring to the request.

  Happy use!<br>
    -Olivier
*/

#ifdef USE_PRAGMA_IMPLEMENTATION
#pragma implementation        // gcc: Class implementation
#endif

#define MYSQL_SERVER 1
#define DONT_DEFINE_VOID
#include "sql_class.h"
#include "create_options.h"
#include "mysql_com.h"
#include "field.h"
#include "sql_parse.h"
#include "sql_base.h"
#include <sys/stat.h>
#if defined(NEW_WAY)
#include "sql_table.h"
#endif   // NEW_WAY
#include "sql_partition.h"
#undef  OFFSET

#define NOPARSE
#if defined(UNIX)
#include "osutil.h"
#endif   // UNIX
#include "global.h"
#include "plgdbsem.h"
#if defined(ODBC_SUPPORT)
#include "odbccat.h"
#endif   // ODBC_SUPPORT
#include "xtable.h"
#include "tabmysql.h"
#include "filamdbf.h"
#include "tabxcl.h"
#include "tabfmt.h"
#include "reldef.h"
#include "tabcol.h"
#include "xindex.h"
#if defined(__WIN__)
#include <io.h>
#include "tabwmi.h"
#endif   // __WIN__
#include "connect.h"
#include "user_connect.h"
#include "ha_connect.h"
#include "myutil.h"
#include "preparse.h"
#include "inihandl.h"
#if defined(LIBXML2_SUPPORT)
#include "libdoc.h"
#endif   // LIBXML2_SUPPORT
#include "taboccur.h"
#include "tabpivot.h"
#include "tabfix.h"

#define my_strupr(p)    my_caseup_str(default_charset_info, (p));
#define my_strlwr(p)    my_casedn_str(default_charset_info, (p));
#define my_stricmp(a,b) my_strcasecmp(default_charset_info, (a), (b))


/***********************************************************************/
/*  Initialize the ha_connect static members.                          */
/***********************************************************************/
#define SZCONV     8192
#define SZWORK 67108864             // Default work area size 64M
#define SZWMIN  4194304             // Minimum work area size  4M
#define JSONMAX      10             // JSON Default max grp size

extern "C" {
<<<<<<< HEAD
       char version[]= "Version 1.04.0003 September 15, 2015";
#if defined(__WIN__)
       char compver[]= "Version 1.04.0003 " __DATE__ " "  __TIME__;
=======
       char  version[]= "Version 1.03.0007 July 05, 2015";
#if defined(__WIN__)
       char  compver[]= "Version 1.03.0007 " __DATE__ " "  __TIME__;
>>>>>>> 79140b03
       char slash= '\\';
#else   // !__WIN__
       char slash= '/';
#endif  // !__WIN__
} // extern "C"

#if defined(XMAP)
       my_bool xmap= false;
#endif   // XMAP

ulong  ha_connect::num= 0;

#if defined(XMSG)
extern "C" {
       char *msg_path;
} // extern "C"
#endif   // XMSG

/***********************************************************************/
/*  Utility functions.                                                 */
/***********************************************************************/
PQRYRES OEMColumns(PGLOBAL g, PTOS topt, char *tab, char *db, bool info);
PQRYRES VirColumns(PGLOBAL g, bool info);
PQRYRES JSONColumns(PGLOBAL g, char *db, PTOS topt, bool info);
PQRYRES XMLColumns(PGLOBAL g, char *db, char *tab, PTOS topt, bool info);
void    PushWarning(PGLOBAL g, THD *thd, int level);
bool    CheckSelf(PGLOBAL g, TABLE_SHARE *s, const char *host,
                  const char *db, char *tab, const char *src, int port);
bool    ExactInfo(void);
USETEMP UseTemp(void);
int     GetConvSize(void);
TYPCONV GetTypeConv(void);
uint    GetJsonGrpSize(void);
uint    GetWorkSize(void);
void    SetWorkSize(uint);
extern "C" const char *msglang(void);

static PCONNECT GetUser(THD *thd, PCONNECT xp);
static PGLOBAL  GetPlug(THD *thd, PCONNECT& lxp);

static handler *connect_create_handler(handlerton *hton,
                                       TABLE_SHARE *table,
                                       MEM_ROOT *mem_root);

static int connect_assisted_discovery(handlerton *hton, THD* thd,
                                      TABLE_SHARE *table_s,
                                      HA_CREATE_INFO *info);

/****************************************************************************/
/*  Return str as a zero terminated string.                                 */
/****************************************************************************/
static char *strz(PGLOBAL g, LEX_STRING &ls)
{
  char *str= (char*)PlugSubAlloc(g, NULL, ls.length + 1);

  memcpy(str, ls.str, ls.length);
  str[ls.length]= 0;
  return str;
} // end of strz

/***********************************************************************/
/*  CONNECT session variables definitions.                             */
/***********************************************************************/
// Tracing: 0 no, 1 yes, >1 more tracing
static MYSQL_THDVAR_INT(xtrace,
       PLUGIN_VAR_RQCMDARG, "Console trace value.",
       NULL, NULL, 0, 0, INT_MAX, 1);

// Getting exact info values
static MYSQL_THDVAR_BOOL(exact_info, PLUGIN_VAR_RQCMDARG,
       "Getting exact info values",
       NULL, NULL, 0);

/**
  Temporary file usage:
    no:    Not using temporary file
    auto:  Using temporary file when needed
    yes:   Allways using temporary file
    force: Force using temporary file (no MAP)
    test:  Reserved
*/
const char *usetemp_names[]=
{
  "NO", "AUTO", "YES", "FORCE", "TEST", NullS
};

TYPELIB usetemp_typelib=
{
  array_elements(usetemp_names) - 1, "usetemp_typelib",
  usetemp_names, NULL
};

static MYSQL_THDVAR_ENUM(
  use_tempfile,                    // name
  PLUGIN_VAR_RQCMDARG,             // opt
  "Temporary file use.",           // comment
  NULL,                            // check
  NULL,                            // update function
  1,                               // def (AUTO)
  &usetemp_typelib);               // typelib

// Size used for g->Sarea_Size
static MYSQL_THDVAR_UINT(work_size,
       PLUGIN_VAR_RQCMDARG, 
       "Size of the CONNECT work area.",
       NULL, NULL, SZWORK, SZWMIN, UINT_MAX, 1);

// Size used when converting TEXT columns to VARCHAR
static MYSQL_THDVAR_INT(conv_size,
       PLUGIN_VAR_RQCMDARG,             // opt
       "Size used when converting TEXT columns.",
       NULL, NULL, SZCONV, 0, 65500, 1);

/**
  Type conversion:
    no:   Unsupported types -> TYPE_ERROR
    yes:  TEXT -> VARCHAR
    skip: skip unsupported type columns in Discovery
*/
const char *xconv_names[]=
{
  "NO", "YES", "SKIP", NullS
};

TYPELIB xconv_typelib=
{
  array_elements(xconv_names) - 1, "xconv_typelib",
  xconv_names, NULL
};

static MYSQL_THDVAR_ENUM(
  type_conv,                       // name
  PLUGIN_VAR_RQCMDARG,             // opt
  "Unsupported types conversion.", // comment
  NULL,                            // check
  NULL,                            // update function
  0,                               // def (no)
  &xconv_typelib);                 // typelib

// Estimate max number of rows for JSON aggregate functions
static MYSQL_THDVAR_UINT(json_grp_size,
       PLUGIN_VAR_RQCMDARG,             // opt
       "max number of rows for JSON aggregate functions.",
       NULL, NULL, JSONMAX, 1, INT_MAX, 1);

#if defined(XMSG) || defined(NEWMSG)
const char *language_names[]=
{
  "default", "english", "french", NullS
};

TYPELIB language_typelib=
{
  array_elements(language_names) - 1, "language_typelib",
  language_names, NULL
};

static MYSQL_THDVAR_ENUM(
  msg_lang,                        // name
  PLUGIN_VAR_RQCMDARG,             // opt
  "Message language",              // comment
  NULL,                            // check
  NULL,                            // update
  1,                               // def (ENGLISH)      
  &language_typelib);              // typelib
#endif   // XMSG || NEWMSG

/***********************************************************************/
/*  Function to export session variable values to other source files.  */
/***********************************************************************/
extern "C" int GetTraceValue(void) {return THDVAR(current_thd, xtrace);}
bool ExactInfo(void) {return THDVAR(current_thd, exact_info);}
USETEMP UseTemp(void) {return (USETEMP)THDVAR(current_thd, use_tempfile);}
int GetConvSize(void) {return THDVAR(current_thd, conv_size);}
TYPCONV GetTypeConv(void) {return (TYPCONV)THDVAR(current_thd, type_conv);}
uint GetJsonGrpSize(void) {return THDVAR(current_thd, json_grp_size);}
uint GetWorkSize(void) {return THDVAR(current_thd, work_size);}
void SetWorkSize(uint) 
{
  // Changing the session variable value seems to be impossible here
  // and should be done in a check function 
  push_warning(current_thd, Sql_condition::WARN_LEVEL_WARN, 0, 
    "Work size too big, try setting a smaller value");
} // end of SetWorkSize
#if defined(XMSG) || defined(NEWMSG)
extern "C" const char *msglang(void)
{
  return language_names[THDVAR(current_thd, msg_lang)];
} // end of msglang
#else   // !XMSG && !NEWMSG
extern "C" const char *msglang(void)
{
#if defined(FRENCH)
  return "french";
#else  // DEFAULT
  return "english";
#endif // DEFAULT
} // end of msglang
#endif  // !XMSG && !NEWMSG

#if 0
/***********************************************************************/
/*  Global variables update functions.                                 */
/***********************************************************************/
static void update_connect_zconv(MYSQL_THD thd,
                                  struct st_mysql_sys_var *var,
                                  void *var_ptr, const void *save)
{
  zconv= *(int *)var_ptr= *(int *)save;
} // end of update_connect_zconv

static void update_connect_xconv(MYSQL_THD thd,
                                 struct st_mysql_sys_var *var,
                                 void *var_ptr, const void *save)
{
  xconv= (int)(*(ulong *)var_ptr= *(ulong *)save);
} // end of update_connect_xconv

#if defined(XMAP)
static void update_connect_xmap(MYSQL_THD thd,
                                struct st_mysql_sys_var *var,
                                void *var_ptr, const void *save)
{
  xmap= (my_bool)(*(my_bool *)var_ptr= *(my_bool *)save);
} // end of update_connect_xmap
#endif   // XMAP
#endif // 0

#if 0 // (was XMSG) Unuseful because not called for default value
static void update_msg_path(MYSQL_THD thd,
                            struct st_mysql_sys_var *var,
                            void *var_ptr, const void *save)
{
  char *value= *(char**)save;
  char *old= *(char**)var_ptr;

  if (value)
    *(char**)var_ptr= my_strdup(value, MYF(0));
  else
    *(char**)var_ptr= 0;

  my_free(old);
} // end of update_msg_path

static int check_msg_path (MYSQL_THD thd, struct st_mysql_sys_var *var,
	                         void *save, struct st_mysql_value *value)
{
	const char *path;
	char	buff[512];
	int		len= sizeof(buff);

	path= value->val_str(value, buff, &len);

	if (path && *path != '*') {
		/* Save a pointer to the name in the
		'file_format_name_map' constant array. */
		*(char**)save= my_strdup(path, MYF(0));
		return(0);
	} else {
		push_warning_printf(thd,
		  Sql_condition::WARN_LEVEL_WARN,
		  ER_WRONG_ARGUMENTS,
		  "CONNECT: invalid message path");
	} // endif path

	*(char**)save= NULL;
	return(1);
} // end of check_msg_path
#endif   // 0

/***********************************************************************/
/*  The CONNECT handlerton object.                                     */
/***********************************************************************/
handlerton *connect_hton;

/**
  CREATE TABLE option list (table options)

  These can be specified in the CREATE TABLE:
  CREATE TABLE ( ... ) {...here...}
*/
ha_create_table_option connect_table_option_list[]=
{
  HA_TOPTION_STRING("TABLE_TYPE", type),
  HA_TOPTION_STRING("FILE_NAME", filename),
  HA_TOPTION_STRING("XFILE_NAME", optname),
//HA_TOPTION_STRING("CONNECT_STRING", connect),
  HA_TOPTION_STRING("TABNAME", tabname),
  HA_TOPTION_STRING("TABLE_LIST", tablist),
  HA_TOPTION_STRING("DBNAME", dbname),
  HA_TOPTION_STRING("SEP_CHAR", separator),
  HA_TOPTION_STRING("QCHAR", qchar),
  HA_TOPTION_STRING("MODULE", module),
  HA_TOPTION_STRING("SUBTYPE", subtype),
  HA_TOPTION_STRING("CATFUNC", catfunc),
  HA_TOPTION_STRING("SRCDEF", srcdef),
  HA_TOPTION_STRING("COLIST", colist),
  HA_TOPTION_STRING("OPTION_LIST", oplist),
  HA_TOPTION_STRING("DATA_CHARSET", data_charset),
  HA_TOPTION_NUMBER("LRECL", lrecl, 0, 0, INT_MAX32, 1),
  HA_TOPTION_NUMBER("BLOCK_SIZE", elements, 0, 0, INT_MAX32, 1),
//HA_TOPTION_NUMBER("ESTIMATE", estimate, 0, 0, INT_MAX32, 1),
  HA_TOPTION_NUMBER("MULTIPLE", multiple, 0, 0, 2, 1),
  HA_TOPTION_NUMBER("HEADER", header, 0, 0, 3, 1),
  HA_TOPTION_NUMBER("QUOTED", quoted, (ulonglong) -1, 0, 3, 1),
  HA_TOPTION_NUMBER("ENDING", ending, (ulonglong) -1, 0, INT_MAX32, 1),
  HA_TOPTION_NUMBER("COMPRESS", compressed, 0, 0, 2, 1),
//HA_TOPTION_BOOL("COMPRESS", compressed, 0),
  HA_TOPTION_BOOL("MAPPED", mapped, 0),
  HA_TOPTION_BOOL("HUGE", huge, 0),
  HA_TOPTION_BOOL("SPLIT", split, 0),
  HA_TOPTION_BOOL("READONLY", readonly, 0),
  HA_TOPTION_BOOL("SEPINDEX", sepindex, 0),
  HA_TOPTION_END
};


/**
  CREATE TABLE option list (field options)

  These can be specified in the CREATE TABLE per field:
  CREATE TABLE ( field ... {...here...}, ... )
*/
ha_create_table_option connect_field_option_list[]=
{
  HA_FOPTION_NUMBER("FLAG", offset, (ulonglong) -1, 0, INT_MAX32, 1),
  HA_FOPTION_NUMBER("MAX_DIST", freq, 0, 0, INT_MAX32, 1), // BLK_INDX
//HA_FOPTION_NUMBER("DISTRIB", opt, 0, 0, 2, 1),  // used for BLK_INDX
  HA_FOPTION_NUMBER("FIELD_LENGTH", fldlen, 0, 0, INT_MAX32, 1),
  HA_FOPTION_STRING("DATE_FORMAT", dateformat),
  HA_FOPTION_STRING("FIELD_FORMAT", fieldformat),
  HA_FOPTION_STRING("SPECIAL", special),
  HA_FOPTION_ENUM("DISTRIB", opt, "scattered,clustered,sorted", 0),
  HA_FOPTION_END
};

/*
  CREATE TABLE option list (index options)

  These can be specified in the CREATE TABLE per index:
  CREATE TABLE ( field ..., .., INDEX .... *here*, ... )
*/
ha_create_table_option connect_index_option_list[]=
{
  HA_IOPTION_BOOL("DYNAM", dynamic, 0),
  HA_IOPTION_BOOL("MAPPED", mapped, 0),
  HA_IOPTION_END
};

/***********************************************************************/
/*  Push G->Message as a MySQL warning.                                */
/***********************************************************************/
bool PushWarning(PGLOBAL g, PTDBASE tdbp, int level)
{
  PHC    phc;
  THD   *thd;
  MYCAT *cat= (MYCAT*)tdbp->GetDef()->GetCat();

  if (!cat || !(phc= cat->GetHandler()) || !phc->GetTable() ||
      !(thd= (phc->GetTable())->in_use))
    return true;

  PushWarning(g, thd, level);
  return false;
} // end of PushWarning

void PushWarning(PGLOBAL g, THD *thd, int level)
  {
  if (thd) {
    Sql_condition::enum_warning_level wlvl;

    wlvl= (Sql_condition::enum_warning_level)level;
    push_warning(thd, wlvl, 0, g->Message);
  } else
    htrc("%s\n", g->Message);

  } // end of PushWarning

#ifdef HAVE_PSI_INTERFACE
static PSI_mutex_key con_key_mutex_CONNECT_SHARE_mutex;

static PSI_mutex_info all_connect_mutexes[]=
{
  { &con_key_mutex_CONNECT_SHARE_mutex, "CONNECT_SHARE::mutex", 0}
};

static void init_connect_psi_keys()
{
  const char* category= "connect";
  int count;

  if (PSI_server == NULL)
    return;

  count= array_elements(all_connect_mutexes);
  PSI_server->register_mutex(category, all_connect_mutexes, count);
}
#else
static void init_connect_psi_keys() {}
#endif


DllExport LPCSTR PlugSetPath(LPSTR to, LPCSTR name, LPCSTR dir)
{
  const char *res= PlugSetPath(to, mysql_data_home, name, dir);
  return res;
}


/**
  @brief
  If frm_error() is called then we will use this to determine
  the file extensions that exist for the storage engine. This is also
  used by the default rename_table and delete_table method in
  handler.cc.

  For engines that have two file name extentions (separate meta/index file
  and data file), the order of elements is relevant. First element of engine
  file name extentions array should be meta/index file extention. Second
  element - data file extention. This order is assumed by
  prepare_for_repair() when REPAIR TABLE ... USE_FRM is issued.

  @see
  rename_table method in handler.cc and
  delete_table method in handler.cc
*/
static const char *ha_connect_exts[]= {
  ".dos", ".fix", ".csv", ".bin", ".fmt", ".dbf", ".xml", ".json", ".ini",
  ".vec", ".dnx", ".fnx", ".bnx", ".vnx", ".dbx", ".dop", ".fop", ".bop",
  ".vop", NULL};

/**
  @brief
  Plugin initialization
*/
static int connect_init_func(void *p)
{
  DBUG_ENTER("connect_init_func");

// added from Sergei mail  
#if 0 // (defined(LINUX))
  Dl_info dl_info;
  if (dladdr(&connect_hton, &dl_info))
  {
    if (dlopen(dl_info.dli_fname, RTLD_NOLOAD | RTLD_NOW | RTLD_GLOBAL) == 0)
    {
      sql_print_information("CONNECT: dlopen() failed, OEM table type is not supported");
      sql_print_information("CONNECT: %s", dlerror());
    }
  }
  else
  {
    sql_print_information("CONNECT: dladdr() failed, OEM table type is not supported");
    sql_print_information("CONNECT: %s", dlerror());
  }
#endif   // 0 (LINUX)

#if defined(__WIN__)
  sql_print_information("CONNECT: %s", compver);
#else   // !__WIN__
  sql_print_information("CONNECT: %s", version);
#endif  // !__WIN__

#ifdef LIBXML2_SUPPORT
  XmlInitParserLib();
#endif   // LIBXML2_SUPPORT

  init_connect_psi_keys();

  connect_hton= (handlerton *)p;
  connect_hton->state= SHOW_OPTION_YES;
  connect_hton->create= connect_create_handler;
//connect_hton->flags= HTON_TEMPORARY_NOT_SUPPORTED | HTON_NO_PARTITION;
  connect_hton->flags= HTON_TEMPORARY_NOT_SUPPORTED;
  connect_hton->table_options= connect_table_option_list;
  connect_hton->field_options= connect_field_option_list;
  connect_hton->index_options= connect_index_option_list;
  connect_hton->tablefile_extensions= ha_connect_exts;
  connect_hton->discover_table_structure= connect_assisted_discovery;

  if (trace)
    sql_print_information("connect_init: hton=%p", p);

  DTVAL::SetTimeShift();      // Initialize time zone shift once for all
  BINCOL::SetEndian();        // Initialize host endian setting
  DBUG_RETURN(0);
} // end of connect_init_func


/**
  @brief
  Plugin clean up
*/
static int connect_done_func(void *)
{
  int error= 0;
  PCONNECT pc, pn;
  DBUG_ENTER("connect_done_func");

#ifdef LIBXML2_SUPPORT
  XmlCleanupParserLib();
#endif   // LIBXML2_SUPPORT

#if !defined(__WIN__)
//PROFILE_End();                Causes signal 11
#endif   // !__WIN__

  for (pc= user_connect::to_users; pc; pc= pn) {
    if (pc->g)
      PlugCleanup(pc->g, true);

    pn= pc->next;
    delete pc;
    } // endfor pc

  DBUG_RETURN(error);
} // end of connect_done_func


/**
  @brief
  Example of simple lock controls. The "share" it creates is a
  structure we will pass to each CONNECT handler. Do you have to have
  one of these? Well, you have pieces that are used for locking, and
  they are needed to function.
*/

CONNECT_SHARE *ha_connect::get_share()
{
  CONNECT_SHARE *tmp_share;

  lock_shared_ha_data();

  if (!(tmp_share= static_cast<CONNECT_SHARE*>(get_ha_share_ptr()))) {
    tmp_share= new CONNECT_SHARE;
    if (!tmp_share)
      goto err;
    mysql_mutex_init(con_key_mutex_CONNECT_SHARE_mutex,
                     &tmp_share->mutex, MY_MUTEX_INIT_FAST);
    set_ha_share_ptr(static_cast<Handler_share*>(tmp_share));
    } // endif tmp_share

 err:
  unlock_shared_ha_data();
  return tmp_share;
} // end of get_share


static handler* connect_create_handler(handlerton *hton,
                                   TABLE_SHARE *table,
                                   MEM_ROOT *mem_root)
{
  handler *h= new (mem_root) ha_connect(hton, table);

  if (trace)
    htrc("New CONNECT %p, table: %.*s\n", h,
          table ? table->table_name.length : 6,
          table ? table->table_name.str : "<null>");

  return h;
} // end of connect_create_handler

/****************************************************************************/
/*  ha_connect constructor.                                                 */
/****************************************************************************/
ha_connect::ha_connect(handlerton *hton, TABLE_SHARE *table_arg)
       :handler(hton, table_arg)
{
  hnum= ++num;
  xp= (table) ? GetUser(ha_thd(), NULL) : NULL;
  if (xp)
    xp->SetHandler(this);
#if defined(__WIN__)
  datapath= ".\\";
#else   // !__WIN__
  datapath= "./";
#endif  // !__WIN__
  tdbp= NULL;
  sdvalin1= sdvalin2= sdvalin3= sdvalin4= NULL;
  sdvalout= NULL;
  xmod= MODE_ANY;
  istable= false;
  *partname= 0;
  bzero((char*) &xinfo, sizeof(XINFO));
  valid_info= false;
  valid_query_id= 0;
  creat_query_id= (table && table->in_use) ? table->in_use->query_id : 0;
  stop= false;
  alter= false;
  mrr= false;
  nox= true;
  abort= false;
  indexing= -1;
  locked= 0;
  part_id= NULL;
  data_file_name= NULL;
  index_file_name= NULL;
  enable_activate_all_index= 0;
  int_table_flags= (HA_NO_TRANSACTIONS | HA_NO_PREFIX_CHAR_KEYS);
  ref_length= sizeof(int);
  share= NULL;
  tshp= NULL;
} // end of ha_connect constructor


/****************************************************************************/
/*  ha_connect destructor.                                                  */
/****************************************************************************/
ha_connect::~ha_connect(void)
{
  if (trace)
    htrc("Delete CONNECT %p, table: %.*s, xp=%p count=%d\n", this,
                         table ? table->s->table_name.length : 6,
                         table ? table->s->table_name.str : "<null>",
                         xp, xp ? xp->count : 0);

  if (xp) {
    PCONNECT p;

    xp->count--;

    for (p= user_connect::to_users; p; p= p->next)
      if (p == xp)
        break;

    if (p && !p->count) {
      if (p->next)
        p->next->previous= p->previous;

      if (p->previous)
        p->previous->next= p->next;
      else
        user_connect::to_users= p->next;

      } // endif p

    if (!xp->count) {
      PlugCleanup(xp->g, true);
      delete xp;
      } // endif count

    } // endif xp

} // end of ha_connect destructor


/****************************************************************************/
/*  Get a pointer to the user of this handler.                              */
/****************************************************************************/
static PCONNECT GetUser(THD *thd, PCONNECT xp)
{
  if (!thd)
    return NULL;

  if (xp && thd == xp->thdp)
    return xp;

  for (xp= user_connect::to_users; xp; xp= xp->next)
    if (thd == xp->thdp)
      break;

  if (!xp) {
    xp= new user_connect(thd);

    if (xp->user_init()) {
      delete xp;
      xp= NULL;
      } // endif user_init

  } else
    xp->count++;

  return xp;
} // end of GetUser


/****************************************************************************/
/*  Get the global pointer of the user of this handler.                     */
/****************************************************************************/
static PGLOBAL GetPlug(THD *thd, PCONNECT& lxp)
{
  lxp= GetUser(thd, lxp);
  return (lxp) ? lxp->g : NULL;
} // end of GetPlug

/****************************************************************************/
/*  Get the implied table type.                                             */
/****************************************************************************/
TABTYPE ha_connect::GetRealType(PTOS pos)
{
  TABTYPE type;
  
  if (pos || (pos= GetTableOptionStruct())) {
    type= GetTypeID(pos->type);

    if (type == TAB_UNDEF)
      type= pos->srcdef ? TAB_MYSQL : pos->tabname ? TAB_PRX : TAB_DOS;

  } else
    type= TAB_UNDEF;

  return type;
} // end of GetRealType

/** @brief
  The name of the index type that will be used for display.
  Don't implement this method unless you really have indexes.
 */
const char *ha_connect::index_type(uint inx) 
{ 
  switch (GetIndexType(GetRealType())) {
    case 1:
      if (table_share)
        return (GetIndexOption(&table_share->key_info[inx], "Dynamic"))
             ? "KINDEX" : "XINDEX";
      else
        return "XINDEX";

    case 2: return "REMOTE";
    case 3: return "VIRTUAL";
    } // endswitch

  return "Unknown";
} // end of index_type

/** @brief
  This is a bitmap of flags that indicates how the storage engine
  implements indexes. The current index flags are documented in
  handler.h. If you do not implement indexes, just return zero here.

    @details
  part is the key part to check. First key part is 0.
  If all_parts is set, MySQL wants to know the flags for the combined
  index, up to and including 'part'.
*/
//ong ha_connect::index_flags(uint inx, uint part, bool all_parts) const
ulong ha_connect::index_flags(uint, uint, bool) const
{
  ulong       flags= HA_READ_NEXT | HA_READ_RANGE |
                     HA_KEYREAD_ONLY | HA_KEY_SCAN_NOT_ROR;
  ha_connect *hp= (ha_connect*)this;
  PTOS        pos= hp->GetTableOptionStruct();

  if (pos) {
    TABTYPE type= hp->GetRealType(pos);

    switch (GetIndexType(type)) {
      case 1: flags|= (HA_READ_ORDER | HA_READ_PREV); break;
      case 2: flags|= HA_READ_AFTER_KEY;              break;
      } // endswitch

    } // endif pos

  return flags;
} // end of index_flags

/** @brief
  This is a list of flags that indicate what functionality the storage
  engine implements. The current table flags are documented in handler.h
*/
ulonglong ha_connect::table_flags() const
{
  ulonglong   flags= HA_CAN_VIRTUAL_COLUMNS | HA_REC_NOT_IN_SEQ |
                     HA_NO_AUTO_INCREMENT | HA_NO_PREFIX_CHAR_KEYS |
                     HA_BINLOG_ROW_CAPABLE | HA_BINLOG_STMT_CAPABLE |
                     HA_PARTIAL_COLUMN_READ | HA_FILE_BASED |
//                   HA_NULL_IN_KEY |    not implemented yet
//                   HA_FAST_KEY_READ |  causes error when sorting (???)
                     HA_NO_TRANSACTIONS | HA_DUPLICATE_KEY_NOT_IN_ORDER |
                     HA_NO_BLOBS | HA_MUST_USE_TABLE_CONDITION_PUSHDOWN;
  ha_connect *hp= (ha_connect*)this;
  PTOS        pos= hp->GetTableOptionStruct();

  if (pos) {
    TABTYPE type= hp->GetRealType(pos);

    if (IsFileType(type))
      flags|= HA_FILE_BASED;

    if (IsExactType(type))
      flags|= (HA_HAS_RECORDS | HA_STATS_RECORDS_IS_EXACT);

    // No data change on ALTER for outward tables
    if (!IsFileType(type) || hp->FileExists(pos->filename, true))
      flags|= HA_NO_COPY_ON_ALTER;

    } // endif pos

  return flags;
} // end of table_flags

/****************************************************************************/
/*  Return the value of an option specified in an option list.              */
/****************************************************************************/
char *GetListOption(PGLOBAL g, const char *opname,
                               const char *oplist, const char *def)
{
  if (!oplist)
    return (char*)def;

  char  key[16], val[256];
  char *pk, *pv, *pn;
  char *opval= (char*) def;
  int   n;

  for (pk= (char*)oplist; pk; pk= ++pn) {
    pn= strchr(pk, ',');
    pv= strchr(pk, '=');

    if (pv && (!pn || pv < pn)) {
      n= pv - pk;
      memcpy(key, pk, n);
      key[n]= 0;
      pv++;

      if (pn) {
        n= pn - pv;
        memcpy(val, pv, n);
        val[n]= 0;
      } else
        strcpy(val, pv);

    } else {
      if (pn) {
        n= MY_MIN(pn - pk, 15);
        memcpy(key, pk, n);
        key[n]= 0;
      } else
        strcpy(key, pk);

      val[0]= 0;
    } // endif pv

    if (!stricmp(opname, key)) {
      opval= PlugDup(g, val);
      break;
    } else if (!pn)
      break;

    } // endfor pk

  return opval;
} // end of GetListOption

/****************************************************************************/
/*  Return the value of a string option or NULL if not specified.           */
/****************************************************************************/
char *GetStringTableOption(PGLOBAL g, PTOS options, char *opname, char *sdef)
{
  const char *opval= NULL;

  if (!options)
    return sdef;
  else if (!stricmp(opname, "Type"))
    opval= options->type;
  else if (!stricmp(opname, "Filename"))
    opval= options->filename;
  else if (!stricmp(opname, "Optname"))
    opval= options->optname;
  else if (!stricmp(opname, "Tabname"))
    opval= options->tabname;
  else if (!stricmp(opname, "Tablist"))
    opval= options->tablist;
  else if (!stricmp(opname, "Database") ||
           !stricmp(opname, "DBname"))
    opval= options->dbname;
  else if (!stricmp(opname, "Separator"))
    opval= options->separator;
  else if (!stricmp(opname, "Qchar"))
    opval= options->qchar;
  else if (!stricmp(opname, "Module"))
    opval= options->module;
  else if (!stricmp(opname, "Subtype"))
    opval= options->subtype;
  else if (!stricmp(opname, "Catfunc"))
    opval= options->catfunc;
  else if (!stricmp(opname, "Srcdef"))
    opval= options->srcdef;
  else if (!stricmp(opname, "Colist"))
    opval= options->colist;
  else if (!stricmp(opname, "Data_charset"))
    opval= options->data_charset;

  if (!opval && options && options->oplist)
    opval= GetListOption(g, opname, options->oplist);

  return opval ? (char*)opval : sdef;
} // end of GetStringTableOption

/****************************************************************************/
/*  Return the value of a Boolean option or bdef if not specified.          */
/****************************************************************************/
bool GetBooleanTableOption(PGLOBAL g, PTOS options, char *opname, bool bdef)
{
  bool  opval= bdef;
  char *pv;

  if (!options)
    return bdef;
  else if (!stricmp(opname, "Mapped"))
    opval= options->mapped;
  else if (!stricmp(opname, "Huge"))
    opval= options->huge;
  else if (!stricmp(opname, "Split"))
    opval= options->split;
  else if (!stricmp(opname, "Readonly"))
    opval= options->readonly;
  else if (!stricmp(opname, "SepIndex"))
    opval= options->sepindex;
  else if (!stricmp(opname, "Header"))
    opval= (options->header != 0);   // Is Boolean for some table types
  else if (options->oplist)
    if ((pv= GetListOption(g, opname, options->oplist)))
      opval= (!*pv || *pv == 'y' || *pv == 'Y' || atoi(pv) != 0);

  return opval;
} // end of GetBooleanTableOption

/****************************************************************************/
/*  Return the value of an integer option or NO_IVAL if not specified.      */
/****************************************************************************/
int GetIntegerTableOption(PGLOBAL g, PTOS options, char *opname, int idef)
{
<<<<<<< HEAD
  ulonglong opval= NO_IVAL;
=======
  longlong opval= NO_IVAL;
>>>>>>> 79140b03

  if (!options)
    return idef;
  else if (!stricmp(opname, "Lrecl"))
    opval= options->lrecl;
  else if (!stricmp(opname, "Elements"))
    opval= options->elements;
  else if (!stricmp(opname, "Multiple"))
    opval= options->multiple;
  else if (!stricmp(opname, "Header"))
    opval= options->header;
  else if (!stricmp(opname, "Quoted"))
    opval= options->quoted;
  else if (!stricmp(opname, "Ending"))
    opval= options->ending;
  else if (!stricmp(opname, "Compressed"))
    opval= (options->compressed);

<<<<<<< HEAD
  if (opval == NO_IVAL) {
=======
  if (opval == (ulonglong)NO_IVAL) {
>>>>>>> 79140b03
    char *pv;

    if ((pv= GetListOption(g, opname, options->oplist)))
      opval= CharToNumber(pv, strlen(pv), ULONGLONG_MAX, true);
    else
      return idef;

    } // endif opval

  return (int)opval;
} // end of GetIntegerTableOption

/****************************************************************************/
/*  Return the table option structure.                                      */
/****************************************************************************/
PTOS ha_connect::GetTableOptionStruct(TABLE_SHARE *s)
{
  TABLE_SHARE *tsp= (tshp) ? tshp : (s) ? s : table_share;

  return (tsp) ? tsp->option_struct : NULL;
} // end of GetTableOptionStruct

/****************************************************************************/
/*  Return the string eventually formatted with partition name.             */
/****************************************************************************/
char *ha_connect::GetRealString(const char *s)
{
  char *sv;

  if (IsPartitioned() && s) {
    sv= (char*)PlugSubAlloc(xp->g, NULL, 0);
    sprintf(sv, s, partname);
    PlugSubAlloc(xp->g, NULL, strlen(sv) + 1);
  } else
    sv= (char*)s;

  return sv;
} // end of GetRealString

/****************************************************************************/
/*  Return the value of a string option or sdef if not specified.           */
/****************************************************************************/
char *ha_connect::GetStringOption(char *opname, char *sdef)
{
  char *opval= NULL;
  PTOS  options= GetTableOptionStruct();

  if (!stricmp(opname, "Connect")) {
    LEX_STRING cnc= (tshp) ? tshp->connect_string 
                           : table->s->connect_string;

    if (cnc.length)
      opval= GetRealString(strz(xp->g, cnc));

  } else if (!stricmp(opname, "Query_String"))
    opval= thd_query_string(table->in_use)->str;
  else if (!stricmp(opname, "Partname"))
    opval= partname;
  else if (!stricmp(opname, "Table_charset")) {
    const CHARSET_INFO *chif= (tshp) ? tshp->table_charset 
                                     : table->s->table_charset;

    if (chif)
      opval= (char*)chif->csname;

  } else
    opval= GetStringTableOption(xp->g, options, opname, NULL);

  if (opval && (!stricmp(opname, "connect") 
             || !stricmp(opname, "tabname") 
             || !stricmp(opname, "filename")))
    opval = GetRealString(opval);

  if (!opval) {
    if (sdef && !strcmp(sdef, "*")) {
      // Return the handler default value
      if (!stricmp(opname, "Dbname") || !stricmp(opname, "Database"))
        opval= (char*)GetDBName(NULL);    // Current database
      else if (!stricmp(opname, "Type"))  // Default type
        opval= (!options) ? NULL :
               (options->srcdef)  ? (char*)"MYSQL" :
               (options->tabname) ? (char*)"PROXY" : (char*)"DOS";
      else if (!stricmp(opname, "User"))  // Connected user
        opval= (char *) "root";
      else if (!stricmp(opname, "Host"))  // Connected user host
        opval= (char *) "localhost";
      else
        opval= sdef;                      // Caller default

    } else
      opval= sdef;                        // Caller default

    } // endif !opval

  return opval;
} // end of GetStringOption

/****************************************************************************/
/*  Return the value of a Boolean option or bdef if not specified.          */
/****************************************************************************/
bool ha_connect::GetBooleanOption(char *opname, bool bdef)
{
  bool  opval;
  PTOS  options= GetTableOptionStruct();

  if (!stricmp(opname, "View"))
    opval= (tshp) ? tshp->is_view : table_share->is_view;
  else
    opval= GetBooleanTableOption(xp->g, options, opname, bdef);

  return opval;
} // end of GetBooleanOption

/****************************************************************************/
/*  Set the value of the opname option (does not work for oplist options)   */
/*  Currently used only to set the Sepindex value.                          */
/****************************************************************************/
bool ha_connect::SetBooleanOption(char *opname, bool b)
{
  PTOS options= GetTableOptionStruct();

  if (!options)
    return true;

  if (!stricmp(opname, "SepIndex"))
    options->sepindex= b;
  else
    return true;

  return false;
} // end of SetBooleanOption

/****************************************************************************/
/*  Return the value of an integer option or NO_IVAL if not specified.      */
/****************************************************************************/
int ha_connect::GetIntegerOption(char *opname)
{
  int          opval;
  PTOS         options= GetTableOptionStruct();
  TABLE_SHARE *tsp= (tshp) ? tshp : table_share;

  if (!stricmp(opname, "Avglen"))
    opval= (int)tsp->avg_row_length;
  else if (!stricmp(opname, "Estimate"))
    opval= (int)tsp->max_rows;
  else
    opval= GetIntegerTableOption(xp->g, options, opname, NO_IVAL);

  return opval;
} // end of GetIntegerOption

/****************************************************************************/
/*  Set the value of the opname option (does not work for oplist options)   */
/*  Currently used only to set the Lrecl value.                             */
/****************************************************************************/
bool ha_connect::SetIntegerOption(char *opname, int n)
{
  PTOS options= GetTableOptionStruct();

  if (!options)
    return true;

  if (!stricmp(opname, "Lrecl"))
    options->lrecl= n;
  else if (!stricmp(opname, "Elements"))
    options->elements= n;
//else if (!stricmp(opname, "Estimate"))
//  options->estimate= n;
  else if (!stricmp(opname, "Multiple"))
    options->multiple= n;
  else if (!stricmp(opname, "Header"))
    options->header= n;
  else if (!stricmp(opname, "Quoted"))
    options->quoted= n;
  else if (!stricmp(opname, "Ending"))
    options->ending= n;
  else if (!stricmp(opname, "Compressed"))
    options->compressed= n;
  else
    return true;
//else if (options->oplist)
//  SetListOption(opname, options->oplist, n);

  return false;
} // end of SetIntegerOption

/****************************************************************************/
/*  Return a field option structure.                                        */
/****************************************************************************/
PFOS ha_connect::GetFieldOptionStruct(Field *fdp)
{
  return fdp->option_struct;
} // end of GetFildOptionStruct

/****************************************************************************/
/*  Returns the column description structure used to make the column.       */
/****************************************************************************/
void *ha_connect::GetColumnOption(PGLOBAL g, void *field, PCOLINFO pcf)
{
  const char *cp;
  char   *chset, v;
  ha_field_option_struct *fop;
  Field*  fp;
  Field* *fldp;

  // Double test to be on the safe side
  if (!table)
    return NULL;

  // Find the column to describe
  if (field) {
    fldp= (Field**)field;
    fldp++;
  } else
    fldp= (tshp) ? tshp->field : table->field;

  if (!fldp || !(fp= *fldp))
    return NULL;

  // Get the CONNECT field options structure
  fop= GetFieldOptionStruct(fp);
  pcf->Flags= 0;

  // Now get column information
  pcf->Name= (char*)fp->field_name;

  if (fop && fop->special) {
    pcf->Fieldfmt= (char*)fop->special;
    pcf->Flags= U_SPECIAL;
    return fldp;
    } // endif special

  pcf->Scale= 0;
  pcf->Opt= (fop) ? (int)fop->opt : 0;

  if ((pcf->Length= fp->field_length) < 0)
    pcf->Length= 256;            // BLOB?

  pcf->Precision= pcf->Length;

  if (fop) {
    pcf->Offset= (int)fop->offset;
    pcf->Freq= (int)fop->freq;
    pcf->Datefmt= (char*)fop->dateformat;
    pcf->Fieldfmt= (char*)fop->fieldformat;
  } else {
    pcf->Offset= -1;
    pcf->Freq= 0;
    pcf->Datefmt= NULL;
    pcf->Fieldfmt= NULL;
  } // endif fop

  chset = (char *)fp->charset()->name;
  v = (!strcmp(chset, "binary")) ? 'B' : 0;

  switch (fp->type()) {
    case MYSQL_TYPE_BLOB:
    case MYSQL_TYPE_VARCHAR:
    case MYSQL_TYPE_VAR_STRING:
      pcf->Flags |= U_VAR;
      /* no break */
    default:
      pcf->Type= MYSQLtoPLG(fp->type(), &v);
      break;
    } // endswitch SQL type

  switch (pcf->Type) {
    case TYPE_STRING:
      // Do something for case
      cp= fp->charset()->name;

      // Find if collation name ends by _ci
      if (!strcmp(cp + strlen(cp) - 3, "_ci")) {
        pcf->Scale= 1;     // Case insensitive
        pcf->Opt= 0;       // Prevent index opt until it is safe
        } // endif ci

      break;
    case TYPE_DOUBLE:
      pcf->Scale= MY_MAX(MY_MIN(fp->decimals(), ((unsigned)pcf->Length - 2)), 0);
      break;
    case TYPE_DECIM:
      pcf->Precision= ((Field_new_decimal*)fp)->precision;
      pcf->Length= pcf->Precision;
      pcf->Scale= fp->decimals();
      break;
    case TYPE_DATE:
      // Field_length is only used for DATE columns
      if (fop && fop->fldlen)
        pcf->Length= (int)fop->fldlen;
      else {
        int len;

        if (pcf->Datefmt) {
          // Find the (max) length produced by the date format
          char    buf[256];
          PGLOBAL g= GetPlug(table->in_use, xp);
          PDTP    pdtp= MakeDateFormat(g, pcf->Datefmt, false, true, 0);
          struct tm datm;
          bzero(&datm, sizeof(datm));
          datm.tm_mday= 12;
          datm.tm_mon= 11;
          datm.tm_year= 112;
          mktime(&datm); // set other fields get proper day name
          len= strftime(buf, 256, pdtp->OutFmt, &datm);
        } else
          len= 0;

        // 11 is for signed numeric representation of the date
        pcf->Length= (len) ? len : 11;
        } // endelse

      // For Value setting
      pcf->Precision= MY_MAX(pcf->Precision, pcf->Length);
      break;
    default:
      break;
    } // endswitch type

  if (fp->flags & UNSIGNED_FLAG)
    pcf->Flags |= U_UNSIGNED;

  if (fp->flags & ZEROFILL_FLAG)
    pcf->Flags |= U_ZEROFILL;

  // This is used to skip null bit
  if (fp->real_maybe_null())
    pcf->Flags |= U_NULLS;

  // Mark virtual columns as such
  if (fp->vcol_info && !fp->stored_in_db)
    pcf->Flags |= U_VIRTUAL;

  pcf->Key= 0;   // Not used when called from MySQL

  // Get the comment if any
  if (fp->comment.str && fp->comment.length)
    pcf->Remark= strz(g, fp->comment);
  else
    pcf->Remark= NULL;

  return fldp;
} // end of GetColumnOption

/****************************************************************************/
/*  Return an index option structure.                                       */
/****************************************************************************/
PXOS ha_connect::GetIndexOptionStruct(KEY *kp)
{
  return kp->option_struct;
} // end of GetIndexOptionStruct

/****************************************************************************/
/*  Return a Boolean index option or false if not specified.                */
/****************************************************************************/
bool ha_connect::GetIndexOption(KEY *kp, char *opname)
{
  bool opval= false;
  PXOS options= GetIndexOptionStruct(kp);

  if (options) {
    if (!stricmp(opname, "Dynamic"))
      opval= options->dynamic;
    else if (!stricmp(opname, "Mapped"))
      opval= options->mapped;

  } else if (kp->comment.str && kp->comment.length) {
    char *pv, *oplist= strz(xp->g, kp->comment);

    if ((pv= GetListOption(xp->g, opname, oplist)))
      opval= (!*pv || *pv == 'y' || *pv == 'Y' || atoi(pv) != 0);

  } // endif comment

  return opval;
} // end of GetIndexOption

/****************************************************************************/
/*  Returns the index description structure used to make the index.         */
/****************************************************************************/
bool ha_connect::IsUnique(uint n)
{
  TABLE_SHARE *s= (table) ? table->s : NULL;
  KEY          kp= s->key_info[n];

  return (kp.flags & 1) != 0;
} // end of IsUnique

/****************************************************************************/
/*  Returns the index description structure used to make the index.         */
/****************************************************************************/
PIXDEF ha_connect::GetIndexInfo(TABLE_SHARE *s)
{
  char    *name, *pn;
  bool     unique;
  PIXDEF   xdp, pxd=NULL, toidx= NULL;
  PKPDEF   kpp, pkp;
  KEY      kp;
  PGLOBAL& g= xp->g;

  if (!s)
    s= table->s;

  for (int n= 0; (unsigned)n < s->keynames.count; n++) {
    if (trace)
      htrc("Getting created index %d info\n", n + 1);

    // Find the index to describe
    kp= s->key_info[n];

    // Now get index information
    pn= (char*)s->keynames.type_names[n];
    name= PlugDup(g, pn);
    unique= (kp.flags & 1) != 0;
    pkp= NULL;

    // Allocate the index description block
    xdp= new(g) INDEXDEF(name, unique, n);

    // Get the the key parts info
    for (int k= 0; (unsigned)k < kp.user_defined_key_parts; k++) {
      pn= (char*)kp.key_part[k].field->field_name;
      name= PlugDup(g, pn);

      // Allocate the key part description block
      kpp= new(g) KPARTDEF(name, k + 1);
      kpp->SetKlen(kp.key_part[k].length);

#if 0             // NIY
    // Index on auto increment column can be an XXROW index
    if (kp.key_part[k].field->flags & AUTO_INCREMENT_FLAG &&
        kp.uder_defined_key_parts == 1) {
      char   *type= GetStringOption("Type", "DOS");
      TABTYPE typ= GetTypeID(type);

      xdp->SetAuto(IsTypeFixed(typ));
      } // endif AUTO_INCREMENT
#endif // 0

      if (pkp)
        pkp->SetNext(kpp);
      else
        xdp->SetToKeyParts(kpp);

      pkp= kpp;
      } // endfor k

    xdp->SetNParts(kp.user_defined_key_parts);
    xdp->Dynamic= GetIndexOption(&kp, "Dynamic");
    xdp->Mapped= GetIndexOption(&kp, "Mapped");

    if (pxd)
      pxd->SetNext(xdp);
    else
      toidx= xdp;

    pxd= xdp;
    } // endfor n

  return toidx;
} // end of GetIndexInfo

/****************************************************************************/
/*  Returns the index description structure used to make the index.         */
/****************************************************************************/
bool ha_connect::CheckVirtualIndex(TABLE_SHARE *s)
{

  char    *rid;
  KEY      kp;
  Field   *fp;
  PGLOBAL& g= xp->g;

  if (!s)
    s= table->s;

  for (int n= 0; (unsigned)n < s->keynames.count; n++) {
    kp= s->key_info[n];

    // Now get index information

    // Get the the key parts info
    for (int k= 0; (unsigned)k < kp.user_defined_key_parts; k++) {
      fp= kp.key_part[k].field;
      rid= (fp->option_struct) ? fp->option_struct->special : NULL;

      if (!rid || (stricmp(rid, "ROWID") && stricmp(rid, "ROWNUM"))) {
        strcpy(g->Message, "Invalid virtual index");
        return true;
        } // endif rowid

      } // endfor k

    } // endfor n

  return false;
} // end of CheckVirtualIndex

bool ha_connect::IsPartitioned(void)
{
  if (tshp)
    return tshp->partition_info_str_len > 0;
  else if (table && table->part_info)
    return true;
  else
    return false;

} // end of IsPartitioned

const char *ha_connect::GetDBName(const char* name)
{
  return (name) ? name : table->s->db.str;
} // end of GetDBName

const char *ha_connect::GetTableName(void)
{
  return tshp ? tshp->table_name.str : table_share->table_name.str;
} // end of GetTableName

char *ha_connect::GetPartName(void)
{
  return (IsPartitioned()) ? partname : (char*)GetTableName();
} // end of GetTableName

#if 0
/****************************************************************************/
/*  Returns the column real or special name length of a field.              */
/****************************************************************************/
int ha_connect::GetColNameLen(Field *fp)
{
  int n;
  PFOS fop= GetFieldOptionStruct(fp);

  // Now get the column name length
  if (fop && fop->special)
    n= strlen(fop->special) + 1;
  else
    n= strlen(fp->field_name);

  return n;
} // end of GetColNameLen

/****************************************************************************/
/*  Returns the column real or special name of a field.                     */
/****************************************************************************/
char *ha_connect::GetColName(Field *fp)
{
  PFOS fop= GetFieldOptionStruct(fp);

  return (fop && fop->special) ? fop->special : (char*)fp->field_name;
} // end of GetColName

/****************************************************************************/
/*  Adds the column real or special name of a field to a string.            */
/****************************************************************************/
void ha_connect::AddColName(char *cp, Field *fp)
{
  PFOS fop= GetFieldOptionStruct(fp);

  // Now add the column name
  if (fop && fop->special)
    // The prefix * mark the column as "special"
    strcat(strcpy(cp, "*"), strupr(fop->special));
  else
    strcpy(cp, (char*)fp->field_name);

} // end of AddColName
#endif // 0

/***********************************************************************/
/*  This function sets the current database path.                      */
/***********************************************************************/
void ha_connect::SetDataPath(PGLOBAL g, const char *path) 
{
  datapath= SetPath(g, path);
} // end of SetDataPath

/****************************************************************************/
/*  Get the table description block of a CONNECT table.                     */
/****************************************************************************/
PTDB ha_connect::GetTDB(PGLOBAL g)
{
  const char *table_name;
  PTDB        tp;

  // Double test to be on the safe side
  if (!g || !table)
    return NULL;

  table_name= GetTableName();

  if (!xp->CheckQuery(valid_query_id) && tdbp
                      && !stricmp(tdbp->GetName(), table_name)
                      && (tdbp->GetMode() == xmod
                       || (tdbp->GetMode() == MODE_READ && xmod == MODE_READX)
                       || tdbp->GetAmType() == TYPE_AM_XML)) {
    tp= tdbp;
    tp->SetMode(xmod);
  } else if ((tp= CntGetTDB(g, table_name, xmod, this))) {
    valid_query_id= xp->last_query_id;
//  tp->SetMode(xmod);
  } else
    htrc("GetTDB: %s\n", g->Message);

  return tp;
} // end of GetTDB

/****************************************************************************/
/*  Open a CONNECT table, restricting column list if cols is true.          */
/****************************************************************************/
int ha_connect::OpenTable(PGLOBAL g, bool del)
{
  bool  rc= false;
  char *c1= NULL, *c2=NULL;

  // Double test to be on the safe side
  if (!g || !table) {
    htrc("OpenTable logical error; g=%p table=%p\n", g, table);
    return HA_ERR_INITIALIZATION;
    } // endif g

  if (!(tdbp= GetTDB(g)))
    return RC_FX;
  else if (tdbp->IsReadOnly())
    switch (xmod) {
      case MODE_WRITE:
      case MODE_INSERT:
      case MODE_UPDATE:
      case MODE_DELETE:
        strcpy(g->Message, MSG(READ_ONLY));
        return HA_ERR_TABLE_READONLY;
      default:
        break;
      } // endswitch xmode

  if (xmod != MODE_INSERT || tdbp->GetAmType() == TYPE_AM_ODBC
                          || tdbp->GetAmType() == TYPE_AM_MYSQL) {
    // Get the list of used fields (columns)
    char        *p;
    unsigned int k1, k2, n1, n2;
    Field*      *field;
    Field*       fp;
    MY_BITMAP   *map= (xmod == MODE_INSERT) ? table->write_set : table->read_set;
    MY_BITMAP   *ump= (xmod == MODE_UPDATE) ? table->write_set : NULL;

    k1= k2= 0;
    n1= n2= 1;         // 1 is space for final null character

    for (field= table->field; fp= *field; field++) {
      if (bitmap_is_set(map, fp->field_index)) {
        n1+= (strlen(fp->field_name) + 1);
        k1++;
        } // endif

      if (ump && bitmap_is_set(ump, fp->field_index)) {
        n2+= (strlen(fp->field_name) + 1);
        k2++;
        } // endif

      } // endfor field

    if (k1) {
      p= c1= (char*)PlugSubAlloc(g, NULL, n1);

      for (field= table->field; fp= *field; field++)
        if (bitmap_is_set(map, fp->field_index)) {
          strcpy(p, (char*)fp->field_name);
          p+= (strlen(p) + 1);
          } // endif used field

      *p= '\0';          // mark end of list
      } // endif k1

    if (k2) {
      p= c2= (char*)PlugSubAlloc(g, NULL, n2);

      for (field= table->field; fp= *field; field++)
        if (bitmap_is_set(ump, fp->field_index)) {
          strcpy(p, (char*)fp->field_name);

          if (part_id && bitmap_is_set(part_id, fp->field_index)) {
            // Trying to update a column used for partitioning
            // This cannot be currently done because it may require
            // a row to be moved in another partition.
            sprintf(g->Message, 
              "Cannot update column %s because it is used for partitioning",
              p);
            return HA_ERR_INTERNAL_ERROR;
            } // endif part_id

          p+= (strlen(p) + 1);
          } // endif used field

      *p= '\0';          // mark end of list
      } // endif k2

    } // endif xmod

  // Open the table
  if (!(rc= CntOpenTable(g, tdbp, xmod, c1, c2, del, this))) {
    istable= true;
//  strmake(tname, table_name, sizeof(tname)-1);

    // We may be in a create index query
    if (xmod == MODE_ANY && *tdbp->GetName() != '#') {
      // The current indexes
      PIXDEF oldpix= GetIndexInfo();
      } // endif xmod

  } else
    htrc("OpenTable: %s\n", g->Message);

  if (rc) {
    tdbp= NULL;
    valid_info= false;
    } // endif rc

  return (rc) ? HA_ERR_INITIALIZATION : 0;
} // end of OpenTable


/****************************************************************************/
/*  CheckColumnList: check that all bitmap columns do exist.                */
/****************************************************************************/
bool ha_connect::CheckColumnList(PGLOBAL g)
{
  // Check the list of used fields (columns)
  int        rc;
  bool       brc= false;
  PCOL       colp;
  Field*    *field;
  Field*     fp;
  MY_BITMAP *map= table->read_set;

  // Save stack and allocation environment and prepare error return
  if (g->jump_level == MAX_JUMP) {
    strcpy(g->Message, MSG(TOO_MANY_JUMPS));
    return true;
    } // endif jump_level

  if ((rc= setjmp(g->jumper[++g->jump_level])) == 0) {
    for (field= table->field; fp= *field; field++)
      if (bitmap_is_set(map, fp->field_index)) {
        if (!(colp= tdbp->ColDB(g, (PSZ)fp->field_name, 0))) {
          sprintf(g->Message, "Column %s not found in %s", 
                  fp->field_name, tdbp->GetName());
          brc= true;
          goto fin;
          } // endif colp

        if ((brc= colp->InitValue(g)))
          goto fin;

        colp->AddColUse(U_P);           // For PLG tables
        } // endif

  } else
    brc= true;

 fin:
  g->jump_level--;
  return brc;
} // end of CheckColumnList


/****************************************************************************/
/*  IsOpened: returns true if the table is already opened.                  */
/****************************************************************************/
bool ha_connect::IsOpened(void)
{
  return (!xp->CheckQuery(valid_query_id) && tdbp
                                          && tdbp->GetUse() == USE_OPEN);
} // end of IsOpened


/****************************************************************************/
/*  Close a CONNECT table.                                                  */
/****************************************************************************/
int ha_connect::CloseTable(PGLOBAL g)
{
  int rc= CntCloseTable(g, tdbp, nox, abort);
  tdbp= NULL;
  sdvalin1= sdvalin2= sdvalin3= sdvalin4= NULL;
  sdvalout=NULL;
  valid_info= false;
  indexing= -1;
  nox= true;
  abort= false;
  return rc;
} // end of CloseTable


/***********************************************************************/
/*  Make a pseudo record from current row values. Specific to MySQL.   */
/***********************************************************************/
int ha_connect::MakeRecord(char *buf)
{
  char          *p, *fmt, val[32];
  int            rc= 0;
  Field*        *field;
  Field         *fp;
  my_bitmap_map *org_bitmap;
  CHARSET_INFO  *charset= tdbp->data_charset();
//MY_BITMAP      readmap;
  MY_BITMAP     *map;
  PVAL           value;
  PCOL           colp= NULL;
  DBUG_ENTER("ha_connect::MakeRecord");

  if (trace > 1)
    htrc("Maps: read=%08X write=%08X vcol=%08X defr=%08X defw=%08X\n",
            *table->read_set->bitmap, *table->write_set->bitmap,
            *table->vcol_set->bitmap,
            *table->def_read_set.bitmap, *table->def_write_set.bitmap);

  // Avoid asserts in field::store() for columns that are not updated
  org_bitmap= dbug_tmp_use_all_columns(table, table->write_set);

  // This is for variable_length rows
  memset(buf, 0, table->s->null_bytes);

  // When sorting read_set selects all columns, so we use def_read_set
  map= (MY_BITMAP *)&table->def_read_set;

  // Make the pseudo record from field values
  for (field= table->field; *field && !rc; field++) {
    fp= *field;

    if (fp->vcol_info && !fp->stored_in_db)
      continue;            // This is a virtual column

    if (bitmap_is_set(map, fp->field_index) || alter) {
      // This is a used field, fill the buffer with value
      for (colp= tdbp->GetColumns(); colp; colp= colp->GetNext())
        if ((!mrr || colp->GetKcol()) &&
            !stricmp(colp->GetName(), (char*)fp->field_name))
          break;

      if (!colp) {
        if (mrr)
          continue;

        htrc("Column %s not found\n", fp->field_name);
        dbug_tmp_restore_column_map(table->write_set, org_bitmap);
        DBUG_RETURN(HA_ERR_WRONG_IN_RECORD);
        } // endif colp

      value= colp->GetValue();
      p= NULL;

      // All this was better optimized
      if (!value->IsNull()) {
        switch (value->GetType()) {
          case TYPE_DATE:
            if (!sdvalout)
              sdvalout= AllocateValue(xp->g, TYPE_STRING, 20);

            switch (fp->type()) {
              case MYSQL_TYPE_DATE:
                fmt= "%Y-%m-%d";
                break;
              case MYSQL_TYPE_TIME:
                fmt= "%H:%M:%S";
                break;
              case MYSQL_TYPE_YEAR:
                fmt= "%Y";
                break;
              default:
                fmt= "%Y-%m-%d %H:%M:%S";
                break;
              } // endswitch type

            // Get date in the format required by MySQL fields
            value->FormatValue(sdvalout, fmt);
            p= sdvalout->GetCharValue();
            rc= fp->store(p, strlen(p), charset, CHECK_FIELD_WARN);
            break;
          case TYPE_STRING:
          case TYPE_DECIM:
            p= value->GetCharString(val);
            charset= tdbp->data_charset();
            rc= fp->store(p, strlen(p), charset, CHECK_FIELD_WARN);
            break;
          case TYPE_DOUBLE:
            rc= fp->store(value->GetFloatValue());
            break;
          default:
            rc= fp->store(value->GetBigintValue(), value->IsUnsigned());
            break;
          } // endswitch Type

        // Store functions returns 1 on overflow and -1 on fatal error
        if (rc > 0) {
          char buf[256];
          THD *thd= ha_thd();

          sprintf(buf, "Out of range value %.140s for column '%s' at row %ld",
            value->GetCharString(val),
            fp->field_name, 
            thd->get_stmt_da()->current_row_for_warning());

          push_warning(thd, Sql_condition::WARN_LEVEL_WARN, 0, buf);
          DBUG_PRINT("MakeRecord", ("%s", buf));
          rc= 0;
        } else if (rc < 0)
          rc= HA_ERR_WRONG_IN_RECORD;

        fp->set_notnull();
      } else
        fp->set_null();

      } // endif bitmap

    } // endfor field

  // This is sometimes required for partition tables because the buf
  // can be different from the table->record[0] buffer
  if (buf != (char*)table->record[0])
    memcpy(buf, table->record[0], table->s->stored_rec_length);

  // This is copied from ha_tina and is necessary to avoid asserts
  dbug_tmp_restore_column_map(table->write_set, org_bitmap);
  DBUG_RETURN(rc);
} // end of MakeRecord


/***********************************************************************/
/*  Set row values from a MySQL pseudo record. Specific to MySQL.      */
/***********************************************************************/
int ha_connect::ScanRecord(PGLOBAL g, uchar *)
{
  char    attr_buffer[1024];
  char    data_buffer[1024];
  char   *fmt;
  int     rc= 0;
  PCOL    colp;
  PVAL    value, sdvalin;
  Field  *fp;
  PTDBASE tp= (PTDBASE)tdbp;
  String  attribute(attr_buffer, sizeof(attr_buffer),
                    table->s->table_charset);
  my_bitmap_map *bmap= dbug_tmp_use_all_columns(table, table->read_set);
  const CHARSET_INFO *charset= tdbp->data_charset();
  String  data_charset_value(data_buffer, sizeof(data_buffer),  charset);

  // Scan the pseudo record for field values and set column values
  for (Field **field=table->field ; *field ; field++) {
    fp= *field;

    if ((fp->vcol_info && !fp->stored_in_db) ||
         fp->option_struct->special)
      continue;            // Is a virtual column possible here ???

    if ((xmod == MODE_INSERT && tdbp->GetAmType() != TYPE_AM_MYSQL
                             && tdbp->GetAmType() != TYPE_AM_ODBC) ||
        bitmap_is_set(table->write_set, fp->field_index)) {
      for (colp= tp->GetSetCols(); colp; colp= colp->GetNext())
        if (!stricmp(colp->GetName(), fp->field_name))
          break;

      if (!colp) {
        htrc("Column %s not found\n", fp->field_name);
        rc= HA_ERR_WRONG_IN_RECORD;
        goto err;
      } else
        value= colp->GetValue();

      // This is a used field, fill the value from the row buffer
      // All this could be better optimized
      if (fp->is_null()) {
        if (colp->IsNullable())
          value->SetNull(true);

        value->Reset();
      } else switch (value->GetType()) {
        case TYPE_DOUBLE:
          value->SetValue(fp->val_real());
          break;
        case TYPE_DATE:
          // Get date in the format produced by MySQL fields
          switch (fp->type()) {
            case MYSQL_TYPE_DATE:
              if (!sdvalin2) {
                sdvalin2= (DTVAL*)AllocateValue(xp->g, TYPE_DATE, 19);
                fmt= "YYYY-MM-DD";
                ((DTVAL*)sdvalin2)->SetFormat(g, fmt, strlen(fmt));
                } // endif sdvalin1

              sdvalin= sdvalin2;
              break;
            case MYSQL_TYPE_TIME:
              if (!sdvalin3) {
                sdvalin3= (DTVAL*)AllocateValue(xp->g, TYPE_DATE, 19);
                fmt= "hh:mm:ss";
                ((DTVAL*)sdvalin3)->SetFormat(g, fmt, strlen(fmt));
                } // endif sdvalin1

              sdvalin= sdvalin3;
              break;
            case MYSQL_TYPE_YEAR:
              if (!sdvalin4) {
                sdvalin4= (DTVAL*)AllocateValue(xp->g, TYPE_DATE, 19);
                fmt= "YYYY";
                ((DTVAL*)sdvalin4)->SetFormat(g, fmt, strlen(fmt));
                } // endif sdvalin1

              sdvalin= sdvalin4;
              break;
            default:
              if (!sdvalin1) {
                sdvalin1= (DTVAL*)AllocateValue(xp->g, TYPE_DATE, 19);
                fmt= "YYYY-MM-DD hh:mm:ss";
                ((DTVAL*)sdvalin1)->SetFormat(g, fmt, strlen(fmt));
                } // endif sdvalin1

              sdvalin= sdvalin1;
            } // endswitch type

          sdvalin->SetNullable(colp->IsNullable());
          fp->val_str(&attribute);
          sdvalin->SetValue_psz(attribute.c_ptr_safe());
          value->SetValue_pval(sdvalin);
          break;
        default:
          fp->val_str(&attribute);

          if (charset != &my_charset_bin) {
            // Convert from SQL field charset to DATA_CHARSET
            uint cnv_errors;

            data_charset_value.copy(attribute.ptr(), attribute.length(),
                                    attribute.charset(), charset, &cnv_errors);
            value->SetValue_psz(data_charset_value.c_ptr_safe());
          } else
            value->SetValue_psz(attribute.c_ptr_safe());

          break;
        } // endswitch Type

#ifdef NEWCHANGE
    } else if (xmod == MODE_UPDATE) {
      PCOL cp;

      for (cp= tp->GetColumns(); cp; cp= cp->GetNext())
        if (!stricmp(colp->GetName(), cp->GetName()))
          break;

      if (!cp) {
        rc= HA_ERR_WRONG_IN_RECORD;
        goto err;
        } // endif cp

      value->SetValue_pval(cp->GetValue());
    } else // mode Insert
      value->Reset();
#else
    } // endif bitmap_is_set
#endif

    } // endfor field

 err:
  dbug_tmp_restore_column_map(table->read_set, bmap);
  return rc;
} // end of ScanRecord


/***********************************************************************/
/*  Check change in index column. Specific to MySQL.                   */
/*  Should be elaborated to check for real changes.                    */
/***********************************************************************/
int ha_connect::CheckRecord(PGLOBAL g, const uchar *, uchar *newbuf)
{
	return ScanRecord(g, newbuf);
} // end of dummy CheckRecord


/***********************************************************************/
/*  Return true if this field is used in current indexing.             */
/***********************************************************************/
bool ha_connect::IsIndexed(Field *fp)
{
	if (active_index < MAX_KEY) {
		KEY_PART_INFO *kpart;
		KEY           *kfp= &table->key_info[active_index];
		uint           rem= kfp->user_defined_key_parts;

		for (kpart= kfp->key_part; rem; rem--, kpart++)
			if (kpart->field == fp)
				return true;

<<<<<<< HEAD
	} // endif active_index
=======
    switch (op) {
      case OP_EQ:
      case OP_GT:
      case OP_GE:
			case OP_LT:
			case OP_LE:
				oom |= qry->Append((PSZ)GetValStr(op, false));
        break;
      default:
        oom|= qry->Append(" ??? ");
      } // endwitch op

    if (nq)
      oom|= qry->Append('\'');
>>>>>>> 79140b03

	return false;
} // end of IsIndexed


/***********************************************************************/
/*  Return the where clause for remote indexed read.                   */
/***********************************************************************/
bool ha_connect::MakeKeyWhere(PGLOBAL g, PSTRG qry, OPVAL vop, char q,
	                            const key_range *kr)
{
	const uchar     *ptr;
	uint             i, rem, len, klen, stlen;
	bool             nq, both, oom= false;
	OPVAL            op;
	Field           *fp;
	const key_range *ranges[2];
	my_bitmap_map   *old_map;
	KEY             *kfp;
  KEY_PART_INFO   *kpart;

  if (active_index == MAX_KEY)
    return false;

	ranges[0]= kr;
	ranges[1]= (end_range && !eq_range) ? &save_end_range : NULL;

	if (!ranges[0] && !ranges[1]) {
		strcpy(g->Message, "MakeKeyWhere: No key");
	  return true;
	}	else
		both= ranges[0] && ranges[1];

	kfp= &table->key_info[active_index];
	old_map= dbug_tmp_use_all_columns(table, table->write_set);

	for (i = 0; i <= 1; i++) {
		if (ranges[i] == NULL)
			continue;

		if (both && i > 0)
			oom|= qry->Append(") AND (");
		else
			oom|= qry->Append(" WHERE (");

		klen= len= ranges[i]->length;
		rem= kfp->user_defined_key_parts;
		ptr= ranges[i]->key;

		for (kpart= kfp->key_part; rem; rem--, kpart++) {
			fp= kpart->field;
			stlen= kpart->store_length;
			nq= fp->str_needs_quotes();

			if (kpart != kfp->key_part)
				oom|= qry->Append(" AND ");

			if (q) {
				oom|= qry->Append(q);
				oom|= qry->Append((PSZ)fp->field_name);
				oom|= qry->Append(q);
			}	else
				oom|= qry->Append((PSZ)fp->field_name);

			switch (ranges[i]->flag) {
			case HA_READ_KEY_EXACT:
//			op= (stlen >= len || !nq || fp->result_type() != STRING_RESULT)
//				? OP_EQ : OP_LIKE;
				op= OP_EQ;
				break;
			case HA_READ_AFTER_KEY:	  
				op= (stlen >= len) ? (!i ? OP_GT : OP_LE) : OP_GE;
				break;
			case HA_READ_KEY_OR_NEXT:
				op= OP_GE;
				break;
			case HA_READ_BEFORE_KEY:	
				op= (stlen >= len) ? OP_LT : OP_LE;
				break;
			case HA_READ_KEY_OR_PREV:
				op= OP_LE;
				break;
			default:
				sprintf(g->Message, "cannot handle flag %d", ranges[i]->flag);
				goto err;
			}	// endswitch flag

			oom|= qry->Append((PSZ)GetValStr(op, false));

			if (nq)
				oom|= qry->Append('\'');

			if (kpart->key_part_flag & HA_VAR_LENGTH_PART) {
				String varchar;
				uint   var_length= uint2korr(ptr);

				varchar.set_quick((char*)ptr + HA_KEY_BLOB_LENGTH,
					var_length, &my_charset_bin);
				oom|= qry->Append(varchar.ptr(), varchar.length(), nq);
			}	else {
				char   strbuff[MAX_FIELD_WIDTH];
				String str(strbuff, sizeof(strbuff), kpart->field->charset()), *res;

				res= fp->val_str(&str, ptr);
				oom|= qry->Append(res->ptr(), res->length(), nq);
			} // endif flag

			if (nq)
				oom |= qry->Append('\'');

			if (stlen >= len)
				break;

			len-= stlen;

			/* For nullable columns, null-byte is already skipped before, that is
			ptr was incremented by 1. Since store_length still counts null-byte,
			we need to subtract 1 from store_length. */
			ptr+= stlen - MY_TEST(kpart->null_bit);
		} // endfor kpart

		} // endfor i

  if ((oom|= qry->Append(")")))
    strcpy(g->Message, "Out of memory");

	dbug_tmp_restore_column_map(table->write_set, old_map);
	return oom;

err:
	dbug_tmp_restore_column_map(table->write_set, old_map);
	return true;
} // end of MakeKeyWhere


/***********************************************************************/
/*  Return the string representing an operator.                        */
/***********************************************************************/
const char *ha_connect::GetValStr(OPVAL vop, bool neg)
{
  const char *val;

  switch (vop) {
    case OP_EQ:
      val= " = ";
      break;
    case OP_NE:
      val= " <> ";
      break;
    case OP_GT:
      val= " > ";
      break;
    case OP_GE:
      val= " >= ";
      break;
    case OP_LT:
      val= " < ";
      break;
    case OP_LE:
      val= " <= ";
      break;
    case OP_IN:
      val= (neg) ? " NOT IN (" : " IN (";
      break;
    case OP_NULL:
      val= (neg) ? " IS NOT NULL" : " IS NULL";
      break;
    case OP_LIKE:
      val= " LIKE ";
      break;
    case OP_XX:
      val= (neg) ? " NOT BETWEEN " : " BETWEEN ";
      break;
    case OP_EXIST:
      val= (neg) ? " NOT EXISTS " : " EXISTS ";
      break;
    case OP_AND:
      val= " AND ";
      break;
    case OP_OR:
      val= " OR ";
      break;
    case OP_NOT:
      val= " NOT ";
      break;
    case OP_CNC:
      val= " || ";
      break;
    case OP_ADD:
      val= " + ";
      break;
    case OP_SUB:
      val= " - ";
      break;
    case OP_MULT:
      val= " * ";
      break;
    case OP_DIV:
      val= " / ";
      break;
    default:
      val= " ? ";
      break;
    } /* endswitch */

  return val;
} // end of GetValStr

#if 0
/***********************************************************************/
/*  Check the WHERE condition and return a CONNECT filter.             */
/***********************************************************************/
PFIL ha_connect::CheckFilter(PGLOBAL g)
{
  return CondFilter(g, (Item *)pushed_cond);
} // end of CheckFilter
#endif // 0

/***********************************************************************/
/*  Check the WHERE condition and return a CONNECT filter.             */
/***********************************************************************/
PFIL ha_connect::CondFilter(PGLOBAL g, Item *cond)
{
  unsigned int i;
  bool  ismul= false;
  OPVAL vop= OP_XX;
  PFIL  filp= NULL;

  if (!cond)
    return NULL;

  if (trace)
    htrc("Cond type=%d\n", cond->type());

  if (cond->type() == COND::COND_ITEM) {
    PFIL       fp;
    Item_cond *cond_item= (Item_cond *)cond;

    if (trace)
      htrc("Cond: Ftype=%d name=%s\n", cond_item->functype(),
                                       cond_item->func_name());

    switch (cond_item->functype()) {
      case Item_func::COND_AND_FUNC: vop= OP_AND; break;
      case Item_func::COND_OR_FUNC:  vop= OP_OR;  break;
      default: return NULL;
      } // endswitch functype

    List<Item>* arglist= cond_item->argument_list();
    List_iterator<Item> li(*arglist);
    Item *subitem;

    for (i= 0; i < arglist->elements; i++)
      if ((subitem= li++)) {
        if (!(fp= CondFilter(g, subitem))) {
          if (vop == OP_OR)
            return NULL;
        } else
          filp= (filp) ? MakeFilter(g, filp, vop, fp) : fp;

      } else
        return NULL;

  } else if (cond->type() == COND::FUNC_ITEM) {
    unsigned int i;
    bool       iscol, neg= FALSE;
    PCOL       colp[2]= {NULL,NULL};
    PPARM      pfirst= NULL, pprec= NULL;
    POPER      pop;
    Item_func *condf= (Item_func *)cond;
    Item*     *args= condf->arguments();

    if (trace)
      htrc("Func type=%d argnum=%d\n", condf->functype(),
                                       condf->argument_count());

    switch (condf->functype()) {
      case Item_func::EQUAL_FUNC:
      case Item_func::EQ_FUNC: vop= OP_EQ;  break;
      case Item_func::NE_FUNC: vop= OP_NE;  break;
      case Item_func::LT_FUNC: vop= OP_LT;  break;
      case Item_func::LE_FUNC: vop= OP_LE;  break;
      case Item_func::GE_FUNC: vop= OP_GE;  break;
      case Item_func::GT_FUNC: vop= OP_GT;  break;
      case Item_func::IN_FUNC: vop= OP_IN;
      case Item_func::BETWEEN:
        ismul= true;
        neg= ((Item_func_opt_neg *)condf)->negated;
        break;
      default: return NULL;
      } // endswitch functype

    pop= (POPER)PlugSubAlloc(g, NULL, sizeof(OPER));
    pop->Name= NULL;
    pop->Val=vop;
    pop->Mod= 0;

    if (condf->argument_count() < 2)
      return NULL;

    for (i= 0; i < condf->argument_count(); i++) {
      if (trace)
        htrc("Argtype(%d)=%d\n", i, args[i]->type());

      if (i >= 2 && !ismul) {
        if (trace)
          htrc("Unexpected arg for vop=%d\n", vop);

        continue;
        } // endif i

      if ((iscol= args[i]->type() == COND::FIELD_ITEM)) {
        Item_field *pField= (Item_field *)args[i];

        // IN and BETWEEN clauses should be col VOP list
        if (i && ismul)
          return NULL;

        if (pField->field->table != table ||
            !(colp[i]= tdbp->ColDB(g, (PSZ)pField->field->field_name, 0)))
          return NULL;  // Column does not belong to this table

        if (trace) {
          htrc("Field index=%d\n", pField->field->field_index);
          htrc("Field name=%s\n", pField->field->field_name);
          } // endif trace

      } else {
        char    buff[256];
        String *res, tmp(buff, sizeof(buff), &my_charset_bin);
        Item_basic_constant *pval= (Item_basic_constant *)args[i];
        PPARM pp= (PPARM)PlugSubAlloc(g, NULL, sizeof(PARM));

        // IN and BETWEEN clauses should be col VOP list
        if (!i && (ismul))
          return NULL;

				switch (args[i]->real_type()) {
          case COND::STRING_ITEM:
						res= pval->val_str(&tmp);
						pp->Value= PlugSubAllocStr(g, NULL, res->ptr(), res->length());
            pp->Type= (pp->Value) ? TYPE_STRING : TYPE_ERROR;
            break;
          case COND::INT_ITEM:
            pp->Type= TYPE_INT;
            pp->Value= PlugSubAlloc(g, NULL, sizeof(int));
            *((int*)pp->Value)= (int)pval->val_int();
            break;
          case COND::DATE_ITEM:
            pp->Type= TYPE_DATE;
            pp->Value= PlugSubAlloc(g, NULL, sizeof(int));
            *((int*)pp->Value)= (int)pval->val_int_from_date();
            break;
          case COND::REAL_ITEM:
            pp->Type= TYPE_DOUBLE;
            pp->Value= PlugSubAlloc(g, NULL, sizeof(double));
            *((double*)pp->Value)= pval->val_real();
            break;
          case COND::DECIMAL_ITEM:
            pp->Type= TYPE_DOUBLE;
            pp->Value= PlugSubAlloc(g, NULL, sizeof(double));
            *((double*)pp->Value)= pval->val_real_from_decimal();
            break;
          case COND::CACHE_ITEM:    // Possible ???
          case COND::NULL_ITEM:     // TODO: handle this
          default:
            return NULL;
          } // endswitch type

				if (trace)
          htrc("Value type=%hd\n", pp->Type);

        // Append the value to the argument list
        if (pprec)
          pprec->Next= pp;
        else
          pfirst= pp;

        pp->Domain= i;
        pp->Next= NULL;
        pprec= pp;
      } // endif type

      } // endfor i

    filp= MakeFilter(g, colp, pop, pfirst, neg);
  } else {
    if (trace)
      htrc("Unsupported condition\n");

    return NULL;
  } // endif's type

  return filp;
} // end of CondFilter

/***********************************************************************/
/*  Check the WHERE condition and return a MYSQL/ODBC/WQL filter.      */
/***********************************************************************/
PCFIL ha_connect::CheckCond(PGLOBAL g, PCFIL filp, const Item *cond)
{
	AMT   tty = filp->Type;
  char *body= filp->Body;
  unsigned int i;
  bool  ismul= false, x= (tty == TYPE_AM_MYX || tty == TYPE_AM_XDBC);
  bool  nonul= (tty == TYPE_AM_ODBC && (tdbp->GetMode() == MODE_INSERT ||
                                        tdbp->GetMode() == MODE_DELETE));
  OPVAL vop= OP_XX;

  if (!cond)
    return NULL;

  if (trace)
    htrc("Cond type=%d\n", cond->type());

  if (cond->type() == COND::COND_ITEM) {
    char      *p1, *p2;
    Item_cond *cond_item= (Item_cond *)cond;

    if (x)
      return NULL;

    if (trace)
      htrc("Cond: Ftype=%d name=%s\n", cond_item->functype(),
                                       cond_item->func_name());

    switch (cond_item->functype()) {
      case Item_func::COND_AND_FUNC: vop= OP_AND; break;
      case Item_func::COND_OR_FUNC:  vop= OP_OR;  break;
      default: return NULL;
      } // endswitch functype

    List<Item>* arglist= cond_item->argument_list();
    List_iterator<Item> li(*arglist);
    const Item *subitem;

    p1= body + strlen(body);
    strcpy(p1, "(");
    p2= p1 + 1;

    for (i= 0; i < arglist->elements; i++)
      if ((subitem= li++)) {
        if (!CheckCond(g, filp, subitem)) {
          if (vop == OP_OR || nonul)
            return NULL;
          else
            *p2= 0;

        } else {
          p1= p2 + strlen(p2);
          strcpy(p1, GetValStr(vop, false));
          p2= p1 + strlen(p1);
        } // endif CheckCond

      } else
        return NULL;

    if (*p1 != '(')
      strcpy(p1, ")");
    else
      return NULL;

  } else if (cond->type() == COND::FUNC_ITEM) {
    unsigned int i;
    bool       iscol, neg= FALSE;
    Item_func *condf= (Item_func *)cond;
    Item*     *args= condf->arguments();

    if (trace)
      htrc("Func type=%d argnum=%d\n", condf->functype(),
                                       condf->argument_count());

    switch (condf->functype()) {
      case Item_func::EQUAL_FUNC:
			case Item_func::EQ_FUNC:     vop= OP_EQ;   break;
			case Item_func::NE_FUNC:     vop= OP_NE;   break;
			case Item_func::LT_FUNC:     vop= OP_LT;   break;
			case Item_func::LE_FUNC:     vop= OP_LE;   break;
			case Item_func::GE_FUNC:     vop= OP_GE;   break;
			case Item_func::GT_FUNC:     vop= OP_GT;   break;
			case Item_func::LIKE_FUNC:   vop= OP_LIKE; break;
			case Item_func::ISNOTNULL_FUNC:
				neg = true;
			case Item_func::ISNULL_FUNC: vop= OP_NULL; break;
			case Item_func::IN_FUNC:     vop= OP_IN;
      case Item_func::BETWEEN:
        ismul= true;
        neg= ((Item_func_opt_neg *)condf)->negated;
        break;
      default: return NULL;
      } // endswitch functype

    if (condf->argument_count() < 2)
      return NULL;
    else if (ismul && tty == TYPE_AM_WMI)
      return NULL;        // Not supported by WQL

    if (x && (neg || !(vop == OP_EQ || vop == OP_IN || vop == OP_NULL)))
      return NULL;

    for (i= 0; i < condf->argument_count(); i++) {
      if (trace)
        htrc("Argtype(%d)=%d\n", i, args[i]->type());

      if (i >= 2 && !ismul) {
        if (trace)
          htrc("Unexpected arg for vop=%d\n", vop);

        continue;
        } // endif i

      if ((iscol= args[i]->type() == COND::FIELD_ITEM)) {
        const char *fnm;
        ha_field_option_struct *fop;
        Item_field *pField= (Item_field *)args[i];

        if (x && i)
          return NULL;
				else if (pField->field->table != table)
					return NULL;  // Field does not belong to this table
				else if (tty != TYPE_AM_WMI && IsIndexed(pField->field))
					return NULL;  // Will be handled by ReadKey
        else
          fop= GetFieldOptionStruct(pField->field);

        if (fop && fop->special) {
          if (tty == TYPE_AM_TBL && !stricmp(fop->special, "TABID"))
            fnm= "TABID";
          else if (tty == TYPE_AM_PLG)
            fnm= fop->special;
          else
            return NULL;

        } else if (tty == TYPE_AM_TBL)
          return NULL;
        else
          fnm= pField->field->field_name;

        if (trace) {
          htrc("Field index=%d\n", pField->field->field_index);
          htrc("Field name=%s\n", pField->field->field_name);
          htrc("Field type=%d\n", pField->field->type());
          htrc("Field_type=%d\n", args[i]->field_type());
          } // endif trace

        // IN and BETWEEN clauses should be col VOP list
        if (i && ismul)
          return NULL;

        strcat(body, fnm);
      } else if (args[i]->type() == COND::FUNC_ITEM) {
        if (tty == TYPE_AM_MYSQL) {
          if (!CheckCond(g, filp, args[i]))
            return NULL;

        } else
          return NULL;

      } else {
        char    buff[256];
        String *res, tmp(buff, sizeof(buff), &my_charset_bin);
        Item_basic_constant *pval= (Item_basic_constant *)args[i];
        Item::Type type= args[i]->real_type();

        switch (type) {
          case COND::STRING_ITEM:
          case COND::INT_ITEM:
          case COND::REAL_ITEM:
          case COND::NULL_ITEM:
          case COND::DECIMAL_ITEM:
          case COND::DATE_ITEM:
          case COND::CACHE_ITEM:
            break;
          default:
            return NULL;
          } // endswitch type

        if ((res= pval->val_str(&tmp)) == NULL)
          return NULL;                      // To be clarified

        if (trace)
          htrc("Value=%.*s\n", res->length(), res->ptr());

        // IN and BETWEEN clauses should be col VOP list
        if (!i && (x || ismul))
          return NULL;

        if (!x) {
          // Append the value to the filter
          switch (args[i]->field_type()) {
            case MYSQL_TYPE_TIMESTAMP:
            case MYSQL_TYPE_DATETIME:
              if (tty == TYPE_AM_ODBC) {
                strcat(body, "{ts '");
                strncat(body, res->ptr(), res->length());

                if (res->length() < 19)
                  strcat(body, "1970-01-01 00:00:00" + res->length());

                strcat(body, "'}");
                break;
                } // endif ODBC

            case MYSQL_TYPE_DATE:
              if (tty == TYPE_AM_ODBC) {
                strcat(body, "{d '");
                strcat(strncat(body, res->ptr(), res->length()), "'}");
                break;
                } // endif ODBC

            case MYSQL_TYPE_TIME:
              if (tty == TYPE_AM_ODBC) {
                strcat(body, "{t '");
                strcat(strncat(body, res->ptr(), res->length()), "'}");
                break;
                } // endif ODBC

            case MYSQL_TYPE_VARCHAR:
              if (tty == TYPE_AM_ODBC && i) {
                switch (args[0]->field_type()) {
                  case MYSQL_TYPE_TIMESTAMP:
                  case MYSQL_TYPE_DATETIME:
                    strcat(body, "{ts '");
                    strncat(body, res->ptr(), res->length());

                    if (res->length() < 19)
                      strcat(body, "1970-01-01 00:00:00" + res->length());

                    strcat(body, "'}");
                    break;
                  case MYSQL_TYPE_DATE:
                    strcat(body, "{d '");
                    strncat(body, res->ptr(), res->length());
                    strcat(body, "'}");
                    break;
                  case MYSQL_TYPE_TIME:
                    strcat(body, "{t '");
                    strncat(body, res->ptr(), res->length());
                    strcat(body, "'}");
                    break;
                  default:
                    strcat(body, "'");
                    strncat(body, res->ptr(), res->length());
                    strcat(body, "'");
                  } // endswitch field type

              } else {
                strcat(body, "'");
                strncat(body, res->ptr(), res->length());
                strcat(body, "'");
              } // endif tty

              break;
            default:
              strncat(body, res->ptr(), res->length());
            } // endswitch field type

        } else {
          if (args[i]->field_type() == MYSQL_TYPE_VARCHAR) {
            // Add the command to the list
            PCMD *ncp, cmdp= new(g) CMD(g, (char*)res->c_ptr());

            for (ncp= &filp->Cmds; *ncp; ncp= &(*ncp)->Next) ;

            *ncp= cmdp;
          } else
            return NULL;

        } // endif x

      } // endif

      if (!x) {
        if (!i)
          strcat(body, GetValStr(vop, neg));
        else if (vop == OP_XX && i == 1)
          strcat(body, " AND ");
        else if (vop == OP_IN)
          strcat(body, (i == condf->argument_count() - 1) ? ")" : ",");

        } // endif x

      } // endfor i

    if (x)
      filp->Op= vop;

  } else {
    if (trace)
      htrc("Unsupported condition\n");

    return NULL;
  } // endif's type

  return filp;
} // end of CheckCond


 /**
   Push condition down to the table handler.

   @param  cond   Condition to be pushed. The condition tree must not be
                  modified by the caller.

   @return
     The 'remainder' condition that caller must use to filter out records.
     NULL means the handler will not return rows that do not match the
     passed condition.

   @note
     CONNECT handles the filtering only for table types that construct
     an SQL or WQL query, but still leaves it to MySQL because only some
     parts of the filter may be relevant.
     The first suballocate finds the position where the string will be
     constructed in the sarea. The second one does make the suballocation
     with the proper length.
 */
const COND *ha_connect::cond_push(const COND *cond)
{
  DBUG_ENTER("ha_connect::cond_push");

  if (tdbp) {
    int      rc;
    PGLOBAL& g= xp->g;
    AMT      tty= tdbp->GetAmType();
    bool     x= (tty == TYPE_AM_MYX || tty == TYPE_AM_XDBC);
    bool     b= (tty == TYPE_AM_WMI || tty == TYPE_AM_ODBC  ||
                 tty == TYPE_AM_TBL || tty == TYPE_AM_MYSQL ||
                 tty == TYPE_AM_PLG || x);

    // Save stack and allocation environment and prepare error return
    if (g->jump_level == MAX_JUMP) {
      strcpy(g->Message, MSG(TOO_MANY_JUMPS));
      DBUG_RETURN(cond);      
      } // endif jump_level

    // This should never happen but is done to avoid crashing
    if ((rc= setjmp(g->jumper[++g->jump_level])) != 0)
      goto fin;

    if (b) {
			PCFIL filp;

			if ((filp= tdbp->GetCondFil()) &&	filp->Cond == cond && 
				   filp->Idx == active_index && filp->Type == tty)
				goto fin;   // Already done

      filp= new(g) CONDFIL(cond, active_index, tty);
      filp->Body= (char*)PlugSubAlloc(g, NULL, (x) ? 128 : 0);
      *filp->Body= 0;

      if (CheckCond(g, filp, cond)) {
        if (trace)
          htrc("cond_push: %s\n", filp->Body);

        if (!x)
          PlugSubAlloc(g, NULL, strlen(filp->Body) + 1);
        else
          cond= NULL;             // Does this work?

        tdbp->SetCondFil(filp);
      } else if (x && cond)
        tdbp->SetCondFil(filp);   // Wrong filter

    } else if (tty != TYPE_AM_JSN && tty != TYPE_AM_JSON)
      tdbp->SetFilter(CondFilter(g, (Item *)cond));

   fin:
    g->jump_level--;
    } // endif tdbp

  // Let MySQL do the filtering
  DBUG_RETURN(cond);
} // end of cond_push

/**
  Number of rows in table. It will only be called if
  (table_flags() & (HA_HAS_RECORDS | HA_STATS_RECORDS_IS_EXACT)) != 0
*/
ha_rows ha_connect::records()
{
  if (!valid_info)
    info(HA_STATUS_VARIABLE);

  if (tdbp)
    return stats.records;
  else
    return HA_POS_ERROR;

} // end of records


/**
  Return an error message specific to this handler.

  @param error  error code previously returned by handler
  @param buf    pointer to String where to add error message

  @return
    Returns true if this is a temporary error
*/
bool ha_connect::get_error_message(int error, String* buf)
{
  DBUG_ENTER("ha_connect::get_error_message");

  if (xp && xp->g) {
    PGLOBAL g= xp->g;
    char    msg[3072];         // MAX_STR * 3
    uint    dummy_errors;
    uint32  len= copy_and_convert(msg, strlen(g->Message) * 3,
                               system_charset_info,
                               g->Message, strlen(g->Message),
                               &my_charset_latin1,
                               &dummy_errors);

    if (trace)
      htrc("GEM(%d): len=%u %s\n", error, len, g->Message);

    msg[len]= '\0';
    buf->copy(msg, (uint)strlen(msg), system_charset_info);
  } else
    buf->copy("Cannot retrieve msg", 19, system_charset_info);

  DBUG_RETURN(false);
} // end of get_error_message

/**
  Convert a filename partition name to system
*/
static char *decode(PGLOBAL g, const char *pn)
  {
  char  *buf= (char*)PlugSubAlloc(g, NULL, strlen(pn) + 1);
  uint   dummy_errors;
  uint32 len= copy_and_convert(buf, strlen(pn) + 1,
                               system_charset_info,
                               pn, strlen(pn),
                               &my_charset_filename,
                               &dummy_errors);
  buf[len]= '\0';
  return buf;
  } // end of decode

/**
  @brief
  Used for opening tables. The name will be the name of the file.

  @details
  A table is opened when it needs to be opened; e.g. when a request comes in
  for a SELECT on the table (tables are not open and closed for each request,
  they are cached).

  Called from handler.cc by handler::ha_open(). The server opens all tables by
  calling ha_open() which then calls the handler specific open().

  @note
  For CONNECT no open can be done here because field information is not yet
  updated. >>>>> TO BE CHECKED <<<<<
  (Thread information could be get by using 'ha_thd')

  @see
  handler::ha_open() in handler.cc
*/
int ha_connect::open(const char *name, int mode, uint test_if_locked)
{
  int rc= 0;
  DBUG_ENTER("ha_connect::open");

  if (trace)
     htrc("open: name=%s mode=%d test=%u\n", name, mode, test_if_locked);

  if (!(share= get_share()))
    DBUG_RETURN(1);

  thr_lock_data_init(&share->lock,&lock,NULL);

  // Try to get the user if possible
  xp= GetUser(ha_thd(), xp);
  PGLOBAL g= (xp) ? xp->g : NULL;

  // Try to set the database environment
  if (g) {
    rc= (CntCheckDB(g, this, name)) ? (-2) : 0;

    if (g->Mrr) {
      // This should only happen for the mrr secondary handler
      mrr= true;
      g->Mrr= false;
    } else
      mrr= false;

#if defined(WITH_PARTITION_STORAGE_ENGINE)
    if (table->part_info) {
      if (GetStringOption("Filename") || GetStringOption("Tabname")
          || GetStringOption("Connect")) {
        strcpy(partname, decode(g, strrchr(name, '#') + 1));
//      strcpy(partname, table->part_info->curr_part_elem->partition_name);
        part_id= &table->part_info->full_part_field_set;
      } else       // Inward table
        strcpy(partname, strrchr(name, slash) + 1);
        part_id= &table->part_info->full_part_field_set; // Temporary
      } // endif part_info
#endif   // WITH_PARTITION_STORAGE_ENGINE
  } else
    rc= HA_ERR_INTERNAL_ERROR;

  DBUG_RETURN(rc);
} // end of open

/**
  @brief
  Make the indexes for this table
*/
int ha_connect::optimize(THD* thd, HA_CHECK_OPT*)
{
  int      rc= 0;
  PGLOBAL& g= xp->g;
  PDBUSER  dup= PlgGetUser(g);

  // Ignore error on the opt file
  dup->Check &= ~CHK_OPT;
  tdbp= GetTDB(g);
  dup->Check |= CHK_OPT;

  if (tdbp) {
    bool dop= IsTypeIndexable(GetRealType(NULL));
    bool dox= (((PTDBASE)tdbp)->GetDef()->Indexable() == 1);

    if ((rc= ((PTDBASE)tdbp)->ResetTableOpt(g, dop, dox))) {
      if (rc == RC_INFO) {
        push_warning(thd, Sql_condition::WARN_LEVEL_WARN, 0, g->Message);
        rc= 0;
      } else
        rc= HA_ERR_INTERNAL_ERROR;

      } // endif rc

  } else
    rc= HA_ERR_INTERNAL_ERROR;

  return rc;
} // end of optimize

/**
  @brief
  Closes a table.

  @details
  Called from sql_base.cc, sql_select.cc, and table.cc. In sql_select.cc it is
  only used to close up temporary tables or during the process where a
  temporary table is converted over to being a myisam table.

  For sql_base.cc look at close_data_tables().

  @see
  sql_base.cc, sql_select.cc and table.cc
*/
int ha_connect::close(void)
{
  int rc= 0;
  DBUG_ENTER("ha_connect::close");

  // If this is called by a later query, the table may have
  // been already closed and the tdbp is not valid anymore.
  if (tdbp && xp->last_query_id == valid_query_id)
    rc= CloseTable(xp->g);

  DBUG_RETURN(rc);
} // end of close


/**
  @brief
  write_row() inserts a row. No extra() hint is given currently if a bulk load
  is happening. buf() is a byte array of data. You can use the field
  information to extract the data from the native byte array type.

    @details
  Example of this would be:
    @code
  for (Field **field=table->field ; *field ; field++)
  {
    ...
  }
    @endcode

  See ha_tina.cc for an example of extracting all of the data as strings.
  ha_berekly.cc has an example of how to store it intact by "packing" it
  for ha_berkeley's own native storage type.

  See the note for update_row() on auto_increments and timestamps. This
  case also applies to write_row().

  Called from item_sum.cc, item_sum.cc, sql_acl.cc, sql_insert.cc,
  sql_insert.cc, sql_select.cc, sql_table.cc, sql_udf.cc, and sql_update.cc.

    @see
  item_sum.cc, item_sum.cc, sql_acl.cc, sql_insert.cc,
  sql_insert.cc, sql_select.cc, sql_table.cc, sql_udf.cc and sql_update.cc
*/
int ha_connect::write_row(uchar *buf)
{
  int      rc= 0;
  PGLOBAL& g= xp->g;
  DBUG_ENTER("ha_connect::write_row");

  // This is not tested yet
  if (xmod == MODE_ALTER) {
    if (IsPartitioned() && GetStringOption("Filename", NULL))
      // Why does this happen now that check_if_supported_inplace_alter is called?
      DBUG_RETURN(0);     // Alter table on an outward partition table

    xmod= MODE_INSERT;
  } else if (xmod == MODE_ANY)
    DBUG_RETURN(0);       // Probably never met

  // Open the table if it was not opened yet (locked)
  if (!IsOpened() || xmod != tdbp->GetMode()) {
    if (IsOpened())
      CloseTable(g);

    if ((rc= OpenTable(g)))
      DBUG_RETURN(rc);

    } // endif isopened

#if 0                // AUTO_INCREMENT NIY
  if (table->next_number_field && buf == table->record[0]) {
    int error;

    if ((error= update_auto_increment()))
      return error;

    } // endif nex_number_field
#endif // 0

  // Set column values from the passed pseudo record
  if ((rc= ScanRecord(g, buf)))
    DBUG_RETURN(rc);

  // Return result code from write operation
  if (CntWriteRow(g, tdbp)) {
    DBUG_PRINT("write_row", ("%s", g->Message));
    htrc("write_row: %s\n", g->Message);
    rc= HA_ERR_INTERNAL_ERROR;
  } else                // Table is modified
    nox= false;         // Indexes to be remade

  DBUG_RETURN(rc);
} // end of write_row


/**
  @brief
  Yes, update_row() does what you expect, it updates a row. old_data will have
  the previous row record in it, while new_data will have the newest data in it.
  Keep in mind that the server can do updates based on ordering if an ORDER BY
  clause was used. Consecutive ordering is not guaranteed.

    @details
  Currently new_data will not have an updated auto_increament record, or
  and updated timestamp field. You can do these for example by doing:
    @code
  if (table->timestamp_field_type & TIMESTAMP_AUTO_SET_ON_UPDATE)
    table->timestamp_field->set_time();
  if (table->next_number_field && record == table->record[0])
    update_auto_increment();
    @endcode

  Called from sql_select.cc, sql_acl.cc, sql_update.cc, and sql_insert.cc.

    @see
  sql_select.cc, sql_acl.cc, sql_update.cc and sql_insert.cc
*/
int ha_connect::update_row(const uchar *old_data, uchar *new_data)
{
  int      rc= 0;
  PGLOBAL& g= xp->g;
  DBUG_ENTER("ha_connect::update_row");

  if (trace > 1)
    htrc("update_row: old=%s new=%s\n", old_data, new_data);

  // Check values for possible change in indexed column
  if ((rc= CheckRecord(g, old_data, new_data)))
    DBUG_RETURN(rc);

  if (CntUpdateRow(g, tdbp)) {
    DBUG_PRINT("update_row", ("%s", g->Message));
    htrc("update_row CONNECT: %s\n", g->Message);
    rc= HA_ERR_INTERNAL_ERROR;
  } else
    nox= false;               // Table is modified

  DBUG_RETURN(rc);
} // end of update_row


/**
  @brief
  This will delete a row. buf will contain a copy of the row to be deleted.
  The server will call this right after the current row has been called (from
  either a previous rnd_nexT() or index call).

  @details
  If you keep a pointer to the last row or can access a primary key it will
  make doing the deletion quite a bit easier. Keep in mind that the server does
  not guarantee consecutive deletions. ORDER BY clauses can be used.

  Called in sql_acl.cc and sql_udf.cc to manage internal table
  information.  Called in sql_delete.cc, sql_insert.cc, and
  sql_select.cc. In sql_select it is used for removing duplicates
  while in insert it is used for REPLACE calls.

  @see
  sql_acl.cc, sql_udf.cc, sql_delete.cc, sql_insert.cc and sql_select.cc
*/
int ha_connect::delete_row(const uchar *)
{
  int rc= 0;
  DBUG_ENTER("ha_connect::delete_row");

  if (CntDeleteRow(xp->g, tdbp, false)) {
    rc= HA_ERR_INTERNAL_ERROR;
    htrc("delete_row CONNECT: %s\n", xp->g->Message);
  } else
    nox= false;             // To remake indexes

  DBUG_RETURN(rc);
} // end of delete_row


/****************************************************************************/
/*  We seem to come here at the begining of an index use.                   */
/****************************************************************************/
int ha_connect::index_init(uint idx, bool sorted)
{
  int rc;
  PGLOBAL& g= xp->g;
  DBUG_ENTER("index_init");

  if (trace)
    htrc("index_init: this=%p idx=%u sorted=%d\n", this, idx, sorted);

  if (GetIndexType(GetRealType()) == 2) {
    if (xmod == MODE_READ)
      // This is a remote index
      xmod= MODE_READX;

    if (!(rc= rnd_init(0))) {
//    if (xmod == MODE_READX) {
        active_index= idx;
        indexing= IsUnique(idx) ? 1 : 2;
//    } else {
//      active_index= MAX_KEY;
//      indexing= 0;
//    } // endif xmod

      } //endif rc

    DBUG_RETURN(rc);
    } // endif index type

  if ((rc= rnd_init(0)))
    DBUG_RETURN(rc);

  if (locked == 2) {
    // Indexes are not updated in lock write mode
    active_index= MAX_KEY;
    indexing= 0;
    DBUG_RETURN(0);
    } // endif locked

  indexing= CntIndexInit(g, tdbp, (signed)idx, sorted);

  if (indexing <= 0) {
    DBUG_PRINT("index_init", ("%s", g->Message));
    htrc("index_init CONNECT: %s\n", g->Message);
    active_index= MAX_KEY;
    rc= HA_ERR_INTERNAL_ERROR;
  } else if (((PTDBDOX)tdbp)->To_Kindex) {
    if (((PTDBDOX)tdbp)->To_Kindex->GetNum_K()) {
      if (((PTDBASE)tdbp)->GetFtype() != RECFM_NAF)
        ((PTDBDOX)tdbp)->GetTxfp()->ResetBuffer(g);

      active_index= idx;
//  } else {        // Void table
//    active_index= MAX_KEY;
//    indexing= 0;
    } // endif Num

    rc= 0;
  } // endif indexing

  if (trace)
    htrc("index_init: rc=%d indexing=%d active_index=%d\n",
            rc, indexing, active_index);

  DBUG_RETURN(rc);
} // end of index_init

/****************************************************************************/
/*  We seem to come here at the end of an index use.                        */
/****************************************************************************/
int ha_connect::index_end()
{
  DBUG_ENTER("index_end");
  active_index= MAX_KEY;
  ds_mrr.dsmrr_close();
  DBUG_RETURN(rnd_end());
} // end of index_end


/****************************************************************************/
/*  This is internally called by all indexed reading functions.             */
/****************************************************************************/
int ha_connect::ReadIndexed(uchar *buf, OPVAL op, const key_range *kr) 
{
  int rc;

//statistic_increment(ha_read_key_count, &LOCK_status);

  switch (CntIndexRead(xp->g, tdbp, op, kr, mrr)) {
    case RC_OK:
      xp->fnd++;
      rc= MakeRecord((char*)buf);
      break;
    case RC_EF:         // End of file
      rc= HA_ERR_END_OF_FILE;
      break;
    case RC_NF:         // Not found
      xp->nfd++;
      rc= (op == OP_SAME) ? HA_ERR_END_OF_FILE : HA_ERR_KEY_NOT_FOUND;
      break;
    default:          // Read error
      DBUG_PRINT("ReadIndexed", ("%s", xp->g->Message));
      htrc("ReadIndexed: %s\n", xp->g->Message);
      rc= HA_ERR_INTERNAL_ERROR;
      break;
    } // endswitch RC

  if (trace > 1)
    htrc("ReadIndexed: op=%d rc=%d\n", op, rc);

  table->status= (rc == RC_OK) ? 0 : STATUS_NOT_FOUND;
  return rc;
} // end of ReadIndexed


#ifdef NOT_USED
/**
  @brief
  Positions an index cursor to the index specified in the handle. Fetches the
  row if available. If the key value is null, begin at the first key of the
  index.
*/
int ha_connect::index_read_map(uchar *buf, const uchar *key,
                               key_part_map keypart_map __attribute__((unused)),
                               enum ha_rkey_function find_flag
                               __attribute__((unused)))
{
  DBUG_ENTER("ha_connect::index_read");
  DBUG_RETURN(HA_ERR_WRONG_COMMAND);
}
#endif // NOT_USED


/****************************************************************************/
/*  This is called by handler::index_read_map.                              */
/****************************************************************************/
int ha_connect::index_read(uchar * buf, const uchar * key, uint key_len,
                           enum ha_rkey_function find_flag)
{
  int rc;
  OPVAL op= OP_XX;
  DBUG_ENTER("ha_connect::index_read");

  switch(find_flag) {
    case HA_READ_KEY_EXACT:   op= OP_EQ; break;
    case HA_READ_AFTER_KEY:   op= OP_GT; break;
    case HA_READ_KEY_OR_NEXT: op= OP_GE; break;
    default: DBUG_RETURN(-1);      break;
    } // endswitch find_flag

  if (trace > 1)
    htrc("%p index_read: op=%d\n", this, op);

  if (indexing > 0) {
		start_key.key= key;
		start_key.length= key_len;
		start_key.flag= find_flag;
		start_key.keypart_map= 0;

    rc= ReadIndexed(buf, op, &start_key);

    if (rc == HA_ERR_INTERNAL_ERROR) {
      nox= true;                  // To block making indexes
      abort= true;                // Don't rename temp file
      } // endif rc

  } else
    rc= HA_ERR_INTERNAL_ERROR;  // HA_ERR_KEY_NOT_FOUND ?

  DBUG_RETURN(rc);
} // end of index_read


/**
  @brief
  Used to read forward through the index.
*/
int ha_connect::index_next(uchar *buf)
{
  int rc;
  DBUG_ENTER("ha_connect::index_next");
  //statistic_increment(ha_read_next_count, &LOCK_status);

  if (indexing > 0)
    rc= ReadIndexed(buf, OP_NEXT);
  else if (!indexing)
    rc= rnd_next(buf);
  else
    rc= HA_ERR_INTERNAL_ERROR;

  DBUG_RETURN(rc);
} // end of index_next


/**
  @brief
  Used to read backwards through the index.
*/
int ha_connect::index_prev(uchar *buf)
{
  DBUG_ENTER("ha_connect::index_prev");
  int rc;

  if (indexing > 0) {
    rc= ReadIndexed(buf, OP_PREV);
  } else
    rc= HA_ERR_WRONG_COMMAND;

  DBUG_RETURN(rc);
} // end of index_prev


/**
  @brief
  index_first() asks for the first key in the index.

    @details
  Called from opt_range.cc, opt_sum.cc, sql_handler.cc, and sql_select.cc.

    @see
  opt_range.cc, opt_sum.cc, sql_handler.cc and sql_select.cc
*/
int ha_connect::index_first(uchar *buf)
{
  int rc;
  DBUG_ENTER("ha_connect::index_first");

  if (indexing > 0)
    rc= ReadIndexed(buf, OP_FIRST);
  else if (indexing < 0)
    rc= HA_ERR_INTERNAL_ERROR;
  else if (CntRewindTable(xp->g, tdbp)) {
    table->status= STATUS_NOT_FOUND;
    rc= HA_ERR_INTERNAL_ERROR;
  } else
    rc= rnd_next(buf);

  DBUG_RETURN(rc);
} // end of index_first


/**
  @brief
  index_last() asks for the last key in the index.

    @details
  Called from opt_range.cc, opt_sum.cc, sql_handler.cc, and sql_select.cc.

    @see
  opt_range.cc, opt_sum.cc, sql_handler.cc and sql_select.cc
*/
int ha_connect::index_last(uchar *buf)
{
  DBUG_ENTER("ha_connect::index_last");
  int rc;

  if (indexing <= 0) {
    rc= HA_ERR_INTERNAL_ERROR;
  } else
    rc= ReadIndexed(buf, OP_LAST);

  DBUG_RETURN(rc);
}


/****************************************************************************/
/*  This is called to get more rows having the same index value.            */
/****************************************************************************/
//t ha_connect::index_next_same(uchar *buf, const uchar *key, uint keylen)
int ha_connect::index_next_same(uchar *buf, const uchar *, uint)
{
  int rc;
  DBUG_ENTER("ha_connect::index_next_same");
//statistic_increment(ha_read_next_count, &LOCK_status);

  if (!indexing)
    rc= rnd_next(buf);
  else if (indexing > 0)
    rc= ReadIndexed(buf, OP_SAME);
  else
    rc= HA_ERR_INTERNAL_ERROR;

  DBUG_RETURN(rc);
} // end of index_next_same


/**
  @brief
  rnd_init() is called when the system wants the storage engine to do a table
  scan. See the example in the introduction at the top of this file to see when
  rnd_init() is called.

    @details
  Called from filesort.cc, records.cc, sql_handler.cc, sql_select.cc, sql_table.cc,
  and sql_update.cc.

    @note
  We always call open and extern_lock/start_stmt before comming here.

    @see
  filesort.cc, records.cc, sql_handler.cc, sql_select.cc, sql_table.cc and sql_update.cc
*/
int ha_connect::rnd_init(bool scan)
{
  PGLOBAL g= ((table && table->in_use) ? GetPlug(table->in_use, xp) :
              (xp) ? xp->g : NULL);
  DBUG_ENTER("ha_connect::rnd_init");

  // This is not tested yet
  if (xmod == MODE_ALTER) {
    xmod= MODE_READ;
    alter= 1;
    } // endif xmod

  if (trace)
    htrc("rnd_init: this=%p scan=%d xmod=%d alter=%d\n",
            this, scan, xmod, alter);

  if (!g || !table || xmod == MODE_INSERT)
    DBUG_RETURN(HA_ERR_INITIALIZATION);

  // Do not close the table if it was opened yet (locked?)
  if (IsOpened()) {
    if (IsPartitioned() && xmod != MODE_INSERT)
      if (CheckColumnList(g)) // map can have been changed
        DBUG_RETURN(HA_ERR_INTERNAL_ERROR);

    if (tdbp->OpenDB(g))      // Rewind table
      DBUG_RETURN(HA_ERR_INTERNAL_ERROR);
    else
      DBUG_RETURN(0);

  } else if (xp->CheckQuery(valid_query_id))
    tdbp= NULL;       // Not valid anymore

  // When updating, to avoid skipped update, force the table
  // handler to retrieve write-only fields to be able to compare
  // records and detect data change.
  if (xmod == MODE_UPDATE)
    bitmap_union(table->read_set, table->write_set);

  if (OpenTable(g, xmod == MODE_DELETE))
    DBUG_RETURN(HA_ERR_INITIALIZATION);

  xp->nrd= xp->fnd= xp->nfd= 0;
  xp->tb1= my_interval_timer();
  DBUG_RETURN(0);
} // end of rnd_init

/**
  @brief
  Not described.

  @note
  The previous version said:
  Stop scanning of table. Note that this may be called several times during
  execution of a sub select.
  =====> This has been moved to external lock to avoid closing subselect tables.
*/
int ha_connect::rnd_end()
{
  int rc= 0;
  DBUG_ENTER("ha_connect::rnd_end");

  // If this is called by a later query, the table may have
  // been already closed and the tdbp is not valid anymore.
//  if (tdbp && xp->last_query_id == valid_query_id)
//    rc= CloseTable(xp->g);

  ds_mrr.dsmrr_close();
  DBUG_RETURN(rc);
} // end of rnd_end


/**
  @brief
  This is called for each row of the table scan. When you run out of records
  you should return HA_ERR_END_OF_FILE. Fill buff up with the row information.
  The Field structure for the table is the key to getting data into buf
  in a manner that will allow the server to understand it.

    @details
  Called from filesort.cc, records.cc, sql_handler.cc, sql_select.cc, sql_table.cc,
  and sql_update.cc.

    @see
  filesort.cc, records.cc, sql_handler.cc, sql_select.cc, sql_table.cc and sql_update.cc
*/
int ha_connect::rnd_next(uchar *buf)
{
  int rc;
  DBUG_ENTER("ha_connect::rnd_next");
//statistic_increment(ha_read_rnd_next_count, &LOCK_status);

  if (tdbp->GetMode() == MODE_ANY) {
    // We will stop on next read
    if (!stop) {
      stop= true;
      DBUG_RETURN(RC_OK);
    } else
      DBUG_RETURN(HA_ERR_END_OF_FILE);

    } // endif Mode

  switch (CntReadNext(xp->g, tdbp)) {
    case RC_OK:
      rc= MakeRecord((char*)buf);
      break;
    case RC_EF:         // End of file
      rc= HA_ERR_END_OF_FILE;
      break;
    case RC_NF:         // Not found
      rc= HA_ERR_RECORD_DELETED;
      break;
    default:            // Read error
      htrc("rnd_next CONNECT: %s\n", xp->g->Message);
      rc= (records()) ? HA_ERR_INTERNAL_ERROR : HA_ERR_END_OF_FILE;
      break;
    } // endswitch RC

  if (trace > 1 && (rc || !(xp->nrd++ % 16384))) {
    ulonglong tb2= my_interval_timer();
    double elapsed= (double) (tb2 - xp->tb1) / 1000000000ULL;
    DBUG_PRINT("rnd_next", ("rc=%d nrd=%u fnd=%u nfd=%u sec=%.3lf\n",
                             rc, (uint)xp->nrd, (uint)xp->fnd,
                             (uint)xp->nfd, elapsed));
    htrc("rnd_next: rc=%d nrd=%u fnd=%u nfd=%u sec=%.3lf\n",
                             rc, (uint)xp->nrd, (uint)xp->fnd,
                             (uint)xp->nfd, elapsed);
    xp->tb1= tb2;
    xp->fnd= xp->nfd= 0;
    } // endif nrd

  table->status= (!rc) ? 0 : STATUS_NOT_FOUND;
  DBUG_RETURN(rc);
} // end of rnd_next


/**
  @brief
  position() is called after each call to rnd_next() if the data needs
  to be ordered. You can do something like the following to store
  the position:
    @code
  my_store_ptr(ref, ref_length, current_position);
    @endcode

    @details
  The server uses ref to store data. ref_length in the above case is
  the size needed to store current_position. ref is just a byte array
  that the server will maintain. If you are using offsets to mark rows, then
  current_position should be the offset. If it is a primary key like in
  BDB, then it needs to be a primary key.

  Called from filesort.cc, sql_select.cc, sql_delete.cc, and sql_update.cc.

    @see
  filesort.cc, sql_select.cc, sql_delete.cc and sql_update.cc
*/
void ha_connect::position(const uchar *)
{
  DBUG_ENTER("ha_connect::position");
//if (((PTDBASE)tdbp)->GetDef()->Indexable())
    my_store_ptr(ref, ref_length, (my_off_t)((PTDBASE)tdbp)->GetRecpos());

  if (trace > 1)
    htrc("position: pos=%d\n", ((PTDBASE)tdbp)->GetRecpos());

  DBUG_VOID_RETURN;
} // end of position


/**
  @brief
  This is like rnd_next, but you are given a position to use
  to determine the row. The position will be of the type that you stored in
  ref. You can use my_get_ptr(pos,ref_length) to retrieve whatever key
  or position you saved when position() was called.

    @details
  Called from filesort.cc, records.cc, sql_insert.cc, sql_select.cc, and sql_update.cc.

    @note
  Is this really useful? It was never called even when sorting.

    @see
  filesort.cc, records.cc, sql_insert.cc, sql_select.cc and sql_update.cc
*/
int ha_connect::rnd_pos(uchar *buf, uchar *pos)
{
  int     rc;
  PTDBASE tp= (PTDBASE)tdbp;
  DBUG_ENTER("ha_connect::rnd_pos");

  if (!tp->SetRecpos(xp->g, (int)my_get_ptr(pos, ref_length))) {
    if (trace)
      htrc("rnd_pos: %d\n", tp->GetRecpos());

    tp->SetFilter(NULL);
    rc= rnd_next(buf);
  } else
    rc= HA_ERR_KEY_NOT_FOUND;

  DBUG_RETURN(rc);
} // end of rnd_pos


/**
  @brief
  ::info() is used to return information to the optimizer. See my_base.h for
  the complete description.

    @details
  Currently this table handler doesn't implement most of the fields really needed.
  SHOW also makes use of this data.

  You will probably want to have the following in your code:
    @code
  if (records < 2)
    records= 2;
    @endcode
  The reason is that the server will optimize for cases of only a single
  record. If, in a table scan, you don't know the number of records, it
  will probably be better to set records to two so you can return as many
  records as you need. Along with records, a few more variables you may wish
  to set are:
    records
    deleted
    data_file_length
    index_file_length
    delete_length
    check_time
  Take a look at the public variables in handler.h for more information.

  Called in filesort.cc, ha_heap.cc, item_sum.cc, opt_sum.cc, sql_delete.cc,
  sql_delete.cc, sql_derived.cc, sql_select.cc, sql_select.cc, sql_select.cc,
  sql_select.cc, sql_select.cc, sql_show.cc, sql_show.cc, sql_show.cc, sql_show.cc,
  sql_table.cc, sql_union.cc, and sql_update.cc.

    @see
  filesort.cc, ha_heap.cc, item_sum.cc, opt_sum.cc, sql_delete.cc, sql_delete.cc,
  sql_derived.cc, sql_select.cc, sql_select.cc, sql_select.cc, sql_select.cc,
  sql_select.cc, sql_show.cc, sql_show.cc, sql_show.cc, sql_show.cc, sql_table.cc,
  sql_union.cc and sql_update.cc
*/
int ha_connect::info(uint flag)
{
  bool    pure= false;
  PGLOBAL g= GetPlug((table) ? table->in_use : NULL, xp);

  DBUG_ENTER("ha_connect::info");

  if (trace)
    htrc("%p In info: flag=%u valid_info=%d\n", this, flag, valid_info);

  // tdbp must be available to get updated info
  if (xp->CheckQuery(valid_query_id) || !tdbp) {
    PDBUSER dup= PlgGetUser(g);
    PCATLG  cat= (dup) ? dup->Catalog : NULL;

    if (xmod == MODE_ANY || xmod == MODE_ALTER) {
      // Pure info, not a query
      pure= true;
      xp->CheckCleanup();
      } // endif xmod

    // This is necessary for getting file length
    if (table)
      SetDataPath(g, table->s->db.str);
    else
      DBUG_RETURN(HA_ERR_INTERNAL_ERROR);       // Should never happen

    if (!(tdbp= GetTDB(g)))
      DBUG_RETURN(HA_ERR_INTERNAL_ERROR);       // Should never happen

    valid_info = false;
    } // endif tdbp

  if (!valid_info) {
    valid_info= CntInfo(g, tdbp, &xinfo);

    if (((signed)xinfo.records) < 0)
      DBUG_RETURN(HA_ERR_INITIALIZATION);  // Error in Cardinality

    } // endif valid_info

  if (flag & HA_STATUS_VARIABLE) {
    stats.records= xinfo.records;
    stats.deleted= 0;
    stats.data_file_length= xinfo.data_file_length;
    stats.index_file_length= 0;
    stats.delete_length= 0;
    stats.check_time= 0;
    stats.mean_rec_length= xinfo.mean_rec_length;
    } // endif HA_STATUS_VARIABLE

  if (flag & HA_STATUS_CONST) {
    // This is imported from the previous handler and must be reconsidered
    stats.max_data_file_length= 4294967295LL;
    stats.max_index_file_length= 4398046510080LL;
    stats.create_time= 0;
    data_file_name= xinfo.data_file_name;
    index_file_name= NULL;
//  sortkey= (uint) - 1;           // Table is not sorted
    ref_length= sizeof(int);      // Pointer size to row
    table->s->db_options_in_use= 03;
    stats.block_size= 1024;
    table->s->keys_in_use.set_prefix(table->s->keys);
    table->s->keys_for_keyread= table->s->keys_in_use;
//  table->s->keys_for_keyread.subtract(table->s->read_only_keys);
    table->s->db_record_offset= 0;
    } // endif HA_STATUS_CONST

  if (flag & HA_STATUS_ERRKEY) {
    errkey= 0;
    } // endif HA_STATUS_ERRKEY

  if (flag & HA_STATUS_TIME)
    stats.update_time= 0;

  if (flag & HA_STATUS_AUTO)
    stats.auto_increment_value= 1;

  if (tdbp && pure)
    CloseTable(g);        // Not used anymore

  DBUG_RETURN(0);
} // end of info


/**
  @brief
  extra() is called whenever the server wishes to send a hint to
  the storage engine. The myisam engine implements the most hints.
  ha_innodb.cc has the most exhaustive list of these hints.

  @note
  This is not yet implemented for CONNECT.

  @see
  ha_innodb.cc
*/
int ha_connect::extra(enum ha_extra_function /*operation*/)
{
  DBUG_ENTER("ha_connect::extra");
  DBUG_RETURN(0);
} // end of extra


/**
  @brief
  Used to delete all rows in a table, including cases of truncate and cases where
  the optimizer realizes that all rows will be removed as a result of an SQL statement.

    @details
  Called from item_sum.cc by Item_func_group_concat::clear(),
  Item_sum_count_distinct::clear(), and Item_func_group_concat::clear().
  Called from sql_delete.cc by mysql_delete().
  Called from sql_select.cc by JOIN::reinit().
  Called from sql_union.cc by st_select_lex_unit::exec().

    @see
  Item_func_group_concat::clear(), Item_sum_count_distinct::clear() and
  Item_func_group_concat::clear() in item_sum.cc;
  mysql_delete() in sql_delete.cc;
  JOIN::reinit() in sql_select.cc and
  st_select_lex_unit::exec() in sql_union.cc.
*/
int ha_connect::delete_all_rows()
{
  int     rc= 0;
  PGLOBAL g= xp->g;
  DBUG_ENTER("ha_connect::delete_all_rows");

  if (tdbp && tdbp->GetUse() == USE_OPEN &&
      tdbp->GetAmType() != TYPE_AM_XML &&
      ((PTDBASE)tdbp)->GetFtype() != RECFM_NAF)
    // Close and reopen the table so it will be deleted
    rc= CloseTable(g);

  if (!(rc= OpenTable(g))) {
    if (CntDeleteRow(g, tdbp, true)) {
      htrc("%s\n", g->Message);
      rc= HA_ERR_INTERNAL_ERROR;
    } else
      nox= false;

    } // endif rc

  DBUG_RETURN(rc);
} // end of delete_all_rows


bool ha_connect::check_privileges(THD *thd, PTOS options, char *dbn)
{
  const char *db= (dbn && *dbn) ? dbn : NULL;
  TABTYPE     type=GetRealType(options);

  switch (type) {
    case TAB_UNDEF:
//  case TAB_CATLG:
    case TAB_PLG:
    case TAB_JCT:
    case TAB_DMY:
    case TAB_NIY:
      my_printf_error(ER_UNKNOWN_ERROR,
                      "Unsupported table type %s", MYF(0), options->type);
      return true;

    case TAB_DOS:
    case TAB_FIX:
    case TAB_BIN:
    case TAB_CSV:
    case TAB_FMT:
    case TAB_DBF:
    case TAB_XML:
    case TAB_INI:
    case TAB_VEC:
    case TAB_JSON:
      if (options->filename && *options->filename) {
        char *s, path[FN_REFLEN], dbpath[FN_REFLEN];
#if defined(__WIN__)
        s= "\\";
#else   // !__WIN__
        s= "/";
#endif  // !__WIN__
        strcpy(dbpath, mysql_real_data_home);

        if (db)
          strcat(strcat(dbpath, db), s);

        (void) fn_format(path, options->filename, dbpath, "",
                         MY_RELATIVE_PATH | MY_UNPACK_FILENAME);

        if (!is_secure_file_path(path)) {
          my_error(ER_OPTION_PREVENTS_STATEMENT, MYF(0), "--secure-file-priv");
          return true;
          } // endif path

      } else
        return false;

      /* Fall through to check FILE_ACL */
    case TAB_ODBC:
    case TAB_MYSQL:
    case TAB_DIR:
    case TAB_MAC:
    case TAB_WMI:
    case TAB_OEM:
#ifdef NO_EMBEDDED_ACCESS_CHECKS
      return false;
#endif
      /*
        If table or table->mdl_ticket is NULL - it's a DLL, e.g. CREATE TABLE.
        if the table has an MDL_EXCLUSIVE lock - it's a DDL too, e.g. the
        insert step of CREATE ... SELECT.

        Otherwise it's a DML, the table was normally opened, locked,
        privilege were already checked, and table->grant.privilege is set.
        With SQL SECURITY DEFINER, table->grant.privilege has definer's privileges.
      */
      if (!table || !table->mdl_ticket || table->mdl_ticket->get_type() == MDL_EXCLUSIVE)
        return check_access(thd, FILE_ACL, db, NULL, NULL, 0, 0);
      if (table->grant.privilege & FILE_ACL)
        return false;
      status_var_increment(thd->status_var.access_denied_errors);
      my_error(access_denied_error_code(thd->password), MYF(0),
               thd->security_ctx->priv_user, thd->security_ctx->priv_host,
               (thd->password ?  ER(ER_YES) : ER(ER_NO)));
      return true;

    // This is temporary until a solution is found
    case TAB_TBL:
    case TAB_XCL:
    case TAB_PRX:
    case TAB_OCCUR:
    case TAB_PIVOT:
    case TAB_VIR:
      return false;
    } // endswitch type

  my_printf_error(ER_UNKNOWN_ERROR, "check_privileges failed", MYF(0));
  return true;
} // end of check_privileges

// Check that two indexes are equivalent
bool ha_connect::IsSameIndex(PIXDEF xp1, PIXDEF xp2)
{
  bool   b= true;
  PKPDEF kp1, kp2;

  if (stricmp(xp1->Name, xp2->Name))
    b= false;
  else if (xp1->Nparts  != xp2->Nparts  ||
           xp1->MaxSame != xp2->MaxSame ||
           xp1->Unique  != xp2->Unique)
    b= false;
  else for (kp1= xp1->ToKeyParts, kp2= xp2->ToKeyParts;
            b && (kp1 || kp2);
            kp1= kp1->Next, kp2= kp2->Next)
    if (!kp1 || !kp2)
      b= false;
    else if (stricmp(kp1->Name, kp2->Name))
      b= false;
    else if (kp1->Klen != kp2->Klen)
      b= false;

  return b;
} // end of IsSameIndex

MODE ha_connect::CheckMode(PGLOBAL g, THD *thd,
                           MODE newmode, bool *chk, bool *cras)
{
  if (trace) {
    LEX_STRING *query_string= thd_query_string(thd);
    htrc("%p check_mode: cmdtype=%d\n", this, thd_sql_command(thd));
    htrc("Cmd=%.*s\n", (int) query_string->length, query_string->str);
    } // endif trace

  // Next code is temporarily replaced until sql_command is set
  stop= false;

  if (newmode == MODE_WRITE) {
    switch (thd_sql_command(thd)) {
      case SQLCOM_LOCK_TABLES:
        locked= 2;
      case SQLCOM_CREATE_TABLE:
      case SQLCOM_INSERT:
      case SQLCOM_LOAD:
      case SQLCOM_INSERT_SELECT:
        newmode= MODE_INSERT;
        break;
//    case SQLCOM_REPLACE:
//    case SQLCOM_REPLACE_SELECT:
//      newmode= MODE_UPDATE;               // To be checked
//      break;
      case SQLCOM_DELETE:
      case SQLCOM_DELETE_MULTI:
      case SQLCOM_TRUNCATE:
        newmode= MODE_DELETE;
        break;
      case SQLCOM_UPDATE:
      case SQLCOM_UPDATE_MULTI:
        newmode= MODE_UPDATE;
        break;
      case SQLCOM_SELECT:
      case SQLCOM_OPTIMIZE:
        newmode= MODE_READ;
        break;
      case SQLCOM_FLUSH:
        locked= 0;
      case SQLCOM_DROP_TABLE:
      case SQLCOM_RENAME_TABLE:
        newmode= MODE_ANY;
        break;
      case SQLCOM_CREATE_VIEW:
      case SQLCOM_DROP_VIEW:
        newmode= MODE_ANY;
        break;
      case SQLCOM_ALTER_TABLE:
        newmode= MODE_ALTER;
        break;
      case SQLCOM_DROP_INDEX:
      case SQLCOM_CREATE_INDEX:
//      if (!IsPartitioned()) {
          newmode= MODE_ANY;
          break;
//        } // endif partitioned

      default:
        htrc("Unsupported sql_command=%d\n", thd_sql_command(thd));
        strcpy(g->Message, "CONNECT Unsupported command");
        my_message(ER_NOT_ALLOWED_COMMAND, g->Message, MYF(0));
        newmode= MODE_ERROR;
        break;
      } // endswitch newmode

  } else if (newmode == MODE_READ) {
    switch (thd_sql_command(thd)) {
      case SQLCOM_CREATE_TABLE:
        *chk= true;
        *cras= true;
      case SQLCOM_INSERT:
      case SQLCOM_LOAD:
      case SQLCOM_INSERT_SELECT:
//    case SQLCOM_REPLACE:
//    case SQLCOM_REPLACE_SELECT:
      case SQLCOM_DELETE:
      case SQLCOM_DELETE_MULTI:
      case SQLCOM_TRUNCATE:
      case SQLCOM_UPDATE:
      case SQLCOM_UPDATE_MULTI:
      case SQLCOM_SELECT:
      case SQLCOM_OPTIMIZE:
      case SQLCOM_SET_OPTION:
        break;
      case SQLCOM_LOCK_TABLES:
        locked= 1;
        break;
      case SQLCOM_DROP_TABLE:
      case SQLCOM_RENAME_TABLE:
        newmode= MODE_ANY;
        break;
      case SQLCOM_CREATE_VIEW:
      case SQLCOM_DROP_VIEW:
        newmode= MODE_ANY;
        break;
      case SQLCOM_ALTER_TABLE:
        *chk= true;
        newmode= MODE_ALTER;
        break;
      case SQLCOM_DROP_INDEX:
      case SQLCOM_CREATE_INDEX:
//      if (!IsPartitioned()) {
          *chk= true;
          newmode= MODE_ANY;
          break;
//        } // endif partitioned

      case SQLCOM_END:
        // Met in procedures: IF(EXISTS(SELECT...
        newmode= MODE_READ;
        break;
      default:
        htrc("Unsupported sql_command=%d\n", thd_sql_command(thd));
        strcpy(g->Message, "CONNECT Unsupported command");
        my_message(ER_NOT_ALLOWED_COMMAND, g->Message, MYF(0));
        newmode= MODE_ERROR;
        break;
      } // endswitch newmode

  } // endif's newmode

  if (trace)
    htrc("New mode=%d\n", newmode);

  return newmode;
} // end of check_mode

int ha_connect::start_stmt(THD *thd, thr_lock_type lock_type)
{
  int     rc= 0;
  bool    chk=false, cras= false;
  MODE    newmode;
  PGLOBAL g= GetPlug(thd, xp);
  DBUG_ENTER("ha_connect::start_stmt");

  // Action will depend on lock_type
  switch (lock_type) {
    case TL_WRITE_ALLOW_WRITE:
    case TL_WRITE_CONCURRENT_INSERT:
    case TL_WRITE_DELAYED:
    case TL_WRITE_DEFAULT:
    case TL_WRITE_LOW_PRIORITY:
    case TL_WRITE:
    case TL_WRITE_ONLY:
      newmode= MODE_WRITE;
      break;
    case TL_READ:
    case TL_READ_WITH_SHARED_LOCKS:
    case TL_READ_HIGH_PRIORITY:
    case TL_READ_NO_INSERT:
    case TL_READ_DEFAULT:
      newmode= MODE_READ;
      break;
    case TL_UNLOCK:
    default:
      newmode= MODE_ANY;
      break;
    } // endswitch mode

  xmod= CheckMode(g, thd, newmode, &chk, &cras);
  DBUG_RETURN((xmod == MODE_ERROR) ? HA_ERR_INTERNAL_ERROR : 0);
} // end of start_stmt

/**
  @brief
  This create a lock on the table. If you are implementing a storage engine
  that can handle transacations look at ha_berkely.cc to see how you will
  want to go about doing this. Otherwise you should consider calling flock()
  here. Hint: Read the section "locking functions for mysql" in lock.cc to understand
  this.

    @details
  Called from lock.cc by lock_external() and unlock_external(). Also called
  from sql_table.cc by copy_data_between_tables().

    @note
  Following what we did in the MySQL XDB handler, we use this call to actually
  physically open the table. This could be reconsider when finalizing this handler
  design, which means we have a better understanding of what MariaDB does.

    @see
  lock.cc by lock_external() and unlock_external() in lock.cc;
  the section "locking functions for mysql" in lock.cc;
  copy_data_between_tables() in sql_table.cc.
*/
int ha_connect::external_lock(THD *thd, int lock_type)
{
  int     rc= 0;
  bool    xcheck=false, cras= false;
  MODE    newmode;
  PTOS    options= GetTableOptionStruct();
  PGLOBAL g= GetPlug(thd, xp);
  DBUG_ENTER("ha_connect::external_lock");

  DBUG_ASSERT(thd == current_thd);

  if (trace)
    htrc("external_lock: this=%p thd=%p xp=%p g=%p lock_type=%d\n",
            this, thd, xp, g, lock_type);

  if (!g)
    DBUG_RETURN(HA_ERR_INTERNAL_ERROR);

  // Action will depend on lock_type
  switch (lock_type) {
    case F_WRLCK:
      newmode= MODE_WRITE;
      break;
    case F_RDLCK:
      newmode= MODE_READ;
      break;
    case F_UNLCK:
    default:
      newmode= MODE_ANY;
      break;
    } // endswitch mode

  if (newmode == MODE_ANY) {
    int sqlcom= thd_sql_command(thd);

    // This is unlocking, do it by closing the table
    if (xp->CheckQueryID() && sqlcom != SQLCOM_UNLOCK_TABLES
                           && sqlcom != SQLCOM_LOCK_TABLES
                           && sqlcom != SQLCOM_FLUSH
                           && sqlcom != SQLCOM_BEGIN
                           && sqlcom != SQLCOM_DROP_TABLE) {
      sprintf(g->Message, "external_lock: unexpected command %d", sqlcom);
      push_warning(thd, Sql_condition::WARN_LEVEL_WARN, 0, g->Message);
      DBUG_RETURN(0);
    } else if (g->Xchk) {
      if (!tdbp) {
        if (!(tdbp= GetTDB(g)))
          DBUG_RETURN(HA_ERR_INTERNAL_ERROR);
        else if (!((PTDBASE)tdbp)->GetDef()->Indexable()) {
          sprintf(g->Message, "external_lock: Table %s is not indexable", tdbp->GetName());
//        DBUG_RETURN(HA_ERR_INTERNAL_ERROR);  causes assert error
          push_warning(thd, Sql_condition::WARN_LEVEL_WARN, 0, g->Message);
          DBUG_RETURN(0);
        } else if (((PTDBASE)tdbp)->GetDef()->Indexable() == 1) {
          bool    oldsep= ((PCHK)g->Xchk)->oldsep;
          bool    newsep= ((PCHK)g->Xchk)->newsep;
          PTDBDOS tdp= (PTDBDOS)tdbp;
      
          PDOSDEF ddp= (PDOSDEF)tdp->GetDef();
          PIXDEF  xp, xp1, xp2, drp=NULL, adp= NULL;
          PIXDEF  oldpix= ((PCHK)g->Xchk)->oldpix;
          PIXDEF  newpix= ((PCHK)g->Xchk)->newpix;
          PIXDEF *xlst, *xprc; 
      
          ddp->SetIndx(oldpix);
      
          if (oldsep != newsep) {
            // All indexes have to be remade
            ddp->DeleteIndexFile(g, NULL);
            oldpix= NULL;
            ddp->SetIndx(NULL);
            SetBooleanOption("Sepindex", newsep);
          } else if (newsep) {
            // Make the list of dropped indexes
            xlst= &drp; xprc= &oldpix;
      
            for (xp2= oldpix; xp2; xp2= xp) {
              for (xp1= newpix; xp1; xp1= xp1->Next)
                if (IsSameIndex(xp1, xp2))
                  break;        // Index not to drop
      
              xp= xp2->GetNext();
      
              if (!xp1) {
                *xlst= xp2;
                *xprc= xp;
                *(xlst= &xp2->Next)= NULL;
              } else
                xprc= &xp2->Next;
      
              } // endfor xp2
      
            if (drp) {
              // Here we erase the index files
              ddp->DeleteIndexFile(g, drp);
              } // endif xp1
      
          } else if (oldpix) {
            // TODO: optimize the case of just adding new indexes
            if (!newpix)
              ddp->DeleteIndexFile(g, NULL);
      
            oldpix= NULL;     // To remake all indexes
            ddp->SetIndx(NULL);
          } // endif sepindex
      
          // Make the list of new created indexes
          xlst= &adp; xprc= &newpix;
      
          for (xp1= newpix; xp1; xp1= xp) {
            for (xp2= oldpix; xp2; xp2= xp2->Next)
              if (IsSameIndex(xp1, xp2))
                break;        // Index already made
      
            xp= xp1->Next;
      
            if (!xp2) {
              *xlst= xp1;
              *xprc= xp;
              *(xlst= &xp1->Next)= NULL;
            } else
              xprc= &xp1->Next;
      
            } // endfor xp1
      
          if (adp)
            // Here we do make the new indexes
            if (tdp->MakeIndex(g, adp, true) == RC_FX) {
              // Make it a warning to avoid crash
              push_warning(thd, Sql_condition::WARN_LEVEL_WARN, 
                                0, g->Message);
              rc= 0;
              } // endif MakeIndex
      
        } else if (((PTDBASE)tdbp)->GetDef()->Indexable() == 3) {
          if (CheckVirtualIndex(NULL)) {
            // Make it a warning to avoid crash
            push_warning(thd, Sql_condition::WARN_LEVEL_WARN, 
                              0, g->Message);
            rc= 0;
            } // endif Check

        } // endif indexable

        } // endif Tdbp

      } // endelse Xchk

    if (CloseTable(g)) {
      // This is an error while builing index
      // Make it a warning to avoid crash
      push_warning(thd, Sql_condition::WARN_LEVEL_WARN, 0, g->Message);
      rc= 0;
      } // endif Close

    locked= 0;
    xmod= MODE_ANY;              // For info commands
    DBUG_RETURN(rc);
    } // endif MODE_ANY
  else
  if (check_privileges(thd, options, table->s->db.str)) {
    strcpy(g->Message, "This operation requires the FILE privilege");
    htrc("%s\n", g->Message);
    DBUG_RETURN(HA_ERR_INTERNAL_ERROR);
    } // endif check_privileges


  DBUG_ASSERT(table && table->s);

  // Table mode depends on the query type
  newmode= CheckMode(g, thd, newmode, &xcheck, &cras);

  if (newmode == MODE_ERROR)
    DBUG_RETURN(HA_ERR_INTERNAL_ERROR);

  // If this is the start of a new query, cleanup the previous one
  if (xp->CheckCleanup()) {
    tdbp= NULL;
    valid_info= false;
    } // endif CheckCleanup

#if 0
  if (xcheck) {
    // This must occur after CheckCleanup
    if (!g->Xchk) {
      g->Xchk= new(g) XCHK;
      ((PCHK)g->Xchk)->oldsep= GetBooleanOption("Sepindex", false);
      ((PCHK)g->Xchk)->oldpix= GetIndexInfo();
      } // endif Xchk

  } else
    g->Xchk= NULL;
#endif // 0

  if (cras)
    g->Createas= 1;       // To tell created table to ignore FLAG

  if (trace) {
#if 0
    htrc("xcheck=%d cras=%d\n", xcheck, cras);

    if (xcheck)
      htrc("oldsep=%d oldpix=%p\n",
              ((PCHK)g->Xchk)->oldsep, ((PCHK)g->Xchk)->oldpix);
#endif // 0
    htrc("Calling CntCheckDB db=%s cras=%d\n", GetDBName(NULL), cras);
    } // endif trace

  // Set or reset the good database environment
  if (CntCheckDB(g, this, GetDBName(NULL))) {
    htrc("%p external_lock: %s\n", this, g->Message);
    rc= HA_ERR_INTERNAL_ERROR;
  // This can NOT be called without open called first, but
  // the table can have been closed since then
  } else if (!tdbp || xp->CheckQuery(valid_query_id) || xmod != newmode) {
    if (tdbp) {
      // If this is called by a later query, the table may have
      // been already closed and the tdbp is not valid anymore.
      if (xp->last_query_id == valid_query_id)
        rc= CloseTable(g);
      else
        tdbp= NULL;

      } // endif tdbp

    xmod= newmode;

    // Delay open until used fields are known
  } // endif tdbp

  if (trace)
    htrc("external_lock: rc=%d\n", rc);

  DBUG_RETURN(rc);
} // end of external_lock


/**
  @brief
  The idea with handler::store_lock() is: The statement decides which locks
  should be needed for the table. For updates/deletes/inserts we get WRITE
  locks, for SELECT... we get read locks.

    @details
  Before adding the lock into the table lock handler (see thr_lock.c),
  mysqld calls store lock with the requested locks. Store lock can now
  modify a write lock to a read lock (or some other lock), ignore the
  lock (if we don't want to use MySQL table locks at all), or add locks
  for many tables (like we do when we are using a MERGE handler).

  Berkeley DB, for example, changes all WRITE locks to TL_WRITE_ALLOW_WRITE
  (which signals that we are doing WRITES, but are still allowing other
  readers and writers).

  When releasing locks, store_lock() is also called. In this case one
  usually doesn't have to do anything.

  In some exceptional cases MySQL may send a request for a TL_IGNORE;
  This means that we are requesting the same lock as last time and this
  should also be ignored. (This may happen when someone does a flush
  table when we have opened a part of the tables, in which case mysqld
  closes and reopens the tables and tries to get the same locks at last
  time). In the future we will probably try to remove this.

  Called from lock.cc by get_lock_data().

    @note
  In this method one should NEVER rely on table->in_use, it may, in fact,
  refer to a different thread! (this happens if get_lock_data() is called
  from mysql_lock_abort_for_thread() function)

    @see
  get_lock_data() in lock.cc
*/
THR_LOCK_DATA **ha_connect::store_lock(THD *,
                                       THR_LOCK_DATA **to,
                                       enum thr_lock_type lock_type)
{
  if (lock_type != TL_IGNORE && lock.type == TL_UNLOCK)
    lock.type=lock_type;
  *to++ = &lock;
  return to;
}


/**
  Searches for a pointer to the last occurrence of  the
  character c in the string src.
  Returns true on failure, false on success.
*/
static bool
strnrchr(LEX_CSTRING *ls, const char *src, size_t length, int c)
{
  const char *srcend, *s;
  for (s= srcend= src + length; s > src; s--)
  {
    if (s[-1] == c)
    {
      ls->str= s;
      ls->length= srcend - s;
      return false;
    }
  }
  return true;
}


/**
  Split filename into database and table name.
*/
static bool
filename_to_dbname_and_tablename(const char *filename,
                                 char *database, size_t database_size,
                                 char *table, size_t table_size)
{
  LEX_CSTRING d, t;
  size_t length= strlen(filename);

  /* Find filename - the rightmost directory part */
  if (strnrchr(&t, filename, length, slash) || t.length + 1 > table_size)
    return true;
  memcpy(table, t.str, t.length);
  table[t.length]= '\0';
  if (!(length-= t.length))
    return true;

  length--; /* Skip slash */

  /* Find database name - the second rightmost directory part */
  if (strnrchr(&d, filename, length, slash) || d.length + 1 > database_size)
    return true;
  memcpy(database, d.str, d.length);
  database[d.length]= '\0';
  return false;
} // end of filename_to_dbname_and_tablename

/**
  @brief
  Used to delete or rename a table. By the time delete_table() has been
  called all opened references to this table will have been closed
  (and your globally shared references released) ===> too bad!!!
  The variable name will just be the name of the table.
  You will need to remove or rename any files you have created at
  this point.

    @details
  If you do not implement this, the default delete_table() is called from
  handler.cc and it will delete all files with the file extensions returned
  by bas_ext().

  Called from handler.cc by delete_table and ha_create_table(). Only used
  during create if the table_flag HA_DROP_BEFORE_CREATE was specified for
  the storage engine.

    @see
  delete_table and ha_create_table() in handler.cc
*/
int ha_connect::delete_or_rename_table(const char *name, const char *to)
{
  DBUG_ENTER("ha_connect::delete_or_rename_table");
  char db[128], tabname[128];
  int  rc= 0;
  bool ok= false;
  THD *thd= current_thd;
  int  sqlcom= thd_sql_command(thd);

  if (trace) {
    if (to)
      htrc("rename_table: this=%p thd=%p sqlcom=%d from=%s to=%s\n",
              this, thd, sqlcom, name, to);
    else
      htrc("delete_table: this=%p thd=%p sqlcom=%d name=%s\n",
              this, thd, sqlcom, name);

    } // endif trace

  if (to && (filename_to_dbname_and_tablename(to, db, sizeof(db),
                                             tabname, sizeof(tabname))
      || (*tabname == '#' && sqlcom == SQLCOM_CREATE_INDEX)))
    DBUG_RETURN(0);

  if (filename_to_dbname_and_tablename(name, db, sizeof(db),
                                       tabname, sizeof(tabname))
      || (*tabname == '#' && sqlcom == SQLCOM_CREATE_INDEX))
    DBUG_RETURN(0);

  // If a temporary file exists, all the tests below were passed
  // successfully when making it, so they are not needed anymore
  // in particular because they sometimes cause DBUG_ASSERT crash.
  // Also, for partitioned tables, no test can be done because when
  // this function is called, the .par file is already deleted and
  // this causes the open_table_def function to fail.
  // Not having any other clues (table and table_share are NULL)
  // the only mean we have to test for partitioning is this:
  if (*tabname != '#' && !strstr(tabname, "#P#")) {
    // We have to retrieve the information about this table options.
    ha_table_option_struct *pos;
    char         key[MAX_DBKEY_LENGTH];
    uint         key_length;
    TABLE_SHARE *share;

//  if ((p= strstr(tabname, "#P#")))   won't work, see above
//    *p= 0;             // Get the main the table name

    key_length= tdc_create_key(key, db, tabname);

    // share contains the option struct that we need
    if (!(share= alloc_table_share(db, tabname, key, key_length)))
      DBUG_RETURN(rc);

    // Get the share info from the .frm file
    if (!open_table_def(thd, share)) {
      // Now we can work
      if ((pos= share->option_struct)) {
        if (check_privileges(thd, pos, db))
          rc= HA_ERR_INTERNAL_ERROR;         // ???
        else
          if (IsFileType(GetRealType(pos)) && !pos->filename)
            ok= true;

        } // endif pos

      } // endif open_table_def

//  This below was done to avoid DBUG_ASSERT in some case that
//  we don't know anymore what they were. It was suppressed because
//  it did cause assertion in other cases (see MDEV-7935)
//  } else       // Avoid infamous DBUG_ASSERT
//    thd->get_stmt_da()->reset_diagnostics_area();

    free_table_share(share);
  } else              // Temporary file
    ok= true;

  if (ok) {
    // Let the base handler do the job
    if (to)
      rc= handler::rename_table(name, to);
    else if ((rc= handler::delete_table(name)) == ENOENT)
      rc= 0;        // No files is not an error for CONNECT

    } // endif ok

  DBUG_RETURN(rc);
} // end of delete_or_rename_table

int ha_connect::delete_table(const char *name)
{
  return delete_or_rename_table(name, NULL);
} // end of delete_table

int ha_connect::rename_table(const char *from, const char *to)
{
  return delete_or_rename_table(from, to);
} // end of rename_table

/**
  @brief
  Given a starting key and an ending key, estimate the number of rows that
  will exist between the two keys.

  @details
  end_key may be empty, in which case determine if start_key matches any rows.

  Called from opt_range.cc by check_quick_keys().

  @see
  check_quick_keys() in opt_range.cc
*/
ha_rows ha_connect::records_in_range(uint inx, key_range *min_key,
                                               key_range *max_key)
{
  ha_rows rows;
  DBUG_ENTER("ha_connect::records_in_range");

  if (indexing < 0 || inx != active_index)
    if (index_init(inx, false))
      DBUG_RETURN(HA_POS_ERROR);

  if (trace)
    htrc("records_in_range: inx=%d indexing=%d\n", inx, indexing);

  if (indexing > 0) {
    int          nval;
    uint         len[2];
    const uchar *key[2];
    bool         incl[2];
    key_part_map kmap[2];

    key[0]= (min_key) ? min_key->key : NULL;
    key[1]= (max_key) ? max_key->key : NULL;
    len[0]= (min_key) ? min_key->length : 0;
    len[1]= (max_key) ? max_key->length : 0;
    incl[0]= (min_key) ? (min_key->flag == HA_READ_KEY_EXACT) : false;
    incl[1]= (max_key) ? (max_key->flag == HA_READ_AFTER_KEY) : false;
    kmap[0]= (min_key) ? min_key->keypart_map : 0;
    kmap[1]= (max_key) ? max_key->keypart_map : 0;

    if ((nval= CntIndexRange(xp->g, tdbp, key, len, incl, kmap)) < 0)
      rows= HA_POS_ERROR;
    else
      rows= (ha_rows)nval;

  } else if (indexing == 0)
    rows= 100000000;        // Don't use missing index
  else
    rows= HA_POS_ERROR;

  if (trace)
    htrc("records_in_range: rows=%llu\n", rows);

  DBUG_RETURN(rows);
} // end of records_in_range

// Used to check whether a MYSQL table is created on itself
bool CheckSelf(PGLOBAL g, TABLE_SHARE *s, const char *host,
                      const char *db, char *tab, const char *src, int port)
{
  if (src)
    return false;
  else if (host && stricmp(host, "localhost") && strcmp(host, "127.0.0.1"))
    return false;
  else if (db && stricmp(db, s->db.str))
    return false;
  else if (tab && stricmp(tab, s->table_name.str))
    return false;
  else if (port && port != (signed)GetDefaultPort())
    return false;

  strcpy(g->Message, "This MySQL table is defined on itself");
  return true;
} // end of CheckSelf

/**
  Convert an ISO-8859-1 column name to UTF-8
*/
static char *encode(PGLOBAL g, const char *cnm)
  {
  char  *buf= (char*)PlugSubAlloc(g, NULL, strlen(cnm) * 3);
  uint   dummy_errors;
  uint32 len= copy_and_convert(buf, strlen(cnm) * 3,
                               &my_charset_utf8_general_ci,
                               cnm, strlen(cnm),
                               &my_charset_latin1,
                               &dummy_errors);
  buf[len]= '\0';
  return buf;
  } // end of encode

/**
  Store field definition for create.

  @return
    Return 0 if ok
*/
static bool add_field(String *sql, const char *field_name, int typ, int len,
                      int dec, char *key, uint tm, const char *rem, char *dft,
                      char *xtra, char *fmt, int flag, bool dbf, char v)
{
  char var = (len > 255) ? 'V' : v;
  bool q, error= false;
  const char *type= PLGtoMYSQLtype(typ, dbf, var);

  error|= sql->append('`');
  error|= sql->append(field_name);
  error|= sql->append("` ");
  error|= sql->append(type);

  if (len && typ != TYPE_DATE) {
    error|= sql->append('(');
    error|= sql->append_ulonglong(len);

    if (!strcmp(type, "DOUBLE")) {
      error|= sql->append(',');
      // dec must be < len and < 31
      error|= sql->append_ulonglong(MY_MIN(dec, (MY_MIN(len, 31) - 1)));
    } else if (dec > 0 && !strcmp(type, "DECIMAL")) {
      error|= sql->append(',');
      // dec must be < len
      error|= sql->append_ulonglong(MY_MIN(dec, len - 1));
    } // endif dec

    error|= sql->append(')');
    } // endif len

  if (v == 'U')
    error|= sql->append(" UNSIGNED");
  else if (v == 'Z')
    error|= sql->append(" ZEROFILL");

  if (key && *key) {
    error|= sql->append(" ");
    error|= sql->append(key);
    } // endif key

  if (tm)
    error|= sql->append(STRING_WITH_LEN(" NOT NULL"), system_charset_info);

  if (dft && *dft) {
    error|= sql->append(" DEFAULT ");

    if (typ == TYPE_DATE)
      q = (strspn(dft, "0123456789 -:/") == strlen(dft));
    else
      q = !IsTypeNum(typ);

    if (q) {
      error|= sql->append("'");
      error|= sql->append_for_single_quote(dft, strlen(dft));
      error|= sql->append("'");
    } else
      error|= sql->append(dft);

    } // endif dft

  if (xtra && *xtra) {
    error|= sql->append(" ");
    error|= sql->append(xtra);
    } // endif rem

  if (rem && *rem) {
    error|= sql->append(" COMMENT '");
    error|= sql->append_for_single_quote(rem, strlen(rem));
    error|= sql->append("'");
    } // endif rem

  if (fmt && *fmt) {
    error|= sql->append(" FIELD_FORMAT='");
    error|= sql->append_for_single_quote(fmt, strlen(fmt));
    error|= sql->append("'");
    } // endif flag

  if (flag) {
    error|= sql->append(" FLAG=");
    error|= sql->append_ulonglong(flag);
    } // endif flag

  error|= sql->append(',');
  return error;
} // end of add_field

/**
  Initialise the table share with the new columns.

  @return
    Return 0 if ok
*/
static int init_table_share(THD* thd,
                            TABLE_SHARE *table_s,
                            HA_CREATE_INFO *create_info,
                            String *sql)
{
  bool oom= false;
  PTOS topt= table_s->option_struct;

  sql->length(sql->length()-1); // remove the trailing comma
  sql->append(')');

  for (ha_create_table_option *opt= connect_table_option_list;
       opt->name; opt++) {
    ulonglong   vull;
    const char *vstr;

    switch (opt->type) {
      case HA_OPTION_TYPE_ULL:
        vull= *(ulonglong*)(((char*)topt) + opt->offset);

        if (vull != opt->def_value) {
          oom|= sql->append(' ');
          oom|= sql->append(opt->name);
          oom|= sql->append('=');
          oom|= sql->append_ulonglong(vull);
          } // endif vull

        break;
      case HA_OPTION_TYPE_STRING:
        vstr= *(char**)(((char*)topt) + opt->offset);

        if (vstr) {
          oom|= sql->append(' ');
          oom|= sql->append(opt->name);
          oom|= sql->append("='");
          oom|= sql->append_for_single_quote(vstr, strlen(vstr));
          oom|= sql->append('\'');
          } // endif vstr

        break;
      case HA_OPTION_TYPE_BOOL:
        vull= *(bool*)(((char*)topt) + opt->offset);

        if (vull != opt->def_value) {
          oom|= sql->append(' ');
          oom|= sql->append(opt->name);
          oom|= sql->append('=');
          oom|= sql->append(vull ? "YES" : "NO");
          } // endif vull

        break;
      default: // no enums here, good :)
        break;
      } // endswitch type

    if (oom)
      return HA_ERR_OUT_OF_MEM;

    } // endfor opt

  if (create_info->connect_string.length) {
    oom|= sql->append(' ');
    oom|= sql->append("CONNECTION='");
    oom|= sql->append_for_single_quote(create_info->connect_string.str,
                                       create_info->connect_string.length);
    oom|= sql->append('\'');

    if (oom)
      return HA_ERR_OUT_OF_MEM;

    } // endif string

  if (create_info->default_table_charset) {
    oom|= sql->append(' ');
    oom|= sql->append("CHARSET=");
    oom|= sql->append(create_info->default_table_charset->csname);

    if (oom)
      return HA_ERR_OUT_OF_MEM;

    } // endif charset

  if (trace)
    htrc("s_init: %.*s\n", sql->length(), sql->ptr());

  return table_s->init_from_sql_statement_string(thd, true,
                                                 sql->ptr(), sql->length());
} // end of init_table_share

/**
  @brief
  connect_assisted_discovery() is called when creating a table with no columns.

  @details
  When assisted discovery is used the .frm file have not already been
  created. You can overwrite some definitions at this point but the
  main purpose of it is to define the columns for some table types.

  @note
  this function is no more called in case of CREATE .. SELECT
*/
static int connect_assisted_discovery(handlerton *, THD* thd,
                                      TABLE_SHARE *table_s,
                                      HA_CREATE_INFO *create_info)
{
  char        v=0, spc= ',', qch= 0;
  const char *fncn= "?";
  const char *user, *fn, *db, *host, *pwd, *sep, *tbl, *src;
  const char *col, *ocl, *rnk, *pic, *fcl, *skc;
  char       *tab, *dsn, *shm, *dpath; 
#if defined(__WIN__)
  char       *nsp= NULL, *cls= NULL;
#endif   // __WIN__
  int         port= 0, hdr= 0, mxr= 0, mxe= 0, rc= 0;
<<<<<<< HEAD
  int         cop __attribute__((unused))= 0, lrecl= 0;
=======
  int         cop __attribute__((unused))= 0;
>>>>>>> 79140b03
#if defined(ODBC_SUPPORT)
  POPARM      sop = NULL;
  char       *ucnc = NULL;
  bool        cnc= false;
  int         cto= -1, qto= -1;
#endif   // ODBC_SUPPORT
  uint        tm, fnc= FNC_NO, supfnc= (FNC_NO | FNC_COL);
  bool        bif, ok= false, dbf= false;
  TABTYPE     ttp= TAB_UNDEF;
  PQRYRES     qrp= NULL;
  PCOLRES     crp;
  PCONNECT    xp= NULL;
  PGLOBAL     g= GetPlug(thd, xp);
  PDBUSER     dup= PlgGetUser(g);
  PCATLG      cat= (dup) ? dup->Catalog : NULL;
  PTOS        topt= table_s->option_struct;
#if defined(NEW_WAY)
//CHARSET_INFO *cs;
  Alter_info  alter_info;
#else   // !NEW_WAY
  char        buf[1024];
  String      sql(buf, sizeof(buf), system_charset_info);

  sql.copy(STRING_WITH_LEN("CREATE TABLE whatever ("), system_charset_info);
#endif  // !NEW_WAY

  if (!g)
    return HA_ERR_INTERNAL_ERROR;

  user= host= pwd= tbl= src= col= ocl= pic= fcl= skc= rnk= dsn= NULL;

  // Get the useful create options
  ttp= GetTypeID(topt->type);
  fn=  topt->filename;
  tab= (char*)topt->tabname;
  src= topt->srcdef;
  db=  topt->dbname;
  fncn= topt->catfunc;
  fnc= GetFuncID(fncn);
  sep= topt->separator;
  spc= (!sep) ? ',' : (!strcmp(sep, "\\t")) ? '\t' : *sep;
  qch= topt->qchar ? *topt->qchar : (signed)topt->quoted >= 0 ? '"' : 0;
  hdr= (int)topt->header;
  tbl= topt->tablist;
  col= topt->colist;

  if (topt->oplist) {
    host= GetListOption(g, "host", topt->oplist, "localhost");
    user= GetListOption(g, "user", topt->oplist, 
                       (ttp == TAB_ODBC ? NULL : "root"));
    // Default value db can come from the DBNAME=xxx option.
    db= GetListOption(g, "database", topt->oplist, db);
    col= GetListOption(g, "colist", topt->oplist, col);
    ocl= GetListOption(g, "occurcol", topt->oplist, NULL);
    pic= GetListOption(g, "pivotcol", topt->oplist, NULL);
    fcl= GetListOption(g, "fnccol", topt->oplist, NULL);
    skc= GetListOption(g, "skipcol", topt->oplist, NULL);
    rnk= GetListOption(g, "rankcol", topt->oplist, NULL);
    pwd= GetListOption(g, "password", topt->oplist);
#if defined(__WIN__)
    nsp= GetListOption(g, "namespace", topt->oplist);
    cls= GetListOption(g, "class", topt->oplist);
#endif   // __WIN__
    port= atoi(GetListOption(g, "port", topt->oplist, "0"));
#if defined(ODBC_SUPPORT)
    mxr= atoi(GetListOption(g,"maxres", topt->oplist, "0"));
    cto= atoi(GetListOption(g,"ConnectTimeout", topt->oplist, "-1"));
    qto= atoi(GetListOption(g,"QueryTimeout", topt->oplist, "-1"));
    
    if ((ucnc= GetListOption(g, "UseDSN", topt->oplist)))
      cnc= (!*ucnc || *ucnc == 'y' || *ucnc == 'Y' || atoi(ucnc) != 0);
#endif
    mxe= atoi(GetListOption(g,"maxerr", topt->oplist, "0"));
#if defined(PROMPT_OK)
    cop= atoi(GetListOption(g, "checkdsn", topt->oplist, "0"));
#endif   // PROMPT_OK
  } else {
    host= "localhost";
    user= (ttp == TAB_ODBC ? NULL : "root");
  } // endif option_list

  if (!(shm= (char*)db))
    db= table_s->db.str;                   // Default value

  // Check table type
  if (ttp == TAB_UNDEF) {
    topt->type= (src) ? "MYSQL" : (tab) ? "PROXY" : "DOS";
    ttp= GetTypeID(topt->type);
    sprintf(g->Message, "No table_type. Was set to %s", topt->type);
    push_warning(thd, Sql_condition::WARN_LEVEL_WARN, 0, g->Message);
  } else if (ttp == TAB_NIY) {
    sprintf(g->Message, "Unsupported table type %s", topt->type);
    my_message(ER_UNKNOWN_ERROR, g->Message, MYF(0));
    return HA_ERR_INTERNAL_ERROR;
  } // endif ttp

  // Save stack and allocation environment and prepare error return
  if (g->jump_level == MAX_JUMP) {
    strcpy(g->Message, MSG(TOO_MANY_JUMPS));
    return HA_ERR_INTERNAL_ERROR;
    } // endif jump_level

  if ((rc= setjmp(g->jumper[++g->jump_level])) != 0) {
    my_message(ER_UNKNOWN_ERROR, g->Message, MYF(0));
    goto err;
    } // endif rc


  if (!tab) {
    if (ttp == TAB_TBL) {
      // Make tab the first table of the list
      char *p;

      if (!tbl) {
        strcpy(g->Message, "Missing table list");
        my_message(ER_UNKNOWN_ERROR, g->Message, MYF(0));
        goto err;
        } // endif tbl

      tab= PlugDup(g, tbl);

      if ((p= strchr(tab, ',')))
        *p= 0;

      if ((p=strchr(tab, '.'))) {
        *p= 0;
        db= tab;
        tab= p + 1;
        } // endif p

    } else if (ttp != TAB_ODBC || !(fnc & (FNC_TABLE | FNC_COL)))
      tab= table_s->table_name.str;           // Default value

#if defined(NEW_WAY)
//  add_option(thd, create_info, "tabname", tab);
#endif   // NEW_WAY
    } // endif tab

  switch (ttp) {
#if defined(ODBC_SUPPORT)
    case TAB_ODBC:
      dsn= strz(g, create_info->connect_string);

      if (fnc & (FNC_DSN | FNC_DRIVER)) {
        ok= true;
#if defined(PROMPT_OK)
      } else if (!stricmp(thd->main_security_ctx.host, "localhost")
                && cop == 1) {
        if ((dsn = ODBCCheckConnection(g, dsn, cop)) != NULL) {
          thd->make_lex_string(&create_info->connect_string, dsn, strlen(dsn));
          ok= true;
          } // endif dsn
#endif   // PROMPT_OK

      } else if (!dsn) {
        sprintf(g->Message, "Missing %s connection string", topt->type);
      } else {
        // Store ODBC additional parameters
        sop= (POPARM)PlugSubAlloc(g, NULL, sizeof(ODBCPARM));
        sop->User= (char*)user;
        sop->Pwd= (char*)pwd;
        sop->Cto= cto;
        sop->Qto= qto;
        sop->UseCnc= cnc;
        ok= true;
      } // endif's

      supfnc |= (FNC_TABLE | FNC_DSN | FNC_DRIVER);
      break;
#endif   // ODBC_SUPPORT
    case TAB_DBF:
      dbf= true;
      // Passthru
    case TAB_CSV:
      if (!fn && fnc != FNC_NO)
        sprintf(g->Message, "Missing %s file name", topt->type);
      else
        ok= true;

      break;
    case TAB_MYSQL:
      ok= true;

      if (create_info->connect_string.str &&
          create_info->connect_string.length) {
        PMYDEF  mydef= new(g) MYSQLDEF();

        dsn= strz(g, create_info->connect_string);
        mydef->SetName(create_info->alias);

        if (!mydef->ParseURL(g, dsn, false)) {
          if (mydef->GetHostname())
            host= mydef->GetHostname();

          if (mydef->GetUsername())
            user= mydef->GetUsername();

          if (mydef->GetPassword())
            pwd=  mydef->GetPassword();

          if (mydef->GetDatabase())
            db= mydef->GetDatabase();

          if (mydef->GetTabname())
            tab= mydef->GetTabname();

          if (mydef->GetPortnumber())
            port= mydef->GetPortnumber();

        } else
          ok= false;

      } else if (!user)
        user= "root";

      if (ok && CheckSelf(g, table_s, host, db, tab, src, port))
        ok= false;

      break;
#if defined(__WIN__)
    case TAB_WMI:
      ok= true;
      break;
#endif   // __WIN__
#if defined(PIVOT_SUPPORT)
    case TAB_PIVOT:
      supfnc= FNC_NO;
#endif   // PIVOT_SUPPORT
    case TAB_PRX:
    case TAB_TBL:
    case TAB_XCL:
    case TAB_OCCUR:
      if (!src && !stricmp(tab, create_info->alias) &&
         (!db || !stricmp(db, table_s->db.str)))
        sprintf(g->Message, "A %s table cannot refer to itself", topt->type);
      else
        ok= true;

      break;
    case TAB_OEM:
      if (topt->module && topt->subtype)
        ok= true;
      else
        strcpy(g->Message, "Missing OEM module or subtype");

      break;
#if defined(LIBXML2_SUPPORT) || defined(DOMDOC_SUPPORT)
    case TAB_XML:
#endif   // LIBXML2_SUPPORT  ||         DOMDOC_SUPPORT
    case TAB_JSON:
      if (!fn)
        sprintf(g->Message, "Missing %s file name", topt->type);
      else
        ok= true;

      break;
    case TAB_VIR:
      ok= true;
      break;
    default:
      sprintf(g->Message, "Cannot get column info for table type %s", topt->type);
      break;
    } // endif ttp

  // Check for supported catalog function
  if (ok && !(supfnc & fnc)) {
    sprintf(g->Message, "Unsupported catalog function %s for table type %s",
                        fncn, topt->type);
    ok= false;
    } // endif supfnc

  if (src && fnc != FNC_NO) {
    strcpy(g->Message, "Cannot make catalog table from srcdef");
    ok= false;
    } // endif src

  if (ok) {
    char   *cnm, *rem, *dft, *xtra, *key, *fmt;
    int     i, len, prec, dec, typ, flg;

//  if (cat)
//    cat->SetDataPath(g, table_s->db.str);
//  else
//    return HA_ERR_INTERNAL_ERROR;           // Should never happen

    dpath= SetPath(g, table_s->db.str);

    if (src && ttp != TAB_PIVOT && ttp != TAB_ODBC) {
      qrp= SrcColumns(g, host, db, user, pwd, src, port);

      if (qrp && ttp == TAB_OCCUR)
        if (OcrSrcCols(g, qrp, col, ocl, rnk)) {
          my_message(ER_UNKNOWN_ERROR, g->Message, MYF(0));
          goto err;
          } // endif OcrSrcCols

    } else switch (ttp) {
      case TAB_DBF:
        qrp= DBFColumns(g, dpath, fn, fnc == FNC_COL);
        break;
#if defined(ODBC_SUPPORT)
      case TAB_ODBC:
        switch (fnc) {
          case FNC_NO:
          case FNC_COL:
            if (src) {
              qrp= ODBCSrcCols(g, dsn, (char*)src, sop); 
              src= NULL;     // for next tests
            } else
              qrp= ODBCColumns(g, dsn, shm, tab, NULL, 
                               mxr, fnc == FNC_COL, sop);

            break;
          case FNC_TABLE:
            qrp= ODBCTables(g, dsn, shm, tab, mxr, true, sop);
            break;
          case FNC_DSN:
            qrp= ODBCDataSources(g, mxr, true);
            break;
          case FNC_DRIVER:
            qrp= ODBCDrivers(g, mxr, true);
            break;
          default:
            sprintf(g->Message, "invalid catfunc %s", fncn);
            break;
        } // endswitch info

        break;
#endif   // ODBC_SUPPORT
      case TAB_MYSQL:
        qrp= MyColumns(g, thd, host, db, user, pwd, tab,
                       NULL, port, fnc == FNC_COL);
        break;
      case TAB_CSV:
        qrp= CSVColumns(g, dpath, fn, spc, qch, hdr, mxe, fnc == FNC_COL);
        break;
#if defined(__WIN__)
      case TAB_WMI:
        qrp= WMIColumns(g, nsp, cls, fnc == FNC_COL);
        break;
#endif   // __WIN__
      case TAB_PRX:
      case TAB_TBL:
      case TAB_XCL:
      case TAB_OCCUR:
        bif= fnc == FNC_COL;
        qrp= TabColumns(g, thd, db, tab, bif);

        if (!qrp && bif && fnc != FNC_COL)         // tab is a view
          qrp= MyColumns(g, thd, host, db, user, pwd, tab, NULL, port, false);

        if (qrp && ttp == TAB_OCCUR && fnc != FNC_COL)
          if (OcrColumns(g, qrp, col, ocl, rnk)) {
            my_message(ER_UNKNOWN_ERROR, g->Message, MYF(0));
            goto err;
            } // endif OcrColumns

        break;
#if defined(PIVOT_SUPPORT)
      case TAB_PIVOT:
        qrp= PivotColumns(g, tab, src, pic, fcl, skc, host, db, user, pwd, port);
        break;
#endif   // PIVOT_SUPPORT
      case TAB_VIR:
        qrp= VirColumns(g, fnc == FNC_COL);
        break;
      case TAB_JSON:
        qrp= JSONColumns(g, (char*)db, topt, fnc == FNC_COL);
        break;
#if defined(LIBXML2_SUPPORT) || defined(DOMDOC_SUPPORT)
      case TAB_XML:
        qrp= XMLColumns(g, (char*)db, tab, topt, fnc == FNC_COL);
        break;
#endif   // LIBXML2_SUPPORT  ||         DOMDOC_SUPPORT
      case TAB_OEM:
        qrp= OEMColumns(g, topt, tab, (char*)db, fnc == FNC_COL);
        break;
      default:
        strcpy(g->Message, "System error during assisted discovery");
        break;
      } // endswitch ttp

    if (!qrp) {
      my_message(ER_UNKNOWN_ERROR, g->Message, MYF(0));
      goto err;
      } // endif !qrp

    if (fnc != FNC_NO || src || ttp == TAB_PIVOT) {
      // Catalog like table
      for (crp= qrp->Colresp; !rc && crp; crp= crp->Next) {
        cnm= (ttp == TAB_PIVOT) ? crp->Name : encode(g, crp->Name);
        typ= crp->Type;
        len= crp->Length;
        dec= crp->Prec;
        flg= crp->Flag;
        v= crp->Var;

        if (!len && typ == TYPE_STRING)
          len= 256;      // STRBLK's have 0 length

        // Now add the field
#if defined(NEW_WAY)
        rc= add_fields(g, thd, &alter_info, cnm, typ, len, dec,
                       NOT_NULL_FLAG, "", flg, dbf, v);
#else   // !NEW_WAY
        if (add_field(&sql, cnm, typ, len, dec, NULL, NOT_NULL_FLAG,
                      NULL, NULL, NULL, NULL, flg, dbf, v))
          rc= HA_ERR_OUT_OF_MEM;
#endif  // !NEW_WAY
      } // endfor crp

    } else {
      char *schem= NULL;

      // Not a catalog table
      if (!qrp->Nblin) {
        if (tab)
          sprintf(g->Message, "Cannot get columns from %s", tab);
        else
          strcpy(g->Message, "Fail to retrieve columns");

        my_message(ER_UNKNOWN_ERROR, g->Message, MYF(0));
        goto err;
        } // endif !nblin

      for (i= 0; !rc && i < qrp->Nblin; i++) {
        typ= len= prec= dec= 0;
        tm= NOT_NULL_FLAG;
        cnm= (char*)"noname";
        dft= xtra= key= fmt= NULL;
        v= ' ';
#if defined(NEW_WAY)
        rem= "";
//      cs= NULL;
#else   // !NEW_WAY
        rem= NULL;
#endif  // !NEW_WAY

        for (crp= qrp->Colresp; crp; crp= crp->Next)
          switch (crp->Fld) {
            case FLD_NAME:
              if (ttp == TAB_PRX || 
                 (ttp == TAB_CSV && topt->data_charset &&
                 (!stricmp(topt->data_charset, "UTF8") ||
                  !stricmp(topt->data_charset, "UTF-8"))))
                cnm= crp->Kdata->GetCharValue(i);
              else
                cnm= encode(g, crp->Kdata->GetCharValue(i));

              break;
            case FLD_TYPE:
              typ= crp->Kdata->GetIntValue(i);
              v = (crp->Nulls) ? crp->Nulls[i] : 0;
              break;
            case FLD_PREC:
              // PREC must be always before LENGTH
              len= prec= crp->Kdata->GetIntValue(i);
              break;
            case FLD_LENGTH:
              len= crp->Kdata->GetIntValue(i);
              break;
            case FLD_SCALE:
              dec= crp->Kdata->GetIntValue(i);
              break;
            case FLD_NULL:
              if (crp->Kdata->GetIntValue(i))
                tm= 0;               // Nullable

              break;
            case FLD_FORMAT:
              fmt= (crp->Kdata) ? crp->Kdata->GetCharValue(i) : NULL;
              break;
            case FLD_REM:
              rem= crp->Kdata->GetCharValue(i);
              break;
//          case FLD_CHARSET:
              // No good because remote table is already translated
//            if (*(csn= crp->Kdata->GetCharValue(i)))
//              cs= get_charset_by_name(csn, 0);

//            break;
            case FLD_DEFAULT:
              dft= crp->Kdata->GetCharValue(i);
              break;
            case FLD_EXTRA:
              xtra= crp->Kdata->GetCharValue(i);

              // Auto_increment is not supported yet
              if (!stricmp(xtra, "AUTO_INCREMENT"))
                xtra= NULL;

              break;
            case FLD_KEY:
              if (ttp == TAB_VIR)
                key= crp->Kdata->GetCharValue(i);

              break;
            case FLD_SCHEM:
#if defined(ODBC_SUPPORT)
              if (ttp == TAB_ODBC && crp->Kdata) {
                if (schem && stricmp(schem, crp->Kdata->GetCharValue(i))) {
                  sprintf(g->Message, 
                         "Several %s tables found, specify DBNAME", tab);
                  my_message(ER_UNKNOWN_ERROR, g->Message, MYF(0));
                  goto err;
               } else if (!schem)
                  schem= crp->Kdata->GetCharValue(i);

                } // endif ttp
#endif   // ODBC_SUPPORT
            default:
              break;                 // Ignore
            } // endswitch Fld

#if defined(ODBC_SUPPORT)
        if (ttp == TAB_ODBC) {
          int  plgtyp;
          bool w= false;            // Wide character type

          // typ must be PLG type, not SQL type
          if (!(plgtyp= TranslateSQLType(typ, dec, prec, v, w))) {
            if (GetTypeConv() == TPC_SKIP) {
              // Skip this column
              sprintf(g->Message, "Column %s skipped (unsupported type %d)",
                      cnm, typ);
              push_warning(thd, Sql_condition::WARN_LEVEL_WARN, 0, g->Message);
              continue;
            } else {
              sprintf(g->Message, "Unsupported SQL type %d", typ);
              my_message(ER_UNKNOWN_ERROR, g->Message, MYF(0));
              goto err;
            } // endif type_conv

          } else
            typ= plgtyp;

          switch (typ) {
            case TYPE_STRING:
              if (w) {
                sprintf(g->Message, "Column %s is wide characters", cnm);
                push_warning(thd, Sql_condition::WARN_LEVEL_NOTE, 0, g->Message);
                } // endif w

              break;
            case TYPE_DOUBLE:
              // Some data sources do not count dec in length (prec)
              prec += (dec + 2);        // To be safe
              break;
            case TYPE_DECIM:
              prec= len;
              break;
            default:
              dec= 0;
            } // endswitch typ

          } // endif ttp
#endif   // ODBC_SUPPORT

        // Make the arguments as required by add_fields
        if (typ == TYPE_DATE)
          prec= 0;
        else if (typ == TYPE_DOUBLE)
          prec= len;

        // Now add the field
#if defined(NEW_WAY)
        rc= add_fields(g, thd, &alter_info, cnm, typ, prec, dec,
                       tm, rem, 0, dbf, v);
#else   // !NEW_WAY
        if (add_field(&sql, cnm, typ, prec, dec, key, tm, rem, dft, xtra,
                      fmt, 0, dbf, v))
          rc= HA_ERR_OUT_OF_MEM;
#endif  // !NEW_WAY
        } // endfor i

    } // endif fnc

#if defined(NEW_WAY)
    rc= init_table_share(thd, table_s, create_info, &alter_info);
#else   // !NEW_WAY
    if (!rc)
      rc= init_table_share(thd, table_s, create_info, &sql);
//    rc= init_table_share(thd, table_s, create_info, dsn, &sql);
#endif   // !NEW_WAY

    g->jump_level--;
    return rc;
    } // endif ok

  my_message(ER_UNKNOWN_ERROR, g->Message, MYF(0));

 err:
  g->jump_level--;
  return HA_ERR_INTERNAL_ERROR;
} // end of connect_assisted_discovery

/**
  Get the database name from a qualified table name.
*/
char *ha_connect::GetDBfromName(const char *name)
{
  char *db, dbname[128], tbname[128];

  if (filename_to_dbname_and_tablename(name, dbname, sizeof(dbname),
                                             tbname, sizeof(tbname)))
    *dbname= 0;

  if (*dbname) {
    assert(xp && xp->g);
    db= (char*)PlugSubAlloc(xp->g, NULL, strlen(dbname + 1));
    strcpy(db, dbname);
  } else
    db= NULL;

  return db;
} // end of GetDBfromName


/**
  @brief
  create() is called to create a database. The variable name will have the name
  of the table.

  @details
  When create() is called you do not need to worry about
  opening the table. Also, the .frm file will have already been
  created so adjusting create_info is not necessary. You can overwrite
  the .frm file at this point if you wish to change the table
  definition, but there are no methods currently provided for doing
  so.

  Called from handle.cc by ha_create_table().

  @note
  Currently we do some checking on the create definitions and stop
  creating if an error is found. We wish we could change the table
  definition such as providing a default table type. However, as said
  above, there are no method to do so.

  @see
  ha_create_table() in handle.cc
*/

int ha_connect::create(const char *name, TABLE *table_arg,
                       HA_CREATE_INFO *create_info)
{
  int     rc= RC_OK;
  bool    dbf, inward;
  Field* *field;
  Field  *fp;
  TABTYPE type;
  TABLE  *st= table;                       // Probably unuseful
  THD    *thd= ha_thd();
#if defined(WITH_PARTITION_STORAGE_ENGINE)
  partition_info *part_info= table_arg->part_info;
#endif   // WITH_PARTITION_STORAGE_ENGINE
  xp= GetUser(thd, xp);
  PGLOBAL g= xp->g;

  DBUG_ENTER("ha_connect::create");
  /*
    This assignment fixes test failures if some
    "ALTER TABLE t1 ADD KEY(a)" query exits on ER_ACCESS_DENIED_ERROR
    (e.g. on missing FILE_ACL). All following "CREATE TABLE" failed with
    "ERROR 1105: CONNECT index modification should be in-place"
    TODO: check with Olivier.
  */
  g->Xchk= NULL;
  int  sqlcom= thd_sql_command(table_arg->in_use);
  PTOS options= GetTableOptionStruct(table_arg->s);

  table= table_arg;         // Used by called functions

  if (trace)
    htrc("create: this=%p thd=%p xp=%p g=%p sqlcom=%d name=%s\n",
           this, thd, xp, g, sqlcom, GetTableName());

  // CONNECT engine specific table options:
  DBUG_ASSERT(options);
  type= GetTypeID(options->type);

  // Check table type
  if (type == TAB_UNDEF) {
    options->type= (options->srcdef)  ? "MYSQL" :
                   (options->tabname) ? "PROXY" : "DOS";
    type= GetTypeID(options->type);
    sprintf(g->Message, "No table_type. Will be set to %s", options->type);

    if (sqlcom == SQLCOM_CREATE_TABLE)
      push_warning(thd, Sql_condition::WARN_LEVEL_WARN, 0, g->Message);

  } else if (type == TAB_NIY) {
    sprintf(g->Message, "Unsupported table type %s", options->type);
    my_message(ER_UNKNOWN_ERROR, g->Message, MYF(0));
    DBUG_RETURN(HA_ERR_INTERNAL_ERROR);
  } // endif ttp

  if (check_privileges(thd, options, GetDBfromName(name)))
    DBUG_RETURN(HA_ERR_INTERNAL_ERROR);

  inward= IsFileType(type) && !options->filename;

  if (options->data_charset) {
    const CHARSET_INFO *data_charset;

    if (!(data_charset= get_charset_by_csname(options->data_charset,
                                              MY_CS_PRIMARY, MYF(0)))) {
      my_error(ER_UNKNOWN_CHARACTER_SET, MYF(0), options->data_charset);
      DBUG_RETURN(HA_ERR_INTERNAL_ERROR);
      } // endif charset

    if (type == TAB_XML && data_charset != &my_charset_utf8_general_ci) {
      my_printf_error(ER_UNKNOWN_ERROR,
                      "DATA_CHARSET='%s' is not supported for TABLE_TYPE=XML",
                        MYF(0), options->data_charset);
      DBUG_RETURN(HA_ERR_INTERNAL_ERROR);
      } // endif utf8

    } // endif charset

  if (!g) {
    rc= HA_ERR_INTERNAL_ERROR;
    DBUG_RETURN(rc);
  } else
    dbf= (GetTypeID(options->type) == TAB_DBF && !options->catfunc);

  // Can be null in ALTER TABLE
  if (create_info->alias)
    // Check whether a table is defined on itself
    switch (type) {
      case TAB_PRX:
      case TAB_XCL:
      case TAB_PIVOT:
      case TAB_OCCUR:
        if (options->srcdef) {
          strcpy(g->Message, "Cannot check looping reference");
          push_warning(thd, Sql_condition::WARN_LEVEL_WARN, 0, g->Message);
        } else if (options->tabname) {
          if (!stricmp(options->tabname, create_info->alias) &&
             (!options->dbname || 
              !stricmp(options->dbname, table_arg->s->db.str))) {
            sprintf(g->Message, "A %s table cannot refer to itself",
                                options->type);
            my_message(ER_UNKNOWN_ERROR, g->Message, MYF(0));
            DBUG_RETURN(HA_ERR_INTERNAL_ERROR);
            } // endif tab

        } else {
          strcpy(g->Message, "Missing object table name or definition");
          my_message(ER_UNKNOWN_ERROR, g->Message, MYF(0));
          DBUG_RETURN(HA_ERR_INTERNAL_ERROR);
        } // endif tabname

      case TAB_MYSQL:
#if defined(WITH_PARTITION_STORAGE_ENGINE)
        if (!part_info)
#endif   // WITH_PARTITION_STORAGE_ENGINE
       {const char *src= options->srcdef;
        char *host, *db, *tab= (char*)options->tabname;
        int   port;

        host= GetListOption(g, "host", options->oplist, NULL);
        db= GetStringOption("database", NULL);
        port= atoi(GetListOption(g, "port", options->oplist, "0"));

        if (create_info->connect_string.str &&
            create_info->connect_string.length) {
          char   *dsn= strz(g, create_info->connect_string);
          PMYDEF  mydef= new(g) MYSQLDEF();

          mydef->SetName(create_info->alias);

          if (!mydef->ParseURL(g, dsn, false)) {
            if (mydef->GetHostname())
              host= mydef->GetHostname();

            if (mydef->GetDatabase())
              db= mydef->GetDatabase();

            if (mydef->GetTabname())
              tab= mydef->GetTabname();

            if (mydef->GetPortnumber())
              port= mydef->GetPortnumber();

          } else {
            my_message(ER_UNKNOWN_ERROR, g->Message, MYF(0));
            DBUG_RETURN(HA_ERR_INTERNAL_ERROR);
          } // endif ParseURL

          } // endif connect_string

        if (CheckSelf(g, table_arg->s, host, db, tab, src, port)) {
          my_message(ER_UNKNOWN_ERROR, g->Message, MYF(0));
          DBUG_RETURN(HA_ERR_INTERNAL_ERROR);
          } // endif CheckSelf

       }break;
      default: /* do nothing */;
        break;
     } // endswitch ttp

  if (type == TAB_XML) {
    bool  dom;                  // True: MS-DOM, False libxml2
    char *xsup= GetListOption(g, "Xmlsup", options->oplist, "*");

    // Note that if no support is specified, the default is MS-DOM
    // on Windows and libxml2 otherwise
    switch (*xsup) {
      case '*':
#if defined(__WIN__)
        dom= true;
#else   // !__WIN__
        dom= false;
#endif  // !__WIN__
        break;
      case 'M':
      case 'D':
        dom= true;
        break;
      default:
        dom= false;
        break;
      } // endswitch xsup

#if !defined(DOMDOC_SUPPORT)
    if (dom) {
      strcpy(g->Message, "MS-DOM not supported by this version");
      xsup= NULL;
      } // endif DomDoc
#endif   // !DOMDOC_SUPPORT

#if !defined(LIBXML2_SUPPORT)
    if (!dom) {
      strcpy(g->Message, "libxml2 not supported by this version");
      xsup= NULL;
      } // endif Libxml2
#endif   // !LIBXML2_SUPPORT

    if (!xsup) {
      my_message(ER_UNKNOWN_ERROR, g->Message, MYF(0));
      rc= HA_ERR_INTERNAL_ERROR;
      DBUG_RETURN(rc);
      } // endif xsup

    } // endif type

  if (type == TAB_JSON) {
    int pretty= atoi(GetListOption(g, "Pretty", options->oplist, "2"));

    if (!options->lrecl && pretty != 2) {
      sprintf(g->Message, "LRECL must be specified for pretty=%d", pretty);
      my_message(ER_UNKNOWN_ERROR, g->Message, MYF(0));
      rc= HA_ERR_INTERNAL_ERROR;
      DBUG_RETURN(rc);
      } // endif lrecl

    } // endif type

  // Check column types
  for (field= table_arg->field; *field; field++) {
    fp= *field;

    if (fp->vcol_info && !fp->stored_in_db)
      continue;            // This is a virtual column

    if (fp->flags & AUTO_INCREMENT_FLAG) {
      strcpy(g->Message, "Auto_increment is not supported yet");
      my_message(ER_UNKNOWN_ERROR, g->Message, MYF(0));
      rc= HA_ERR_INTERNAL_ERROR;
      DBUG_RETURN(rc);
      } // endif flags

    if (fp->flags & (BLOB_FLAG | ENUM_FLAG | SET_FLAG)) {
      sprintf(g->Message, "Unsupported type for column %s",
                          fp->field_name);
      my_message(ER_UNKNOWN_ERROR, g->Message, MYF(0));
      rc= HA_ERR_INTERNAL_ERROR;
      DBUG_RETURN(rc);
      } // endif flags

    if (type == TAB_VIR)
      if (!fp->option_struct || !fp->option_struct->special) {
        strcpy(g->Message, "Virtual tables accept only special or virtual columns");
        my_message(ER_UNKNOWN_ERROR, g->Message, MYF(0));
        rc= HA_ERR_INTERNAL_ERROR;
        DBUG_RETURN(rc);
        } // endif special
      
    switch (fp->type()) {
      case MYSQL_TYPE_SHORT:
      case MYSQL_TYPE_LONG:
      case MYSQL_TYPE_FLOAT:
      case MYSQL_TYPE_DOUBLE:
      case MYSQL_TYPE_TIMESTAMP:
      case MYSQL_TYPE_DATE:
      case MYSQL_TYPE_TIME:
      case MYSQL_TYPE_DATETIME:
      case MYSQL_TYPE_YEAR:
      case MYSQL_TYPE_NEWDATE:
      case MYSQL_TYPE_LONGLONG:
      case MYSQL_TYPE_TINY:
      case MYSQL_TYPE_DECIMAL:
      case MYSQL_TYPE_NEWDECIMAL:
      case MYSQL_TYPE_INT24:
        break;                     // Ok
      case MYSQL_TYPE_VARCHAR:
      case MYSQL_TYPE_VAR_STRING:
      case MYSQL_TYPE_STRING:
        if (!fp->field_length) {
          sprintf(g->Message, "Unsupported 0 length for column %s",
                              fp->field_name);
          rc= HA_ERR_INTERNAL_ERROR;
          my_printf_error(ER_UNKNOWN_ERROR,
                          "Unsupported 0 length for column %s",
                          MYF(0), fp->field_name);
          DBUG_RETURN(rc);
          } // endif fp

        break;                     // To be checked
      case MYSQL_TYPE_BIT:
      case MYSQL_TYPE_NULL:
      case MYSQL_TYPE_ENUM:
      case MYSQL_TYPE_SET:
      case MYSQL_TYPE_TINY_BLOB:
      case MYSQL_TYPE_MEDIUM_BLOB:
      case MYSQL_TYPE_LONG_BLOB:
      case MYSQL_TYPE_BLOB:
      case MYSQL_TYPE_GEOMETRY:
      default:
//      fprintf(stderr, "Unsupported type column %s\n", fp->field_name);
        sprintf(g->Message, "Unsupported type for column %s",
                            fp->field_name);
        rc= HA_ERR_INTERNAL_ERROR;
        my_printf_error(ER_UNKNOWN_ERROR, "Unsupported type for column %s",
                        MYF(0), fp->field_name);
        DBUG_RETURN(rc);
        break;
      } // endswitch type

    if ((fp)->real_maybe_null() && !IsTypeNullable(type)) {
      my_printf_error(ER_UNKNOWN_ERROR,
                      "Table type %s does not support nullable columns",
                      MYF(0), options->type);
      DBUG_RETURN(HA_ERR_UNSUPPORTED);
      } // endif !nullable

    if (dbf) {
      bool b= false;

      if ((b= strlen(fp->field_name) > 10))
        sprintf(g->Message, "DBF: Column name '%s' is too long (max=10)",
                            fp->field_name);
      else if ((b= fp->field_length > 255))
        sprintf(g->Message, "DBF: Column length too big for '%s' (max=255)",
                            fp->field_name);

      if (b) {
        my_message(ER_UNKNOWN_ERROR, g->Message, MYF(0));
        rc= HA_ERR_INTERNAL_ERROR;
        DBUG_RETURN(rc);
        } // endif b

      } // endif dbf

    } // endfor field

  if ((sqlcom == SQLCOM_CREATE_TABLE || *GetTableName() == '#') && inward) {
    // The file name is not specified, create a default file in
    // the database directory named table_name.table_type.
    // (temporarily not done for XML because a void file causes
    // the XML parsers to report an error on the first Insert)
    char buf[_MAX_PATH], fn[_MAX_PATH], dbpath[_MAX_PATH], lwt[12];
    int  h;

    // Check for incompatible options
    if (options->sepindex) {
      my_message(ER_UNKNOWN_ERROR,
            "SEPINDEX is incompatible with unspecified file name",
            MYF(0));
      DBUG_RETURN(HA_ERR_UNSUPPORTED);
    } else if (GetTypeID(options->type) == TAB_VEC)
      if (!table->s->max_rows || options->split) {
        my_printf_error(ER_UNKNOWN_ERROR,
            "%s tables whose file name is unspecified cannot be split",
            MYF(0), options->type);
        DBUG_RETURN(HA_ERR_UNSUPPORTED);
      } else if (options->header == 2) {
        my_printf_error(ER_UNKNOWN_ERROR,
        "header=2 is not allowed for %s tables whose file name is unspecified",
            MYF(0), options->type);
        DBUG_RETURN(HA_ERR_UNSUPPORTED);
      } // endif's

    // Fold type to lower case
    for (int i= 0; i < 12; i++)
      if (!options->type[i]) {
        lwt[i]= 0;
        break;
      } else
        lwt[i]= tolower(options->type[i]);

#if defined(WITH_PARTITION_STORAGE_ENGINE)
    if (part_info) {
      char *p;

      strcpy(dbpath, name);
      p= strrchr(dbpath, slash);
      strcpy(partname, ++p);
      strcat(strcat(strcpy(buf, p), "."), lwt);
      *p= 0;
    } else {
#endif   // WITH_PARTITION_STORAGE_ENGINE
      strcat(strcat(strcpy(buf, GetTableName()), "."), lwt);
      sprintf(g->Message, "No file name. Table will use %s", buf);
  
      if (sqlcom == SQLCOM_CREATE_TABLE)
        push_warning(thd, Sql_condition::WARN_LEVEL_WARN, 0, g->Message);
  
      strcat(strcat(strcpy(dbpath, "./"), table->s->db.str), "/");
#if defined(WITH_PARTITION_STORAGE_ENGINE)
    } // endif part_info
#endif   // WITH_PARTITION_STORAGE_ENGINE

    PlugSetPath(fn, buf, dbpath);

    if ((h= ::open(fn, O_CREAT | O_EXCL, 0666)) == -1) {
      if (errno == EEXIST)
        sprintf(g->Message, "Default file %s already exists", fn);
      else
        sprintf(g->Message, "Error %d creating file %s", errno, fn);

      push_warning(thd, Sql_condition::WARN_LEVEL_WARN, 0, g->Message);
    } else
      ::close(h);
    
    if ((type == TAB_FMT || options->readonly) && sqlcom == SQLCOM_CREATE_TABLE)
      push_warning(thd, Sql_condition::WARN_LEVEL_WARN, 0,
        "Congratulation, you just created a read-only void table!");

    } // endif sqlcom

  if (trace)
    htrc("xchk=%p createas=%d\n", g->Xchk, g->Createas);

  // To check whether indexes have to be made or remade
  if (!g->Xchk) {
    PIXDEF xdp;

    // We should be in CREATE TABLE, ALTER_TABLE or CREATE INDEX
    if (!(sqlcom == SQLCOM_CREATE_TABLE || sqlcom == SQLCOM_ALTER_TABLE ||
          sqlcom == SQLCOM_CREATE_INDEX || sqlcom == SQLCOM_DROP_INDEX))  
//         (sqlcom == SQLCOM_CREATE_INDEX && part_info) ||  
//         (sqlcom == SQLCOM_DROP_INDEX && part_info)))  
      push_warning(thd, Sql_condition::WARN_LEVEL_WARN, 0,
        "Unexpected command in create, please contact CONNECT team");

#if defined(WITH_PARTITION_STORAGE_ENGINE)
    if (part_info && !inward)
      strcpy(partname, decode(g, strrchr(name, '#') + 1));
//    strcpy(partname, part_info->curr_part_elem->partition_name);
#endif   // WITH_PARTITION_STORAGE_ENGINE

    if (g->Alchecked == 0 &&
        (!IsFileType(type) || FileExists(options->filename, false))) {
      if (part_info) {
        sprintf(g->Message, "Data repartition in %s is unchecked", partname); 
        push_warning(thd, Sql_condition::WARN_LEVEL_WARN, 0, g->Message);
      } else if (sqlcom == SQLCOM_ALTER_TABLE) {
        // This is an ALTER to CONNECT from another engine.
        // It cannot be accepted because the table data would be modified
        // except when the target file does not exist.
        strcpy(g->Message, "Operation denied. Table data would be modified.");
        my_message(ER_UNKNOWN_ERROR, g->Message, MYF(0));
        DBUG_RETURN(HA_ERR_INTERNAL_ERROR);
      } // endif part_info

      } // endif outward

    // Get the index definitions
    if ((xdp= GetIndexInfo()) || sqlcom == SQLCOM_DROP_INDEX) {
      if (options->multiple) {
        strcpy(g->Message, "Multiple tables are not indexable");
        my_message(ER_UNKNOWN_ERROR, g->Message, MYF(0));
        rc= HA_ERR_UNSUPPORTED;
      } else if (options->compressed) {
        strcpy(g->Message, "Compressed tables are not indexable");
        my_message(ER_UNKNOWN_ERROR, g->Message, MYF(0));
        rc= HA_ERR_UNSUPPORTED;
      } else if (GetIndexType(type) == 1) {
        PDBUSER dup= PlgGetUser(g);
        PCATLG  cat= (dup) ? dup->Catalog : NULL;

        SetDataPath(g, table_arg->s->db.str);

        if (cat) {
//        cat->SetDataPath(g, table_arg->s->db.str);

#if defined(WITH_PARTITION_STORAGE_ENGINE)
          if (part_info)
            strcpy(partname, 
                   decode(g, strrchr(name, (inward ? slash : '#')) + 1));
#endif   // WITH_PARTITION_STORAGE_ENGINE

          if ((rc= optimize(table->in_use, NULL))) {
            htrc("Create rc=%d %s\n", rc, g->Message);
            my_message(ER_UNKNOWN_ERROR, g->Message, MYF(0));
            rc= HA_ERR_INTERNAL_ERROR;
          } else
            CloseTable(g);

          } // endif cat
    
      } else if (GetIndexType(type) == 3) {
        if (CheckVirtualIndex(table_arg->s)) {
          my_message(ER_UNKNOWN_ERROR, g->Message, MYF(0));
          rc= HA_ERR_UNSUPPORTED;
          } // endif Check

      } else if (!GetIndexType(type)) {
        sprintf(g->Message, "Table type %s is not indexable", options->type);
        my_message(ER_UNKNOWN_ERROR, g->Message, MYF(0));
        rc= HA_ERR_UNSUPPORTED;
      } // endif index type

      } // endif xdp

  } else {
    // This should not happen anymore with indexing new way
    my_message(ER_UNKNOWN_ERROR,
               "CONNECT index modification should be in-place", MYF(0));
    DBUG_RETURN(HA_ERR_UNSUPPORTED);
  } // endif Xchk

  table= st;
  DBUG_RETURN(rc);
} // end of create

/**
  Used to check whether a file based outward table can be populated by
  an ALTER TABLE command. The conditions are:
  - file does not exist or is void
  - user has file privilege
*/
bool ha_connect::FileExists(const char *fn, bool bf)
{
  if (!fn || !*fn)
    return false;
  else if (IsPartitioned() && bf)
    return true;

  if (table) {
    char *s, tfn[_MAX_PATH], filename[_MAX_PATH], path[_MAX_PATH];
    bool  b= false;
    int   n;
    struct stat info;

<<<<<<< HEAD
    if (check_access(ha_thd(), FILE_ACL, table->s->db.str,
                     NULL, NULL, 0, 0))
      return true;

=======
>>>>>>> 79140b03
#if defined(__WIN__)
    s= "\\";
#else   // !__WIN__
    s= "/";
#endif  // !__WIN__
    if (IsPartitioned()) {
      sprintf(tfn, fn, GetPartName());

      // This is to avoid an initialization error raised by the
      // test on check_table_flags made in ha_partition::open
      // that can fail if some partition files are empty.
      b= true;
    } else
      strcpy(tfn, fn);

    strcat(strcat(strcat(strcpy(path, "."), s), table->s->db.str), s);
    PlugSetPath(filename, tfn, path);
    n= stat(filename, &info);

    if (n < 0) {
      if (errno != ENOENT) {
        char buf[_MAX_PATH + 20];

        sprintf(buf, "Error %d for file %s", errno, filename);
        push_warning(table->in_use, Sql_condition::WARN_LEVEL_WARN, 0, buf);
        return true;
      } else
        return false;

    } else
      return (info.st_size || b) ? true : false;

    } // endif table

  return true;
} // end of FileExists

// Called by SameString and NoFieldOptionChange
bool ha_connect::CheckString(const char *str1, const char *str2)
{
  bool  b1= (!str1 || !*str1), b2= (!str2 || !*str2);

  if (b1 && b2)
    return true;
  else if ((b1 && !b2) || (!b1 && b2) || stricmp(str1, str2))
    return false;

  return true;
} // end of CheckString

/**
  check whether a string option have changed
  */
bool ha_connect::SameString(TABLE *tab, char *opn)
{
  char *str1, *str2;

  tshp= tab->s;                 // The altered table
  str1= GetStringOption(opn);
  tshp= NULL;
  str2= GetStringOption(opn);
  return CheckString(str1, str2);
} // end of SameString

/**
  check whether a Boolean option have changed
  */
bool ha_connect::SameBool(TABLE *tab, char *opn)
{
  bool b1, b2;

  tshp= tab->s;                 // The altered table
  b1= GetBooleanOption(opn, false);
  tshp= NULL;
  b2= GetBooleanOption(opn, false);
  return (b1 == b2);
} // end of SameBool

/**
  check whether an integer option have changed
  */
bool ha_connect::SameInt(TABLE *tab, char *opn)
{
  int i1, i2;

  tshp= tab->s;                 // The altered table
  i1= GetIntegerOption(opn);
  tshp= NULL;
  i2= GetIntegerOption(opn);

  if (!stricmp(opn, "lrecl"))
    return (i1 == i2 || !i1 || !i2);
  else if (!stricmp(opn, "ending"))
    return (i1 == i2 || i1 <= 0 || i2 <= 0);
  else
    return (i1 == i2);

} // end of SameInt

/**
  check whether a field option have changed
  */
bool ha_connect::NoFieldOptionChange(TABLE *tab)
{
  bool rc= true;
  ha_field_option_struct *fop1, *fop2;
  Field* *fld1= table->s->field;
  Field* *fld2= tab->s->field;

  for (; rc && *fld1 && *fld2; fld1++, fld2++) {
    fop1= (*fld1)->option_struct;
    fop2= (*fld2)->option_struct;

    rc= (fop1->offset == fop2->offset &&
         fop1->fldlen == fop2->fldlen &&
         CheckString(fop1->dateformat, fop2->dateformat) &&
         CheckString(fop1->fieldformat, fop2->fieldformat) &&
         CheckString(fop1->special, fop2->special));
    } // endfor fld

  return rc;
} // end of NoFieldOptionChange

 /**
    Check if a storage engine supports a particular alter table in-place

    @param    altered_table     TABLE object for new version of table.
    @param    ha_alter_info     Structure describing changes to be done
                                by ALTER TABLE and holding data used
                                during in-place alter.

    @retval   HA_ALTER_ERROR                  Unexpected error.
    @retval   HA_ALTER_INPLACE_NOT_SUPPORTED  Not supported, must use copy.
    @retval   HA_ALTER_INPLACE_EXCLUSIVE_LOCK Supported, but requires X lock.
    @retval   HA_ALTER_INPLACE_SHARED_LOCK_AFTER_PREPARE
                                              Supported, but requires SNW lock
                                              during main phase. Prepare phase
                                              requires X lock.
    @retval   HA_ALTER_INPLACE_SHARED_LOCK    Supported, but requires SNW lock.
    @retval   HA_ALTER_INPLACE_NO_LOCK_AFTER_PREPARE
                                              Supported, concurrent reads/writes
                                              allowed. However, prepare phase
                                              requires X lock.
    @retval   HA_ALTER_INPLACE_NO_LOCK        Supported, concurrent
                                              reads/writes allowed.

    @note The default implementation uses the old in-place ALTER API
    to determine if the storage engine supports in-place ALTER or not.

    @note Called without holding thr_lock.c lock.
 */
enum_alter_inplace_result
ha_connect::check_if_supported_inplace_alter(TABLE *altered_table,
                                Alter_inplace_info *ha_alter_info)
{
  DBUG_ENTER("check_if_supported_alter");

  bool            idx= false, outward= false;
  THD            *thd= ha_thd();
  int             sqlcom= thd_sql_command(thd);
  TABTYPE         newtyp, type= TAB_UNDEF;
  HA_CREATE_INFO *create_info= ha_alter_info->create_info;
  PTOS            newopt, oldopt;
  xp= GetUser(thd, xp);
  PGLOBAL         g= xp->g;

  if (!g || !table) {
    my_message(ER_UNKNOWN_ERROR, "Cannot check ALTER operations", MYF(0));
    DBUG_RETURN(HA_ALTER_ERROR);
    } // endif Xchk

  newopt= altered_table->s->option_struct;
  oldopt= table->s->option_struct;

  // If this is the start of a new query, cleanup the previous one
  if (xp->CheckCleanup()) {
    tdbp= NULL;
    valid_info= false;
    } // endif CheckCleanup

  g->Alchecked= 1;       // Tested in create
  g->Xchk= NULL;
  type= GetRealType(oldopt);
  newtyp= GetRealType(newopt);

  // No copy algorithm for outward tables
  outward= (!IsFileType(type) || (oldopt->filename && *oldopt->filename));

  // Index operations
  Alter_inplace_info::HA_ALTER_FLAGS index_operations=
    Alter_inplace_info::ADD_INDEX |
    Alter_inplace_info::DROP_INDEX |
    Alter_inplace_info::ADD_UNIQUE_INDEX |
    Alter_inplace_info::DROP_UNIQUE_INDEX |
    Alter_inplace_info::ADD_PK_INDEX |
    Alter_inplace_info::DROP_PK_INDEX;

  Alter_inplace_info::HA_ALTER_FLAGS inplace_offline_operations=
    Alter_inplace_info::ALTER_COLUMN_EQUAL_PACK_LENGTH |
    Alter_inplace_info::ALTER_COLUMN_NAME |
    Alter_inplace_info::ALTER_COLUMN_DEFAULT |
    Alter_inplace_info::CHANGE_CREATE_OPTION |
    Alter_inplace_info::ALTER_RENAME |
    Alter_inplace_info::ALTER_PARTITIONED | index_operations;

  if (ha_alter_info->handler_flags & index_operations ||
      !SameString(altered_table, "optname") ||
      !SameBool(altered_table, "sepindex")) {
    if (newopt->multiple) {
      strcpy(g->Message, "Multiple tables are not indexable");
      my_message(ER_UNKNOWN_ERROR, g->Message, MYF(0));
      DBUG_RETURN(HA_ALTER_ERROR);
    } else if (newopt->compressed) {
      strcpy(g->Message, "Compressed tables are not indexable");
      my_message(ER_UNKNOWN_ERROR, g->Message, MYF(0));
      DBUG_RETURN(HA_ALTER_ERROR);
    } else if (GetIndexType(type) == 1) {
      g->Xchk= new(g) XCHK;
      PCHK xcp= (PCHK)g->Xchk;
  
      xcp->oldpix= GetIndexInfo(table->s);
      xcp->newpix= GetIndexInfo(altered_table->s);
      xcp->oldsep= GetBooleanOption("sepindex", false);
      xcp->oldsep= xcp->SetName(g, GetStringOption("optname"));
      tshp= altered_table->s;
      xcp->newsep= GetBooleanOption("sepindex", false);
      xcp->newsep= xcp->SetName(g, GetStringOption("optname"));
      tshp= NULL;
  
      if (trace && g->Xchk)
        htrc(
          "oldsep=%d newsep=%d oldopn=%s newopn=%s oldpix=%p newpix=%p\n",
                xcp->oldsep, xcp->newsep, 
                SVP(xcp->oldopn), SVP(xcp->newopn), 
                xcp->oldpix, xcp->newpix);
  
      if (sqlcom == SQLCOM_ALTER_TABLE)
        idx= true;
      else
        DBUG_RETURN(HA_ALTER_INPLACE_EXCLUSIVE_LOCK);

    } else if (GetIndexType(type) == 3) {
      if (CheckVirtualIndex(altered_table->s)) {
        my_message(ER_UNKNOWN_ERROR, g->Message, MYF(0));
        DBUG_RETURN(HA_ALTER_ERROR);
        } // endif Check

    } else if (!GetIndexType(type)) {
      sprintf(g->Message, "Table type %s is not indexable", oldopt->type);
      my_message(ER_UNKNOWN_ERROR, g->Message, MYF(0));
      DBUG_RETURN(HA_ALTER_ERROR);
    } // endif index type

    } // endif index operation

  if (!SameString(altered_table, "filename")) {
    if (!outward) {
      // Conversion to outward table is only allowed for file based
      // tables whose file does not exist.
      tshp= altered_table->s;
      char *fn= GetStringOption("filename");
      tshp= NULL;

      if (FileExists(fn, false)) {
        strcpy(g->Message, "Operation denied. Table data would be lost.");
        my_message(ER_UNKNOWN_ERROR, g->Message, MYF(0));
        DBUG_RETURN(HA_ALTER_ERROR);
      } else
        goto fin;

    } else
      goto fin;

    } // endif filename

  /* Is there at least one operation that requires copy algorithm? */
  if (ha_alter_info->handler_flags & ~inplace_offline_operations)
    goto fin;

  /*
    ALTER TABLE tbl_name CONVERT TO CHARACTER SET .. and
    ALTER TABLE table_name DEFAULT CHARSET = .. most likely
    change column charsets and so not supported in-place through
    old API.

    Changing of PACK_KEYS, MAX_ROWS and ROW_FORMAT options were
    not supported as in-place operations in old API either.
  */
  if (create_info->used_fields & (HA_CREATE_USED_CHARSET |
                                  HA_CREATE_USED_DEFAULT_CHARSET |
                                  HA_CREATE_USED_PACK_KEYS |
                                  HA_CREATE_USED_MAX_ROWS) ||
      (table->s->row_type != create_info->row_type))
    goto fin;

#if 0
  uint table_changes= (ha_alter_info->handler_flags &
                       Alter_inplace_info::ALTER_COLUMN_EQUAL_PACK_LENGTH) ?
    IS_EQUAL_PACK_LENGTH : IS_EQUAL_YES;

  if (table->file->check_if_incompatible_data(create_info, table_changes)
      == COMPATIBLE_DATA_YES)
    DBUG_RETURN(HA_ALTER_INPLACE_EXCLUSIVE_LOCK);
#endif // 0

  // This was in check_if_incompatible_data
  if (NoFieldOptionChange(altered_table) &&
      type == newtyp &&
      SameInt(altered_table, "lrecl") &&
      SameInt(altered_table, "elements") &&
      SameInt(altered_table, "header") &&
      SameInt(altered_table, "quoted") &&
      SameInt(altered_table, "ending") &&
      SameInt(altered_table, "compressed"))
    DBUG_RETURN(HA_ALTER_INPLACE_EXCLUSIVE_LOCK);

fin:
  if (idx) {
    // Indexing is only supported inplace
    my_message(ER_ALTER_OPERATION_NOT_SUPPORTED,
      "Alter operations not supported together by CONNECT", MYF(0));
    DBUG_RETURN(HA_ALTER_ERROR);
  } else if (outward) {
    if (IsFileType(type))
      push_warning(thd, Sql_condition::WARN_LEVEL_WARN, 0,
        "This is an outward table, table data were not modified.");

    DBUG_RETURN(HA_ALTER_INPLACE_EXCLUSIVE_LOCK);
  } else
    DBUG_RETURN(HA_ALTER_INPLACE_NOT_SUPPORTED);

} // end of check_if_supported_inplace_alter


/**
  check_if_incompatible_data() called if ALTER TABLE can't detect otherwise
  if new and old definition are compatible

  @details If there are no other explicit signs like changed number of
  fields this function will be called by compare_tables()
  (sql/sql_tables.cc) to decide should we rewrite whole table or only .frm
  file.

  @note: This function is no more called by check_if_supported_inplace_alter
*/

bool ha_connect::check_if_incompatible_data(HA_CREATE_INFO *, uint)
{
  DBUG_ENTER("ha_connect::check_if_incompatible_data");
  // TO DO: really implement and check it.
  push_warning(ha_thd(), Sql_condition::WARN_LEVEL_WARN, 0,
      "Unexpected call to check_if_incompatible_data.");
  DBUG_RETURN(COMPATIBLE_DATA_NO);
} // end of check_if_incompatible_data

/****************************************************************************
 * CONNECT MRR implementation: use DS-MRR
   This is just copied from myisam
 ***************************************************************************/

int ha_connect::multi_range_read_init(RANGE_SEQ_IF *seq, void *seq_init_param,
                                     uint n_ranges, uint mode,
                                     HANDLER_BUFFER *buf)
{
  return ds_mrr.dsmrr_init(this, seq, seq_init_param, n_ranges, mode, buf);
} // end of multi_range_read_init

int ha_connect::multi_range_read_next(range_id_t *range_info)
{
  return ds_mrr.dsmrr_next(range_info);
} // end of multi_range_read_next

ha_rows ha_connect::multi_range_read_info_const(uint keyno, RANGE_SEQ_IF *seq,
                                               void *seq_init_param,
                                               uint n_ranges, uint *bufsz,
                                               uint *flags, Cost_estimate *cost)
{
  /*
    This call is here because there is no location where this->table would
    already be known.
    TODO: consider moving it into some per-query initialization call.
  */
  ds_mrr.init(this, table);

  // MMR is implemented for "local" file based tables only
  if (!IsFileType(GetRealType(GetTableOptionStruct())))
    *flags|= HA_MRR_USE_DEFAULT_IMPL;

  ha_rows rows= ds_mrr.dsmrr_info_const(keyno, seq, seq_init_param, n_ranges,
                                        bufsz, flags, cost);
  xp->g->Mrr= !(*flags & HA_MRR_USE_DEFAULT_IMPL);
  return rows;
} // end of multi_range_read_info_const

ha_rows ha_connect::multi_range_read_info(uint keyno, uint n_ranges, uint keys,
                                         uint key_parts, uint *bufsz,
                                         uint *flags, Cost_estimate *cost)
{
  ds_mrr.init(this, table);

  // MMR is implemented for "local" file based tables only
  if (!IsFileType(GetRealType(GetTableOptionStruct())))
    *flags|= HA_MRR_USE_DEFAULT_IMPL;

  ha_rows rows= ds_mrr.dsmrr_info(keyno, n_ranges, keys, key_parts, bufsz,
                                  flags, cost);
  xp->g->Mrr= !(*flags & HA_MRR_USE_DEFAULT_IMPL);
  return rows;
} // end of multi_range_read_info


int ha_connect::multi_range_read_explain_info(uint mrr_mode, char *str,
                                             size_t size)
{
  return ds_mrr.dsmrr_explain_info(mrr_mode, str, size);
} // end of multi_range_read_explain_info

/* CONNECT MRR implementation ends */

#if 0
// Does this make sens for CONNECT?
Item *ha_connect::idx_cond_push(uint keyno_arg, Item* idx_cond_arg)
{
  pushed_idx_cond_keyno= keyno_arg;
  pushed_idx_cond= idx_cond_arg;
  in_range_check_pushed_down= TRUE;
  if (active_index == pushed_idx_cond_keyno)
    mi_set_index_cond_func(file, handler_index_cond_check, this);
  return NULL;
}
#endif // 0


struct st_mysql_storage_engine connect_storage_engine=
{ MYSQL_HANDLERTON_INTERFACE_VERSION };

/***********************************************************************/
/*  CONNECT global variables definitions.                              */
/***********************************************************************/
#if defined(XMAP)
// Using file mapping for indexes if true
static MYSQL_SYSVAR_BOOL(indx_map, xmap, PLUGIN_VAR_RQCMDARG,
       "Using file mapping for indexes", NULL, NULL, 0);
#endif   // XMAP

#if defined(XMSG)
static MYSQL_SYSVAR_STR(errmsg_dir_path, msg_path,
//     PLUGIN_VAR_RQCMDARG | PLUGIN_VAR_MEMALLOC,
       PLUGIN_VAR_RQCMDARG | PLUGIN_VAR_READONLY,
       "Path to the directory where are the message files",
//     check_msg_path, update_msg_path,
       NULL, NULL,
       "../../../../storage/connect/");     // for testing
#endif   // XMSG

static struct st_mysql_sys_var* connect_system_variables[]= {
  MYSQL_SYSVAR(xtrace),
  MYSQL_SYSVAR(conv_size),
  MYSQL_SYSVAR(type_conv),
#if defined(XMAP)
  MYSQL_SYSVAR(indx_map),
#endif   // XMAP
  MYSQL_SYSVAR(work_size),
  MYSQL_SYSVAR(use_tempfile),
  MYSQL_SYSVAR(exact_info),
#if defined(XMSG) || defined(NEWMSG)
  MYSQL_SYSVAR(msg_lang),
#endif   // XMSG || NEWMSG
#if defined(XMSG)
  MYSQL_SYSVAR(errmsg_dir_path),
#endif   // XMSG
  MYSQL_SYSVAR(json_grp_size),
  NULL
};

maria_declare_plugin(connect)
{
  MYSQL_STORAGE_ENGINE_PLUGIN,
  &connect_storage_engine,
  "CONNECT",
  "Olivier Bertrand",
  "Management of External Data (SQL/MED), including many file formats",
  PLUGIN_LICENSE_GPL,
  connect_init_func,                            /* Plugin Init */
  connect_done_func,                            /* Plugin Deinit */
  0x0104,                                       /* version number (1.04) */
  NULL,                                         /* status variables */
  connect_system_variables,                     /* system variables */
<<<<<<< HEAD
  "1.04.0003",                                  /* string version */
  MariaDB_PLUGIN_MATURITY_BETA                  /* maturity */
=======
  "1.03.0007",                                  /* string version */
	MariaDB_PLUGIN_MATURITY_GAMMA                 /* maturity */
>>>>>>> 79140b03
}
maria_declare_plugin_end;<|MERGE_RESOLUTION|>--- conflicted
+++ resolved
@@ -169,15 +169,9 @@
 #define JSONMAX      10             // JSON Default max grp size
 
 extern "C" {
-<<<<<<< HEAD
        char version[]= "Version 1.04.0003 September 15, 2015";
 #if defined(__WIN__)
        char compver[]= "Version 1.04.0003 " __DATE__ " "  __TIME__;
-=======
-       char  version[]= "Version 1.03.0007 July 05, 2015";
-#if defined(__WIN__)
-       char  compver[]= "Version 1.03.0007 " __DATE__ " "  __TIME__;
->>>>>>> 79140b03
        char slash= '\\';
 #else   // !__WIN__
        char slash= '/';
@@ -1101,11 +1095,7 @@
 /****************************************************************************/
 int GetIntegerTableOption(PGLOBAL g, PTOS options, char *opname, int idef)
 {
-<<<<<<< HEAD
   ulonglong opval= NO_IVAL;
-=======
-  longlong opval= NO_IVAL;
->>>>>>> 79140b03
 
   if (!options)
     return idef;
@@ -1124,11 +1114,7 @@
   else if (!stricmp(opname, "Compressed"))
     opval= (options->compressed);
 
-<<<<<<< HEAD
   if (opval == NO_IVAL) {
-=======
-  if (opval == (ulonglong)NO_IVAL) {
->>>>>>> 79140b03
     char *pv;
 
     if ((pv= GetListOption(g, opname, options->oplist)))
@@ -2220,24 +2206,7 @@
 			if (kpart->field == fp)
 				return true;
 
-<<<<<<< HEAD
 	} // endif active_index
-=======
-    switch (op) {
-      case OP_EQ:
-      case OP_GT:
-      case OP_GE:
-			case OP_LT:
-			case OP_LE:
-				oom |= qry->Append((PSZ)GetValStr(op, false));
-        break;
-      default:
-        oom|= qry->Append(" ??? ");
-      } // endwitch op
-
-    if (nq)
-      oom|= qry->Append('\'');
->>>>>>> 79140b03
 
 	return false;
 } // end of IsIndexed
@@ -5129,11 +5098,7 @@
   char       *nsp= NULL, *cls= NULL;
 #endif   // __WIN__
   int         port= 0, hdr= 0, mxr= 0, mxe= 0, rc= 0;
-<<<<<<< HEAD
   int         cop __attribute__((unused))= 0, lrecl= 0;
-=======
-  int         cop __attribute__((unused))= 0;
->>>>>>> 79140b03
 #if defined(ODBC_SUPPORT)
   POPARM      sop = NULL;
   char       *ucnc = NULL;
@@ -6291,13 +6256,10 @@
     int   n;
     struct stat info;
 
-<<<<<<< HEAD
     if (check_access(ha_thd(), FILE_ACL, table->s->db.str,
                      NULL, NULL, 0, 0))
       return true;
 
-=======
->>>>>>> 79140b03
 #if defined(__WIN__)
     s= "\\";
 #else   // !__WIN__
@@ -6786,12 +6748,7 @@
   0x0104,                                       /* version number (1.04) */
   NULL,                                         /* status variables */
   connect_system_variables,                     /* system variables */
-<<<<<<< HEAD
   "1.04.0003",                                  /* string version */
   MariaDB_PLUGIN_MATURITY_BETA                  /* maturity */
-=======
-  "1.03.0007",                                  /* string version */
-	MariaDB_PLUGIN_MATURITY_GAMMA                 /* maturity */
->>>>>>> 79140b03
 }
 maria_declare_plugin_end;
--- conflicted
+++ resolved
@@ -160,26 +160,7 @@
     return -1;
   }
 #else
-#ifdef _WIN32
-  int ret= GetFullPathName(filename,FN_REFLEN,
-                           to,
-                           NULL);
-  if (ret == 0 || ret > FN_REFLEN)
-  {
-    if (ret > FN_REFLEN)
-      my_errno= ENAMETOOLONG;
-    else
-      my_errno= EACCES;
-    if (MyFlags & MY_WME)
-      my_error(EE_REALPATH, MYF(0), filename, my_errno);
-	  return -1;
-  }
-#else
   my_load_path(to, filename, NullS);
-<<<<<<< HEAD
 #endif
-=======
-#endif  
->>>>>>> 4c5dfc00
   return 0;
 }
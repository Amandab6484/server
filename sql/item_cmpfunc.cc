--- conflicted
+++ resolved
@@ -432,23 +432,16 @@
 
 int Arg_comparator::compare_real()
 {
-<<<<<<< HEAD
-  double val1= (*a)->val_real();
-  if (!(*a)->null_value)
-  {
-    double val2= (*b)->val_real();
-=======
   /*
     Fix yet another manifestation of Bug#2338. 'Volatile' will instruct
     gcc to flush double values out of 80-bit Intel FPU registers before
     performing the comparison.
   */
   volatile double val1, val2;
-  val1= (*a)->val();
+  val1= (*a)->val_real();
   if (!(*a)->null_value)
   {
-    val2= (*b)->val();
->>>>>>> 7ace3f13
+    val2= (*b)->val_real();
     if (!(*b)->null_value)
     {
       owner->null_value= 0;

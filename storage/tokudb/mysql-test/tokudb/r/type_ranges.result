set default_storage_engine='tokudb';
drop table if exists t1,t2,t3;
SET SQL_WARNINGS=1;
CREATE TABLE t1 (
auto int(5) unsigned NOT NULL auto_increment,
string char(10) default "hello",
tiny tinyint(4) DEFAULT '0' NOT NULL ,
short smallint(6) DEFAULT '1' NOT NULL ,
medium mediumint(8) DEFAULT '0' NOT NULL,
long_int int(11) DEFAULT '0' NOT NULL,
longlong bigint(13) DEFAULT '0' NOT NULL,
real_float float(13,1) DEFAULT 0.0 NOT NULL,
real_double double(16,4),
utiny tinyint(3) unsigned DEFAULT '0' NOT NULL,
ushort smallint(5) unsigned zerofill DEFAULT '00000' NOT NULL,
umedium mediumint(8) unsigned DEFAULT '0' NOT NULL,
ulong int(11) unsigned DEFAULT '0' NOT NULL,
ulonglong bigint(13) unsigned DEFAULT '0' NOT NULL,
time_stamp timestamp NOT NULL DEFAULT CURRENT_TIMESTAMP ON UPDATE CURRENT_TIMESTAMP,
date_field date,	
time_field time,	
date_time datetime,
blob_col blob,
tinyblob_col tinyblob,
mediumblob_col mediumblob  not null default '',
longblob_col longblob  not null default '',
options enum('one','two','tree') not null ,
flags set('one','two','tree') not null default '',
PRIMARY KEY (auto),
KEY (utiny),
KEY (tiny),
KEY (short),
KEY any_name (medium),
KEY (longlong),
KEY (real_float),
KEY (ushort),
KEY (umedium),
KEY (ulong),
KEY (ulonglong,ulong),
KEY (options,flags)
);
show full fields from t1;
Field	Type	Collation	Null	Key	Default	Extra	Privileges	Comment
auto	int(5) unsigned	NULL	NO	PRI	NULL	auto_increment	#	
string	char(10)	latin1_swedish_ci	YES		hello		#	
tiny	tinyint(4)	NULL	NO	MUL	0		#	
short	smallint(6)	NULL	NO	MUL	1		#	
medium	mediumint(8)	NULL	NO	MUL	0		#	
long_int	int(11)	NULL	NO		0		#	
longlong	bigint(13)	NULL	NO	MUL	0		#	
real_float	float(13,1)	NULL	NO	MUL	0.0		#	
real_double	double(16,4)	NULL	YES		NULL		#	
utiny	tinyint(3) unsigned	NULL	NO	MUL	0		#	
ushort	smallint(5) unsigned zerofill	NULL	NO	MUL	00000		#	
umedium	mediumint(8) unsigned	NULL	NO	MUL	0		#	
ulong	int(11) unsigned	NULL	NO	MUL	0		#	
ulonglong	bigint(13) unsigned	NULL	NO	MUL	0		#	
time_stamp	timestamp	NULL	NO		current_timestamp()	on update current_timestamp()	#	
date_field	date	NULL	YES		NULL		#	
time_field	time	NULL	YES		NULL		#	
date_time	datetime	NULL	YES		NULL		#	
blob_col	blob	NULL	YES		NULL		#	
tinyblob_col	tinyblob	NULL	YES		NULL		#	
mediumblob_col	mediumblob	NULL	NO		''		#	
longblob_col	longblob	NULL	NO		''		#	
options	enum('one','two','tree')	latin1_swedish_ci	NO	MUL	NULL		#	
flags	set('one','two','tree')	latin1_swedish_ci	NO				#	
show keys from t1;
Table	Non_unique	Key_name	Seq_in_index	Column_name	Collation	Cardinality	Sub_part	Packed	Null	Index_type	Comment	Index_comment
t1	0	PRIMARY	1	auto	A	NA	NULL	NULL		BTREE		
t1	1	utiny	1	utiny	A	NA	NULL	NULL		BTREE		
t1	1	tiny	1	tiny	A	NA	NULL	NULL		BTREE		
t1	1	short	1	short	A	NA	NULL	NULL		BTREE		
t1	1	any_name	1	medium	A	NA	NULL	NULL		BTREE		
t1	1	longlong	1	longlong	A	NA	NULL	NULL		BTREE		
t1	1	real_float	1	real_float	A	NA	NULL	NULL		BTREE		
t1	1	ushort	1	ushort	A	NA	NULL	NULL		BTREE		
t1	1	umedium	1	umedium	A	NA	NULL	NULL		BTREE		
t1	1	ulong	1	ulong	A	NA	NULL	NULL		BTREE		
t1	1	ulonglong	1	ulonglong	A	NA	NULL	NULL		BTREE		
t1	1	ulonglong	2	ulong	A	NA	NULL	NULL		BTREE		
t1	1	options	1	options	A	NA	NULL	NULL		BTREE		
t1	1	options	2	flags	A	NA	NULL	NULL		BTREE		
CREATE UNIQUE INDEX test on t1 ( auto ) ;
CREATE INDEX test2 on t1 ( ulonglong,ulong) ;
Warnings:
<<<<<<< HEAD
Note	1831	Duplicate index 'test2' defined on the table 'test.t1'. This is deprecated and will be disallowed in a future release
CREATE INDEX test3 on t1 ( medium ) ;
Warnings:
Note	1831	Duplicate index 'test3' defined on the table 'test.t1'. This is deprecated and will be disallowed in a future release
=======
Note	1831	Duplicate index `test2`. This is deprecated and will be disallowed in a future release.
CREATE INDEX test3 on t1 ( medium ) ;
Warnings:
Note	1831	Duplicate index `test3`. This is deprecated and will be disallowed in a future release.
>>>>>>> c13b5011
DROP INDEX test ON t1;
insert into t1 values (10, 1,1,1,1,1,1,1,1,1,1,1,1,1,NULL,0,0,0,1,1,1,1,'one','one');
insert into t1 values (NULL,2,2,2,2,2,2,2,2,2,2,2,2,2,NULL,NULL,NULL,NULL,NULL,NULL,2,2,'two','two,one');
insert into t1 values (0,1/3,3,3,3,3,3,3,3,3,3,3,3,3,NULL,'19970303','10:10:10','19970303101010','','','','3',3,3);
Warnings:
Warning	1265	Data truncated for column 'string' at row 1
insert into t1 values (0,-1,-1,-1,-1,-1,-1,-1,-1,-1,-1,-1,-1,-1,NULL,19970807,080706,19970403090807,-1,-1,-1,'-1',-1,-1);
Warnings:
Warning	1264	Out of range value for column 'utiny' at row 1
Warning	1264	Out of range value for column 'ushort' at row 1
Warning	1264	Out of range value for column 'umedium' at row 1
Warning	1264	Out of range value for column 'ulong' at row 1
Warning	1264	Out of range value for column 'ulonglong' at row 1
Warning	1265	Data truncated for column 'options' at row 1
Warning	1265	Data truncated for column 'flags' at row 1
insert into t1 values (0,-4294967295,-4294967295,-4294967295,-4294967295,-4294967295,-4294967295,-4294967295,-4294967295,-4294967295,-4294967295,-4294967295,-4294967295,-4294967295,NULL,0,0,0,-4294967295,-4294967295,-4294967295,'-4294967295',0,"one,two,tree");
Warnings:
Warning	1265	Data truncated for column 'string' at row 1
Warning	1264	Out of range value for column 'tiny' at row 1
Warning	1264	Out of range value for column 'short' at row 1
Warning	1264	Out of range value for column 'medium' at row 1
Warning	1264	Out of range value for column 'long_int' at row 1
Warning	1264	Out of range value for column 'utiny' at row 1
Warning	1264	Out of range value for column 'ushort' at row 1
Warning	1264	Out of range value for column 'umedium' at row 1
Warning	1264	Out of range value for column 'ulong' at row 1
Warning	1264	Out of range value for column 'ulonglong' at row 1
Warning	1265	Data truncated for column 'options' at row 1
insert into t1 values (0,4294967295,4294967295,4294967295,4294967295,4294967295,4294967295,4294967295,4294967295,4294967295,4294967295,4294967295,4294967295,4294967295,NULL,0,0,0,4294967295,4294967295,4294967295,'4294967295',0,0);
Warnings:
Warning	1264	Out of range value for column 'tiny' at row 1
Warning	1264	Out of range value for column 'short' at row 1
Warning	1264	Out of range value for column 'medium' at row 1
Warning	1264	Out of range value for column 'long_int' at row 1
Warning	1264	Out of range value for column 'utiny' at row 1
Warning	1264	Out of range value for column 'ushort' at row 1
Warning	1264	Out of range value for column 'umedium' at row 1
Warning	1265	Data truncated for column 'options' at row 1
insert into t1 (tiny) values (1);
select auto,string,tiny,short,medium,long_int,longlong,real_float,real_double,utiny,ushort,umedium,ulong,ulonglong,mod(floor(time_stamp/1000000),1000000)-mod(curdate(),1000000),date_field,time_field,date_time,blob_col,tinyblob_col,mediumblob_col,longblob_col from t1;
auto	string	tiny	short	medium	long_int	longlong	real_float	real_double	utiny	ushort	umedium	ulong	ulonglong	mod(floor(time_stamp/1000000),1000000)-mod(curdate(),1000000)	date_field	time_field	date_time	blob_col	tinyblob_col	mediumblob_col	longblob_col
10	1	1	1	1	1	1	1.0	1.0000	1	00001	1	1	1	0	0000-00-00	00:00:00	0000-00-00 00:00:00	1	1	1	1
11	2	2	2	2	2	2	2.0	2.0000	2	00002	2	2	2	0	NULL	NULL	NULL	NULL	NULL	2	2
12	0.33333333	3	3	3	3	3	3.0	3.0000	3	00003	3	3	3	0	1997-03-03	10:10:10	1997-03-03 10:10:10				3
13	-1	-1	-1	-1	-1	-1	-1.0	-1.0000	0	00000	0	0	0	0	1997-08-07	08:07:06	1997-04-03 09:08:07	-1	-1	-1	-1
14	-429496729	-128	-32768	-8388608	-2147483648	-4294967295	-4294967296.0	-4294967295.0000	0	00000	0	0	0	0	0000-00-00	00:00:00	0000-00-00 00:00:00	-4294967295	-4294967295	-4294967295	-4294967295
15	4294967295	127	32767	8388607	2147483647	4294967295	4294967296.0	4294967295.0000	255	65535	16777215	4294967295	4294967295	0	0000-00-00	00:00:00	0000-00-00 00:00:00	4294967295	4294967295	4294967295	4294967295
16	hello	1	1	0	0	0	0.0	NULL	0	00000	0	0	0	0	NULL	NULL	NULL	NULL	NULL		
ALTER TABLE t1
add new_field char(10) default "new" not null,
change blob_col new_blob_col varchar(20),
change date_field date_field char(10),
alter column string set default "newdefault",
alter short drop default,
DROP INDEX utiny,
DROP INDEX ushort,
DROP PRIMARY KEY,
DROP FOREIGN KEY any_name,
ADD INDEX (auto);
LOCK TABLES t1 WRITE;
ALTER TABLE t1 
RENAME as t2,
DROP longblob_col;
UNLOCK TABLES;
ALTER TABLE t2 rename as t3;
LOCK TABLES t3 WRITE ;
ALTER TABLE t3 rename as t1;
UNLOCK TABLES;
select auto,new_field,new_blob_col,date_field from t1 ;
auto	new_field	new_blob_col	date_field
10	new	1	0000-00-00
11	new	NULL	NULL
12	new		1997-03-03
13	new	-1	1997-08-07
14	new	-4294967295	0000-00-00
15	new	4294967295	0000-00-00
16	new	NULL	NULL
CREATE TABLE t2 (
auto int(5) unsigned NOT NULL auto_increment,
string char(20),
mediumblob_col mediumblob not null,
new_field char(2),
PRIMARY KEY (auto)
);
INSERT INTO t2 (string,mediumblob_col,new_field) SELECT string,mediumblob_col,new_field from t1 where auto > 10;
Warnings:
Warning	1265	Data truncated for column 'new_field' at row 2
Warning	1265	Data truncated for column 'new_field' at row 3
Warning	1265	Data truncated for column 'new_field' at row 4
Warning	1265	Data truncated for column 'new_field' at row 5
Warning	1265	Data truncated for column 'new_field' at row 6
Warning	1265	Data truncated for column 'new_field' at row 7
select * from t2;
auto	string	mediumblob_col	new_field
1	2	2	ne
2	0.33333333		ne
3	-1	-1	ne
4	-429496729	-4294967295	ne
5	4294967295	4294967295	ne
6	hello		ne
select distinct flags from t1;
flags

one,two,tree
one
one,two
select flags from t1 where find_in_set("two",flags)>0;
flags
one,two,tree
one,two,tree
one,two
one,two
select flags from t1 where find_in_set("unknown",flags)>0;
flags
select options,flags from t1 where options="ONE" and flags="ONE";
options	flags
one	one
select options,flags from t1 where options="one" and flags="one";
options	flags
one	one
drop table t2;
create table t2 select * from t1;
update t2 set string="changed" where auto=16;
show full columns from t1;
Field	Type	Collation	Null	Key	Default	Extra	Privileges	Comment
auto	int(5) unsigned	NULL	NO	MUL	NULL	auto_increment	#	
string	char(10)	latin1_swedish_ci	YES		newdefault		#	
tiny	tinyint(4)	NULL	NO	MUL	0		#	
short	smallint(6)	NULL	NO	MUL	NULL		#	
medium	mediumint(8)	NULL	NO	MUL	0		#	
long_int	int(11)	NULL	NO		0		#	
longlong	bigint(13)	NULL	NO	MUL	0		#	
real_float	float(13,1)	NULL	NO	MUL	0.0		#	
real_double	double(16,4)	NULL	YES		NULL		#	
utiny	tinyint(3) unsigned	NULL	NO		0		#	
ushort	smallint(5) unsigned zerofill	NULL	NO		00000		#	
umedium	mediumint(8) unsigned	NULL	NO	MUL	0		#	
ulong	int(11) unsigned	NULL	NO	MUL	0		#	
ulonglong	bigint(13) unsigned	NULL	NO	MUL	0		#	
time_stamp	timestamp	NULL	NO		current_timestamp()	on update current_timestamp()	#	
date_field	char(10)	latin1_swedish_ci	YES		NULL		#	
time_field	time	NULL	YES		NULL		#	
date_time	datetime	NULL	YES		NULL		#	
new_blob_col	varchar(20)	latin1_swedish_ci	YES		NULL		#	
tinyblob_col	tinyblob	NULL	YES		NULL		#	
mediumblob_col	mediumblob	NULL	NO		''		#	
options	enum('one','two','tree')	latin1_swedish_ci	NO	MUL	NULL		#	
flags	set('one','two','tree')	latin1_swedish_ci	NO				#	
new_field	char(10)	latin1_swedish_ci	NO		new		#	
show full columns from t2;
Field	Type	Collation	Null	Key	Default	Extra	Privileges	Comment
auto	int(5) unsigned	NULL	NO		0		#	
string	char(10)	latin1_swedish_ci	YES		newdefault		#	
tiny	tinyint(4)	NULL	NO		0		#	
short	smallint(6)	NULL	NO		NULL		#	
medium	mediumint(8)	NULL	NO		0		#	
long_int	int(11)	NULL	NO		0		#	
longlong	bigint(13)	NULL	NO		0		#	
real_float	float(13,1)	NULL	NO		0.0		#	
real_double	double(16,4)	NULL	YES		NULL		#	
utiny	tinyint(3) unsigned	NULL	NO		0		#	
ushort	smallint(5) unsigned zerofill	NULL	NO		00000		#	
umedium	mediumint(8) unsigned	NULL	NO		0		#	
ulong	int(11) unsigned	NULL	NO		0		#	
ulonglong	bigint(13) unsigned	NULL	NO		0		#	
time_stamp	timestamp	NULL	NO		current_timestamp()	on update current_timestamp()	#	
date_field	char(10)	latin1_swedish_ci	YES		NULL		#	
time_field	time	NULL	YES		NULL		#	
date_time	datetime	NULL	YES		NULL		#	
new_blob_col	varchar(20)	latin1_swedish_ci	YES		NULL		#	
tinyblob_col	tinyblob	NULL	YES		NULL		#	
mediumblob_col	mediumblob	NULL	NO		''		#	
options	enum('one','two','tree')	latin1_swedish_ci	NO		NULL		#	
flags	set('one','two','tree')	latin1_swedish_ci	NO				#	
new_field	char(10)	latin1_swedish_ci	NO		new		#	
select t1.auto,t2.auto from t1,t2 where t1.auto=t2.auto and ((t1.string<>t2.string and (t1.string is not null or t2.string is not null)) or (t1.tiny<>t2.tiny and (t1.tiny is not null or t2.tiny is not null)) or (t1.short<>t2.short and (t1.short is not null or t2.short is not null)) or (t1.medium<>t2.medium and (t1.medium is not null or t2.medium is not null)) or (t1.long_int<>t2.long_int and (t1.long_int is not null or t2.long_int is not null)) or (t1.longlong<>t2.longlong and (t1.longlong is not null or t2.longlong is not null)) or (t1.real_float<>t2.real_float and (t1.real_float is not null or t2.real_float is not null)) or (t1.real_double<>t2.real_double and (t1.real_double is not null or t2.real_double is not null)) or (t1.utiny<>t2.utiny and (t1.utiny is not null or t2.utiny is not null)) or (t1.ushort<>t2.ushort and (t1.ushort is not null or t2.ushort is not null)) or (t1.umedium<>t2.umedium and (t1.umedium is not null or t2.umedium is not null)) or (t1.ulong<>t2.ulong and (t1.ulong is not null or t2.ulong is not null)) or (t1.ulonglong<>t2.ulonglong and (t1.ulonglong is not null or t2.ulonglong is not null)) or (t1.time_stamp<>t2.time_stamp and (t1.time_stamp is not null or t2.time_stamp is not null)) or (t1.date_field<>t2.date_field and (t1.date_field is not null or t2.date_field is not null)) or (t1.time_field<>t2.time_field and (t1.time_field is not null or t2.time_field is not null)) or (t1.date_time<>t2.date_time and (t1.date_time is not null or t2.date_time is not null)) or (t1.new_blob_col<>t2.new_blob_col and (t1.new_blob_col is not null or t2.new_blob_col is not null)) or (t1.tinyblob_col<>t2.tinyblob_col and (t1.tinyblob_col is not null or t2.tinyblob_col is not null)) or (t1.mediumblob_col<>t2.mediumblob_col and (t1.mediumblob_col is not null or t2.mediumblob_col is not null)) or (t1.options<>t2.options and (t1.options is not null or t2.options is not null)) or (t1.flags<>t2.flags and (t1.flags is not null or t2.flags is not null)) or (t1.new_field<>t2.new_field and (t1.new_field is not null or t2.new_field is not null)));
auto	auto
16	16
select t1.auto,t2.auto from t1,t2 where t1.auto=t2.auto and not (t1.string<=>t2.string and t1.tiny<=>t2.tiny and t1.short<=>t2.short and t1.medium<=>t2.medium and t1.long_int<=>t2.long_int and t1.longlong<=>t2.longlong and t1.real_float<=>t2.real_float and t1.real_double<=>t2.real_double and t1.utiny<=>t2.utiny and t1.ushort<=>t2.ushort and t1.umedium<=>t2.umedium and t1.ulong<=>t2.ulong and t1.ulonglong<=>t2.ulonglong and t1.time_stamp<=>t2.time_stamp and t1.date_field<=>t2.date_field and t1.time_field<=>t2.time_field and t1.date_time<=>t2.date_time and t1.new_blob_col<=>t2.new_blob_col and t1.tinyblob_col<=>t2.tinyblob_col and t1.mediumblob_col<=>t2.mediumblob_col and t1.options<=>t2.options and t1.flags<=>t2.flags and t1.new_field<=>t2.new_field);
auto	auto
16	16
drop table t2;
create table t2 (primary key (auto)) select auto+1 as auto,1 as t1, 'a' as t2, repeat('a',256) as t3, binary repeat('b',256) as t4, repeat('a',4096) as t5, binary repeat('b',4096) as t6, '' as t7, binary '' as t8 from t1;
show full columns from t2;
Field	Type	Collation	Null	Key	Default	Extra	Privileges	Comment
auto	int(11) unsigned	NULL	NO	PRI	NULL		#	
t1	int(1)	NULL	NO		NULL		#	
t2	varchar(1)	latin1_swedish_ci	NO		NULL		#	
t3	varchar(256)	latin1_swedish_ci	NO		NULL		#	
t4	varbinary(256)	NULL	NO		NULL		#	
t5	text	latin1_swedish_ci	NO		NULL		#	
t6	blob	NULL	NO		NULL		#	
t7	char(0)	latin1_swedish_ci	NO		NULL		#	
t8	binary(0)	NULL	NO		NULL		#	
select t1,t2,length(t3),length(t4),length(t5),length(t6),t7,t8 from t2;
t1	t2	length(t3)	length(t4)	length(t5)	length(t6)	t7	t8
1	a	256	256	4096	4096		
1	a	256	256	4096	4096		
1	a	256	256	4096	4096		
1	a	256	256	4096	4096		
1	a	256	256	4096	4096		
1	a	256	256	4096	4096		
1	a	256	256	4096	4096		
drop table t1,t2;
create table t1 (c int);
insert into t1 values(1),(2);
create table t2 select * from t1;
create table t3 select * from t1, t2;
ERROR 42S21: Duplicate column name 'c'
create table t3 select t1.c AS c1, t2.c AS c2,1 as "const" from t1, t2;
show full columns from t3;
Field	Type	Collation	Null	Key	Default	Extra	Privileges	Comment
c1	int(11)	NULL	YES		NULL		#	
c2	int(11)	NULL	YES		NULL		#	
const	int(1)	NULL	NO		NULL		#	
drop table t1,t2,t3;
create table t1 ( myfield INT NOT NULL, UNIQUE INDEX (myfield), unique (myfield), index(myfield));
Warnings:
<<<<<<< HEAD
Note	1831	Duplicate index 'myfield_2' defined on the table 'test.t1'. This is deprecated and will be disallowed in a future release
=======
Note	1831	Duplicate index `myfield_2`. This is deprecated and will be disallowed in a future release.
>>>>>>> c13b5011
drop table t1;
create table t1 ( id integer unsigned not null primary key );
create table t2 ( id integer unsigned not null primary key );
insert into t1 values (1), (2);
insert into t2 values (1);
select  t1.id as id_A,  t2.id as id_B from t1 left join t2 using ( id );
id_A	id_B
1	1
2	NULL
select  t1.id as id_A,  t2.id as id_B from t1 left join t2 on (t1.id = t2.id);
id_A	id_B
1	1
2	NULL
create table t3 (id_A integer unsigned not null, id_B integer unsigned null  );
insert into t3 select t1.id as id_A,  t2.id as id_B from t1 left join t2 using ( id );
select * from t3;
id_A	id_B
1	1
2	NULL
truncate table t3;
insert into t3 select t1.id as id_A,  t2.id as id_B from t1 left join t2 on (t1.id = t2.id);
select * from t3;
id_A	id_B
1	1
2	NULL
drop table t3;
create table t3 select t1.id as id_A,  t2.id as id_B from t1 left join t2 using ( id );
select * from t3;
id_A	id_B
1	1
2	NULL
drop table t3;
create table t3 select t1.id as id_A,  t2.id as id_B from t1 left join t2 on (t1.id = t2.id);
select * from t3;
id_A	id_B
1	1
2	NULL
drop table t1,t2,t3;<|MERGE_RESOLUTION|>--- conflicted
+++ resolved
@@ -84,17 +84,10 @@
 CREATE UNIQUE INDEX test on t1 ( auto ) ;
 CREATE INDEX test2 on t1 ( ulonglong,ulong) ;
 Warnings:
-<<<<<<< HEAD
-Note	1831	Duplicate index 'test2' defined on the table 'test.t1'. This is deprecated and will be disallowed in a future release
+Note	1831	Duplicate index `test2`. This is deprecated and will be disallowed in a future release
 CREATE INDEX test3 on t1 ( medium ) ;
 Warnings:
-Note	1831	Duplicate index 'test3' defined on the table 'test.t1'. This is deprecated and will be disallowed in a future release
-=======
-Note	1831	Duplicate index `test2`. This is deprecated and will be disallowed in a future release.
-CREATE INDEX test3 on t1 ( medium ) ;
-Warnings:
-Note	1831	Duplicate index `test3`. This is deprecated and will be disallowed in a future release.
->>>>>>> c13b5011
+Note	1831	Duplicate index `test3`. This is deprecated and will be disallowed in a future release
 DROP INDEX test ON t1;
 insert into t1 values (10, 1,1,1,1,1,1,1,1,1,1,1,1,1,NULL,0,0,0,1,1,1,1,'one','one');
 insert into t1 values (NULL,2,2,2,2,2,2,2,2,2,2,2,2,2,NULL,NULL,NULL,NULL,NULL,NULL,2,2,'two','two,one');
@@ -313,11 +306,7 @@
 drop table t1,t2,t3;
 create table t1 ( myfield INT NOT NULL, UNIQUE INDEX (myfield), unique (myfield), index(myfield));
 Warnings:
-<<<<<<< HEAD
-Note	1831	Duplicate index 'myfield_2' defined on the table 'test.t1'. This is deprecated and will be disallowed in a future release
-=======
-Note	1831	Duplicate index `myfield_2`. This is deprecated and will be disallowed in a future release.
->>>>>>> c13b5011
+Note	1831	Duplicate index `myfield_2`. This is deprecated and will be disallowed in a future release
 drop table t1;
 create table t1 ( id integer unsigned not null primary key );
 create table t2 ( id integer unsigned not null primary key );

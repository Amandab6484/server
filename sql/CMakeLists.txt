# Copyright (c) 2006, 2014, Oracle and/or its affiliates.
# Copyright (c) 2010, 2018, MariaDB Corporation
# 
# This program is free software; you can redistribute it and/or modify
# it under the terms of the GNU General Public License as published by
# the Free Software Foundation; version 2 of the License.
# 
# This program is distributed in the hope that it will be useful,
# but WITHOUT ANY WARRANTY; without even the implied warranty of
# MERCHANTABILITY or FITNESS FOR A PARTICULAR PURPOSE.  See the
# GNU General Public License for more details.
# 
# You should have received a copy of the GNU General Public License
# along with this program; if not, write to the Free Software
# Foundation, Inc., 51 Franklin St, Fifth Floor, Boston, MA  02110-1335 USA


IF(WITH_WSREP AND NOT EMBEDDED_LIBRARY)
  SET(WSREP_SOURCES
    wsrep_client_service.cc
    wsrep_high_priority_service.cc
    wsrep_server_service.cc
    wsrep_storage_service.cc
    wsrep_server_state.cc
    wsrep_utils.cc
    wsrep_xid.cc
    wsrep_check_opts.cc
    wsrep_mysqld.cc
    wsrep_notify.cc
    wsrep_sst.cc
    wsrep_var.cc
    wsrep_binlog.cc
    wsrep_applier.cc
    wsrep_thd.cc
    wsrep_schema.cc
    wsrep_plugin.cc
    service_wsrep.cc
  )
  SET(WSREP_LIB wsrep-lib wsrep_api_v26)
ELSE()
  SET(WSREP_SOURCES wsrep_dummy.cc)
ENDIF()

INCLUDE_DIRECTORIES(
${CMAKE_SOURCE_DIR}/include
${CMAKE_SOURCE_DIR}/sql 
${PCRE_INCLUDES}
${ZLIB_INCLUDE_DIR}
${SSL_INCLUDE_DIRS}
${CMAKE_BINARY_DIR}/sql
)






ADD_CUSTOM_COMMAND(
  OUTPUT ${CMAKE_CURRENT_BINARY_DIR}/lex_token.h
  COMMAND gen_lex_token > lex_token.h
  DEPENDS gen_lex_token
)

ADD_DEFINITIONS(-DMYSQL_SERVER -DHAVE_EVENT_SCHEDULER)

IF(SSL_DEFINES)
 ADD_DEFINITIONS(${SSL_DEFINES})
ENDIF()

SET (SQL_SOURCE
              ../sql-common/client.c compat56.cc derror.cc des_key_file.cc
               discover.cc ../sql-common/errmsg.c
               field.cc field_conv.cc field_comp.cc
               filesort_utils.cc
               filesort.cc gstream.cc
               signal_handler.cc
               handler.cc
               hostname.cc init.cc item.cc item_buff.cc item_cmpfunc.cc 
               item_create.cc item_func.cc item_geofunc.cc item_row.cc 
               item_strfunc.cc item_subselect.cc item_sum.cc item_timefunc.cc 
               key.cc log.cc lock.cc
               log_event.cc rpl_record.cc rpl_reporting.cc
               log_event_old.cc rpl_record_old.cc
               mf_iocache.cc my_decimal.cc
               mysqld.cc net_serv.cc  keycaches.cc
               ../sql-common/client_plugin.c
               opt_range.cc opt_sum.cc
               ../sql-common/pack.c parse_file.cc password.c procedure.cc 
               protocol.cc records.cc repl_failsafe.cc rpl_filter.cc
               session_tracker.cc
               set_var.cc 
               slave.cc sp.cc sp_cache.cc sp_head.cc sp_pcontext.cc 
               sp_rcontext.cc spatial.cc sql_acl.cc sql_analyse.cc sql_base.cc 
               sql_cache.cc sql_class.cc sql_client.cc sql_crypt.cc
               sql_cursor.cc sql_db.cc sql_delete.cc sql_derived.cc
               sql_digest.cc sql_do.cc 
               sql_error.cc sql_handler.cc sql_get_diagnostics.cc
               sql_help.cc sql_insert.cc sql_lex.cc 
               sql_list.cc sql_load.cc sql_manager.cc
               sql_parse.cc sql_bootstrap.cc
               sql_partition.cc sql_plugin.cc sql_prepare.cc sql_rename.cc 
               debug_sync.cc
               sql_repl.cc sql_select.cc sql_show.cc sql_state.c
               group_by_handler.cc derived_handler.cc select_handler.cc
               sql_statistics.cc sql_string.cc lex_string.h
               sql_table.cc sql_test.cc sql_trigger.cc sql_udf.cc sql_union.cc
               sql_update.cc sql_view.cc strfunc.cc table.cc thr_malloc.cc 
               sql_time.cc tztime.cc unireg.cc item_xmlfunc.cc 
               uniques.cc
               rpl_tblmap.cc sql_binlog.cc event_scheduler.cc event_data_objects.cc
               event_queue.cc event_db_repository.cc 
               sql_tablespace.cc events.cc ../sql-common/my_user.c 
               partition_info.cc rpl_utility.cc rpl_injector.cc sql_locale.cc
               rpl_rli.cc rpl_mi.cc sql_servers.cc sql_audit.cc
               sql_connect.cc scheduler.cc sql_partition_admin.cc
               sql_profile.cc event_parse_data.cc sql_alter.cc
               sql_signal.cc mdl.cc sql_admin.cc
               transaction.cc sys_vars.cc sql_truncate.cc datadict.cc
               sql_reload.cc item_inetfunc.cc

               # added in MariaDB:
               sql_explain.cc
               sql_analyze_stmt.cc
               sql_join_cache.cc
               create_options.cc multi_range_read.cc
               opt_index_cond_pushdown.cc opt_subselect.cc
               opt_table_elimination.cc sql_expression_cache.cc
               gcalc_slicescan.cc gcalc_tools.cc
               ../sql-common/mysql_async.c
               my_apc.cc mf_iocache_encr.cc item_jsonfunc.cc
               my_json_writer.cc
               rpl_gtid.cc rpl_parallel.cc
               semisync.cc semisync_master.cc semisync_slave.cc
               semisync_master_ack_receiver.cc
<<<<<<< HEAD
               sql_type.cc sql_type_json.cc
=======
               sql_type.cc sql_mode.cc
>>>>>>> 2842c369
               item_windowfunc.cc sql_window.cc
	       sql_cte.cc
               item_vers.cc
               sql_sequence.cc sql_sequence.h ha_sequence.h
               sql_tvc.cc sql_tvc.h
               opt_split.cc
               rowid_filter.cc rowid_filter.h
               opt_trace.cc
	       ${WSREP_SOURCES}
               table_cache.cc encryption.cc temporary_tables.cc
               proxy_protocol.cc backup.cc xa.cc
               ${CMAKE_CURRENT_BINARY_DIR}/sql_builtin.cc
               ${CMAKE_CURRENT_BINARY_DIR}/sql_yacc.cc
               ${CMAKE_CURRENT_BINARY_DIR}/sql_yacc_ora.cc
               ${CMAKE_CURRENT_BINARY_DIR}/lex_hash.h
               ${CMAKE_CURRENT_BINARY_DIR}/lex_token.h
               ${MYSYS_LIBWRAP_SOURCE}
)
  
IF ((CMAKE_SYSTEM_NAME MATCHES "Linux" OR
     CMAKE_SYSTEM_NAME MATCHES "SunOS" OR
     WIN32 OR
     HAVE_KQUEUE)
    AND (NOT DISABLE_THREADPOOL))
 ADD_DEFINITIONS(-DHAVE_POOL_OF_THREADS)
 IF(WIN32)
   SET(SQL_SOURCE ${SQL_SOURCE} threadpool_win.cc)
 ENDIF()
 SET(SQL_SOURCE ${SQL_SOURCE} threadpool_generic.cc)
 SET(SQL_SOURCE ${SQL_SOURCE} threadpool_common.cc)
ENDIF()

IF(WIN32)
  SET(SQL_SOURCE ${SQL_SOURCE} handle_connections_win.cc)
ENDIF()

MYSQL_ADD_PLUGIN(partition ha_partition.cc STORAGE_ENGINE DEFAULT STATIC_ONLY
RECOMPILE_FOR_EMBEDDED)
MYSQL_ADD_PLUGIN(sql_sequence ha_sequence.cc STORAGE_ENGINE MANDATORY STATIC_ONLY
RECOMPILE_FOR_EMBEDDED)

ADD_LIBRARY(sql STATIC ${SQL_SOURCE})
DTRACE_INSTRUMENT(sql)
TARGET_LINK_LIBRARIES(sql ${MYSQLD_STATIC_PLUGIN_LIBS} 
  mysys mysys_ssl dbug strings vio pcre
  ${LIBWRAP} ${LIBCRYPT} ${LIBDL} ${CMAKE_THREAD_LIBS_INIT}
  ${WSREP_LIB}
  ${SSL_LIBRARIES}
  ${LIBSYSTEMD})

IF(WIN32)
  SET(MYSQLD_SOURCE main.cc nt_servc.cc message.rc)
  TARGET_LINK_LIBRARIES(sql psapi)
ELSE()
  SET(MYSQLD_SOURCE main.cc ${DTRACE_PROBES_ALL})
ENDIF()


IF(MSVC AND NOT WITHOUT_DYNAMIC_PLUGINS)

  # mysqld.exe must to export symbols from some specific libs.
  # These symbols are used by dynamic plugins, that "link" to mysqld.
  #
  # To do that, we
  #
  # 1. Generate mysqld_lib.def text file with all symbols from static
  # libraries mysys, dbug, strings, sql.
  # 2. Then we call
  #  lib.exe /DEF:mysqld_lib.def ...
  #  to create import library mysqld_lib.lib and export library mysqld_lib.exp
  # 3. mysqld.exe links with mysqld_lib.exp (exporting symbols)
  # 4. plugins link with mysqld_lib.lib (importing symbols)
  #
  # We do not not regenerate .def, .lib and .exp
  # without necessity.E.g source modifications, that do not
  # change list of exported symbols, will not result in a relink for plugins.

  SET(MYSQLD_DEF ${CMAKE_CURRENT_BINARY_DIR}/mysqld_lib.def)
  SET(MYSQLD_EXP ${CMAKE_CURRENT_BINARY_DIR}/mysqld_lib.exp)
  SET(MYSQLD_LIB ${CMAKE_CURRENT_BINARY_DIR}/mysqld_lib.lib)
  SET(MYSQLD_CORELIBS sql mysys dbug strings)
  FOREACH (CORELIB ${MYSQLD_CORELIBS})
    SET (LIB_LOCATIONS ${LIB_LOCATIONS} $<TARGET_FILE:${CORELIB}>)
  ENDFOREACH (CORELIB)

  SET(_PLATFORM x86)
  IF(CMAKE_SIZEOF_VOID_P EQUAL 8)
    SET(_PLATFORM  x64)
  ENDIF()
  # Create a cmake script to generate import and export libs
  # from a .def file
  SET(CMAKE_CONFIGURABLE_FILE_CONTENT "
    IF ((mysqld_lib.def IS_NEWER_THAN mysqld_lib.lib) OR
        (mysqld_lib.def IS_NEWER_THAN mysqld_lib.exp))
      FILE(REMOVE mysqld_lib.lib mysqld_lib.exp)
      SET(ENV{VS_UNICODE_OUTPUT})
      EXECUTE_PROCESS (
        COMMAND \"${CMAKE_LINKER}\" /lib /NAME:mysqld.exe \"/DEF:${MYSQLD_DEF}\" /MACHINE:${_PLATFORM}
        RESULT_VARIABLE ret)
      IF(NOT ret EQUAL 0)
        MESSAGE(FATAL_ERROR \"process failed ret=\${ret}\")
      ENDIF()
    ENDIF()
  ")

  CONFIGURE_FILE(
    ${PROJECT_SOURCE_DIR}/cmake/configurable_file_content.in
    make_mysqld_lib.cmake)

  IF(CMAKE_VERSION VERSION_GREATER "3.2.0")
    SET(MYSQLD_LIB_BYPRODUCTS  BYPRODUCTS ${MYSQLD_DEF} ${MYSQLD_LIB} ${MYSQLD_EXP})
  ENDIF()

  # Create a cmake script to generate import and export libs
  # from a .def file
  SET(CMAKE_CONFIGURABLE_FILE_CONTENT "
    IF ((mysqld_lib.def IS_NEWER_THAN mysqld_lib.lib) OR
        (mysqld_lib.def IS_NEWER_THAN mysqld_lib.exp))
      FILE(REMOVE mysqld_lib.lib mysqld_lib.exp)
      SET(ENV{VS_UNICODE_OUTPUT})
      EXECUTE_PROCESS (
        COMMAND \"${CMAKE_LINKER}\" /lib /NAME:mysqld.exe \"/DEF:${MYSQLD_DEF}\" /MACHINE:${_PLATFORM}
        RESULT_VARIABLE ret)
      IF(NOT ret EQUAL 0)
        MESSAGE(FATAL_ERROR \"process failed ret=\${ret}\")
      ENDIF()
    ENDIF()
  ")

  CONFIGURE_FILE(
    ${PROJECT_SOURCE_DIR}/cmake/configurable_file_content.in
    make_mysqld_lib.cmake)

  ADD_CUSTOM_COMMAND(
    OUTPUT ${CMAKE_CURRENT_BINARY_DIR}/mysqld_lib.stamp
    ${MYSQLD_LIB_BYPRODUCTS}
    COMMENT "Generating mysqld_lib.def, mysqld_lib.lib, mysqld_lib.exp"
    COMMAND cscript //nologo ${PROJECT_SOURCE_DIR}/win/create_def_file.js
            ${_PLATFORM} /forLib ${LIB_LOCATIONS} > mysqld_lib.def.tmp
    COMMAND ${CMAKE_COMMAND} -E copy_if_different mysqld_lib.def.tmp mysqld_lib.def
    COMMAND ${CMAKE_COMMAND} -E remove mysqld_lib.def.tmp
    COMMAND ${CMAKE_COMMAND} -P make_mysqld_lib.cmake
    COMMAND ${CMAKE_COMMAND} -E touch mysqld_lib.stamp
    WORKING_DIRECTORY ${CMAKE_CURRENT_BINARY_DIR}
    DEPENDS ${MYSQLD_CORELIBS}
  )

  ADD_CUSTOM_TARGET(gen_mysqld_lib DEPENDS ${CMAKE_CURRENT_BINARY_DIR}/mysqld_lib.stamp)
  ADD_LIBRARY(mysqld_import_lib UNKNOWN IMPORTED GLOBAL)
  SET_TARGET_PROPERTIES(mysqld_import_lib PROPERTIES IMPORTED_LOCATION ${MYSQLD_LIB})
ENDIF()

MYSQL_ADD_EXECUTABLE(mysqld ${MYSQLD_SOURCE} DESTINATION ${INSTALL_SBINDIR} COMPONENT Server)

IF(APPLE) 
  # Add CoreServices framework since some dloadable plugins may need it 
  FIND_LIBRARY(CORESERVICES NAMES CoreServices) 
  IF(CORESERVICES) 
    TARGET_LINK_LIBRARIES(mysqld LINK_PRIVATE ${CORESERVICES})
  ENDIF() 
ENDIF() 

IF(NOT WITHOUT_DYNAMIC_PLUGINS)
  IF(NOT MSVC)
    SET_TARGET_PROPERTIES(mysqld PROPERTIES ENABLE_EXPORTS TRUE)
  ENDIF()
  GET_TARGET_PROPERTY(mysqld_link_flags mysqld LINK_FLAGS)
  IF(NOT mysqld_link_flags)
    SET(mysqld_link_flags)
  ENDIF()
  IF (MINGW OR CYGWIN)
    SET_TARGET_PROPERTIES(mysqld PROPERTIES LINK_FLAGS "${mysqld_link_flags} -Wl,--export-all-symbols")
  ENDIF()
  IF(MSVC)
    SET_TARGET_PROPERTIES(mysqld PROPERTIES LINK_FLAGS "${mysqld_link_flags} \"${MYSQLD_EXP}\"")
    ADD_DEPENDENCIES(mysqld gen_mysqld_lib)
  ENDIF()
ENDIF(NOT WITHOUT_DYNAMIC_PLUGINS)

TARGET_LINK_LIBRARIES(mysqld LINK_PRIVATE sql)

# Provide plugins with minimal set of libraries
SET(INTERFACE_LIBS ${LIBRT})
IF(INTERFACE_LIBS)
  TARGET_LINK_LIBRARIES(mysqld LINK_PUBLIC ${INTERFACE_LIBS})
ENDIF()

# On Solaris, some extra effort is required in order to get dtrace probes
# from static libraries
DTRACE_INSTRUMENT_STATIC_LIBS(mysqld 
 "sql;mysys;mysys_ssl;${MYSQLD_STATIC_PLUGIN_LIBS}")
 

SET(WITH_MYSQLD_LDFLAGS "" CACHE STRING "Additional linker flags for mysqld")
MARK_AS_ADVANCED(WITH_MYSQLD_LDFLAGS)
IF(WITH_MYSQLD_LDFLAGS)
  GET_TARGET_PROPERTY(MYSQLD_LINK_FLAGS mysqld LINK_FLAGS)
  IF(NOT MYSQLD_LINK_FLAGS)
    SET(MYSQLD_LINK_FLAGS) 
  ENDIF() 
  SET_TARGET_PROPERTIES(mysqld PROPERTIES LINK_FLAGS 
     "${MYSQLD_LINK_FLAGS} ${WITH_MYSQLD_LDFLAGS}")
ENDIF()


FIND_PACKAGE(BISON 2.0)


# Handle out-of-source build from source package with possibly broken 
# bison. Copy bison output to from source to build directory, if not already 
# there
IF (NOT BISON_FOUND)
  IF (NOT ${CMAKE_CURRENT_SOURCE_DIR} STREQUAL ${CMAKE_CURRENT_BINARY_DIR})
    FOREACH(file sql_yacc.cc sql_yacc.hh sql_yacc_ora.cc sql_yacc_ora.hh)
    IF(EXISTS ${CMAKE_CURRENT_SOURCE_DIR}/${file} AND (NOT EXISTS ${CMAKE_CURRENT_BINARY_DIR}/${file}))
        CONFIGURE_FILE(${CMAKE_CURRENT_SOURCE_DIR}/${file}
        ${CMAKE_CURRENT_BINARY_DIR}/${file} COPYONLY)
    ENDIF()
    ENDFOREACH()
  ENDIF()

  IF(NOT EXISTS ${CMAKE_CURRENT_BINARY_DIR}/sql_yacc.cc)
     # Output files are missing, bail out.
      SET(ERRMSG
         "Bison (GNU parser generator) is required to build MySQL."
         "Please install bison."
      )
      IF(WIN32)
       SET(ERRMSG ${ERRMSG}
       "You can download bison from http://gnuwin32.sourceforge.net/packages/bison.htm "
       "Choose 'Complete package, except sources' installation. We recommend to "
       "install bison into a directory without spaces, e.g C:\\GnuWin32.")
      ENDIF()
      MESSAGE(FATAL_ERROR ${ERRMSG})
  ENDIF()
ELSE()
  BISON_TARGET(gen_sql_yacc ${CMAKE_CURRENT_SOURCE_DIR}/sql_yacc.yy ${CMAKE_CURRENT_BINARY_DIR}/sql_yacc.cc
             COMPILE_FLAGS "-p MYSQL")

  BISON_TARGET(gen_sql_yacc_ora ${CMAKE_CURRENT_SOURCE_DIR}/sql_yacc_ora.yy ${CMAKE_CURRENT_BINARY_DIR}/sql_yacc_ora.cc
             COMPILE_FLAGS "-p ORA")
ENDIF()

IF(NOT CMAKE_CROSSCOMPILING)
  ADD_EXECUTABLE(gen_lex_token gen_lex_token.cc
   ${CMAKE_CURRENT_BINARY_DIR}/sql_yacc.hh)
  ADD_EXECUTABLE(gen_lex_hash gen_lex_hash.cc)
ENDIF()

ADD_CUSTOM_COMMAND(
  OUTPUT ${CMAKE_CURRENT_BINARY_DIR}/lex_hash.h
  COMMAND gen_lex_hash > lex_hash.h
  DEPENDS gen_lex_hash
)

MYSQL_ADD_EXECUTABLE(mysql_tzinfo_to_sql tztime.cc COMPONENT Server)
SET_TARGET_PROPERTIES(mysql_tzinfo_to_sql PROPERTIES COMPILE_FLAGS "-DTZINFO2SQL")
TARGET_LINK_LIBRARIES(mysql_tzinfo_to_sql mysys mysys_ssl)

ADD_CUSTOM_TARGET( 
        GenServerSource
        DEPENDS
        ${CMAKE_CURRENT_BINARY_DIR}/lex_hash.h
        ${CMAKE_CURRENT_BINARY_DIR}/lex_token.h
        ${CMAKE_CURRENT_BINARY_DIR}/sql_yacc_ora.cc
)

IF(WIN32 OR HAVE_DLOPEN AND NOT DISABLE_SHARED)
  ADD_LIBRARY(udf_example MODULE udf_example.c udf_example.def)
  SET_TARGET_PROPERTIES(udf_example PROPERTIES PREFIX "")
  TARGET_LINK_LIBRARIES(udf_example strings)
ENDIF()

CONFIGURE_FILE(
  ${CMAKE_SOURCE_DIR}/cmake/make_dist.cmake.in
  ${CMAKE_BINARY_DIR}/make_dist.cmake @ONLY)

ADD_CUSTOM_TARGET(dist 
  COMMAND ${CMAKE_COMMAND} -P ${CMAKE_BINARY_DIR}/make_dist.cmake
  DEPENDS ${CMAKE_BINARY_DIR}/sql/sql_yacc.cc ${CMAKE_BINARY_DIR}/sql/sql_yacc.hh
  DEPENDS ${CMAKE_BINARY_DIR}/sql/sql_yacc_ora.cc ${CMAKE_BINARY_DIR}/sql/sql_yacc_ora.hh
  WORKING_DIRECTORY ${CMAKE_BINARY_DIR}
)

ADD_CUSTOM_TARGET(distclean
  COMMAND ${CMAKE_COMMAND} -E echo  WARNING: distclean target is not functional
  COMMAND ${CMAKE_COMMAND} -E echo  Use 'git clean -Xdf' instead
  VERBATIM
  )

IF(INSTALL_LAYOUT STREQUAL "STANDALONE")

# Copy db.opt into data/test/
SET(DBOPT_FILE ${CMAKE_SOURCE_DIR}/support-files/db.opt ) 
INSTALL(FILES ${DBOPT_FILE} DESTINATION data/test COMPONENT DataFiles)

# Install initial database on windows
IF(WIN32 AND TARGET mysqld AND NOT CMAKE_CROSSCOMPILING)

  IF(MSVC_IDE OR CMAKE_GENERATOR MATCHES "Xcode")
    SET (CONFIG_PARAM -DCONFIG=${CMAKE_CFG_INTDIR})
  ENDIF()
  MAKE_DIRECTORY(${CMAKE_CURRENT_BINARY_DIR}/data)
  ADD_CUSTOM_COMMAND(
     OUTPUT  ${CMAKE_CURRENT_BINARY_DIR}/initdb.dep
     COMMAND ${CMAKE_COMMAND} ${CONFIG_PARAM}
       -DTOP_SRCDIR="${CMAKE_SOURCE_DIR}"
       -DBINDIR="${CMAKE_CURRENT_BINARY_DIR}"
       -DMYSQLD_EXECUTABLE="$<TARGET_FILE:mysqld>"
       -DCMAKE_CFG_INTDIR="${CMAKE_CFG_INTDIR}"
       -P ${CMAKE_SOURCE_DIR}/cmake/create_initial_db.cmake
     COMMAND ${CMAKE_COMMAND} -E touch ${CMAKE_CURRENT_BINARY_DIR}/initdb.dep
     WORKING_DIRECTORY ${CMAKE_CURRENT_BINARY_DIR}/data
     DEPENDS mysqld
  )
  ADD_CUSTOM_TARGET(initial_database  
    ALL
    DEPENDS ${CMAKE_CURRENT_BINARY_DIR}/initdb.dep
  )
ELSE()
  # Not windows or cross compiling, just install an empty directory
  INSTALL(FILES ${DUMMY_FILE} DESTINATION data/mysql COMPONENT DataFiles)
ENDIF(WIN32 AND TARGET mysqld AND NOT CMAKE_CROSSCOMPILING)
ENDIF(INSTALL_LAYOUT STREQUAL "STANDALONE")

IF(WIN32)
  SET(my_bootstrap_sql ${CMAKE_CURRENT_BINARY_DIR}/my_bootstrap.sql)
  FILE(TO_NATIVE_PATH ${my_bootstrap_sql} native_outfile)

  # Create bootstrapper SQL script
  ADD_CUSTOM_COMMAND(OUTPUT    
    ${my_bootstrap_sql}
    COMMAND ${CMAKE_COMMAND} -E chdir ${CMAKE_SOURCE_DIR}/scripts
    cmd /c copy mysql_system_tables.sql+mysql_system_tables_data.sql+fill_help_tables.sql+mysql_performance_tables.sql+mysql_test_db.sql ${native_outfile}
    DEPENDS
    ${CMAKE_SOURCE_DIR}/scripts/mysql_system_tables.sql
    ${CMAKE_SOURCE_DIR}/scripts/mysql_system_tables_data.sql
    ${CMAKE_SOURCE_DIR}/scripts/fill_help_tables.sql
    ${CMAKE_SOURCE_DIR}/scripts/mysql_performance_tables.sql
    ${CMAKE_SOURCE_DIR}/scripts/mysql_test_db.sql
  )

  ADD_CUSTOM_COMMAND(
    OUTPUT ${CMAKE_CURRENT_BINARY_DIR}/mysql_bootstrap_sql.c
    COMMAND comp_sql
    mysql_bootstrap_sql
    ${CMAKE_CURRENT_BINARY_DIR}/my_bootstrap.sql
    mysql_bootstrap_sql.c
    WORKING_DIRECTORY ${CMAKE_CURRENT_BINARY_DIR}
    DEPENDS comp_sql ${my_bootstrap_sql}
  )

  MYSQL_ADD_EXECUTABLE(mysql_install_db 
    mysql_install_db.cc
    ${CMAKE_CURRENT_BINARY_DIR}/mysql_bootstrap_sql.c
    COMPONENT Server
  )
  SET_TARGET_PROPERTIES(mysql_install_db PROPERTIES COMPILE_FLAGS -DINSTALL_PLUGINDIR=${INSTALL_PLUGINDIR})
  TARGET_LINK_LIBRARIES(mysql_install_db mysys shlwapi)

  ADD_LIBRARY(winservice STATIC winservice.c)
  TARGET_LINK_LIBRARIES(winservice shell32)

  MYSQL_ADD_EXECUTABLE(mysql_upgrade_service
    mysql_upgrade_service.cc
    upgrade_conf_file.cc
    COMPONENT Server)
  TARGET_LINK_LIBRARIES(mysql_upgrade_service mysys winservice)
ENDIF(WIN32)

INSTALL(DIRECTORY . DESTINATION ${INSTALL_INCLUDEDIR}/server/private COMPONENT Development
  FILES_MATCHING PATTERN "*.h"
  PATTERN share EXCLUDE
  PATTERN CMakeFiles EXCLUDE)<|MERGE_RESOLUTION|>--- conflicted
+++ resolved
@@ -132,11 +132,7 @@
                rpl_gtid.cc rpl_parallel.cc
                semisync.cc semisync_master.cc semisync_slave.cc
                semisync_master_ack_receiver.cc
-<<<<<<< HEAD
-               sql_type.cc sql_type_json.cc
-=======
-               sql_type.cc sql_mode.cc
->>>>>>> 2842c369
+               sql_type.cc sql_mode.cc sql_type_json.cc
                item_windowfunc.cc sql_window.cc
 	       sql_cte.cc
                item_vers.cc

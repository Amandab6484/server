/*****************************************************************************

Copyright (c) 2000, 2018, Oracle and/or its affiliates. All Rights Reserved.
Copyright (c) 2015, 2020, MariaDB Corporation.

This program is free software; you can redistribute it and/or modify it under
the terms of the GNU General Public License as published by the Free Software
Foundation; version 2 of the License.

This program is distributed in the hope that it will be useful, but WITHOUT
ANY WARRANTY; without even the implied warranty of MERCHANTABILITY or FITNESS
FOR A PARTICULAR PURPOSE. See the GNU General Public License for more details.

You should have received a copy of the GNU General Public License along with
this program; if not, write to the Free Software Foundation, Inc.,
51 Franklin Street, Fifth Floor, Boston, MA 02110-1335 USA

*****************************************************************************/

/**************************************************//**
@file row/row0mysql.cc
Interface between Innobase row operations and MySQL.
Contains also create table and other data dictionary operations.

Created 9/17/2000 Heikki Tuuri
*******************************************************/

#include "univ.i"
#include <debug_sync.h>
#include <gstream.h>
#include <spatial.h>

#include "row0mysql.h"
#include "btr0sea.h"
#include "dict0boot.h"
#include "dict0crea.h"
#include <sql_const.h>
#include "dict0dict.h"
#include "dict0load.h"
#include "dict0priv.h"
#include "dict0stats.h"
#include "dict0stats_bg.h"
#include "dict0defrag_bg.h"
#include "btr0defragment.h"
#include "fil0fil.h"
#include "fil0crypt.h"
#include "fsp0file.h"
#include "fts0fts.h"
#include "fts0types.h"
#include "ibuf0ibuf.h"
#include "lock0lock.h"
#include "log0log.h"
#include "pars0pars.h"
#include "que0que.h"
#include "rem0cmp.h"
#include "row0import.h"
#include "row0ins.h"
#include "row0merge.h"
#include "row0row.h"
#include "row0sel.h"
#include "row0upd.h"
#include "trx0purge.h"
#include "trx0rec.h"
#include "trx0roll.h"
#include "trx0undo.h"
#include "srv0start.h"
#include "row0ext.h"
#include "srv0start.h"

#include <algorithm>
#include <deque>
#include <vector>

#ifdef WITH_WSREP
#include "mysql/service_wsrep.h"
#include "wsrep.h"
#include "log.h"
#include "wsrep_mysqld.h"
#endif

/** Provide optional 4.x backwards compatibility for 5.0 and above */
ibool	row_rollback_on_timeout	= FALSE;

/** Chain node of the list of tables to drop in the background. */
struct row_mysql_drop_t{
	table_id_t			table_id;	/*!< table id */
	UT_LIST_NODE_T(row_mysql_drop_t)row_mysql_drop_list;
							/*!< list chain node */
};

/** @brief List of tables we should drop in background.

ALTER TABLE in MySQL requires that the table handler can drop the
table in background when there are no queries to it any
more.  Protected by row_drop_list_mutex. */
static UT_LIST_BASE_NODE_T(row_mysql_drop_t)	row_mysql_drop_list;

/** Mutex protecting the background table drop list. */
static ib_mutex_t row_drop_list_mutex;

/** Flag: has row_mysql_drop_list been initialized? */
static ibool	row_mysql_drop_list_inited	= FALSE;

/*******************************************************************//**
Determine if the given name is a name reserved for MySQL system tables.
@return TRUE if name is a MySQL system table name */
static
ibool
row_mysql_is_system_table(
/*======================*/
	const char*	name)
{
	if (strncmp(name, "mysql/", 6) != 0) {

		return(FALSE);
	}

	return(0 == strcmp(name + 6, "host")
	       || 0 == strcmp(name + 6, "user")
	       || 0 == strcmp(name + 6, "db"));
}

#ifdef UNIV_DEBUG
/** Wait for the background drop list to become empty. */
void
row_wait_for_background_drop_list_empty()
{
	bool	empty = false;
	while (!empty) {
		mutex_enter(&row_drop_list_mutex);
		empty = (UT_LIST_GET_LEN(row_mysql_drop_list) == 0);
		mutex_exit(&row_drop_list_mutex);
		os_thread_sleep(100000);
	}
}
#endif /* UNIV_DEBUG */

/*******************************************************************//**
Delays an INSERT, DELETE or UPDATE operation if the purge is lagging. */
static
void
row_mysql_delay_if_needed(void)
/*===========================*/
{
	if (srv_dml_needed_delay) {
		os_thread_sleep(srv_dml_needed_delay);
	}
}

/*******************************************************************//**
Frees the blob heap in prebuilt when no longer needed. */
void
row_mysql_prebuilt_free_blob_heap(
/*==============================*/
	row_prebuilt_t*	prebuilt)	/*!< in: prebuilt struct of a
					ha_innobase:: table handle */
{
	DBUG_ENTER("row_mysql_prebuilt_free_blob_heap");

	DBUG_PRINT("row_mysql_prebuilt_free_blob_heap",
		   ("blob_heap freeing: %p", prebuilt->blob_heap));

	mem_heap_free(prebuilt->blob_heap);
	prebuilt->blob_heap = NULL;
	DBUG_VOID_RETURN;
}

/*******************************************************************//**
Stores a >= 5.0.3 format true VARCHAR length to dest, in the MySQL row
format.
@return pointer to the data, we skip the 1 or 2 bytes at the start
that are used to store the len */
byte*
row_mysql_store_true_var_len(
/*=========================*/
	byte*	dest,	/*!< in: where to store */
	ulint	len,	/*!< in: length, must fit in two bytes */
	ulint	lenlen)	/*!< in: storage length of len: either 1 or 2 bytes */
{
	if (lenlen == 2) {
		ut_a(len < 256 * 256);

		mach_write_to_2_little_endian(dest, len);

		return(dest + 2);
	}

	ut_a(lenlen == 1);
	ut_a(len < 256);

	mach_write_to_1(dest, len);

	return(dest + 1);
}

/*******************************************************************//**
Reads a >= 5.0.3 format true VARCHAR length, in the MySQL row format, and
returns a pointer to the data.
@return pointer to the data, we skip the 1 or 2 bytes at the start
that are used to store the len */
const byte*
row_mysql_read_true_varchar(
/*========================*/
	ulint*		len,	/*!< out: variable-length field length */
	const byte*	field,	/*!< in: field in the MySQL format */
	ulint		lenlen)	/*!< in: storage length of len: either 1
				or 2 bytes */
{
	if (lenlen == 2) {
		*len = mach_read_from_2_little_endian(field);

		return(field + 2);
	}

	ut_a(lenlen == 1);

	*len = mach_read_from_1(field);

	return(field + 1);
}

/*******************************************************************//**
Stores a reference to a BLOB in the MySQL format. */
void
row_mysql_store_blob_ref(
/*=====================*/
	byte*		dest,	/*!< in: where to store */
	ulint		col_len,/*!< in: dest buffer size: determines into
				how many bytes the BLOB length is stored,
				the space for the length may vary from 1
				to 4 bytes */
	const void*	data,	/*!< in: BLOB data; if the value to store
				is SQL NULL this should be NULL pointer */
	ulint		len)	/*!< in: BLOB length; if the value to store
				is SQL NULL this should be 0; remember
				also to set the NULL bit in the MySQL record
				header! */
{
	/* MySQL might assume the field is set to zero except the length and
	the pointer fields */

	memset(dest, '\0', col_len);

	/* In dest there are 1 - 4 bytes reserved for the BLOB length,
	and after that 8 bytes reserved for the pointer to the data.
	In 32-bit architectures we only use the first 4 bytes of the pointer
	slot. */

	ut_a(col_len - 8 > 1 || len < 256);
	ut_a(col_len - 8 > 2 || len < 256 * 256);
	ut_a(col_len - 8 > 3 || len < 256 * 256 * 256);

	mach_write_to_n_little_endian(dest, col_len - 8, len);

	memcpy(dest + col_len - 8, &data, sizeof data);
}

/*******************************************************************//**
Reads a reference to a BLOB in the MySQL format.
@return pointer to BLOB data */
const byte*
row_mysql_read_blob_ref(
/*====================*/
	ulint*		len,		/*!< out: BLOB length */
	const byte*	ref,		/*!< in: BLOB reference in the
					MySQL format */
	ulint		col_len)	/*!< in: BLOB reference length
					(not BLOB length) */
{
	byte*	data;

	*len = mach_read_from_n_little_endian(ref, col_len - 8);

	memcpy(&data, ref + col_len - 8, sizeof data);

	return(data);
}

/*******************************************************************//**
Converting InnoDB geometry data format to MySQL data format. */
void
row_mysql_store_geometry(
/*=====================*/
	byte*		dest,		/*!< in/out: where to store */
	ulint		dest_len,	/*!< in: dest buffer size: determines
					into how many bytes the GEOMETRY length
					is stored, the space for the length
					may vary from 1 to 4 bytes */
	const byte*	src,		/*!< in: GEOMETRY data; if the value to
					store is SQL NULL this should be NULL
					pointer */
	ulint		src_len)	/*!< in: GEOMETRY length; if the value
					to store is SQL NULL this should be 0;
					remember also to set the NULL bit in
					the MySQL record header! */
{
	/* MySQL might assume the field is set to zero except the length and
	the pointer fields */
	UNIV_MEM_ASSERT_RW(src, src_len);
	UNIV_MEM_ASSERT_W(dest, dest_len);
	UNIV_MEM_INVALID(dest, dest_len);

	memset(dest, '\0', dest_len);

	/* In dest there are 1 - 4 bytes reserved for the BLOB length,
	and after that 8 bytes reserved for the pointer to the data.
	In 32-bit architectures we only use the first 4 bytes of the pointer
	slot. */

	ut_ad(dest_len - 8 > 1 || src_len < 1<<8);
	ut_ad(dest_len - 8 > 2 || src_len < 1<<16);
	ut_ad(dest_len - 8 > 3 || src_len < 1<<24);

	mach_write_to_n_little_endian(dest, dest_len - 8, src_len);

	memcpy(dest + dest_len - 8, &src, sizeof src);
}

/*******************************************************************//**
Read geometry data in the MySQL format.
@return pointer to geometry data */
static
const byte*
row_mysql_read_geometry(
/*====================*/
	ulint*		len,		/*!< out: data length */
	const byte*	ref,		/*!< in: geometry data in the
					MySQL format */
	ulint		col_len)	/*!< in: MySQL format length */
{
	byte*		data;

	*len = mach_read_from_n_little_endian(ref, col_len - 8);

	memcpy(&data, ref + col_len - 8, sizeof data);

	return(data);
}

/**************************************************************//**
Pad a column with spaces. */
void
row_mysql_pad_col(
/*==============*/
	ulint	mbminlen,	/*!< in: minimum size of a character,
				in bytes */
	byte*	pad,		/*!< out: padded buffer */
	ulint	len)		/*!< in: number of bytes to pad */
{
	const byte*	pad_end;

	switch (UNIV_EXPECT(mbminlen, 1)) {
	default:
		ut_error;
	case 1:
		/* space=0x20 */
		memset(pad, 0x20, len);
		break;
	case 2:
		/* space=0x0020 */
		pad_end = pad + len;
		ut_a(!(len % 2));
		while (pad < pad_end) {
			*pad++ = 0x00;
			*pad++ = 0x20;
		};
		break;
	case 4:
		/* space=0x00000020 */
		pad_end = pad + len;
		ut_a(!(len % 4));
		while (pad < pad_end) {
			*pad++ = 0x00;
			*pad++ = 0x00;
			*pad++ = 0x00;
			*pad++ = 0x20;
		}
		break;
	}
}

/**************************************************************//**
Stores a non-SQL-NULL field given in the MySQL format in the InnoDB format.
The counterpart of this function is row_sel_field_store_in_mysql_format() in
row0sel.cc.
@return up to which byte we used buf in the conversion */
byte*
row_mysql_store_col_in_innobase_format(
/*===================================*/
	dfield_t*	dfield,		/*!< in/out: dfield where dtype
					information must be already set when
					this function is called! */
	byte*		buf,		/*!< in/out: buffer for a converted
					integer value; this must be at least
					col_len long then! NOTE that dfield
					may also get a pointer to 'buf',
					therefore do not discard this as long
					as dfield is used! */
	ibool		row_format_col,	/*!< TRUE if the mysql_data is from
					a MySQL row, FALSE if from a MySQL
					key value;
					in MySQL, a true VARCHAR storage
					format differs in a row and in a
					key value: in a key value the length
					is always stored in 2 bytes! */
	const byte*	mysql_data,	/*!< in: MySQL column value, not
					SQL NULL; NOTE that dfield may also
					get a pointer to mysql_data,
					therefore do not discard this as long
					as dfield is used! */
	ulint		col_len,	/*!< in: MySQL column length; NOTE that
					this is the storage length of the
					column in the MySQL format row, not
					necessarily the length of the actual
					payload data; if the column is a true
					VARCHAR then this is irrelevant */
	ulint		comp)		/*!< in: nonzero=compact format */
{
	const byte*	ptr	= mysql_data;
	const dtype_t*	dtype;
	ulint		type;
	ulint		lenlen;

	dtype = dfield_get_type(dfield);

	type = dtype->mtype;

	if (type == DATA_INT) {
		/* Store integer data in Innobase in a big-endian format,
		sign bit negated if the data is a signed integer. In MySQL,
		integers are stored in a little-endian format. */

		byte*	p = buf + col_len;

		for (;;) {
			p--;
			*p = *mysql_data;
			if (p == buf) {
				break;
			}
			mysql_data++;
		}

		if (!(dtype->prtype & DATA_UNSIGNED)) {

			*buf ^= 128;
		}

		ptr = buf;
		buf += col_len;
	} else if ((type == DATA_VARCHAR
		    || type == DATA_VARMYSQL
		    || type == DATA_BINARY)) {

		if (dtype_get_mysql_type(dtype) == DATA_MYSQL_TRUE_VARCHAR) {
			/* The length of the actual data is stored to 1 or 2
			bytes at the start of the field */

			if (row_format_col) {
				if (dtype->prtype & DATA_LONG_TRUE_VARCHAR) {
					lenlen = 2;
				} else {
					lenlen = 1;
				}
			} else {
				/* In a MySQL key value, lenlen is always 2 */
				lenlen = 2;
			}

			ptr = row_mysql_read_true_varchar(&col_len, mysql_data,
							  lenlen);
		} else {
			/* Remove trailing spaces from old style VARCHAR
			columns. */

			/* Handle Unicode strings differently. */
			ulint	mbminlen	= dtype_get_mbminlen(dtype);

			ptr = mysql_data;

			switch (mbminlen) {
			default:
				ut_error;
			case 4:
				/* space=0x00000020 */
				/* Trim "half-chars", just in case. */
				col_len &= ~3U;

				while (col_len >= 4
				       && ptr[col_len - 4] == 0x00
				       && ptr[col_len - 3] == 0x00
				       && ptr[col_len - 2] == 0x00
				       && ptr[col_len - 1] == 0x20) {
					col_len -= 4;
				}
				break;
			case 2:
				/* space=0x0020 */
				/* Trim "half-chars", just in case. */
				col_len &= ~1U;

				while (col_len >= 2 && ptr[col_len - 2] == 0x00
				       && ptr[col_len - 1] == 0x20) {
					col_len -= 2;
				}
				break;
			case 1:
				/* space=0x20 */
				while (col_len > 0
				       && ptr[col_len - 1] == 0x20) {
					col_len--;
				}
			}
		}
	} else if (comp && type == DATA_MYSQL
		   && dtype_get_mbminlen(dtype) == 1
		   && dtype_get_mbmaxlen(dtype) > 1) {
		/* In some cases we strip trailing spaces from UTF-8 and other
		multibyte charsets, from FIXED-length CHAR columns, to save
		space. UTF-8 would otherwise normally use 3 * the string length
		bytes to store an ASCII string! */

		/* We assume that this CHAR field is encoded in a
		variable-length character set where spaces have
		1:1 correspondence to 0x20 bytes, such as UTF-8.

		Consider a CHAR(n) field, a field of n characters.
		It will contain between n * mbminlen and n * mbmaxlen bytes.
		We will try to truncate it to n bytes by stripping
		space padding.	If the field contains single-byte
		characters only, it will be truncated to n characters.
		Consider a CHAR(5) field containing the string
		".a   " where "." denotes a 3-byte character represented
		by the bytes "$%&". After our stripping, the string will
		be stored as "$%&a " (5 bytes). The string
		".abc " will be stored as "$%&abc" (6 bytes).

		The space padding will be restored in row0sel.cc, function
		row_sel_field_store_in_mysql_format(). */

		ulint		n_chars;

		ut_a(!(dtype_get_len(dtype) % dtype_get_mbmaxlen(dtype)));

		n_chars = dtype_get_len(dtype) / dtype_get_mbmaxlen(dtype);

		/* Strip space padding. */
		while (col_len > n_chars && ptr[col_len - 1] == 0x20) {
			col_len--;
		}
	} else if (!row_format_col) {
		/* if mysql data is from a MySQL key value
		since the length is always stored in 2 bytes,
		we need do nothing here. */
	} else if (type == DATA_BLOB) {

		ptr = row_mysql_read_blob_ref(&col_len, mysql_data, col_len);
	} else if (DATA_GEOMETRY_MTYPE(type)) {
		ptr = row_mysql_read_geometry(&col_len, mysql_data, col_len);
	}

	dfield_set_data(dfield, ptr, col_len);

	return(buf);
}

/**************************************************************//**
Convert a row in the MySQL format to a row in the Innobase format. Note that
the function to convert a MySQL format key value to an InnoDB dtuple is
row_sel_convert_mysql_key_to_innobase() in row0sel.cc. */
static
void
row_mysql_convert_row_to_innobase(
/*==============================*/
	dtuple_t*	row,		/*!< in/out: Innobase row where the
					field type information is already
					copied there! */
	row_prebuilt_t*	prebuilt,	/*!< in: prebuilt struct where template
					must be of type ROW_MYSQL_WHOLE_ROW */
	const byte*	mysql_rec,	/*!< in: row in the MySQL format;
					NOTE: do not discard as long as
					row is used, as row may contain
					pointers to this record! */
	mem_heap_t**	blob_heap)	/*!< in: FIX_ME, remove this after
					server fixes its issue */
{
	const mysql_row_templ_t*templ;
	dfield_t*		dfield;
	ulint			i;
	ulint			n_col = 0;
	ulint			n_v_col = 0;

	ut_ad(prebuilt->template_type == ROW_MYSQL_WHOLE_ROW);
	ut_ad(prebuilt->mysql_template);

	for (i = 0; i < prebuilt->n_template; i++) {

		templ = prebuilt->mysql_template + i;

		if (templ->is_virtual) {
			ut_ad(n_v_col < dtuple_get_n_v_fields(row));
			dfield = dtuple_get_nth_v_field(row, n_v_col);
			n_v_col++;
		} else {
			dfield = dtuple_get_nth_field(row, n_col);
			n_col++;
		}

		if (templ->mysql_null_bit_mask != 0) {
			/* Column may be SQL NULL */

			if (mysql_rec[templ->mysql_null_byte_offset]
			    & (byte) (templ->mysql_null_bit_mask)) {

				/* It is SQL NULL */

				dfield_set_null(dfield);

				goto next_column;
			}
		}

		row_mysql_store_col_in_innobase_format(
			dfield,
			prebuilt->ins_upd_rec_buff + templ->mysql_col_offset,
			TRUE, /* MySQL row format data */
			mysql_rec + templ->mysql_col_offset,
			templ->mysql_col_len,
			dict_table_is_comp(prebuilt->table));

		/* server has issue regarding handling BLOB virtual fields,
		and we need to duplicate it with our own memory here */
		if (templ->is_virtual
		    && DATA_LARGE_MTYPE(dfield_get_type(dfield)->mtype)) {
			if (*blob_heap == NULL) {
				*blob_heap = mem_heap_create(dfield->len);
			}
			dfield_dup(dfield, *blob_heap);
		}
next_column:
		;
	}

	/* If there is a FTS doc id column and it is not user supplied (
	generated by server) then assign it a new doc id. */
	if (!prebuilt->table->fts) {
		return;
	}

	ut_a(prebuilt->table->fts->doc_col != ULINT_UNDEFINED);

	doc_id_t	doc_id;

	if (!DICT_TF2_FLAG_IS_SET(prebuilt->table, DICT_TF2_FTS_HAS_DOC_ID)) {
		if (prebuilt->table->fts->cache->first_doc_id
		    == FTS_NULL_DOC_ID) {
			fts_get_next_doc_id(prebuilt->table, &doc_id);
		}
		return;
	}

	dfield_t*	fts_doc_id = dtuple_get_nth_field(
		row, prebuilt->table->fts->doc_col);

	if (fts_get_next_doc_id(prebuilt->table, &doc_id) == DB_SUCCESS) {
		ut_a(doc_id != FTS_NULL_DOC_ID);
		ut_ad(sizeof(doc_id) == fts_doc_id->type.len);
		dfield_set_data(fts_doc_id, prebuilt->ins_upd_rec_buff
				+ prebuilt->mysql_row_len, 8);
		fts_write_doc_id(fts_doc_id->data, doc_id);
	} else {
		dfield_set_null(fts_doc_id);
	}
}

/****************************************************************//**
Handles user errors and lock waits detected by the database engine.
@return true if it was a lock wait and we should continue running the
query thread and in that case the thr is ALREADY in the running state. */
bool
row_mysql_handle_errors(
/*====================*/
	dberr_t*	new_err,/*!< out: possible new error encountered in
				lock wait, or if no new error, the value
				of trx->error_state at the entry of this
				function */
	trx_t*		trx,	/*!< in: transaction */
	que_thr_t*	thr,	/*!< in: query thread, or NULL */
	trx_savept_t*	savept)	/*!< in: savepoint, or NULL */
{
	dberr_t	err;

	DBUG_ENTER("row_mysql_handle_errors");

handle_new_error:
	err = trx->error_state;

	ut_a(err != DB_SUCCESS);

	trx->error_state = DB_SUCCESS;

	DBUG_LOG("trx", "handle error: " << ut_strerr(err)
		 << ";id=" << ib::hex(trx->id) << ", " << trx);

	switch (err) {
	case DB_LOCK_WAIT_TIMEOUT:
		if (row_rollback_on_timeout) {
			goto rollback;
		}
		/* fall through */
	case DB_DUPLICATE_KEY:
	case DB_FOREIGN_DUPLICATE_KEY:
	case DB_TOO_BIG_RECORD:
	case DB_UNDO_RECORD_TOO_BIG:
	case DB_ROW_IS_REFERENCED:
	case DB_NO_REFERENCED_ROW:
	case DB_CANNOT_ADD_CONSTRAINT:
	case DB_TOO_MANY_CONCURRENT_TRXS:
	case DB_OUT_OF_FILE_SPACE:
	case DB_READ_ONLY:
	case DB_FTS_INVALID_DOCID:
	case DB_INTERRUPTED:
	case DB_CANT_CREATE_GEOMETRY_OBJECT:
	case DB_TABLE_NOT_FOUND:
	case DB_DECRYPTION_FAILED:
	case DB_COMPUTE_VALUE_FAILED:
	rollback_to_savept:
		DBUG_EXECUTE_IF("row_mysql_crash_if_error", {
					log_buffer_flush_to_disk();
					DBUG_SUICIDE(); });
		if (savept) {
			/* Roll back the latest, possibly incomplete insertion
			or update */

			trx_rollback_to_savepoint(trx, savept);
		}
		/* MySQL will roll back the latest SQL statement */
		break;
	case DB_LOCK_WAIT:
		lock_wait_suspend_thread(thr);

		if (trx->error_state != DB_SUCCESS) {
			que_thr_stop_for_mysql(thr);

			goto handle_new_error;
		}

		*new_err = err;

		DBUG_RETURN(true);

	case DB_DEADLOCK:
	case DB_LOCK_TABLE_FULL:
	rollback:
		/* Roll back the whole transaction; this resolution was added
		to version 3.23.43 */

		trx_rollback_to_savepoint(trx, NULL);
		break;

	case DB_MUST_GET_MORE_FILE_SPACE:
		ib::fatal() << "The database cannot continue operation because"
			" of lack of space. You must add a new data file"
			" to my.cnf and restart the database.";
		break;

	case DB_CORRUPTION:
	case DB_PAGE_CORRUPTED:
		ib::error() << "We detected index corruption in an InnoDB type"
			" table. You have to dump + drop + reimport the"
			" table or, in a case of widespread corruption,"
			" dump all InnoDB tables and recreate the whole"
			" tablespace. If the mysqld server crashes after"
			" the startup or when you dump the tables. "
			<< FORCE_RECOVERY_MSG;
		goto rollback_to_savept;
	case DB_FOREIGN_EXCEED_MAX_CASCADE:
		ib::error() << "Cannot delete/update rows with cascading"
			" foreign key constraints that exceed max depth of "
			<< FK_MAX_CASCADE_DEL << ". Please drop excessive"
			" foreign constraints and try again";
		goto rollback_to_savept;
	case DB_UNSUPPORTED:
		ib::error() << "Cannot delete/update rows with cascading"
			" foreign key constraints in timestamp-based temporal"
			" table. Please drop excessive"
			" foreign constraints and try again";
		goto rollback_to_savept;
	default:
		ib::fatal() << "Unknown error code " << err << ": "
			<< ut_strerr(err);
	}

	if (trx->error_state != DB_SUCCESS) {
		*new_err = trx->error_state;
	} else {
		*new_err = err;
	}

	trx->error_state = DB_SUCCESS;

	DBUG_RETURN(false);
}

/********************************************************************//**
Create a prebuilt struct for a MySQL table handle.
@return own: a prebuilt struct */
row_prebuilt_t*
row_create_prebuilt(
/*================*/
	dict_table_t*	table,		/*!< in: Innobase table handle */
	ulint		mysql_row_len)	/*!< in: length in bytes of a row in
					the MySQL format */
{
	DBUG_ENTER("row_create_prebuilt");

	row_prebuilt_t*	prebuilt;
	mem_heap_t*	heap;
	dict_index_t*	clust_index;
	dict_index_t*	temp_index;
	dtuple_t*	ref;
	ulint		ref_len;
	uint		srch_key_len = 0;
	ulint		search_tuple_n_fields;

	search_tuple_n_fields = 2 * (dict_table_get_n_cols(table)
				     + dict_table_get_n_v_cols(table));

	clust_index = dict_table_get_first_index(table);

	/* Make sure that search_tuple is long enough for clustered index */
	ut_a(2 * dict_table_get_n_cols(table) >= clust_index->n_fields);

	ref_len = dict_index_get_n_unique(clust_index);


        /* Maximum size of the buffer needed for conversion of INTs from
	little endian format to big endian format in an index. An index
	can have maximum 16 columns (MAX_REF_PARTS) in it. Therfore
	Max size for PK: 16 * 8 bytes (BIGINT's size) = 128 bytes
	Max size Secondary index: 16 * 8 bytes + PK = 256 bytes. */
#define MAX_SRCH_KEY_VAL_BUFFER         2* (8 * MAX_REF_PARTS)

#define PREBUILT_HEAP_INITIAL_SIZE	\
	( \
	sizeof(*prebuilt) \
	/* allocd in this function */ \
	+ DTUPLE_EST_ALLOC(search_tuple_n_fields) \
	+ DTUPLE_EST_ALLOC(ref_len) \
	/* allocd in row_prebuild_sel_graph() */ \
	+ sizeof(sel_node_t) \
	+ sizeof(que_fork_t) \
	+ sizeof(que_thr_t) \
	/* allocd in row_get_prebuilt_update_vector() */ \
	+ sizeof(upd_node_t) \
	+ sizeof(upd_t) \
	+ sizeof(upd_field_t) \
	  * dict_table_get_n_cols(table) \
	+ sizeof(que_fork_t) \
	+ sizeof(que_thr_t) \
	/* allocd in row_get_prebuilt_insert_row() */ \
	+ sizeof(ins_node_t) \
	/* mysql_row_len could be huge and we are not \
	sure if this prebuilt instance is going to be \
	used in inserts */ \
	+ (mysql_row_len < 256 ? mysql_row_len : 0) \
	+ DTUPLE_EST_ALLOC(dict_table_get_n_cols(table) \
			   + dict_table_get_n_v_cols(table)) \
	+ sizeof(que_fork_t) \
	+ sizeof(que_thr_t) \
	+ sizeof(*prebuilt->pcur) \
	+ sizeof(*prebuilt->clust_pcur) \
	)

	/* Calculate size of key buffer used to store search key in
	InnoDB format. MySQL stores INTs in little endian format and
	InnoDB stores INTs in big endian format with the sign bit
	flipped. All other field types are stored/compared the same
	in MySQL and InnoDB, so we must create a buffer containing
	the INT key parts in InnoDB format.We need two such buffers
	since both start and end keys are used in records_in_range(). */

	for (temp_index = dict_table_get_first_index(table); temp_index;
	     temp_index = dict_table_get_next_index(temp_index)) {
		DBUG_EXECUTE_IF("innodb_srch_key_buffer_max_value",
			ut_a(temp_index->n_user_defined_cols
						== MAX_REF_PARTS););
		uint temp_len = 0;
		for (uint i = 0; i < temp_index->n_uniq; i++) {
			ulint type = temp_index->fields[i].col->mtype;
			if (type == DATA_INT) {
				temp_len +=
					temp_index->fields[i].fixed_len;
			}
		}
		srch_key_len = std::max(srch_key_len,temp_len);
	}

	ut_a(srch_key_len <= MAX_SRCH_KEY_VAL_BUFFER);

	DBUG_EXECUTE_IF("innodb_srch_key_buffer_max_value",
		ut_a(srch_key_len == MAX_SRCH_KEY_VAL_BUFFER););

	/* We allocate enough space for the objects that are likely to
	be created later in order to minimize the number of malloc()
	calls */
	heap = mem_heap_create(PREBUILT_HEAP_INITIAL_SIZE + 2 * srch_key_len);

	prebuilt = static_cast<row_prebuilt_t*>(
		mem_heap_zalloc(heap, sizeof(*prebuilt)));

	prebuilt->magic_n = ROW_PREBUILT_ALLOCATED;
	prebuilt->magic_n2 = ROW_PREBUILT_ALLOCATED;

	prebuilt->table = table;

	prebuilt->sql_stat_start = TRUE;
	prebuilt->heap = heap;

	prebuilt->srch_key_val_len = srch_key_len;
	if (prebuilt->srch_key_val_len) {
		prebuilt->srch_key_val1 = static_cast<byte*>(
			mem_heap_alloc(prebuilt->heap,
				       2 * prebuilt->srch_key_val_len));
		prebuilt->srch_key_val2 = prebuilt->srch_key_val1 +
						prebuilt->srch_key_val_len;
	} else {
		prebuilt->srch_key_val1 = NULL;
		prebuilt->srch_key_val2 = NULL;
	}

	prebuilt->pcur = static_cast<btr_pcur_t*>(
				mem_heap_zalloc(prebuilt->heap,
					       sizeof(btr_pcur_t)));
	prebuilt->clust_pcur = static_cast<btr_pcur_t*>(
					mem_heap_zalloc(prebuilt->heap,
						       sizeof(btr_pcur_t)));
	btr_pcur_reset(prebuilt->pcur);
	btr_pcur_reset(prebuilt->clust_pcur);

	prebuilt->select_lock_type = LOCK_NONE;
	prebuilt->stored_select_lock_type = LOCK_NONE_UNSET;

	prebuilt->search_tuple = dtuple_create(heap, search_tuple_n_fields);

	ref = dtuple_create(heap, ref_len);

	dict_index_copy_types(ref, clust_index, ref_len);

	prebuilt->clust_ref = ref;

	prebuilt->autoinc_error = DB_SUCCESS;
	prebuilt->autoinc_offset = 0;

	/* Default to 1, we will set the actual value later in
	ha_innobase::get_auto_increment(). */
	prebuilt->autoinc_increment = 1;

	prebuilt->autoinc_last_value = 0;

	/* During UPDATE and DELETE we need the doc id. */
	prebuilt->fts_doc_id = 0;

	prebuilt->mysql_row_len = mysql_row_len;

	prebuilt->fts_doc_id_in_read_set = 0;
	prebuilt->blob_heap = NULL;

	prebuilt->m_no_prefetch = false;
	prebuilt->m_read_virtual_key = false;

	DBUG_RETURN(prebuilt);
}

/********************************************************************//**
Free a prebuilt struct for a MySQL table handle. */
void
row_prebuilt_free(
/*==============*/
	row_prebuilt_t*	prebuilt,	/*!< in, own: prebuilt struct */
	ibool		dict_locked)	/*!< in: TRUE=data dictionary locked */
{
	DBUG_ENTER("row_prebuilt_free");

	ut_a(prebuilt->magic_n == ROW_PREBUILT_ALLOCATED);
	ut_a(prebuilt->magic_n2 == ROW_PREBUILT_ALLOCATED);

	prebuilt->magic_n = ROW_PREBUILT_FREED;
	prebuilt->magic_n2 = ROW_PREBUILT_FREED;

	btr_pcur_reset(prebuilt->pcur);
	btr_pcur_reset(prebuilt->clust_pcur);

	ut_free(prebuilt->mysql_template);

	if (prebuilt->ins_graph) {
		que_graph_free_recursive(prebuilt->ins_graph);
	}

	if (prebuilt->sel_graph) {
		que_graph_free_recursive(prebuilt->sel_graph);
	}

	if (prebuilt->upd_graph) {
		que_graph_free_recursive(prebuilt->upd_graph);
	}

	if (prebuilt->blob_heap) {
		row_mysql_prebuilt_free_blob_heap(prebuilt);
	}

	if (prebuilt->old_vers_heap) {
		mem_heap_free(prebuilt->old_vers_heap);
	}

	if (prebuilt->fetch_cache[0] != NULL) {
		byte*	base = prebuilt->fetch_cache[0] - 4;
		byte*	ptr = base;

		for (ulint i = 0; i < MYSQL_FETCH_CACHE_SIZE; i++) {
			ulint	magic1 = mach_read_from_4(ptr);
			ut_a(magic1 == ROW_PREBUILT_FETCH_MAGIC_N);
			ptr += 4;

			byte*	row = ptr;
			ut_a(row == prebuilt->fetch_cache[i]);
			ptr += prebuilt->mysql_row_len;

			ulint	magic2 = mach_read_from_4(ptr);
			ut_a(magic2 == ROW_PREBUILT_FETCH_MAGIC_N);
			ptr += 4;
		}

		ut_free(base);
	}

	if (prebuilt->rtr_info) {
		rtr_clean_rtr_info(prebuilt->rtr_info, true);
	}
	if (prebuilt->table) {
		dict_table_close(prebuilt->table, dict_locked, TRUE);
	}

	mem_heap_free(prebuilt->heap);

	DBUG_VOID_RETURN;
}

/*********************************************************************//**
Updates the transaction pointers in query graphs stored in the prebuilt
struct. */
void
row_update_prebuilt_trx(
/*====================*/
	row_prebuilt_t*	prebuilt,	/*!< in/out: prebuilt struct
					in MySQL handle */
	trx_t*		trx)		/*!< in: transaction handle */
{
	ut_a(trx->magic_n == TRX_MAGIC_N);
	ut_a(prebuilt->magic_n == ROW_PREBUILT_ALLOCATED);
	ut_a(prebuilt->magic_n2 == ROW_PREBUILT_ALLOCATED);

	prebuilt->trx = trx;

	if (prebuilt->ins_graph) {
		prebuilt->ins_graph->trx = trx;
	}

	if (prebuilt->upd_graph) {
		prebuilt->upd_graph->trx = trx;
	}

	if (prebuilt->sel_graph) {
		prebuilt->sel_graph->trx = trx;
	}
}

/*********************************************************************//**
Gets pointer to a prebuilt dtuple used in insertions. If the insert graph
has not yet been built in the prebuilt struct, then this function first
builds it.
@return prebuilt dtuple; the column type information is also set in it */
static
dtuple_t*
row_get_prebuilt_insert_row(
/*========================*/
	row_prebuilt_t*	prebuilt)	/*!< in: prebuilt struct in MySQL
					handle */
{
	dict_table_t*		table	= prebuilt->table;

	ut_ad(prebuilt && table && prebuilt->trx);

	if (prebuilt->ins_node != 0) {

		/* Check if indexes have been dropped or added and we
		may need to rebuild the row insert template. */

		if (prebuilt->trx_id == table->def_trx_id
		    && UT_LIST_GET_LEN(prebuilt->ins_node->entry_list)
		    == UT_LIST_GET_LEN(table->indexes)) {

			return(prebuilt->ins_node->row);
		}

		ut_ad(prebuilt->trx_id < table->def_trx_id);

		que_graph_free_recursive(prebuilt->ins_graph);

		prebuilt->ins_graph = 0;
	}

	/* Create an insert node and query graph to the prebuilt struct */

	ins_node_t*		node;

	node = ins_node_create(INS_DIRECT, table, prebuilt->heap);

	prebuilt->ins_node = node;

	if (prebuilt->ins_upd_rec_buff == 0) {
		prebuilt->ins_upd_rec_buff = static_cast<byte*>(
			mem_heap_alloc(
				prebuilt->heap,
				DICT_TF2_FLAG_IS_SET(prebuilt->table,
						     DICT_TF2_FTS_HAS_DOC_ID)
				? prebuilt->mysql_row_len + 8/* FTS_DOC_ID */
				: prebuilt->mysql_row_len));
	}

	dtuple_t*	row;

	row = dtuple_create_with_vcol(
			prebuilt->heap, dict_table_get_n_cols(table),
			dict_table_get_n_v_cols(table));

	dict_table_copy_types(row, table);

	ins_node_set_new_row(node, row);

	prebuilt->ins_graph = static_cast<que_fork_t*>(
		que_node_get_parent(
			pars_complete_graph_for_exec(
				node,
				prebuilt->trx, prebuilt->heap, prebuilt)));

	prebuilt->ins_graph->state = QUE_FORK_ACTIVE;

	prebuilt->trx_id = table->def_trx_id;

	return(prebuilt->ins_node->row);
}

/*********************************************************************//**
Sets an AUTO_INC type lock on the table mentioned in prebuilt. The
AUTO_INC lock gives exclusive access to the auto-inc counter of the
table. The lock is reserved only for the duration of an SQL statement.
It is not compatible with another AUTO_INC or exclusive lock on the
table.
@return error code or DB_SUCCESS */
dberr_t
row_lock_table_autoinc_for_mysql(
/*=============================*/
	row_prebuilt_t*	prebuilt)	/*!< in: prebuilt struct in the MySQL
					table handle */
{
	trx_t*			trx	= prebuilt->trx;
	ins_node_t*		node	= prebuilt->ins_node;
	const dict_table_t*	table	= prebuilt->table;
	que_thr_t*		thr;
	dberr_t			err;
	ibool			was_lock_wait;

	/* If we already hold an AUTOINC lock on the table then do nothing.
	Note: We peek at the value of the current owner without acquiring
	the lock mutex. */
	if (trx == table->autoinc_trx) {

		return(DB_SUCCESS);
	}

	trx->op_info = "setting auto-inc lock";

	row_get_prebuilt_insert_row(prebuilt);
	node = prebuilt->ins_node;

	/* We use the insert query graph as the dummy graph needed
	in the lock module call */

	thr = que_fork_get_first_thr(prebuilt->ins_graph);

	que_thr_move_to_run_state_for_mysql(thr, trx);

run_again:
	thr->run_node = node;
	thr->prev_node = node;

	/* It may be that the current session has not yet started
	its transaction, or it has been committed: */

	trx_start_if_not_started_xa(trx, true);

	err = lock_table(0, prebuilt->table, LOCK_AUTO_INC, thr);

	trx->error_state = err;

	if (err != DB_SUCCESS) {
		que_thr_stop_for_mysql(thr);

		was_lock_wait = row_mysql_handle_errors(&err, trx, thr, NULL);

		if (was_lock_wait) {
			goto run_again;
		}

		trx->op_info = "";

		return(err);
	}

	que_thr_stop_for_mysql_no_error(thr, trx);

	trx->op_info = "";

	return(err);
}

/** Lock a table.
@param[in,out]	prebuilt	table handle
@return error code or DB_SUCCESS */
dberr_t
row_lock_table(row_prebuilt_t* prebuilt)
{
	trx_t*		trx		= prebuilt->trx;
	que_thr_t*	thr;
	dberr_t		err;
	ibool		was_lock_wait;

	trx->op_info = "setting table lock";

	if (prebuilt->sel_graph == NULL) {
		/* Build a dummy select query graph */
		row_prebuild_sel_graph(prebuilt);
	}

	/* We use the select query graph as the dummy graph needed
	in the lock module call */

	thr = que_fork_get_first_thr(prebuilt->sel_graph);

	que_thr_move_to_run_state_for_mysql(thr, trx);

run_again:
	thr->run_node = thr;
	thr->prev_node = thr->common.parent;

	/* It may be that the current session has not yet started
	its transaction, or it has been committed: */

	trx_start_if_not_started_xa(trx, false);

	err = lock_table(0, prebuilt->table,
			 static_cast<enum lock_mode>(
				 prebuilt->select_lock_type),
			 thr);

	trx->error_state = err;

	if (err != DB_SUCCESS) {
		que_thr_stop_for_mysql(thr);

		was_lock_wait = row_mysql_handle_errors(&err, trx, thr, NULL);

		if (was_lock_wait) {
			goto run_again;
		}

		trx->op_info = "";

		return(err);
	}

	que_thr_stop_for_mysql_no_error(thr, trx);

	trx->op_info = "";

	return(err);
}

/** Determine is tablespace encrypted but decryption failed, is table corrupted
or is tablespace .ibd file missing.
@param[in]	table		Table
@param[in]	trx		Transaction
@param[in]	push_warning	true if we should push warning to user
@retval	DB_DECRYPTION_FAILED	table is encrypted but decryption failed
@retval	DB_CORRUPTION		table is corrupted
@retval	DB_TABLESPACE_NOT_FOUND	tablespace .ibd file not found */
static
dberr_t
row_mysql_get_table_status(
	const dict_table_t*	table,
	trx_t*			trx,
	bool 			push_warning = true)
{
	dberr_t err;
	if (const fil_space_t* space = table->space) {
		if (space->crypt_data && space->crypt_data->is_encrypted()) {
			// maybe we cannot access the table due to failing
			// to decrypt
			if (push_warning) {
				ib_push_warning(trx, DB_DECRYPTION_FAILED,
					"Table %s in tablespace %lu encrypted."
					"However key management plugin or used key_id is not found or"
					" used encryption algorithm or method does not match.",
					table->name.m_name, table->space);
			}

			err = DB_DECRYPTION_FAILED;
		} else {
			if (push_warning) {
				ib_push_warning(trx, DB_CORRUPTION,
					"Table %s in tablespace %lu corrupted.",
					table->name.m_name, table->space);
			}

			err = DB_CORRUPTION;
		}
	} else {
		ib::error() << ".ibd file is missing for table "
			<< table->name;
		err = DB_TABLESPACE_NOT_FOUND;
	}

	return(err);
}

/** Writes 8 bytes to nth tuple field
@param[in]	tuple	where to write
@param[in]	nth	index in tuple
@param[in]	data	what to write
@param[in]	buf	field data buffer */
static
void
set_tuple_col_8(dtuple_t* tuple, int col, uint64_t data, byte* buf) {
	dfield_t* dfield = dtuple_get_nth_field(tuple, col);
	ut_ad(dfield->type.len == 8);
	if (dfield->len == UNIV_SQL_NULL) {
		dfield_set_data(dfield, buf, 8);
	}
	ut_ad(dfield->len == dfield->type.len && dfield->data);
	mach_write_to_8(dfield->data, data);
}

/** Does an insert for MySQL.
@param[in]	mysql_rec	row in the MySQL format
@param[in,out]	prebuilt	prebuilt struct in MySQL handle
@return error code or DB_SUCCESS */
dberr_t
row_insert_for_mysql(
	const byte*	mysql_rec,
	row_prebuilt_t*	prebuilt,
	ins_mode_t	ins_mode)
{
	trx_savept_t	savept;
	que_thr_t*	thr;
	dberr_t		err;
	ibool		was_lock_wait;
	trx_t*		trx		= prebuilt->trx;
	ins_node_t*	node		= prebuilt->ins_node;
	dict_table_t*	table		= prebuilt->table;

	/* FIX_ME: This blob heap is used to compensate an issue in server
	for virtual column blob handling */
	mem_heap_t*	blob_heap = NULL;

	ut_ad(trx);
	ut_a(prebuilt->magic_n == ROW_PREBUILT_ALLOCATED);
	ut_a(prebuilt->magic_n2 == ROW_PREBUILT_ALLOCATED);

	if (!prebuilt->table->space) {

		ib::error() << "The table " << prebuilt->table->name
			<< " doesn't have a corresponding tablespace, it was"
			" discarded.";

		return(DB_TABLESPACE_DELETED);

	} else if (!prebuilt->table->is_readable()) {
		return(row_mysql_get_table_status(prebuilt->table, trx, true));
	} else if (high_level_read_only) {
		return(DB_READ_ONLY);
	}

	DBUG_EXECUTE_IF("mark_table_corrupted", {
		/* Mark the table corrupted for the clustered index */
		dict_index_t*	index = dict_table_get_first_index(table);
		ut_ad(dict_index_is_clust(index));
		dict_set_corrupted(index, trx, "INSERT TABLE"); });

	if (dict_table_is_corrupted(table)) {

		ib::error() << "Table " << table->name << " is corrupt.";
		return(DB_TABLE_CORRUPT);
	}

	trx->op_info = "inserting";

	row_mysql_delay_if_needed();

	if (!table->no_rollback()) {
		trx_start_if_not_started_xa(trx, true);
	}

	row_get_prebuilt_insert_row(prebuilt);
	node = prebuilt->ins_node;

	row_mysql_convert_row_to_innobase(node->row, prebuilt, mysql_rec,
					  &blob_heap);

	if (ins_mode != ROW_INS_NORMAL) {
#ifndef DBUG_OFF
		ut_ad(table->vers_start != table->vers_end);
		const mysql_row_templ_t* t
		    = prebuilt->get_template_by_col(table->vers_end);
		ut_ad(t);
		ut_ad(t->mysql_col_len == 8);
#endif

		if (ins_mode == ROW_INS_HISTORICAL) {
			set_tuple_col_8(node->row, table->vers_end, trx->id,
					node->vers_end_buf);
		} else /* ROW_INS_VERSIONED */ {
			set_tuple_col_8(node->row, table->vers_end, TRX_ID_MAX,
					node->vers_end_buf);
#ifndef DBUG_OFF
			t = prebuilt->get_template_by_col(table->vers_start);
			ut_ad(t);
			ut_ad(t->mysql_col_len == 8);
#endif
			set_tuple_col_8(node->row, table->vers_start, trx->id,
					node->vers_start_buf);
		}
	}

	savept = trx_savept_take(trx);

	thr = que_fork_get_first_thr(prebuilt->ins_graph);

	if (prebuilt->sql_stat_start) {
		node->state = INS_NODE_SET_IX_LOCK;
		prebuilt->sql_stat_start = FALSE;
	} else {
		node->state = INS_NODE_ALLOC_ROW_ID;
	}

	que_thr_move_to_run_state_for_mysql(thr, trx);

run_again:
	thr->run_node = node;
	thr->prev_node = node;

	row_ins_step(thr);

	DEBUG_SYNC_C("ib_after_row_insert_step");

	err = trx->error_state;

	if (err != DB_SUCCESS) {
error_exit:
		que_thr_stop_for_mysql(thr);

		/* FIXME: What's this ? */
		thr->lock_state = QUE_THR_LOCK_ROW;

		was_lock_wait = row_mysql_handle_errors(
			&err, trx, thr, &savept);

		thr->lock_state = QUE_THR_LOCK_NOLOCK;

		if (was_lock_wait) {
			ut_ad(node->state == INS_NODE_INSERT_ENTRIES
			      || node->state == INS_NODE_ALLOC_ROW_ID);
			goto run_again;
		}

		trx->op_info = "";

		if (blob_heap != NULL) {
			mem_heap_free(blob_heap);
		}

		return(err);
	}

	if (dict_table_has_fts_index(table)) {
		doc_id_t	doc_id;

		/* Extract the doc id from the hidden FTS column */
		doc_id = fts_get_doc_id_from_row(table, node->row);

		if (doc_id <= 0) {
			ib::error() << "FTS_DOC_ID must be larger than 0 for table "
				    << table->name;
			err = DB_FTS_INVALID_DOCID;
			trx->error_state = DB_FTS_INVALID_DOCID;
			goto error_exit;
		}

		if (!DICT_TF2_FLAG_IS_SET(table, DICT_TF2_FTS_HAS_DOC_ID)) {
			doc_id_t	next_doc_id
				= table->fts->cache->next_doc_id;

			if (doc_id < next_doc_id) {
				ib::error() << "FTS_DOC_ID must be larger than "
					<< next_doc_id - 1 << " for table "
					<< table->name;

				err = DB_FTS_INVALID_DOCID;
				trx->error_state = DB_FTS_INVALID_DOCID;
				goto error_exit;
			}

			/* Difference between Doc IDs are restricted within
			4 bytes integer. See fts_get_encoded_len(). Consecutive
			doc_ids difference should not exceed
			FTS_DOC_ID_MAX_STEP value. */

			if (doc_id - next_doc_id >= FTS_DOC_ID_MAX_STEP) {
				 ib::error() << "Doc ID " << doc_id
					<< " is too big. Its difference with"
					" largest used Doc ID "
					<< next_doc_id - 1 << " cannot"
					" exceed or equal to "
					<< FTS_DOC_ID_MAX_STEP;
				err = DB_FTS_INVALID_DOCID;
				trx->error_state = DB_FTS_INVALID_DOCID;
				goto error_exit;
			}
		}

		if (table->skip_alter_undo) {
			if (trx->fts_trx == NULL) {
				trx->fts_trx = fts_trx_create(trx);
			}

			fts_trx_table_t ftt;
			ftt.table = table;
			ftt.fts_trx = trx->fts_trx;

			fts_add_doc_from_tuple(&ftt, doc_id, node->row);
		} else {
			/* Pass NULL for the columns affected, since an INSERT affects
			all FTS indexes. */
			fts_trx_add_op(trx, table, doc_id, FTS_INSERT, NULL);
		}
	}

	que_thr_stop_for_mysql_no_error(thr, trx);

	if (table->is_system_db) {
		srv_stats.n_system_rows_inserted.inc(size_t(trx->id));
	} else {
		srv_stats.n_rows_inserted.inc(size_t(trx->id));
	}

	/* Not protected by dict_table_stats_lock() for performance
	reasons, we would rather get garbage in stat_n_rows (which is
	just an estimate anyway) than protecting the following code
	with a latch. */
	dict_table_n_rows_inc(table);

	if (prebuilt->clust_index_was_generated) {
		/* set row id to prebuilt */
		memcpy(prebuilt->row_id, node->sys_buf, DATA_ROW_ID_LEN);
	}

	dict_stats_update_if_needed(table, trx->mysql_thd);
	trx->op_info = "";

	if (blob_heap != NULL) {
		mem_heap_free(blob_heap);
	}

	return(err);
}

/*********************************************************************//**
Builds a dummy query graph used in selects. */
void
row_prebuild_sel_graph(
/*===================*/
	row_prebuilt_t*	prebuilt)	/*!< in: prebuilt struct in MySQL
					handle */
{
	sel_node_t*	node;

	ut_ad(prebuilt && prebuilt->trx);

	if (prebuilt->sel_graph == NULL) {

		node = sel_node_create(prebuilt->heap);

		prebuilt->sel_graph = static_cast<que_fork_t*>(
			que_node_get_parent(
				pars_complete_graph_for_exec(
					static_cast<sel_node_t*>(node),
					prebuilt->trx, prebuilt->heap,
					prebuilt)));

		prebuilt->sel_graph->state = QUE_FORK_ACTIVE;
	}
}

/*********************************************************************//**
Creates an query graph node of 'update' type to be used in the MySQL
interface.
@return own: update node */
upd_node_t*
row_create_update_node_for_mysql(
/*=============================*/
	dict_table_t*	table,	/*!< in: table to update */
	mem_heap_t*	heap)	/*!< in: mem heap from which allocated */
{
	upd_node_t*	node;

	DBUG_ENTER("row_create_update_node_for_mysql");

	node = upd_node_create(heap);

	node->in_mysql_interface = true;
	node->is_delete = NO_DELETE;
	node->searched_update = FALSE;
	node->select = NULL;
	node->pcur = btr_pcur_create_for_mysql();

	DBUG_PRINT("info", ("node: %p, pcur: %p", node, node->pcur));

	node->table = table;

	node->update = upd_create(dict_table_get_n_cols(table)
				  + dict_table_get_n_v_cols(table), heap);

	node->update_n_fields = dict_table_get_n_cols(table);

	UT_LIST_INIT(node->columns, &sym_node_t::col_var_list);

	node->has_clust_rec_x_lock = TRUE;
	node->cmpl_info = 0;

	node->table_sym = NULL;
	node->col_assign_list = NULL;

	DBUG_RETURN(node);
}

/*********************************************************************//**
Gets pointer to a prebuilt update vector used in updates. If the update
graph has not yet been built in the prebuilt struct, then this function
first builds it.
@return prebuilt update vector */
upd_t*
row_get_prebuilt_update_vector(
/*===========================*/
	row_prebuilt_t*	prebuilt)	/*!< in: prebuilt struct in MySQL
					handle */
{
	if (prebuilt->upd_node == NULL) {

		/* Not called before for this handle: create an update node
		and query graph to the prebuilt struct */

		prebuilt->upd_node = row_create_update_node_for_mysql(
			prebuilt->table, prebuilt->heap);

		prebuilt->upd_graph = static_cast<que_fork_t*>(
			que_node_get_parent(
				pars_complete_graph_for_exec(
					prebuilt->upd_node,
					prebuilt->trx, prebuilt->heap,
					prebuilt)));

		prebuilt->upd_graph->state = QUE_FORK_ACTIVE;
	}

	return(prebuilt->upd_node->update);
}

/********************************************************************
Handle an update of a column that has an FTS index. */
static
void
row_fts_do_update(
/*==============*/
	trx_t*		trx,		/* in: transaction */
	dict_table_t*	table,		/* in: Table with FTS index */
	doc_id_t	old_doc_id,	/* in: old document id */
	doc_id_t	new_doc_id)	/* in: new document id */
{
	if(trx->fts_next_doc_id) {
		fts_trx_add_op(trx, table, old_doc_id, FTS_DELETE, NULL);
		if(new_doc_id != FTS_NULL_DOC_ID)
		fts_trx_add_op(trx, table, new_doc_id, FTS_INSERT, NULL);
	}
}

/************************************************************************
Handles FTS matters for an update or a delete.
NOTE: should not be called if the table does not have an FTS index. .*/
static
dberr_t
row_fts_update_or_delete(
/*=====================*/
	row_prebuilt_t*	prebuilt)	/* in: prebuilt struct in MySQL
					handle */
{
	trx_t*		trx = prebuilt->trx;
	dict_table_t*	table = prebuilt->table;
	upd_node_t*	node = prebuilt->upd_node;
	doc_id_t	old_doc_id = prebuilt->fts_doc_id;

	DBUG_ENTER("row_fts_update_or_delete");

	ut_a(dict_table_has_fts_index(prebuilt->table));

	/* Deletes are simple; get them out of the way first. */
	if (node->is_delete == PLAIN_DELETE) {
		/* A delete affects all FTS indexes, so we pass NULL */
		fts_trx_add_op(trx, table, old_doc_id, FTS_DELETE, NULL);
	} else {
		doc_id_t	new_doc_id;
		new_doc_id = fts_read_doc_id((byte*) &trx->fts_next_doc_id);

		if (new_doc_id == 0) {
			ib::error() << "InnoDB FTS: Doc ID cannot be 0";
			return(DB_FTS_INVALID_DOCID);
		}
		row_fts_do_update(trx, table, old_doc_id, new_doc_id);
	}

	DBUG_RETURN(DB_SUCCESS);
}

/*********************************************************************//**
Initialize the Doc ID system for FK table with FTS index */
static
void
init_fts_doc_id_for_ref(
/*====================*/
	dict_table_t*	table,		/*!< in: table */
	ulint*		depth)		/*!< in: recusive call depth */
{
	dict_foreign_t* foreign;

	table->fk_max_recusive_level = 0;

	(*depth)++;

	/* Limit on tables involved in cascading delete/update */
	if (*depth > FK_MAX_CASCADE_DEL) {
		return;
	}

	/* Loop through this table's referenced list and also
	recursively traverse each table's foreign table list */
	for (dict_foreign_set::iterator it = table->referenced_set.begin();
	     it != table->referenced_set.end();
	     ++it) {

		foreign = *it;

		ut_ad(foreign->foreign_table != NULL);

		if (foreign->foreign_table->fts != NULL) {
			fts_init_doc_id(foreign->foreign_table);
		}

		if (!foreign->foreign_table->referenced_set.empty()
		    && foreign->foreign_table != table) {
			init_fts_doc_id_for_ref(
				foreign->foreign_table, depth);
		}
	}
}

/** Does an update or delete of a row for MySQL.
@param[in,out]	prebuilt	prebuilt struct in MySQL handle
@return error code or DB_SUCCESS */
dberr_t
row_update_for_mysql(row_prebuilt_t* prebuilt)
{
	trx_savept_t	savept;
	dberr_t		err;
	que_thr_t*	thr;
	dict_index_t*	clust_index;
	upd_node_t*	node;
	dict_table_t*	table		= prebuilt->table;
	trx_t*		trx		= prebuilt->trx;
	ulint		fk_depth	= 0;
	bool		got_s_lock	= false;

	DBUG_ENTER("row_update_for_mysql");

	ut_ad(trx);
	ut_a(prebuilt->magic_n == ROW_PREBUILT_ALLOCATED);
	ut_a(prebuilt->magic_n2 == ROW_PREBUILT_ALLOCATED);
	ut_a(prebuilt->template_type == ROW_MYSQL_WHOLE_ROW);
	ut_ad(table->stat_initialized);

	if (!table->is_readable()) {
		return(row_mysql_get_table_status(table, trx, true));
	}

	if (high_level_read_only) {
		return(DB_READ_ONLY);
	}

	DEBUG_SYNC_C("innodb_row_update_for_mysql_begin");

	trx->op_info = "updating or deleting";

	row_mysql_delay_if_needed();

	init_fts_doc_id_for_ref(table, &fk_depth);

	if (!table->no_rollback()) {
		trx_start_if_not_started_xa(trx, true);
	}

	if (dict_table_is_referenced_by_foreign_key(table)) {
		/* Share lock the data dictionary to prevent any
		table dictionary (for foreign constraint) change.
		This is similar to row_ins_check_foreign_constraint
		check protect by the dictionary lock as well.
		In the future, this can be removed once the Foreign
		key MDL is implemented */
		row_mysql_freeze_data_dictionary(trx);
		init_fts_doc_id_for_ref(table, &fk_depth);
		row_mysql_unfreeze_data_dictionary(trx);
	}

	node = prebuilt->upd_node;
	const bool is_delete = node->is_delete == PLAIN_DELETE;
	ut_ad(node->table == table);

	clust_index = dict_table_get_first_index(table);

	if (prebuilt->pcur->btr_cur.index == clust_index) {
		btr_pcur_copy_stored_position(node->pcur, prebuilt->pcur);
	} else {
		btr_pcur_copy_stored_position(node->pcur,
					      prebuilt->clust_pcur);
	}

	ut_a(node->pcur->rel_pos == BTR_PCUR_ON);

	/* MySQL seems to call rnd_pos before updating each row it
	has cached: we can get the correct cursor position from
	prebuilt->pcur; NOTE that we cannot build the row reference
	from mysql_rec if the clustered index was automatically
	generated for the table: MySQL does not know anything about
	the row id used as the clustered index key */

	savept = trx_savept_take(trx);

	thr = que_fork_get_first_thr(prebuilt->upd_graph);

	node->state = UPD_NODE_UPDATE_CLUSTERED;

	ut_ad(!prebuilt->sql_stat_start);

	que_thr_move_to_run_state_for_mysql(thr, trx);

	ut_ad(!prebuilt->versioned_write || node->table->versioned());

	if (prebuilt->versioned_write) {
		if (node->is_delete == VERSIONED_DELETE) {
			node->make_versioned_delete(trx);
		} else if (node->update->affects_versioned()) {
			node->make_versioned_update(trx);
		}
	}

	for (;;) {
		thr->run_node = node;
		thr->prev_node = node;
		thr->fk_cascade_depth = 0;

		row_upd_step(thr);

		err = trx->error_state;

		if (err == DB_SUCCESS) {
			break;
		}

		que_thr_stop_for_mysql(thr);

		if (err == DB_RECORD_NOT_FOUND) {
			trx->error_state = DB_SUCCESS;
			goto error;
		}

		thr->lock_state= QUE_THR_LOCK_ROW;

		DEBUG_SYNC(trx->mysql_thd, "row_update_for_mysql_error");

		bool was_lock_wait = row_mysql_handle_errors(
			&err, trx, thr, &savept);
		thr->lock_state= QUE_THR_LOCK_NOLOCK;

		if (!was_lock_wait) {
			goto error;
		}
	}

	que_thr_stop_for_mysql_no_error(thr, trx);

	if (dict_table_has_fts_index(table)
	    && trx->fts_next_doc_id != UINT64_UNDEFINED) {
		err = row_fts_update_or_delete(prebuilt);
		if (UNIV_UNLIKELY(err != DB_SUCCESS)) {
			ut_ad(!"unexpected error");
			goto error;
		}
	}

	/* Completed cascading operations (if any) */
	if (got_s_lock) {
		row_mysql_unfreeze_data_dictionary(trx);
	}

	bool	update_statistics;
	ut_ad(is_delete == (node->is_delete == PLAIN_DELETE));

	if (is_delete) {
		/* Not protected by dict_table_stats_lock() for performance
		reasons, we would rather get garbage in stat_n_rows (which is
		just an estimate anyway) than protecting the following code
		with a latch. */
		dict_table_n_rows_dec(prebuilt->table);

		if (table->is_system_db) {
			srv_stats.n_system_rows_deleted.inc(size_t(trx->id));
		} else {
			srv_stats.n_rows_deleted.inc(size_t(trx->id));
		}

		update_statistics = !srv_stats_include_delete_marked;
	} else {
		if (table->is_system_db) {
			srv_stats.n_system_rows_updated.inc(size_t(trx->id));
		} else {
			srv_stats.n_rows_updated.inc(size_t(trx->id));
		}

		update_statistics
			= !(node->cmpl_info & UPD_NODE_NO_ORD_CHANGE);
	}

	if (update_statistics) {
		dict_stats_update_if_needed(prebuilt->table, trx->mysql_thd);
	} else {
		/* Always update the table modification counter. */
		prebuilt->table->stat_modified_counter++;
	}

	trx->op_info = "";

	DBUG_RETURN(err);

error:
	trx->op_info = "";
	if (got_s_lock) {
		row_mysql_unfreeze_data_dictionary(trx);
	}

	DBUG_RETURN(err);
}

/** This can only be used when srv_locks_unsafe_for_binlog is TRUE or this
session is using a READ COMMITTED or READ UNCOMMITTED isolation level.
Before calling this function row_search_for_mysql() must have
initialized prebuilt->new_rec_locks to store the information which new
record locks really were set. This function removes a newly set
clustered index record lock under prebuilt->pcur or
prebuilt->clust_pcur.  Thus, this implements a 'mini-rollback' that
releases the latest clustered index record lock we set.
@param[in,out]	prebuilt		prebuilt struct in MySQL handle
@param[in]	has_latches_on_recs	TRUE if called so that we have the
					latches on the records under pcur
					and clust_pcur, and we do not need
					to reposition the cursors. */
void
row_unlock_for_mysql(
	row_prebuilt_t*	prebuilt,
	ibool		has_latches_on_recs)
{
	btr_pcur_t*	pcur		= prebuilt->pcur;
	btr_pcur_t*	clust_pcur	= prebuilt->clust_pcur;
	trx_t*		trx		= prebuilt->trx;

	ut_ad(prebuilt != NULL);
	ut_ad(trx != NULL);

	if (UNIV_UNLIKELY
	    (!srv_locks_unsafe_for_binlog
	     && trx->isolation_level > TRX_ISO_READ_COMMITTED)) {

		ib::error() << "Calling row_unlock_for_mysql though"
			" innodb_locks_unsafe_for_binlog is FALSE and this"
			" session is not using READ COMMITTED isolation"
			" level.";
		return;
	}
	if (dict_index_is_spatial(prebuilt->index)) {
		return;
	}

	trx->op_info = "unlock_row";

	if (prebuilt->new_rec_locks >= 1) {

		const rec_t*	rec;
		dict_index_t*	index;
		trx_id_t	rec_trx_id;
		mtr_t		mtr;

		mtr_start(&mtr);

		/* Restore the cursor position and find the record */

		if (!has_latches_on_recs) {
			btr_pcur_restore_position(BTR_SEARCH_LEAF, pcur, &mtr);
		}

		rec = btr_pcur_get_rec(pcur);
		index = btr_pcur_get_btr_cur(pcur)->index;

		if (prebuilt->new_rec_locks >= 2) {
			/* Restore the cursor position and find the record
			in the clustered index. */

			if (!has_latches_on_recs) {
				btr_pcur_restore_position(BTR_SEARCH_LEAF,
							  clust_pcur, &mtr);
			}

			rec = btr_pcur_get_rec(clust_pcur);
			index = btr_pcur_get_btr_cur(clust_pcur)->index;
		}

		if (!dict_index_is_clust(index)) {
			/* This is not a clustered index record.  We
			do not know how to unlock the record. */
			goto no_unlock;
		}

		/* If the record has been modified by this
		transaction, do not unlock it. */

		if (index->trx_id_offset) {
			rec_trx_id = trx_read_trx_id(rec
						     + index->trx_id_offset);
		} else {
			mem_heap_t*	heap			= NULL;
			offset_t offsets_[REC_OFFS_NORMAL_SIZE];
			offset_t* offsets				= offsets_;

			rec_offs_init(offsets_);
			offsets = rec_get_offsets(rec, index, offsets, true,
						  ULINT_UNDEFINED, &heap);

			rec_trx_id = row_get_rec_trx_id(rec, index, offsets);

			if (UNIV_LIKELY_NULL(heap)) {
				mem_heap_free(heap);
			}
		}

		if (rec_trx_id != trx->id) {
			/* We did not update the record: unlock it */

			rec = btr_pcur_get_rec(pcur);

			lock_rec_unlock(
				trx,
				btr_pcur_get_block(pcur),
				rec,
				static_cast<enum lock_mode>(
					prebuilt->select_lock_type));

			if (prebuilt->new_rec_locks >= 2) {
				rec = btr_pcur_get_rec(clust_pcur);

				lock_rec_unlock(
					trx,
					btr_pcur_get_block(clust_pcur),
					rec,
					static_cast<enum lock_mode>(
						prebuilt->select_lock_type));
			}
		}
no_unlock:
		mtr_commit(&mtr);
	}

	trx->op_info = "";
}

/*********************************************************************//**
Locks the data dictionary in shared mode from modifications, for performing
foreign key check, rollback, or other operation invisible to MySQL. */
void
row_mysql_freeze_data_dictionary_func(
/*==================================*/
	trx_t*		trx,	/*!< in/out: transaction */
	const char*	file,	/*!< in: file name */
	unsigned	line)	/*!< in: line number */
{
	ut_a(trx->dict_operation_lock_mode == 0);

	rw_lock_s_lock_inline(&dict_operation_lock, 0, file, line);

	trx->dict_operation_lock_mode = RW_S_LATCH;
}

/*********************************************************************//**
Unlocks the data dictionary shared lock. */
void
row_mysql_unfreeze_data_dictionary(
/*===============================*/
	trx_t*	trx)	/*!< in/out: transaction */
{
	ut_ad(lock_trx_has_sys_table_locks(trx) == NULL);

	ut_a(trx->dict_operation_lock_mode == RW_S_LATCH);

	rw_lock_s_unlock(&dict_operation_lock);

	trx->dict_operation_lock_mode = 0;
}

/** Write query start time as SQL field data to a buffer. Needed by InnoDB.
@param	thd	Thread object
@param	buf	Buffer to hold start time data */
void thd_get_query_start_data(THD *thd, char *buf);

/** Function restores btr_pcur_t, creates dtuple_t from rec_t,
sets row_end = CURRENT_TIMESTAMP/trx->id, inserts it to a table and updates
table statistics.
This is used in UPDATE CASCADE/SET NULL of a system versioning table.
@param[in]	thr	current query thread
@param[in]	node	a node which just updated a row in a foreign table
@return DB_SUCCESS or some error */
static dberr_t row_update_vers_insert(que_thr_t* thr, upd_node_t* node)
{
	trx_t* trx = thr_get_trx(thr);
	dfield_t* row_end;
	char row_end_data[8];
	dict_table_t* table = node->table;
	ut_ad(table->versioned());

	dtuple_t* row = node->historical_row;
	ut_ad(row);
	node->historical_row = NULL;

	ins_node_t* insert_node =
		ins_node_create(INS_DIRECT, table, node->historical_heap);

	if (!insert_node) {
		trx->error_state = DB_OUT_OF_MEMORY;
		goto exit;
	}

	insert_node->common.parent = thr;
	ins_node_set_new_row(insert_node, row);

	row_end = dtuple_get_nth_field(row, table->vers_end);
	if (dict_table_get_nth_col(table, table->vers_end)->vers_native()) {
		mach_write_to_8(row_end_data, trx->id);
		dfield_set_data(row_end, row_end_data, 8);
	} else {
		thd_get_query_start_data(trx->mysql_thd, row_end_data);
		dfield_set_data(row_end, row_end_data, 7);
	}

	for (;;) {
		thr->run_node = insert_node;
		thr->prev_node = insert_node;

		row_ins_step(thr);

		switch (trx->error_state) {
		case DB_LOCK_WAIT:
			que_thr_stop_for_mysql(thr);
			lock_wait_suspend_thread(thr);

			if (trx->error_state == DB_SUCCESS) {
				continue;
			}

			/* fall through */
		default:
			/* Other errors are handled for the parent node. */
			thr->fk_cascade_depth = 0;
			goto exit;

		case DB_SUCCESS:
			srv_stats.n_rows_inserted.inc(
				static_cast<size_t>(trx->id));
			dict_stats_update_if_needed(table, trx->mysql_thd);
			goto exit;
		}
	}
exit:
	que_graph_free_recursive(insert_node);
	mem_heap_free(node->historical_heap);
	node->historical_heap = NULL;
	return trx->error_state;
}

/**********************************************************************//**
Does a cascaded delete or set null in a foreign key operation.
@return error code or DB_SUCCESS */
dberr_t
row_update_cascade_for_mysql(
/*=========================*/
        que_thr_t*      thr,    /*!< in: query thread */
        upd_node_t*     node,   /*!< in: update node used in the cascade
                                or set null operation */
        dict_table_t*   table)  /*!< in: table where we do the operation */
{
        /* Increment fk_cascade_depth to record the recursive call depth on
        a single update/delete that affects multiple tables chained
        together with foreign key relations. */

        if (++thr->fk_cascade_depth > FK_MAX_CASCADE_DEL) {
                return(DB_FOREIGN_EXCEED_MAX_CASCADE);
        }

	const trx_t* trx = thr_get_trx(thr);

	if (table->versioned()) {
		if (node->is_delete == PLAIN_DELETE) {
			node->make_versioned_delete(trx);
		} else if (node->update->affects_versioned()) {
			dberr_t err = row_update_vers_insert(thr, node);
			if (err != DB_SUCCESS) {
				return err;
			}
			node->make_versioned_update(trx);
		}
	}

	for (;;) {
		thr->run_node = node;
		thr->prev_node = node;

		DEBUG_SYNC_C("foreign_constraint_update_cascade");
		{
			TABLE *mysql_table = thr->prebuilt->m_mysql_table;
			thr->prebuilt->m_mysql_table = NULL;
			row_upd_step(thr);
			thr->prebuilt->m_mysql_table = mysql_table;
		}

		switch (trx->error_state) {
		case DB_LOCK_WAIT:
			que_thr_stop_for_mysql(thr);
			lock_wait_suspend_thread(thr);

			if (trx->error_state == DB_SUCCESS) {
				continue;
			}

			/* fall through */
		default:
			/* Other errors are handled for the parent node. */
			thr->fk_cascade_depth = 0;
			return trx->error_state;

		case DB_SUCCESS:
			thr->fk_cascade_depth = 0;
			bool stats;

			if (node->is_delete == PLAIN_DELETE) {
				/* Not protected by
				dict_table_stats_lock() for
				performance reasons, we would rather
				get garbage in stat_n_rows (which is
				just an estimate anyway) than
				protecting the following code with a
				latch. */
				dict_table_n_rows_dec(node->table);

				stats = !srv_stats_include_delete_marked;
				srv_stats.n_rows_deleted.inc(size_t(trx->id));
			} else {
				stats = !(node->cmpl_info
					  & UPD_NODE_NO_ORD_CHANGE);
				srv_stats.n_rows_updated.inc(size_t(trx->id));
			}

			if (stats) {
				dict_stats_update_if_needed(node->table,
							    trx->mysql_thd);
			} else {
				/* Always update the table
				modification counter. */
				node->table->stat_modified_counter++;
			}

			return(DB_SUCCESS);
		}
	}
}

/*********************************************************************//**
Locks the data dictionary exclusively for performing a table create or other
data dictionary modification operation. */
void
row_mysql_lock_data_dictionary_func(
/*================================*/
	trx_t*		trx,	/*!< in/out: transaction */
	const char*	file,	/*!< in: file name */
	unsigned	line)	/*!< in: line number */
{
	ut_a(trx->dict_operation_lock_mode == 0
	     || trx->dict_operation_lock_mode == RW_X_LATCH);

	/* Serialize data dictionary operations with dictionary mutex:
	no deadlocks or lock waits can occur then in these operations */

	rw_lock_x_lock_inline(&dict_operation_lock, 0, file, line);
	trx->dict_operation_lock_mode = RW_X_LATCH;

	mutex_enter(&dict_sys->mutex);
}

/*********************************************************************//**
Unlocks the data dictionary exclusive lock. */
void
row_mysql_unlock_data_dictionary(
/*=============================*/
	trx_t*	trx)	/*!< in/out: transaction */
{
	ut_ad(lock_trx_has_sys_table_locks(trx) == NULL);

	ut_a(trx->dict_operation_lock_mode == RW_X_LATCH);

	/* Serialize data dictionary operations with dictionary mutex:
	no deadlocks can occur then in these operations */

	mutex_exit(&dict_sys->mutex);
	rw_lock_x_unlock(&dict_operation_lock);

	trx->dict_operation_lock_mode = 0;
}

/*********************************************************************//**
Creates a table for MySQL. On failure the transaction will be rolled back
and the 'table' object will be freed.
@return error code or DB_SUCCESS */
dberr_t
row_create_table_for_mysql(
/*=======================*/
	dict_table_t*	table,	/*!< in, own: table definition
				(will be freed, or on DB_SUCCESS
				added to the data dictionary cache) */
	trx_t*		trx,	/*!< in/out: transaction */
	fil_encryption_t mode,	/*!< in: encryption mode */
	uint32_t	key_id)	/*!< in: encryption key_id */
{
	tab_node_t*	node;
	mem_heap_t*	heap;
	que_thr_t*	thr;
	dberr_t		err;

	ut_ad(rw_lock_own(&dict_operation_lock, RW_LOCK_X));
	ut_ad(mutex_own(&dict_sys->mutex));
	ut_ad(trx->dict_operation_lock_mode == RW_X_LATCH);

	DBUG_EXECUTE_IF(
		"ib_create_table_fail_at_start_of_row_create_table_for_mysql",
		goto err_exit;
	);

	trx->op_info = "creating table";

	if (row_mysql_is_system_table(table->name.m_name)) {

		ib::error() << "Trying to create a MySQL system table "
			<< table->name << " of type InnoDB. MySQL system"
			" tables must be of the MyISAM type!";
#ifndef DBUG_OFF
err_exit:
#endif /* !DBUG_OFF */
		dict_mem_table_free(table);

		trx->op_info = "";

		return(DB_ERROR);
	}

	trx_start_if_not_started_xa(trx, true);

	heap = mem_heap_create(512);

	switch (trx_get_dict_operation(trx)) {
	case TRX_DICT_OP_NONE:
		trx_set_dict_operation(trx, TRX_DICT_OP_TABLE);
	case TRX_DICT_OP_TABLE:
		break;
	case TRX_DICT_OP_INDEX:
		/* If the transaction was previously flagged as
		TRX_DICT_OP_INDEX, we should be creating auxiliary
		tables for full-text indexes. */
		ut_ad(strstr(table->name.m_name, "/FTS_") != NULL);
	}

	node = tab_create_graph_create(table, heap, mode, key_id);

	thr = pars_complete_graph_for_exec(node, trx, heap, NULL);

	ut_a(thr == que_fork_start_command(
			static_cast<que_fork_t*>(que_node_get_parent(thr))));

	que_run_threads(thr);

	err = trx->error_state;

	/* Update SYS_TABLESPACES and SYS_DATAFILES if a new file-per-table
	tablespace was created. */
	if (err == DB_SUCCESS && dict_table_is_file_per_table(table)) {
		err = dict_replace_tablespace_in_dictionary(
			table->space_id, table->name.m_name,
			table->space->flags,
			table->space->chain.start->name, trx);

		if (err != DB_SUCCESS) {

			/* We must delete the link file. */
			RemoteDatafile::delete_link_file(table->name.m_name);
		}
	}

	switch (err) {
	case DB_SUCCESS:
		break;
	case DB_OUT_OF_FILE_SPACE:
		trx->error_state = DB_SUCCESS;
		trx_rollback_to_savepoint(trx, NULL);

		ib::warn() << "Cannot create table "
			<< table->name
			<< " because tablespace full";

		if (dict_table_open_on_name(table->name.m_name, TRUE, FALSE,
					    DICT_ERR_IGNORE_NONE)) {

			dict_table_close_and_drop(trx, table);
		} else {
			dict_mem_table_free(table);
		}

		break;

	case DB_UNSUPPORTED:
	case DB_TOO_MANY_CONCURRENT_TRXS:
		/* We already have .ibd file here. it should be deleted. */

		if (dict_table_is_file_per_table(table)
		    && fil_delete_tablespace(table->space_id) != DB_SUCCESS) {
			ib::error() << "Cannot delete the file of table "
				<< table->name;
		}
		/* fall through */

	case DB_DUPLICATE_KEY:
	case DB_TABLESPACE_EXISTS:
	default:
		trx->error_state = DB_SUCCESS;
		trx_rollback_to_savepoint(trx, NULL);
		dict_mem_table_free(table);
		break;
	}

	que_graph_free((que_t*) que_node_get_parent(thr));

	trx->op_info = "";

	return(err);
}

/*********************************************************************//**
Create an index when creating a table.
On failure, the caller must drop the table!
@return error number or DB_SUCCESS */
dberr_t
row_create_index_for_mysql(
/*=======================*/
	dict_index_t*	index,		/*!< in, own: index definition
					(will be freed) */
	trx_t*		trx,		/*!< in: transaction handle */
	const ulint*	field_lengths)	/*!< in: if not NULL, must contain
					dict_index_get_n_fields(index)
					actual field lengths for the
					index columns, which are
					then checked for not being too
					large. */
{
	ind_node_t*	node;
	mem_heap_t*	heap;
	que_thr_t*	thr;
	dberr_t		err;
	ulint		i;
	ulint		len;
	dict_table_t*	table = index->table;

	ut_ad(rw_lock_own(&dict_operation_lock, RW_LOCK_X));
	ut_ad(mutex_own(&dict_sys->mutex));

	for (i = 0; i < index->n_def; i++) {
		/* Check that prefix_len and actual length
		< DICT_MAX_INDEX_COL_LEN */

		len = dict_index_get_nth_field(index, i)->prefix_len;

		if (field_lengths && field_lengths[i]) {
			len = ut_max(len, field_lengths[i]);
		}

		DBUG_EXECUTE_IF(
			"ib_create_table_fail_at_create_index",
			len = DICT_MAX_FIELD_LEN_BY_FORMAT(table) + 1;
		);

		/* Column or prefix length exceeds maximum column length */
		if (len > (ulint) DICT_MAX_FIELD_LEN_BY_FORMAT(table)) {
			dict_mem_index_free(index);
			return DB_TOO_BIG_INDEX_COL;
		}
	}

	trx->op_info = "creating index";

	/* For temp-table we avoid insertion into SYSTEM TABLES to
	maintain performance and so we have separate path that directly
	just updates dictonary cache. */
	if (!table->is_temporary()) {
		trx_start_if_not_started_xa(trx, true);
		trx_set_dict_operation(trx, TRX_DICT_OP_TABLE);
		/* Note that the space id where we store the index is
		inherited from the table in dict_build_index_def_step()
		in dict0crea.cc. */

		heap = mem_heap_create(512);
		node = ind_create_graph_create(index, table->name.m_name,
					       heap);

		thr = pars_complete_graph_for_exec(node, trx, heap, NULL);

		ut_a(thr == que_fork_start_command(
				static_cast<que_fork_t*>(
					que_node_get_parent(thr))));

		que_run_threads(thr);

		err = trx->error_state;

		index = node->index;

		ut_ad(!index == (err != DB_SUCCESS));

		que_graph_free((que_t*) que_node_get_parent(thr));

		if (index && (index->type & DICT_FTS)) {
			err = fts_create_index_tables(trx, index, table->id);
		}
	} else {
		dict_build_index_def(table, index, trx);

		err = dict_index_add_to_cache(index, FIL_NULL);
		ut_ad((index == NULL) == (err != DB_SUCCESS));
		if (UNIV_LIKELY(err == DB_SUCCESS)) {
			ut_ad(!index->is_instant());
			index->n_core_null_bytes = UT_BITS_IN_BYTES(
				unsigned(index->n_nullable));

			err = dict_create_index_tree_in_mem(index, trx);

			if (err != DB_SUCCESS) {
				dict_index_remove_from_cache(table, index);
			}
		}
	}

	trx->op_info = "";

	return(err);
}

/*********************************************************************//**
Drops a table for MySQL as a background operation. MySQL relies on Unix
in ALTER TABLE to the fact that the table handler does not remove the
table before all handles to it has been removed. Furhermore, the MySQL's
call to drop table must be non-blocking. Therefore we do the drop table
as a background operation, which is taken care of by the master thread
in srv0srv.cc.
@return error code or DB_SUCCESS */
static
dberr_t
row_drop_table_for_mysql_in_background(
/*===================================*/
	const char*	name)	/*!< in: table name */
{
	dberr_t	error;
	trx_t*	trx;

	trx = trx_create();

	/* If the original transaction was dropping a table referenced by
	foreign keys, we must set the following to be able to drop the
	table: */

	trx->check_foreigns = false;

	/* Try to drop the table in InnoDB */

	error = row_drop_table_for_mysql(name, trx, SQLCOM_TRUNCATE);

	trx_commit_for_mysql(trx);

	trx_free(trx);

	return(error);
}

/*********************************************************************//**
The master thread in srv0srv.cc calls this regularly to drop tables which
we must drop in background after queries to them have ended. Such lazy
dropping of tables is needed in ALTER TABLE on Unix.
@return how many tables dropped + remaining tables in list */
ulint
row_drop_tables_for_mysql_in_background(void)
/*=========================================*/
{
	row_mysql_drop_t*	drop;
	dict_table_t*		table;
	ulint			n_tables;
	ulint			n_tables_dropped = 0;
loop:
	mutex_enter(&row_drop_list_mutex);

	ut_a(row_mysql_drop_list_inited);
next:
	drop = UT_LIST_GET_FIRST(row_mysql_drop_list);

	n_tables = UT_LIST_GET_LEN(row_mysql_drop_list);

	mutex_exit(&row_drop_list_mutex);

	if (drop == NULL) {
		/* All tables dropped */

		return(n_tables + n_tables_dropped);
	}

	/* On fast shutdown, just empty the list without dropping tables. */
	table = srv_shutdown_state == SRV_SHUTDOWN_NONE || !srv_fast_shutdown
		? dict_table_open_on_id(drop->table_id, FALSE,
					DICT_TABLE_OP_OPEN_ONLY_IF_CACHED)
		: NULL;

	if (!table) {
		n_tables_dropped++;
		mutex_enter(&row_drop_list_mutex);
		UT_LIST_REMOVE(row_mysql_drop_list, drop);
		MONITOR_DEC(MONITOR_BACKGROUND_DROP_TABLE);
		ut_free(drop);
		goto next;
	}

	ut_a(!table->can_be_evicted);

	if (!table->to_be_dropped) {
		dict_table_close(table, FALSE, FALSE);

		mutex_enter(&row_drop_list_mutex);
		UT_LIST_REMOVE(row_mysql_drop_list, drop);
		UT_LIST_ADD_LAST(row_mysql_drop_list, drop);
		goto next;
	}

	char* name = mem_strdup(table->name.m_name);

	dict_table_close(table, FALSE, FALSE);

	dberr_t err = row_drop_table_for_mysql_in_background(name);

	ut_free(name);

	if (err != DB_SUCCESS) {
		/* If the DROP fails for some table, we return, and let the
		main thread retry later */
		return(n_tables + n_tables_dropped);
	}

	goto loop;
}

/*********************************************************************//**
Get the background drop list length. NOTE: the caller must own the
drop list mutex!
@return how many tables in list */
ulint
row_get_background_drop_list_len_low(void)
/*======================================*/
{
	ulint	len;

	mutex_enter(&row_drop_list_mutex);

	ut_a(row_mysql_drop_list_inited);

	len = UT_LIST_GET_LEN(row_mysql_drop_list);

	mutex_exit(&row_drop_list_mutex);

	return(len);
}

/** Drop garbage tables during recovery. */
void
row_mysql_drop_garbage_tables()
{
	mem_heap_t*	heap = mem_heap_create(FN_REFLEN);
	btr_pcur_t	pcur;
	mtr_t		mtr;
	trx_t*		trx = trx_create();
	trx->op_info = "dropping garbage tables";
	row_mysql_lock_data_dictionary(trx);

	mtr.start();
	btr_pcur_open_at_index_side(
		true, dict_table_get_first_index(dict_sys->sys_tables),
		BTR_SEARCH_LEAF, &pcur, true, 0, &mtr);

	for (;;) {
		const rec_t*	rec;
		const byte*	field;
		ulint		len;
		const char*	table_name;

		btr_pcur_move_to_next_user_rec(&pcur, &mtr);

		if (!btr_pcur_is_on_user_rec(&pcur)) {
			break;
		}

		rec = btr_pcur_get_rec(&pcur);
		if (rec_get_deleted_flag(rec, 0)) {
			continue;
		}

		field = rec_get_nth_field_old(rec, 0/*NAME*/, &len);
		if (len == UNIV_SQL_NULL || len == 0) {
			/* Corrupted SYS_TABLES.NAME */
			continue;
		}

		table_name = mem_heap_strdupl(
			heap,
			reinterpret_cast<const char*>(field), len);
		if (strstr(table_name, "/" TEMP_FILE_PREFIX "-")) {
			btr_pcur_store_position(&pcur, &mtr);
			btr_pcur_commit_specify_mtr(&pcur, &mtr);

			if (dict_load_table(table_name,
					    DICT_ERR_IGNORE_DROP)) {
				row_drop_table_for_mysql(table_name, trx,
							 SQLCOM_DROP_TABLE);
				trx_commit_for_mysql(trx);
			}

			mtr.start();
			btr_pcur_restore_position(BTR_SEARCH_LEAF,
						  &pcur, &mtr);
		}

		mem_heap_empty(heap);
	}

	btr_pcur_close(&pcur);
	mtr.commit();
	row_mysql_unlock_data_dictionary(trx);
	trx_free(trx);
	mem_heap_free(heap);
}

/*********************************************************************//**
If a table is not yet in the drop list, adds the table to the list of tables
which the master thread drops in background. We need this on Unix because in
ALTER TABLE MySQL may call drop table even if the table has running queries on
it. Also, if there are running foreign key checks on the table, we drop the
table lazily.
@return	whether background DROP TABLE was scheduled for the first time */
static
bool
row_add_table_to_background_drop_list(table_id_t table_id)
{
	row_mysql_drop_t*	drop;
	bool			added = true;

	mutex_enter(&row_drop_list_mutex);

	ut_a(row_mysql_drop_list_inited);

	/* Look if the table already is in the drop list */
	for (drop = UT_LIST_GET_FIRST(row_mysql_drop_list);
	     drop != NULL;
	     drop = UT_LIST_GET_NEXT(row_mysql_drop_list, drop)) {

		if (drop->table_id == table_id) {
			added = false;
			goto func_exit;
		}
	}

	drop = static_cast<row_mysql_drop_t*>(ut_malloc_nokey(sizeof *drop));
	drop->table_id = table_id;

	UT_LIST_ADD_LAST(row_mysql_drop_list, drop);

	MONITOR_INC(MONITOR_BACKGROUND_DROP_TABLE);
func_exit:
	mutex_exit(&row_drop_list_mutex);
	return added;
}

/** Reassigns the table identifier of a table.
@param[in,out]	table	table
@param[in,out]	trx	transaction
@param[out]	new_id	new table id
@return error code or DB_SUCCESS */
static
dberr_t
row_mysql_table_id_reassign(
	dict_table_t*	table,
	trx_t*		trx,
	table_id_t*	new_id)
{
	dberr_t		err;
	pars_info_t*	info	= pars_info_create();

	dict_hdr_get_new_id(new_id, NULL, NULL, table, false);

	pars_info_add_ull_literal(info, "old_id", table->id);
	pars_info_add_ull_literal(info, "new_id", *new_id);

	err = que_eval_sql(
		info,
		"PROCEDURE RENUMBER_TABLE_PROC () IS\n"
		"BEGIN\n"
		"UPDATE SYS_TABLES SET ID = :new_id\n"
		" WHERE ID = :old_id;\n"
		"UPDATE SYS_COLUMNS SET TABLE_ID = :new_id\n"
		" WHERE TABLE_ID = :old_id;\n"
		"UPDATE SYS_INDEXES SET TABLE_ID = :new_id\n"
		" WHERE TABLE_ID = :old_id;\n"
		"UPDATE SYS_VIRTUAL SET TABLE_ID = :new_id\n"
		" WHERE TABLE_ID = :old_id;\n"
		"END;\n", FALSE, trx);

	return(err);
}

/*********************************************************************//**
Setup the pre-requisites for DISCARD TABLESPACE. It will start the transaction,
acquire the data dictionary lock in X mode and open the table.
@return table instance or 0 if not found. */
static
dict_table_t*
row_discard_tablespace_begin(
/*=========================*/
	const char*	name,	/*!< in: table name */
	trx_t*		trx)	/*!< in: transaction handle */
{
	trx->op_info = "discarding tablespace";

	trx_set_dict_operation(trx, TRX_DICT_OP_TABLE);

	trx_start_if_not_started_xa(trx, true);

	/* Serialize data dictionary operations with dictionary mutex:
	this is to avoid deadlocks during data dictionary operations */

	row_mysql_lock_data_dictionary(trx);

	dict_table_t*	table;

	table = dict_table_open_on_name(
		name, TRUE, FALSE, DICT_ERR_IGNORE_FK_NOKEY);

	if (table) {
		dict_stats_wait_bg_to_stop_using_table(table, trx);
		ut_a(!is_system_tablespace(table->space_id));
		ut_ad(!table->n_foreign_key_checks_running);
	}

	return(table);
}

/*********************************************************************//**
Do the foreign key constraint checks.
@return DB_SUCCESS or error code. */
static
dberr_t
row_discard_tablespace_foreign_key_checks(
/*======================================*/
	const trx_t*		trx,	/*!< in: transaction handle */
	const dict_table_t*	table)	/*!< in: table to be discarded */
{

	if (srv_read_only_mode || !trx->check_foreigns) {
		return(DB_SUCCESS);
	}

	/* Check if the table is referenced by foreign key constraints from
	some other table (not the table itself) */
	dict_foreign_set::const_iterator	it
		= std::find_if(table->referenced_set.begin(),
			       table->referenced_set.end(),
			       dict_foreign_different_tables());

	if (it == table->referenced_set.end()) {
		return(DB_SUCCESS);
	}

	const dict_foreign_t*	foreign	= *it;
	FILE*			ef	= dict_foreign_err_file;

	ut_ad(foreign->foreign_table != table);
	ut_ad(foreign->referenced_table == table);

	/* We only allow discarding a referenced table if
	FOREIGN_KEY_CHECKS is set to 0 */

	mutex_enter(&dict_foreign_err_mutex);

	rewind(ef);

	ut_print_timestamp(ef);

	fputs("  Cannot DISCARD table ", ef);
	ut_print_name(ef, trx, table->name.m_name);
	fputs("\n"
	      "because it is referenced by ", ef);
	ut_print_name(ef, trx, foreign->foreign_table_name);
	putc('\n', ef);

	mutex_exit(&dict_foreign_err_mutex);

	return(DB_CANNOT_DROP_CONSTRAINT);
}

/*********************************************************************//**
Cleanup after the DISCARD TABLESPACE operation.
@return error code. */
static
dberr_t
row_discard_tablespace_end(
/*=======================*/
	trx_t*		trx,	/*!< in/out: transaction handle */
	dict_table_t*	table,	/*!< in/out: table to be discarded */
	dberr_t		err)	/*!< in: error code */
{
	if (table != 0) {
		dict_table_close(table, TRUE, FALSE);
	}

	DBUG_EXECUTE_IF("ib_discard_before_commit_crash",
			log_write_up_to(LSN_MAX, true);
			DBUG_SUICIDE(););

	trx_commit_for_mysql(trx);

	DBUG_EXECUTE_IF("ib_discard_after_commit_crash",
			log_write_up_to(LSN_MAX, true);
			DBUG_SUICIDE(););

	row_mysql_unlock_data_dictionary(trx);

	trx->op_info = "";

	return(err);
}

/*********************************************************************//**
Do the DISCARD TABLESPACE operation.
@return DB_SUCCESS or error code. */
static
dberr_t
row_discard_tablespace(
/*===================*/
	trx_t*		trx,	/*!< in/out: transaction handle */
	dict_table_t*	table)	/*!< in/out: table to be discarded */
{
	dberr_t		err;

	/* How do we prevent crashes caused by ongoing operations on
	the table? Old operations could try to access non-existent
	pages. MySQL will block all DML on the table using MDL and a
	DISCARD will not start unless all existing operations on the
	table to be discarded are completed.

	1) Acquire the data dictionary latch in X mode. To prevent any
	internal operations that MySQL is not aware off and also for
	the internal SQL parser.

	2) Purge and rollback: we assign a new table id for the
	table. Since purge and rollback look for the table based on
	the table id, they see the table as 'dropped' and discard
	their operations.

	3) Insert buffer: we remove all entries for the tablespace in
	the insert buffer tree. */

	ibuf_delete_for_discarded_space(table->space_id);

	table_id_t	new_id;

	/* Set the TABLESPACE DISCARD flag in the table definition
	on disk. */
	err = row_import_update_discarded_flag(trx, table->id, true);

	if (err != DB_SUCCESS) {
		return(err);
	}

	/* Update the index root pages in the system tables, on disk */
	err = row_import_update_index_root(trx, table, true);

	if (err != DB_SUCCESS) {
		return(err);
	}

	/* Drop all the FTS auxiliary tables. */
	if (dict_table_has_fts_index(table)
	    || DICT_TF2_FLAG_IS_SET(table, DICT_TF2_FTS_HAS_DOC_ID)) {

		fts_drop_tables(trx, table);
	}

	/* Assign a new space ID to the table definition so that purge
	can ignore the changes. Update the system table on disk. */

	err = row_mysql_table_id_reassign(table, trx, &new_id);

	if (err != DB_SUCCESS) {
		return(err);
	}

	/* Discard the physical file that is used for the tablespace. */
	err = fil_delete_tablespace(table->space_id);
	switch (err) {
	case DB_IO_ERROR:
		ib::warn() << "ALTER TABLE " << table->name
			<< " DISCARD TABLESPACE failed to delete file";
		break;
	case DB_TABLESPACE_NOT_FOUND:
		ib::warn() << "ALTER TABLE " << table->name
			<< " DISCARD TABLESPACE failed to find tablespace";
		break;
	case DB_SUCCESS:
		break;
	default:
		ut_error;
	}

	/* All persistent operations successful, update the
	data dictionary memory cache. */

	table->file_unreadable = true;
	table->space = NULL;
	table->flags2 |= DICT_TF2_DISCARDED;
	dict_table_change_id_in_cache(table, new_id);

	dict_index_t* index = UT_LIST_GET_FIRST(table->indexes);
	if (index) index->remove_instant();

	/* Reset the root page numbers. */
	for (; index; index = UT_LIST_GET_NEXT(indexes, index)) {
		index->page = FIL_NULL;
	}

	/* If the tablespace did not already exist or we couldn't
	write to it, we treat that as a successful DISCARD. It is
	unusable anyway. */
	return DB_SUCCESS;
}

/*********************************************************************//**
Discards the tablespace of a table which stored in an .ibd file. Discarding
means that this function renames the .ibd file and assigns a new table id for
the table. Also the file_unreadable flag is set.
@return error code or DB_SUCCESS */
dberr_t
row_discard_tablespace_for_mysql(
/*=============================*/
	const char*	name,	/*!< in: table name */
	trx_t*		trx)	/*!< in: transaction handle */
{
	dberr_t		err;
	dict_table_t*	table;

	/* Open the table and start the transaction if not started. */

	table = row_discard_tablespace_begin(name, trx);

	if (table == 0) {
		err = DB_TABLE_NOT_FOUND;
	} else if (table->is_temporary()) {

		ib_senderrf(trx->mysql_thd, IB_LOG_LEVEL_ERROR,
			    ER_CANNOT_DISCARD_TEMPORARY_TABLE);

		err = DB_ERROR;

	} else if (table->space_id == TRX_SYS_SPACE) {
		char	table_name[MAX_FULL_NAME_LEN + 1];

		innobase_format_name(
			table_name, sizeof(table_name),
			table->name.m_name);

		ib_senderrf(trx->mysql_thd, IB_LOG_LEVEL_ERROR,
			    ER_TABLE_IN_SYSTEM_TABLESPACE, table_name);

		err = DB_ERROR;

	} else {
<<<<<<< HEAD
		ut_ad(!table->n_foreign_key_checks_running);
=======
		bool fts_exist = (dict_table_has_fts_index(table)
				  || DICT_TF2_FLAG_IS_SET(
					  table, DICT_TF2_FTS_HAS_DOC_ID));

		if (fts_exist) {
			row_mysql_unlock_data_dictionary(trx);
			fts_optimize_remove_table(table);
			row_mysql_lock_data_dictionary(trx);
		}
>>>>>>> 235d7c6f

		/* Do foreign key constraint checks. */

		err = row_discard_tablespace_foreign_key_checks(trx, table);

		if (err == DB_SUCCESS) {
			err = row_discard_tablespace(trx, table);
		}

		if (fts_exist && err != DB_SUCCESS) {
			fts_optimize_add_table(table);
		}
	}

	return(row_discard_tablespace_end(trx, table, err));
}

/*********************************************************************//**
Sets an exclusive lock on a table.
@return error code or DB_SUCCESS */
dberr_t
row_mysql_lock_table(
/*=================*/
	trx_t*		trx,		/*!< in/out: transaction */
	dict_table_t*	table,		/*!< in: table to lock */
	enum lock_mode	mode,		/*!< in: LOCK_X or LOCK_S */
	const char*	op_info)	/*!< in: string for trx->op_info */
{
	mem_heap_t*	heap;
	que_thr_t*	thr;
	dberr_t		err;
	sel_node_t*	node;

	ut_ad(mode == LOCK_X || mode == LOCK_S);

	heap = mem_heap_create(512);

	trx->op_info = op_info;

	node = sel_node_create(heap);
	thr = pars_complete_graph_for_exec(node, trx, heap, NULL);
	thr->graph->state = QUE_FORK_ACTIVE;

	/* We use the select query graph as the dummy graph needed
	in the lock module call */

	thr = que_fork_get_first_thr(
		static_cast<que_fork_t*>(que_node_get_parent(thr)));

	que_thr_move_to_run_state_for_mysql(thr, trx);

run_again:
	thr->run_node = thr;
	thr->prev_node = thr->common.parent;

	err = lock_table(0, table, mode, thr);

	trx->error_state = err;

	if (err == DB_SUCCESS) {
		que_thr_stop_for_mysql_no_error(thr, trx);
	} else {
		que_thr_stop_for_mysql(thr);

		if (row_mysql_handle_errors(&err, trx, thr, NULL)) {
			goto run_again;
		}
	}

	que_graph_free(thr->graph);
	trx->op_info = "";

	return(err);
}

/** Drop ancillary FTS tables as part of dropping a table.
@param[in,out]	table		Table cache entry
@param[in,out]	trx		Transaction handle
@return error code or DB_SUCCESS */
UNIV_INLINE
dberr_t
row_drop_ancillary_fts_tables(
	dict_table_t*	table,
	trx_t*		trx)
{
	/* Drop ancillary FTS tables */
	if (dict_table_has_fts_index(table)
	    || DICT_TF2_FLAG_IS_SET(table, DICT_TF2_FTS_HAS_DOC_ID)) {

		ut_ad(table->get_ref_count() == 0);
		ut_ad(trx_is_started(trx));

		dberr_t err = fts_drop_tables(trx, table);

		if (err != DB_SUCCESS) {
			ib::error() << " Unable to remove ancillary FTS"
				" tables for table "
				<< table->name << " : " << ut_strerr(err);

			return(err);
		}
	}

	/* The table->fts flag can be set on the table for which
	the cluster index is being rebuilt. Such table might not have
	DICT_TF2_FTS flag set. So keep this out of above
	dict_table_has_fts_index condition */
	if (table->fts != NULL) {
		/* fts_que_graph_free_check_lock would try to acquire
		dict mutex lock */
		table->fts->dict_locked = true;

		fts_free(table);
	}

	return(DB_SUCCESS);
}

/** Drop a table from the memory cache as part of dropping a table.
@param[in]	tablename	A copy of table->name. Used when table == null
@param[in,out]	table		Table cache entry
@param[in,out]	trx		Transaction handle
@return error code or DB_SUCCESS */
UNIV_INLINE
dberr_t
row_drop_table_from_cache(
	const char*	tablename,
	dict_table_t*	table,
	trx_t*		trx)
{
	dberr_t	err = DB_SUCCESS;
	ut_ad(!table->is_temporary());

	/* Remove the pointer to this table object from the list
	of modified tables by the transaction because the object
	is going to be destroyed below. */
	trx->mod_tables.erase(table);

	dict_table_remove_from_cache(table);

	if (dict_load_table(tablename, DICT_ERR_IGNORE_FK_NOKEY)) {
		ib::error() << "Not able to remove table "
			<< ut_get_name(trx, tablename)
			<< " from the dictionary cache!";
		err = DB_ERROR;
	}

	return(err);
}

/** Drop a table for MySQL.
If the data dictionary was not already locked by the transaction,
the transaction will be committed.  Otherwise, the data dictionary
will remain locked.
@param[in]	name		Table name
@param[in,out]	trx		Transaction handle
@param[in]	sqlcom		type of SQL operation
@param[in]	create_failed	true=create table failed
				because e.g. foreign key column
@param[in]	nonatomic	Whether it is permitted to release
				and reacquire dict_operation_lock
@return error code or DB_SUCCESS */
dberr_t
row_drop_table_for_mysql(
	const char*		name,
	trx_t*			trx,
	enum_sql_command	sqlcom,
	bool			create_failed,
	bool			nonatomic)
{
	dberr_t		err;
	dict_foreign_t*	foreign;
	dict_table_t*	table;
	char*		tablename		= NULL;
	bool		locked_dictionary	= false;
	pars_info_t*	info			= NULL;
	mem_heap_t*	heap			= NULL;


	DBUG_ENTER("row_drop_table_for_mysql");
	DBUG_PRINT("row_drop_table_for_mysql", ("table: '%s'", name));

	ut_a(name != NULL);

	/* Serialize data dictionary operations with dictionary mutex:
	no deadlocks can occur then in these operations */

	trx->op_info = "dropping table";

	if (trx->dict_operation_lock_mode != RW_X_LATCH) {
		/* Prevent foreign key checks etc. while we are
		dropping the table */

		row_mysql_lock_data_dictionary(trx);

		locked_dictionary = true;
		nonatomic = true;
	}

	ut_ad(mutex_own(&dict_sys->mutex));
	ut_ad(rw_lock_own(&dict_operation_lock, RW_LOCK_X));

	table = dict_table_open_on_name(
		name, TRUE, FALSE,
		static_cast<dict_err_ignore_t>(
			DICT_ERR_IGNORE_INDEX_ROOT
			| DICT_ERR_IGNORE_CORRUPT));

	if (!table) {
		if (locked_dictionary) {
			row_mysql_unlock_data_dictionary(trx);
		}
		trx->op_info = "";
		DBUG_RETURN(DB_TABLE_NOT_FOUND);
	}

	const bool is_temp_name = strstr(table->name.m_name,
					 "/" TEMP_FILE_PREFIX);

	if (table->is_temporary()) {
		ut_ad(table->space == fil_system.temp_space);
		for (dict_index_t* index = dict_table_get_first_index(table);
		     index != NULL;
		     index = dict_table_get_next_index(index)) {
			btr_free(page_id_t(SRV_TMP_SPACE_ID, index->page),
				 univ_page_size);
		}
		/* Remove the pointer to this table object from the list
		of modified tables by the transaction because the object
		is going to be destroyed below. */
		trx->mod_tables.erase(table);
		table->release();
		dict_table_remove_from_cache(table);
		err = DB_SUCCESS;
		goto funct_exit_all_freed;
	}

	/* This function is called recursively via fts_drop_tables(). */
	if (!trx_is_started(trx)) {
		trx_start_for_ddl(trx, TRX_DICT_OP_TABLE);
	}

	/* Turn on this drop bit before we could release the dictionary
	latch */
	table->to_be_dropped = true;

	if (nonatomic) {
		/* This trx did not acquire any locks on dictionary
		table records yet. Thus it is safe to release and
		reacquire the data dictionary latches. */
		if (table->fts) {
			ut_ad(!table->fts->add_wq);
			ut_ad(lock_trx_has_sys_table_locks(trx) == 0);

			for (;;) {
				bool retry = false;
				if (dict_fts_index_syncing(table)) {
					retry = true;
				}
				if (!retry) {
					break;
				}
				DICT_BG_YIELD(trx);
			}
			row_mysql_unlock_data_dictionary(trx);
			fts_optimize_remove_table(table);
			row_mysql_lock_data_dictionary(trx);
		}

		dict_stats_wait_bg_to_stop_using_table(table, trx);
	}

	/* make sure background stats thread is not running on the table */
	ut_ad(!(table->stats_bg_flag & BG_STAT_IN_PROGRESS));
	if (!table->no_rollback()) {
		if (table->space != fil_system.sys_space) {
#ifdef BTR_CUR_HASH_ADAPT
			/* On DISCARD TABLESPACE, we would not drop the
			adaptive hash index entries. If the tablespace is
			missing here, delete-marking the record in SYS_INDEXES
			would not free any pages in the buffer pool. Thus,
			dict_index_remove_from_cache() would hang due to
			adaptive hash index entries existing in the buffer
			pool.  To prevent this hang, and also to guarantee
			that btr_search_drop_page_hash_when_freed() will avoid
			calling btr_search_drop_page_hash_index() while we
			hold the InnoDB dictionary lock, we will drop any
			adaptive hash index entries upfront. */
			const bool immune = is_temp_name
				|| create_failed
				|| sqlcom == SQLCOM_CREATE_TABLE
				|| strstr(table->name.m_name, "/FTS");

			while (buf_LRU_drop_page_hash_for_tablespace(table)) {
				if ((!immune && trx_is_interrupted(trx))
				    || srv_shutdown_state
				    != SRV_SHUTDOWN_NONE) {
					err = DB_INTERRUPTED;
					table->to_be_dropped = false;
					dict_table_close(table, true, false);
					goto funct_exit;
				}
			}
#endif /* BTR_CUR_HASH_ADAPT */

			/* Delete the link file if used. */
			if (DICT_TF_HAS_DATA_DIR(table->flags)) {
				RemoteDatafile::delete_link_file(name);
			}
		}

		dict_stats_recalc_pool_del(table);
		dict_stats_defrag_pool_del(table, NULL);
		if (btr_defragment_thread_active) {
			/* During fts_drop_orphaned_tables() in
			recv_recovery_rollback_active() the
			btr_defragment_mutex has not yet been
			initialized by btr_defragment_init(). */
			btr_defragment_remove_table(table);
		}

		/* Remove stats for this table and all of its indexes from the
		persistent storage if it exists and if there are stats for this
		table in there. This function creates its own trx and commits
		it. */
		char	errstr[1024];
		err = dict_stats_drop_table(name, errstr, sizeof(errstr));

		if (err != DB_SUCCESS) {
			ib::warn() << errstr;
		}
	}

	dict_table_prevent_eviction(table);
	dict_table_close(table, TRUE, FALSE);

	/* Check if the table is referenced by foreign key constraints from
	some other table (not the table itself) */

	if (!srv_read_only_mode && trx->check_foreigns) {

		for (dict_foreign_set::iterator it
			= table->referenced_set.begin();
		     it != table->referenced_set.end();
		     ++it) {

			foreign = *it;

			const bool	ref_ok = sqlcom == SQLCOM_DROP_DB
				&& dict_tables_have_same_db(
					name,
					foreign->foreign_table_name_lookup);

			/* We should allow dropping a referenced table if creating
			that referenced table has failed for some reason. For example
			if referenced table is created but it column types that are
			referenced do not match. */
			if (foreign->foreign_table != table &&
			    !create_failed && !ref_ok) {

				FILE*	ef	= dict_foreign_err_file;

				/* We only allow dropping a referenced table
				if FOREIGN_KEY_CHECKS is set to 0 */

				err = DB_CANNOT_DROP_CONSTRAINT;

				mutex_enter(&dict_foreign_err_mutex);
				rewind(ef);
				ut_print_timestamp(ef);

				fputs("  Cannot drop table ", ef);
				ut_print_name(ef, trx, name);
				fputs("\n"
				      "because it is referenced by ", ef);
				ut_print_name(ef, trx,
					      foreign->foreign_table_name);
				putc('\n', ef);
				mutex_exit(&dict_foreign_err_mutex);

				goto funct_exit;
			}
		}
	}

	DBUG_EXECUTE_IF("row_drop_table_add_to_background", goto defer;);

	/* TODO: could we replace the counter n_foreign_key_checks_running
	with lock checks on the table? Acquire here an exclusive lock on the
	table, and rewrite lock0lock.cc and the lock wait in srv0srv.cc so that
	they can cope with the table having been dropped here? Foreign key
	checks take an IS or IX lock on the table. */

	if (table->n_foreign_key_checks_running > 0) {
defer:
		if (!is_temp_name) {
			heap = mem_heap_create(FN_REFLEN);
			const char* tmp_name
				= dict_mem_create_temporary_tablename(
					heap, table->name.m_name, table->id);
			ib::info() << "Deferring DROP TABLE " << table->name
				   << "; renaming to " << tmp_name;
			err = row_rename_table_for_mysql(
				table->name.m_name, tmp_name, trx,
				false, false);
		} else {
			err = DB_SUCCESS;
		}
		if (err == DB_SUCCESS) {
			row_add_table_to_background_drop_list(table->id);
		}
		goto funct_exit;
	}

	/* Remove all locks that are on the table or its records, if there
	are no references to the table but it has record locks, we release
	the record locks unconditionally. One use case is:

		CREATE TABLE t2 (PRIMARY KEY (a)) SELECT * FROM t1;

	If after the user transaction has done the SELECT and there is a
	problem in completing the CREATE TABLE operation, MySQL will drop
	the table. InnoDB will create a new background transaction to do the
	actual drop, the trx instance that is passed to this function. To
	preserve existing behaviour we remove the locks but ideally we
	shouldn't have to. There should never be record locks on a table
	that is going to be dropped. */

	if (table->get_ref_count() > 0 || table->n_rec_locks > 0
	    || lock_table_has_locks(table)) {
		goto defer;
	}

	/* The "to_be_dropped" marks table that is to be dropped, but
	has not been dropped, instead, was put in the background drop
	list due to being used by concurrent DML operations. Clear it
	here since there are no longer any concurrent activities on it,
	and it is free to be dropped */
	table->to_be_dropped = false;

	switch (trx_get_dict_operation(trx)) {
	case TRX_DICT_OP_NONE:
		trx_set_dict_operation(trx, TRX_DICT_OP_TABLE);
		trx->table_id = table->id;
	case TRX_DICT_OP_TABLE:
		break;
	case TRX_DICT_OP_INDEX:
		/* If the transaction was previously flagged as
		TRX_DICT_OP_INDEX, we should be dropping auxiliary
		tables for full-text indexes. */
		ut_ad(strstr(table->name.m_name, "/FTS_"));
	}

	/* Mark all indexes unavailable in the data dictionary cache
	before starting to drop the table. */

	unsigned*	page_no;
	unsigned*	page_nos;
	heap = mem_heap_create(
		200 + UT_LIST_GET_LEN(table->indexes) * sizeof *page_nos);
	tablename = mem_heap_strdup(heap, name);

	page_no = page_nos = static_cast<unsigned*>(
		mem_heap_alloc(
			heap,
			UT_LIST_GET_LEN(table->indexes) * sizeof *page_no));

	for (dict_index_t* index = dict_table_get_first_index(table);
	     index != NULL;
	     index = dict_table_get_next_index(index)) {
		rw_lock_x_lock(dict_index_get_lock(index));
		/* Save the page numbers so that we can restore them
		if the operation fails. */
		*page_no++ = index->page;
		/* Mark the index unusable. */
		index->page = FIL_NULL;
		rw_lock_x_unlock(dict_index_get_lock(index));
	}

	/* Deleting a row from SYS_INDEXES table will invoke
	dict_drop_index_tree(). */
	info = pars_info_create();

	pars_info_add_str_literal(info, "name", name);

	if (sqlcom != SQLCOM_TRUNCATE
	    && strchr(name, '/')
	    && dict_table_get_low("SYS_FOREIGN")
	    && dict_table_get_low("SYS_FOREIGN_COLS")) {
		err = que_eval_sql(
			info,
			"PROCEDURE DROP_FOREIGN_PROC () IS\n"
			"fid CHAR;\n"

			"DECLARE CURSOR fk IS\n"
			"SELECT ID FROM SYS_FOREIGN\n"
			"WHERE FOR_NAME = :name\n"
			"AND TO_BINARY(FOR_NAME) = TO_BINARY(:name)\n"
			"FOR UPDATE;\n"

			"BEGIN\n"
			"OPEN fk;\n"
			"WHILE 1 = 1 LOOP\n"
			"  FETCH fk INTO fid;\n"
			"  IF (SQL % NOTFOUND) THEN RETURN; END IF;\n"
			"  DELETE FROM SYS_FOREIGN_COLS WHERE ID=fid;\n"
			"  DELETE FROM SYS_FOREIGN WHERE ID=fid;\n"
			"END LOOP;\n"
			"CLOSE fk;\n"
			"END;\n", FALSE, trx);
		if (err == DB_SUCCESS) {
			info = pars_info_create();
			pars_info_add_str_literal(info, "name", name);
			goto do_drop;
		}
	} else {
do_drop:
		if (dict_table_get_low("SYS_VIRTUAL")) {
			err = que_eval_sql(
				info,
				"PROCEDURE DROP_VIRTUAL_PROC () IS\n"
				"tid CHAR;\n"

				"BEGIN\n"
				"SELECT ID INTO tid FROM SYS_TABLES\n"
				"WHERE NAME = :name FOR UPDATE;\n"
				"IF (SQL % NOTFOUND) THEN RETURN;"
				" END IF;\n"
				"DELETE FROM SYS_VIRTUAL"
				" WHERE TABLE_ID = tid;\n"
				"END;\n", FALSE, trx);
			if (err == DB_SUCCESS) {
				info = pars_info_create();
				pars_info_add_str_literal(
					info, "name", name);
			}
		} else {
			err = DB_SUCCESS;
		}

		err = err == DB_SUCCESS ? que_eval_sql(
			info,
			"PROCEDURE DROP_TABLE_PROC () IS\n"
			"tid CHAR;\n"
			"iid CHAR;\n"

			"DECLARE CURSOR cur_idx IS\n"
			"SELECT ID FROM SYS_INDEXES\n"
			"WHERE TABLE_ID = tid FOR UPDATE;\n"

			"BEGIN\n"
			"SELECT ID INTO tid FROM SYS_TABLES\n"
			"WHERE NAME = :name FOR UPDATE;\n"
			"IF (SQL % NOTFOUND) THEN RETURN; END IF;\n"

			"OPEN cur_idx;\n"
			"WHILE 1 = 1 LOOP\n"
			"  FETCH cur_idx INTO iid;\n"
			"  IF (SQL % NOTFOUND) THEN EXIT; END IF;\n"
			"  DELETE FROM SYS_FIELDS\n"
			"  WHERE INDEX_ID = iid;\n"
			"  DELETE FROM SYS_INDEXES\n"
			"  WHERE ID = iid AND TABLE_ID = tid;\n"
			"END LOOP;\n"
			"CLOSE cur_idx;\n"

			"DELETE FROM SYS_COLUMNS WHERE TABLE_ID=tid;\n"
			"DELETE FROM SYS_TABLES WHERE NAME=:name;\n"

			"END;\n", FALSE, trx) : err;

		if (err == DB_SUCCESS && table->space
		    && dict_table_get_low("SYS_TABLESPACES")
		    && dict_table_get_low("SYS_DATAFILES")) {
			info = pars_info_create();
			pars_info_add_int4_literal(info, "id",
						   lint(table->space_id));
			err = que_eval_sql(
				info,
				"PROCEDURE DROP_SPACE_PROC () IS\n"
				"BEGIN\n"
				"DELETE FROM SYS_TABLESPACES\n"
				"WHERE SPACE = :id;\n"
				"DELETE FROM SYS_DATAFILES\n"
				"WHERE SPACE = :id;\n"
				"END;\n", FALSE, trx);
		}
	}

	switch (err) {
		fil_space_t* space;
		char* filepath;
	case DB_SUCCESS:
		if (!table->no_rollback()) {
			err = row_drop_ancillary_fts_tables(table, trx);
			if (err != DB_SUCCESS) {
				break;
			}
		}

		space = table->space;
		ut_ad(!space || space->id == table->space_id);
		/* Determine the tablespace filename before we drop
		dict_table_t. */
		if (DICT_TF_HAS_DATA_DIR(table->flags)) {
			dict_get_and_save_data_dir_path(table, true);
			ut_a(table->data_dir_path);
			filepath = space ? NULL : fil_make_filepath(
				table->data_dir_path,
				table->name.m_name, IBD, true);
		} else {
			filepath = space ? NULL : fil_make_filepath(
				NULL, table->name.m_name, IBD, false);
		}

		/* Free the dict_table_t object. */
		err = row_drop_table_from_cache(tablename, table, trx);
		if (err != DB_SUCCESS) {
			ut_free(filepath);
			break;
		}

		/* Do not attempt to drop known-to-be-missing tablespaces,
		nor the system tablespace. */
		if (!space) {
			fil_delete_file(filepath);
			ut_free(filepath);
			break;
		}

		ut_ad(!filepath);

		if (space->id != TRX_SYS_SPACE) {
			err = fil_delete_tablespace(space->id);
		}
		break;

	case DB_OUT_OF_FILE_SPACE:
		err = DB_MUST_GET_MORE_FILE_SPACE;
		trx->error_state = err;
		row_mysql_handle_errors(&err, trx, NULL, NULL);

		/* raise error */
		ut_error;
		break;

	case DB_TOO_MANY_CONCURRENT_TRXS:
		/* Cannot even find a free slot for the
		the undo log. We can directly exit here
		and return the DB_TOO_MANY_CONCURRENT_TRXS
		error. */

	default:
		/* This is some error we do not expect. Print
		the error number and rollback the transaction */
		ib::error() << "Unknown error code " << err << " while"
			" dropping table: "
			<< ut_get_name(trx, tablename) << ".";

		trx->error_state = DB_SUCCESS;
		trx_rollback_to_savepoint(trx, NULL);
		trx->error_state = DB_SUCCESS;

		/* Mark all indexes available in the data dictionary
		cache again. */

		page_no = page_nos;

		for (dict_index_t* index = dict_table_get_first_index(table);
		     index != NULL;
		     index = dict_table_get_next_index(index)) {
			rw_lock_x_lock(dict_index_get_lock(index));
			ut_a(index->page == FIL_NULL);
			index->page = *page_no++;
			rw_lock_x_unlock(dict_index_get_lock(index));
		}
	}

	if (err != DB_SUCCESS && table != NULL) {
		/* Drop table has failed with error but as drop table is not
		transaction safe we should mark the table as corrupted to avoid
		unwarranted follow-up action on this table that can result
		in more serious issues. */

		table->corrupted = true;
		for (dict_index_t* index = UT_LIST_GET_FIRST(table->indexes);
		     index != NULL;
		     index = UT_LIST_GET_NEXT(indexes, index)) {
			dict_set_corrupted(index, trx, "DROP TABLE");
		}
	}

funct_exit:
	if (heap) {
		mem_heap_free(heap);
	}

funct_exit_all_freed:
	if (locked_dictionary) {

		if (trx_is_started(trx)) {

			trx_commit_for_mysql(trx);
		}

		/* Add the table to fts queue if drop table fails */
		if (err != DB_SUCCESS && table->fts) {
			fts_optimize_add_table(table);
		}

		row_mysql_unlock_data_dictionary(trx);
	}

	trx->op_info = "";

	srv_wake_master_thread();

	DBUG_RETURN(err);
}

/** Drop a table after failed CREATE TABLE. */
dberr_t row_drop_table_after_create_fail(const char* name, trx_t* trx)
{
	ib::warn() << "Dropping incompletely created " << name << " table.";
	return row_drop_table_for_mysql(name, trx, SQLCOM_DROP_DB, true);
}

/*******************************************************************//**
Drop all foreign keys in a database, see Bug#18942.
Called at the end of row_drop_database_for_mysql().
@return error code or DB_SUCCESS */
static MY_ATTRIBUTE((nonnull, warn_unused_result))
dberr_t
drop_all_foreign_keys_in_db(
/*========================*/
	const char*	name,	/*!< in: database name which ends to '/' */
	trx_t*		trx)	/*!< in: transaction handle */
{
	pars_info_t*	pinfo;
	dberr_t		err;

	ut_a(name[strlen(name) - 1] == '/');

	pinfo = pars_info_create();

	pars_info_add_str_literal(pinfo, "dbname", name);

/** true if for_name is not prefixed with dbname */
#define TABLE_NOT_IN_THIS_DB \
"SUBSTR(for_name, 0, LENGTH(:dbname)) <> :dbname"

	err = que_eval_sql(pinfo,
			   "PROCEDURE DROP_ALL_FOREIGN_KEYS_PROC () IS\n"
			   "foreign_id CHAR;\n"
			   "for_name CHAR;\n"
			   "found INT;\n"
			   "DECLARE CURSOR cur IS\n"
			   "SELECT ID, FOR_NAME FROM SYS_FOREIGN\n"
			   "WHERE FOR_NAME >= :dbname\n"
			   "LOCK IN SHARE MODE\n"
			   "ORDER BY FOR_NAME;\n"
			   "BEGIN\n"
			   "found := 1;\n"
			   "OPEN cur;\n"
			   "WHILE found = 1 LOOP\n"
			   "        FETCH cur INTO foreign_id, for_name;\n"
			   "        IF (SQL % NOTFOUND) THEN\n"
			   "                found := 0;\n"
			   "        ELSIF (" TABLE_NOT_IN_THIS_DB ") THEN\n"
			   "                found := 0;\n"
			   "        ELSIF (1=1) THEN\n"
			   "                DELETE FROM SYS_FOREIGN_COLS\n"
			   "                WHERE ID = foreign_id;\n"
			   "                DELETE FROM SYS_FOREIGN\n"
			   "                WHERE ID = foreign_id;\n"
			   "        END IF;\n"
			   "END LOOP;\n"
			   "CLOSE cur;\n"
			   "COMMIT WORK;\n"
			   "END;\n",
			   FALSE, /* do not reserve dict mutex,
				  we are already holding it */
			   trx);

	return(err);
}

/** Drop a database for MySQL.
@param[in]	name	database name which ends at '/'
@param[in]	trx	transaction handle
@param[out]	found	number of dropped tables/partitions
@return error code or DB_SUCCESS */
dberr_t
row_drop_database_for_mysql(
	const char*	name,
	trx_t*		trx,
	ulint*		found)
{
	dict_table_t*	table;
	char*		table_name;
	dberr_t		err	= DB_SUCCESS;
	ulint		namelen	= strlen(name);
	bool		is_partition = false;

	ut_ad(found != NULL);

	DBUG_ENTER("row_drop_database_for_mysql");

	DBUG_PRINT("row_drop_database_for_mysql", ("db: '%s'", name));

	ut_a(name != NULL);
	/* Assert DB name or partition name. */
	if (name[namelen - 1] == '#') {
		ut_ad(name[namelen - 2] != '/');
		is_partition = true;
		trx->op_info = "dropping partitions";
	} else {
		ut_a(name[namelen - 1] == '/');
		trx->op_info = "dropping database";
	}

	*found = 0;

	trx_set_dict_operation(trx, TRX_DICT_OP_TABLE);

	trx_start_if_not_started_xa(trx, true);

loop:
	row_mysql_lock_data_dictionary(trx);

	while ((table_name = dict_get_first_table_name_in_db(name))) {
		/* Drop parent table if it is a fts aux table, to
		avoid accessing dropped fts aux tables in information
		scheam when parent table still exists.
		Note: Drop parent table will drop fts aux tables. */
		char*	parent_table_name;
		parent_table_name = fts_get_parent_table_name(
				table_name, strlen(table_name));

		if (parent_table_name != NULL) {
			ut_free(table_name);
			table_name = parent_table_name;
		}

		ut_a(memcmp(table_name, name, namelen) == 0);

		table = dict_table_open_on_name(
			table_name, TRUE, FALSE, static_cast<dict_err_ignore_t>(
				DICT_ERR_IGNORE_INDEX_ROOT
				| DICT_ERR_IGNORE_CORRUPT));

		if (!table) {
			ib::error() << "Cannot load table " << table_name
				<< " from InnoDB internal data dictionary"
				" during drop database";
			ut_free(table_name);
			err = DB_TABLE_NOT_FOUND;
			break;

		}

		if (!table->name.is_temporary()) {
			/* There could be orphan temp tables left from
			interrupted alter table. Leave them, and handle
			the rest.*/
			if (table->can_be_evicted
			    && (name[namelen - 1] != '#')) {
				ib::warn() << "Orphan table encountered during"
					" DROP DATABASE. This is possible if '"
					<< table->name << ".frm' was lost.";
			}

			if (!table->is_readable() && !table->space) {
				ib::warn() << "Missing .ibd file for table "
					<< table->name << ".";
			}
		}

		dict_table_close(table, TRUE, FALSE);

		/* The dict_table_t object must not be accessed before
		dict_table_open() or after dict_table_close(). But this is OK
		if we are holding, the dict_sys->mutex. */
		ut_ad(mutex_own(&dict_sys->mutex));

		/* Disable statistics on the found table. */
		if (!dict_stats_stop_bg(table)) {
			row_mysql_unlock_data_dictionary(trx);

			os_thread_sleep(250000);

			ut_free(table_name);

			goto loop;
		}

		/* Wait until MySQL does not have any queries running on
		the table */

		if (table->get_ref_count() > 0) {
			row_mysql_unlock_data_dictionary(trx);

			ib::warn() << "MySQL is trying to drop database "
				<< ut_get_name(trx, name) << " though"
				" there are still open handles to table "
				<< table->name << ".";

			os_thread_sleep(1000000);

			ut_free(table_name);

			goto loop;
		}

		err = row_drop_table_for_mysql(
			table_name, trx, SQLCOM_DROP_DB);
		trx_commit_for_mysql(trx);

		if (err != DB_SUCCESS) {
			ib::error() << "DROP DATABASE "
				<< ut_get_name(trx, name) << " failed"
				" with error (" << ut_strerr(err) << ") for"
				" table " << ut_get_name(trx, table_name);
			ut_free(table_name);
			break;
		}

		ut_free(table_name);
		(*found)++;
	}

	/* Partitioning does not yet support foreign keys. */
	if (err == DB_SUCCESS && !is_partition) {
		/* after dropping all tables try to drop all leftover
		foreign keys in case orphaned ones exist */
		err = drop_all_foreign_keys_in_db(name, trx);

		if (err != DB_SUCCESS) {
			const std::string&	db = ut_get_name(trx, name);
			ib::error() << "DROP DATABASE " << db << " failed with"
				" error " << err << " while dropping all"
				" foreign keys";
		}
	}

	trx_commit_for_mysql(trx);

	row_mysql_unlock_data_dictionary(trx);

	trx->op_info = "";

	DBUG_RETURN(err);
}

/****************************************************************//**
Delete a single constraint.
@return error code or DB_SUCCESS */
static MY_ATTRIBUTE((nonnull, warn_unused_result))
dberr_t
row_delete_constraint_low(
/*======================*/
	const char*	id,		/*!< in: constraint id */
	trx_t*		trx)		/*!< in: transaction handle */
{
	pars_info_t*	info = pars_info_create();

	pars_info_add_str_literal(info, "id", id);

	return(que_eval_sql(info,
			    "PROCEDURE DELETE_CONSTRAINT () IS\n"
			    "BEGIN\n"
			    "DELETE FROM SYS_FOREIGN_COLS WHERE ID = :id;\n"
			    "DELETE FROM SYS_FOREIGN WHERE ID = :id;\n"
			    "END;\n"
			    , FALSE, trx));
}

/****************************************************************//**
Delete a single constraint.
@return error code or DB_SUCCESS */
static MY_ATTRIBUTE((nonnull, warn_unused_result))
dberr_t
row_delete_constraint(
/*==================*/
	const char*	id,		/*!< in: constraint id */
	const char*	database_name,	/*!< in: database name, with the
					trailing '/' */
	mem_heap_t*	heap,		/*!< in: memory heap */
	trx_t*		trx)		/*!< in: transaction handle */
{
	dberr_t	err;

	/* New format constraints have ids <databasename>/<constraintname>. */
	err = row_delete_constraint_low(
		mem_heap_strcat(heap, database_name, id), trx);

	if ((err == DB_SUCCESS) && !strchr(id, '/')) {
		/* Old format < 4.0.18 constraints have constraint ids
		NUMBER_NUMBER. We only try deleting them if the
		constraint name does not contain a '/' character, otherwise
		deleting a new format constraint named 'foo/bar' from
		database 'baz' would remove constraint 'bar' from database
		'foo', if it existed. */

		err = row_delete_constraint_low(id, trx);
	}

	return(err);
}

/*********************************************************************//**
Renames a table for MySQL.
@return error code or DB_SUCCESS */
dberr_t
row_rename_table_for_mysql(
/*=======================*/
	const char*	old_name,	/*!< in: old table name */
	const char*	new_name,	/*!< in: new table name */
	trx_t*		trx,		/*!< in/out: transaction */
	bool		commit,		/*!< in: whether to commit trx */
	bool		use_fk)		/*!< in: whether to parse and enforce
					FOREIGN KEY constraints */
{
	dict_table_t*	table			= NULL;
	ibool		dict_locked		= FALSE;
	dberr_t		err			= DB_ERROR;
	mem_heap_t*	heap			= NULL;
	const char**	constraints_to_drop	= NULL;
	ulint		n_constraints_to_drop	= 0;
	ibool		old_is_tmp, new_is_tmp;
	pars_info_t*	info			= NULL;
	int		retry;
	bool		aux_fts_rename		= false;
	char*		is_part 		= NULL;

	ut_a(old_name != NULL);
	ut_a(new_name != NULL);
	ut_ad(trx->state == TRX_STATE_ACTIVE);

	if (high_level_read_only) {
		return(DB_READ_ONLY);

	} else if (row_mysql_is_system_table(new_name)) {

		ib::error() << "Trying to create a MySQL system table "
			<< new_name << " of type InnoDB. MySQL system tables"
			" must be of the MyISAM type!";

		goto funct_exit;
	}

	trx->op_info = "renaming table";

	old_is_tmp = dict_table_t::is_temporary_name(old_name);
	new_is_tmp = dict_table_t::is_temporary_name(new_name);

	dict_locked = trx->dict_operation_lock_mode == RW_X_LATCH;

	table = dict_table_open_on_name(old_name, dict_locked, FALSE,
					DICT_ERR_IGNORE_FK_NOKEY);

	/* We look for pattern #P# to see if the table is partitioned
	MySQL table. */
#ifdef __WIN__
	is_part = strstr((char *)old_name, (char *)"#p#");
#else
	is_part = strstr((char *)old_name, (char *)"#P#");
#endif /* __WIN__ */

	/* MySQL partition engine hard codes the file name
	separator as "#P#". The text case is fixed even if
	lower_case_table_names is set to 1 or 2. This is true
	for sub-partition names as well. InnoDB always
	normalises file names to lower case on Windows, this
	can potentially cause problems when copying/moving
	tables between platforms.

	1) If boot against an installation from Windows
	platform, then its partition table name could
	be all be in lower case in system tables. So we
	will need to check lower case name when load table.

	2) If  we boot an installation from other case
	sensitive platform in Windows, we might need to
	check the existence of table name without lowering
	case them in the system table. */
	if (!table &&
	    is_part &&
	    innobase_get_lower_case_table_names() == 1) {
		char par_case_name[MAX_FULL_NAME_LEN + 1];
#ifndef __WIN__
		/* Check for the table using lower
		case name, including the partition
		separator "P" */
		memcpy(par_case_name, old_name,
			strlen(old_name));
		par_case_name[strlen(old_name)] = 0;
		innobase_casedn_str(par_case_name);
#else
		/* On Windows platfrom, check
		whether there exists table name in
		system table whose name is
		not being normalized to lower case */
		normalize_table_name_c_low(
			par_case_name, old_name, FALSE);
#endif
		table = dict_table_open_on_name(par_case_name, dict_locked, FALSE,
						DICT_ERR_IGNORE_FK_NOKEY);
	}

	if (!table) {
		err = DB_TABLE_NOT_FOUND;
		goto funct_exit;

	} else if (!table->is_readable() && !table->space
		   && !(table->flags2 & DICT_TF2_DISCARDED)) {

		err = DB_TABLE_NOT_FOUND;

		ib::error() << "Table " << old_name << " does not have an .ibd"
			" file in the database directory. "
			<< TROUBLESHOOTING_MSG;

		goto funct_exit;

	} else if (use_fk && !old_is_tmp && new_is_tmp) {
		/* MySQL is doing an ALTER TABLE command and it renames the
		original table to a temporary table name. We want to preserve
		the original foreign key constraint definitions despite the
		name change. An exception is those constraints for which
		the ALTER TABLE contained DROP FOREIGN KEY <foreign key id>.*/

		heap = mem_heap_create(100);

		err = dict_foreign_parse_drop_constraints(
			heap, trx, table, &n_constraints_to_drop,
			&constraints_to_drop);

		if (err != DB_SUCCESS) {
			goto funct_exit;
		}
	}

	/* Is a foreign key check running on this table? */
	for (retry = 0; retry < 100
	     && table->n_foreign_key_checks_running > 0; ++retry) {
		row_mysql_unlock_data_dictionary(trx);
		os_thread_yield();
		row_mysql_lock_data_dictionary(trx);
	}

	if (table->n_foreign_key_checks_running > 0) {
		ib::error() << "In ALTER TABLE "
			<< ut_get_name(trx, old_name)
			<< " a FOREIGN KEY check is running. Cannot rename"
			" table.";
		err = DB_TABLE_IN_FK_CHECK;
		goto funct_exit;
	}

	if (!table->is_temporary()) {
		err = trx_undo_report_rename(trx, table);

		if (err != DB_SUCCESS) {
			goto funct_exit;
		}
	}

	/* We use the private SQL parser of Innobase to generate the query
	graphs needed in updating the dictionary data from system tables. */

	info = pars_info_create();

	pars_info_add_str_literal(info, "new_table_name", new_name);
	pars_info_add_str_literal(info, "old_table_name", old_name);

	err = que_eval_sql(info,
			   "PROCEDURE RENAME_TABLE () IS\n"
			   "BEGIN\n"
			   "UPDATE SYS_TABLES"
			   " SET NAME = :new_table_name\n"
			   " WHERE NAME = :old_table_name;\n"
			   "END;\n"
			   , FALSE, trx);

	/* SYS_TABLESPACES and SYS_DATAFILES need to be updated if
	the table is in a single-table tablespace. */
	if (err == DB_SUCCESS
	    && dict_table_is_file_per_table(table)) {
		/* Make a new pathname to update SYS_DATAFILES. */
		/* If old path and new path are the same means tablename
		has not changed and only the database name holding the table
		has changed so we need to make the complete filepath again. */
		char*	new_path = dict_tables_have_same_db(old_name, new_name)
			? row_make_new_pathname(table, new_name)
			: fil_make_filepath(NULL, new_name, IBD, false);

		info = pars_info_create();

		pars_info_add_str_literal(info, "new_table_name", new_name);
		pars_info_add_str_literal(info, "new_path_name", new_path);
		pars_info_add_int4_literal(info, "space_id", table->space_id);

		err = que_eval_sql(info,
				   "PROCEDURE RENAME_SPACE () IS\n"
				   "BEGIN\n"
				   "UPDATE SYS_TABLESPACES"
				   " SET NAME = :new_table_name\n"
				   " WHERE SPACE = :space_id;\n"
				   "UPDATE SYS_DATAFILES"
				   " SET PATH = :new_path_name\n"
				   " WHERE SPACE = :space_id;\n"
				   "END;\n"
				   , FALSE, trx);

		ut_free(new_path);
	}
	if (err != DB_SUCCESS) {
		goto end;
	}

	if (!new_is_tmp) {
		/* Rename all constraints. */
		char	new_table_name[MAX_TABLE_NAME_LEN + 1];
		char	old_table_utf8[MAX_TABLE_NAME_LEN + 1];
		uint	errors = 0;

		strncpy(old_table_utf8, old_name, MAX_TABLE_NAME_LEN);
		old_table_utf8[MAX_TABLE_NAME_LEN] = '\0';
		innobase_convert_to_system_charset(
			strchr(old_table_utf8, '/') + 1,
			strchr(old_name, '/') +1,
			MAX_TABLE_NAME_LEN, &errors);

		if (errors) {
			/* Table name could not be converted from charset
			my_charset_filename to UTF-8. This means that the
			table name is already in UTF-8 (#mysql#50). */
			strncpy(old_table_utf8, old_name, MAX_TABLE_NAME_LEN);
			old_table_utf8[MAX_TABLE_NAME_LEN] = '\0';
		}

		info = pars_info_create();

		pars_info_add_str_literal(info, "new_table_name", new_name);
		pars_info_add_str_literal(info, "old_table_name", old_name);
		pars_info_add_str_literal(info, "old_table_name_utf8",
					  old_table_utf8);

		strncpy(new_table_name, new_name, MAX_TABLE_NAME_LEN);
		new_table_name[MAX_TABLE_NAME_LEN] = '\0';
		innobase_convert_to_system_charset(
			strchr(new_table_name, '/') + 1,
			strchr(new_name, '/') +1,
			MAX_TABLE_NAME_LEN, &errors);

		if (errors) {
			/* Table name could not be converted from charset
			my_charset_filename to UTF-8. This means that the
			table name is already in UTF-8 (#mysql#50). */
			strncpy(new_table_name, new_name, MAX_TABLE_NAME_LEN);
			new_table_name[MAX_TABLE_NAME_LEN] = '\0';
		}

		pars_info_add_str_literal(info, "new_table_utf8", new_table_name);

		err = que_eval_sql(
			info,
			"PROCEDURE RENAME_CONSTRAINT_IDS () IS\n"
			"gen_constr_prefix CHAR;\n"
			"new_db_name CHAR;\n"
			"foreign_id CHAR;\n"
			"new_foreign_id CHAR;\n"
			"old_db_name_len INT;\n"
			"old_t_name_len INT;\n"
			"new_db_name_len INT;\n"
			"id_len INT;\n"
			"offset INT;\n"
			"found INT;\n"
			"BEGIN\n"
			"found := 1;\n"
			"old_db_name_len := INSTR(:old_table_name, '/')-1;\n"
			"new_db_name_len := INSTR(:new_table_name, '/')-1;\n"
			"new_db_name := SUBSTR(:new_table_name, 0,\n"
			"                      new_db_name_len);\n"
			"old_t_name_len := LENGTH(:old_table_name);\n"
			"gen_constr_prefix := CONCAT(:old_table_name_utf8,\n"
			"                            '_ibfk_');\n"
			"WHILE found = 1 LOOP\n"
			"       SELECT ID INTO foreign_id\n"
			"        FROM SYS_FOREIGN\n"
			"        WHERE FOR_NAME = :old_table_name\n"
			"         AND TO_BINARY(FOR_NAME)\n"
			"           = TO_BINARY(:old_table_name)\n"
			"         LOCK IN SHARE MODE;\n"
			"       IF (SQL % NOTFOUND) THEN\n"
			"        found := 0;\n"
			"       ELSE\n"
			"        UPDATE SYS_FOREIGN\n"
			"        SET FOR_NAME = :new_table_name\n"
			"         WHERE ID = foreign_id;\n"
			"        id_len := LENGTH(foreign_id);\n"
			"        IF (INSTR(foreign_id, '/') > 0) THEN\n"
			"               IF (INSTR(foreign_id,\n"
			"                         gen_constr_prefix) > 0)\n"
			"               THEN\n"
                        "                offset := INSTR(foreign_id, '_ibfk_') - 1;\n"
			"                new_foreign_id :=\n"
			"                CONCAT(:new_table_utf8,\n"
			"                SUBSTR(foreign_id, offset,\n"
			"                       id_len - offset));\n"
			"               ELSE\n"
			"                new_foreign_id :=\n"
			"                CONCAT(new_db_name,\n"
			"                SUBSTR(foreign_id,\n"
			"                       old_db_name_len,\n"
			"                       id_len - old_db_name_len));\n"
			"               END IF;\n"
			"               UPDATE SYS_FOREIGN\n"
			"                SET ID = new_foreign_id\n"
			"                WHERE ID = foreign_id;\n"
			"               UPDATE SYS_FOREIGN_COLS\n"
			"                SET ID = new_foreign_id\n"
			"                WHERE ID = foreign_id;\n"
			"        END IF;\n"
			"       END IF;\n"
			"END LOOP;\n"
			"UPDATE SYS_FOREIGN SET REF_NAME = :new_table_name\n"
			"WHERE REF_NAME = :old_table_name\n"
			"  AND TO_BINARY(REF_NAME)\n"
			"    = TO_BINARY(:old_table_name);\n"
			"END;\n"
			, FALSE, trx);

	} else if (n_constraints_to_drop > 0) {
		/* Drop some constraints of tmp tables. */

		ulint	db_name_len = dict_get_db_name_len(old_name) + 1;
		char*	db_name = mem_heap_strdupl(heap, old_name,
						   db_name_len);
		ulint	i;

		for (i = 0; i < n_constraints_to_drop; i++) {
			err = row_delete_constraint(constraints_to_drop[i],
						    db_name, heap, trx);

			if (err != DB_SUCCESS) {
				break;
			}
		}
	}

	if (err == DB_SUCCESS
	    && (dict_table_has_fts_index(table)
	    || DICT_TF2_FLAG_IS_SET(table, DICT_TF2_FTS_HAS_DOC_ID))
	    && !dict_tables_have_same_db(old_name, new_name)) {
		err = fts_rename_aux_tables(table, new_name, trx);
		if (err != DB_TABLE_NOT_FOUND) {
			aux_fts_rename = true;
		}
	}

end:
	if (err != DB_SUCCESS) {
		if (err == DB_DUPLICATE_KEY) {
			ib::error() << "Possible reasons:";
			ib::error() << "(1) Table rename would cause two"
				" FOREIGN KEY constraints to have the same"
				" internal name in case-insensitive"
				" comparison.";
			ib::error() << "(2) Table "
				<< ut_get_name(trx, new_name)
				<< " exists in the InnoDB internal data"
				" dictionary though MySQL is trying to rename"
				" table " << ut_get_name(trx, old_name)
				<< " to it. Have you deleted the .frm file and"
				" not used DROP TABLE?";
			ib::info() << TROUBLESHOOTING_MSG;
			ib::error() << "If table "
				<< ut_get_name(trx, new_name)
				<< " is a temporary table #sql..., then"
				" it can be that there are still queries"
				" running on the table, and it will be dropped"
				" automatically when the queries end. You can"
				" drop the orphaned table inside InnoDB by"
				" creating an InnoDB table with the same name"
				" in another database and copying the .frm file"
				" to the current database. Then MySQL thinks"
				" the table exists, and DROP TABLE will"
				" succeed.";
		}
		trx->error_state = DB_SUCCESS;
		trx_rollback_to_savepoint(trx, NULL);
		trx->error_state = DB_SUCCESS;
	} else {
		/* The following call will also rename the .ibd data file if
		the table is stored in a single-table tablespace */

		err = dict_table_rename_in_cache(
			table, new_name, !new_is_tmp);
		if (err != DB_SUCCESS) {
			trx->error_state = DB_SUCCESS;
			trx_rollback_to_savepoint(trx, NULL);
			trx->error_state = DB_SUCCESS;
			goto funct_exit;
		}

		/* In case of copy alter, template db_name and
		table_name should be renamed only for newly
		created table. */
		if (table->vc_templ != NULL && !new_is_tmp) {
			innobase_rename_vc_templ(table);
		}

		/* We only want to switch off some of the type checking in
		an ALTER TABLE...ALGORITHM=COPY, not in a RENAME. */
		dict_names_t	fk_tables;

		err = dict_load_foreigns(
			new_name, NULL,
			false, !old_is_tmp || trx->check_foreigns,
			DICT_ERR_IGNORE_NONE, fk_tables);

		if (err != DB_SUCCESS) {

			if (old_is_tmp) {
				ib::error() << "In ALTER TABLE "
					<< ut_get_name(trx, new_name)
					<< " has or is referenced in foreign"
					" key constraints which are not"
					" compatible with the new table"
					" definition.";
			} else {
				ib::error() << "In RENAME TABLE table "
					<< ut_get_name(trx, new_name)
					<< " is referenced in foreign key"
					" constraints which are not compatible"
					" with the new table definition.";
			}

			ut_a(DB_SUCCESS == dict_table_rename_in_cache(
				table, old_name, FALSE));
			trx->error_state = DB_SUCCESS;
			trx_rollback_to_savepoint(trx, NULL);
			trx->error_state = DB_SUCCESS;
		}

		/* Check whether virtual column or stored column affects
		the foreign key constraint of the table. */
		if (dict_foreigns_has_s_base_col(
				table->foreign_set, table)) {
			err = DB_NO_FK_ON_S_BASE_COL;
			ut_a(DB_SUCCESS == dict_table_rename_in_cache(
				table, old_name, FALSE));
			trx->error_state = DB_SUCCESS;
			trx_rollback_to_savepoint(trx, NULL);
			trx->error_state = DB_SUCCESS;
			goto funct_exit;
		}

		/* Fill the virtual column set in foreign when
		the table undergoes copy alter operation. */
		dict_mem_table_free_foreign_vcol_set(table);
		dict_mem_table_fill_foreign_vcol_set(table);

		while (!fk_tables.empty()) {
			dict_load_table(fk_tables.front(),
					DICT_ERR_IGNORE_NONE);
			fk_tables.pop_front();
		}

		table->data_dir_path= NULL;
	}

funct_exit:
	if (aux_fts_rename && err != DB_SUCCESS
	    && table != NULL && (table->space != 0)) {

		char*	orig_name = table->name.m_name;
		trx_t*	trx_bg = trx_create();

		/* If the first fts_rename fails, the trx would
		be rolled back and committed, we can't use it any more,
		so we have to start a new background trx here. */
		ut_a(trx_state_eq(trx_bg, TRX_STATE_NOT_STARTED));
		trx_bg->op_info = "Revert the failing rename "
				  "for fts aux tables";
		trx_bg->dict_operation_lock_mode = RW_X_LATCH;
		trx_start_for_ddl(trx_bg, TRX_DICT_OP_TABLE);

		/* If rename fails and table has its own tablespace,
		we need to call fts_rename_aux_tables again to
		revert the ibd file rename, which is not under the
		control of trx. Also notice the parent table name
		in cache is not changed yet. If the reverting fails,
		the ibd data may be left in the new database, which
		can be fixed only manually. */
		table->name.m_name = const_cast<char*>(new_name);
		fts_rename_aux_tables(table, old_name, trx_bg);
		table->name.m_name = orig_name;

		trx_bg->dict_operation_lock_mode = 0;
		trx_commit_for_mysql(trx_bg);
		trx_free(trx_bg);
	}

	if (table != NULL) {
		dict_table_close(table, dict_locked, FALSE);
	}

	if (commit) {
		DEBUG_SYNC(trx->mysql_thd, "before_rename_table_commit");
		trx_commit_for_mysql(trx);
	}

	if (UNIV_LIKELY_NULL(heap)) {
		mem_heap_free(heap);
	}

	trx->op_info = "";

	return(err);
}

/*********************************************************************//**
Scans an index for either COUNT(*) or CHECK TABLE.
If CHECK TABLE; Checks that the index contains entries in an ascending order,
unique constraint is not broken, and calculates the number of index entries
in the read view of the current transaction.
@return DB_SUCCESS or other error */
dberr_t
row_scan_index_for_mysql(
/*=====================*/
	row_prebuilt_t*		prebuilt,	/*!< in: prebuilt struct
						in MySQL handle */
	const dict_index_t*	index,		/*!< in: index */
	ulint*			n_rows)		/*!< out: number of entries
						seen in the consistent read */
{
	dtuple_t*	prev_entry	= NULL;
	ulint		matched_fields;
	byte*		buf;
	dberr_t		ret;
	rec_t*		rec;
	int		cmp;
	ibool		contains_null;
	ulint		i;
	ulint		cnt;
	mem_heap_t*	heap		= NULL;
	offset_t	offsets_[REC_OFFS_NORMAL_SIZE];
	offset_t*	offsets;
	rec_offs_init(offsets_);

	*n_rows = 0;

	/* Don't support RTree Leaf level scan */
	ut_ad(!dict_index_is_spatial(index));

	if (dict_index_is_clust(index)) {
		/* The clustered index of a table is always available.
		During online ALTER TABLE that rebuilds the table, the
		clustered index in the old table will have
		index->online_log pointing to the new table. All
		indexes of the old table will remain valid and the new
		table will be unaccessible to MySQL until the
		completion of the ALTER TABLE. */
	} else if (dict_index_is_online_ddl(index)
		   || (index->type & DICT_FTS)) {
		/* Full Text index are implemented by auxiliary tables,
		not the B-tree. We also skip secondary indexes that are
		being created online. */
		return(DB_SUCCESS);
	}

	ulint bufsize = std::max<ulint>(srv_page_size,
					prebuilt->mysql_row_len);
	buf = static_cast<byte*>(ut_malloc_nokey(bufsize));
	heap = mem_heap_create(100);

	cnt = 1000;

	ret = row_search_for_mysql(buf, PAGE_CUR_G, prebuilt, 0, 0);
loop:
	/* Check thd->killed every 1,000 scanned rows */
	if (--cnt == 0) {
		if (trx_is_interrupted(prebuilt->trx)) {
			ret = DB_INTERRUPTED;
			goto func_exit;
		}
		cnt = 1000;
	}

	switch (ret) {
	case DB_SUCCESS:
		break;
	case DB_DEADLOCK:
	case DB_LOCK_TABLE_FULL:
	case DB_LOCK_WAIT_TIMEOUT:
	case DB_INTERRUPTED:
		goto func_exit;
	default:
		ib::warn() << "CHECK TABLE on index " << index->name << " of"
			" table " << index->table->name << " returned " << ret;
		/* (this error is ignored by CHECK TABLE) */
		/* fall through */
	case DB_END_OF_INDEX:
		ret = DB_SUCCESS;
func_exit:
		ut_free(buf);
		mem_heap_free(heap);

		return(ret);
	}

	*n_rows = *n_rows + 1;

	/* else this code is doing handler::check() for CHECK TABLE */

	/* row_search... returns the index record in buf, record origin offset
	within buf stored in the first 4 bytes, because we have built a dummy
	template */

	rec = buf + mach_read_from_4(buf);

	offsets = rec_get_offsets(rec, index, offsets_, true,
				  ULINT_UNDEFINED, &heap);

	if (prev_entry != NULL) {
		matched_fields = 0;

		cmp = cmp_dtuple_rec_with_match(prev_entry, rec, offsets,
						&matched_fields);
		contains_null = FALSE;

		/* In a unique secondary index we allow equal key values if
		they contain SQL NULLs */

		for (i = 0;
		     i < dict_index_get_n_ordering_defined_by_user(index);
		     i++) {
			if (UNIV_SQL_NULL == dfield_get_len(
				    dtuple_get_nth_field(prev_entry, i))) {

				contains_null = TRUE;
				break;
			}
		}

		const char* msg;

		if (cmp > 0) {
			ret = DB_INDEX_CORRUPT;
			msg = "index records in a wrong order in ";
not_ok:
			ib::error()
				<< msg << index->name
				<< " of table " << index->table->name
				<< ": " << *prev_entry << ", "
				<< rec_offsets_print(rec, offsets);
			/* Continue reading */
		} else if (dict_index_is_unique(index)
			   && !contains_null
			   && matched_fields
			   >= dict_index_get_n_ordering_defined_by_user(
				   index)) {
			ret = DB_DUPLICATE_KEY;
			msg = "duplicate key in ";
			goto not_ok;
		}
	}

	{
		mem_heap_t*	tmp_heap = NULL;

		/* Empty the heap on each round.  But preserve offsets[]
		for the row_rec_to_index_entry() call, by copying them
		into a separate memory heap when needed. */
		if (UNIV_UNLIKELY(offsets != offsets_)) {
			ulint	size = rec_offs_get_n_alloc(offsets)
				* sizeof *offsets;

			tmp_heap = mem_heap_create(size);

			offsets = static_cast<offset_t*>(
				mem_heap_dup(tmp_heap, offsets, size));
		}

		mem_heap_empty(heap);

		prev_entry = row_rec_to_index_entry(
			rec, index, offsets, heap);

		if (UNIV_LIKELY_NULL(tmp_heap)) {
			mem_heap_free(tmp_heap);
		}
	}

	ret = row_search_for_mysql(
		buf, PAGE_CUR_G, prebuilt, 0, ROW_SEL_NEXT);

	goto loop;
}

/*********************************************************************//**
Initialize this module */
void
row_mysql_init(void)
/*================*/
{
	mutex_create(LATCH_ID_ROW_DROP_LIST, &row_drop_list_mutex);

	UT_LIST_INIT(
		row_mysql_drop_list,
		&row_mysql_drop_t::row_mysql_drop_list);

	row_mysql_drop_list_inited = TRUE;
}

/*********************************************************************//**
Close this module */
void
row_mysql_close(void)
/*================*/
{
	ut_a(UT_LIST_GET_LEN(row_mysql_drop_list) == 0);

	if (row_mysql_drop_list_inited) {
		mutex_free(&row_drop_list_mutex);
		row_mysql_drop_list_inited = FALSE;
	}
}<|MERGE_RESOLUTION|>--- conflicted
+++ resolved
@@ -3140,9 +3140,8 @@
 		err = DB_ERROR;
 
 	} else {
-<<<<<<< HEAD
 		ut_ad(!table->n_foreign_key_checks_running);
-=======
+
 		bool fts_exist = (dict_table_has_fts_index(table)
 				  || DICT_TF2_FLAG_IS_SET(
 					  table, DICT_TF2_FTS_HAS_DOC_ID));
@@ -3152,7 +3151,6 @@
 			fts_optimize_remove_table(table);
 			row_mysql_lock_data_dictionary(trx);
 		}
->>>>>>> 235d7c6f
 
 		/* Do foreign key constraint checks. */
 

--- conflicted
+++ resolved
@@ -480,11 +480,8 @@
   size_t length;
   size_t remain_local;
   char *current_postion;
-<<<<<<< HEAD
-=======
   HANDLE events[2];
 
->>>>>>> bfa198c2
   DBUG_ENTER("vio_read_shared_memory");
   DBUG_PRINT("enter", ("sd: %d  buf: 0x%lx  size: %d", vio->sd, (long) buf,
                        size));
@@ -546,18 +543,11 @@
 
 size_t vio_write_shared_memory(Vio * vio, const uchar* buf, size_t size)
 {
-<<<<<<< HEAD
   size_t length, remain, sz;
   HANDLE pos;
   const uchar *current_postion;
-=======
-  int length;
-  uint remain;
-  int sz;
-  char *current_postion;
-  HANDLE pos, events[2];
-
->>>>>>> bfa198c2
+  HANDLE events[2];
+
   DBUG_ENTER("vio_write_shared_memory");
   DBUG_PRINT("enter", ("sd: %d  buf: 0x%lx  size: %d", vio->sd, (long) buf,
                        size));
@@ -570,14 +560,8 @@
 
   while (remain != 0)
   {
-<<<<<<< HEAD
-    if (WaitForSingleObject(vio->event_server_read,
-                            vio->net->write_timeout*1000) !=
-        WAIT_OBJECT_0)
-=======
     if (WaitForMultipleObjects(array_elements(events), events, FALSE,
                                vio->net->write_timeout*1000) != WAIT_OBJECT_0)
->>>>>>> bfa198c2
     {
       DBUG_RETURN((size_t) -1);
     }

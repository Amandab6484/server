--- conflicted
+++ resolved
@@ -782,7 +782,6 @@
 static const int Table_proxies_priv= 1 << PROXIES_PRIV_TABLE;
 static const int Table_roles_mapping= 1 << ROLES_MAPPING_TABLE;
 
-<<<<<<< HEAD
 /**
   Base class representing a generic grant table from the mysql database.
 
@@ -1005,9 +1004,6 @@
 
   /* Only Grant_tables can instantiate this class. */
   User_table() {};
-=======
-static int open_grant_tables(THD *, TABLE_LIST *, enum thr_lock_type, int);
->>>>>>> 40a094e4
 
   void init(enum thr_lock_type lock_type)
   {
@@ -6672,13 +6668,8 @@
 {
   List_iterator <LEX_USER> str_list (user_list);
   LEX_USER *Str, *tmp_Str;
-<<<<<<< HEAD
-  bool create_new_users= 0, result;
-=======
-  TABLE_LIST tables[TABLES_MAX];
   bool create_new_users= 0;
   int result;
->>>>>>> 40a094e4
   char *db_name, *table_name;
   DBUG_ENTER("mysql_routine_grant");
 
@@ -7116,13 +7107,8 @@
   List_iterator <LEX_USER> str_list (list);
   LEX_USER *Str, *tmp_Str, *proxied_user= NULL;
   char tmp_db[SAFE_NAME_LEN+1];
-<<<<<<< HEAD
-  bool create_new_users=0, result;
-=======
   bool create_new_users=0;
   int result;
-  TABLE_LIST tables[TABLES_MAX];
->>>>>>> 40a094e4
   DBUG_ENTER("mysql_grant");
 
   if (lower_case_table_names && db)

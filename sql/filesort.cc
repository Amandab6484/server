--- conflicted
+++ resolved
@@ -149,17 +149,11 @@
     if ((memavl=memavl/4*3) < MIN_SORT_MEMORY && old_memavl > MIN_SORT_MEMORY)
       memavl=MIN_SORT_MEMORY;
   }
-<<<<<<< HEAD
-=======
-  param.keys--;
-  maxbuffer+=10;			/* Some extra range */
-
   if (memavl < param.sort_length*MERGEBUFF2)
   {
     my_error(ER_OUT_OF_SORTMEMORY,MYF(0));
     goto err;
   }
->>>>>>> ae01a353
   if (memavl < MIN_SORT_MEMORY)
   {
     my_error(ER_OUTOFMEMORY,MYF(ME_ERROR+ME_WAITTANG),

--- conflicted
+++ resolved
@@ -1595,12 +1595,8 @@
   enum Functype functype() const { return IN_FUNC; }
   const char *func_name() const { return " IN "; }
   bool eval_not_null_tables(uchar *opt_arg);
-<<<<<<< HEAD
-  void fix_after_pullout(st_select_lex *new_parent, Item **ref);
+  void fix_after_pullout(st_select_lex *new_parent, Item **ref, bool merge);
   bool count_sargable_conds(uchar *arg);
-=======
-  void fix_after_pullout(st_select_lex *new_parent, Item **ref, bool merge);
->>>>>>> c2c93fc6
 };
 
 class cmp_item_row :public cmp_item

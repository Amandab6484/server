--- conflicted
+++ resolved
@@ -8867,20 +8867,13 @@
 
 		char	errstr[1024];
 
-<<<<<<< HEAD
-		if (dict_stats_drop_index(
-			    ctx->new_table->name.m_name, key->name.str,
-			    errstr, sizeof errstr) != DB_SUCCESS) {
-			push_warning(thd,
-=======
 		dberr_t err2 = dict_stats_drop_index(
-			ctx->new_table->name.m_name, key->name,
+			ctx->new_table->name.m_name, key->name.str,
 			errstr, sizeof errstr, trx);
 
 		if (err2 != DB_SUCCESS) {
 			err = err2;
 			push_warning(trx->mysql_thd,
->>>>>>> ce076765
 				     Sql_condition::WARN_LEVEL_WARN,
 				     ER_LOCK_WAIT_TIMEOUT, errstr);
 		}

--- conflicted
+++ resolved
@@ -2170,13 +2170,8 @@
 
 
 Item_sum_variance::Item_sum_variance(THD *thd, Item_sum_variance *item):
-<<<<<<< HEAD
-  Item_sum_num(thd, item),
+  Item_sum_double(thd, item),
     m_stddev(item->m_stddev), sample(item->sample),
-=======
-  Item_sum_double(thd, item),
-    count(item->count), sample(item->sample),
->>>>>>> ee9a19fb
     prec_increment(item->prec_increment)
 { }
 

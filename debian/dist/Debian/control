--- conflicted
+++ resolved
@@ -39,14 +39,9 @@
 Package: mariadb-galera-server
 Section: database
 Architecture: all
-<<<<<<< HEAD
-Depends: mariadb-galera-server-5.5, ${misc:Depends}
+Depends: mariadb-galera-server-5.5 (= ${source:Version}), ${misc:Depends}
 Description: MariaDB database server with Galera cluster
  (metapackage depending on the latest version)
-=======
-Depends: mariadb-server-5.5 (= ${source:Version}), ${misc:Depends}
-Description: MariaDB database server (metapackage depending on the latest version)
->>>>>>> cb246b20
  This is an empty package that depends on the current "best" version of
  mariadb-galera-server (currently mariadb-galera-server-5.5), as determined by the MariaDB
  maintainers. Install this package if in doubt about which MariaDB-Galera
@@ -56,9 +51,6 @@
  MariaDB is a fast, stable and true multi-user, multi-threaded SQL database
  server. SQL (Structured Query Language) is the most popular database query
  language in the world. The main goals of MariaDB are speed, robustness and
-<<<<<<< HEAD
- ease of use.
-=======
  ease of use.
 
 Package: mariadb-client
@@ -78,5 +70,4 @@
 Description: MariaDB database regression test suite (metapackage depending on the latest version)
  This is an empty package that depends on the current "best" version of
  mariadb-test (currently mariadb-test-5.5), as determined by the MariaDB
- maintainers.
->>>>>>> cb246b20
+ maintainers.
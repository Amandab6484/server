--- conflicted
+++ resolved
@@ -342,14 +342,10 @@
   cp -fp config.log "$MYSQL_MAXCONFLOG_DEST"
 fi
 
-<<<<<<< HEAD
-make -i test-force-pl || true
-=======
 ( cd mysql-test
   perl ./mysql-test-run.pl --force --report-features
   perl ./mysql-test-run.pl --force --ps-protocol
   true )
->>>>>>> 34cec491
 
 # Save mysqld-max
 ./libtool --mode=execute cp sql/mysqld sql/mysqld-max
@@ -408,14 +404,10 @@
   cp -fp config.log "$MYSQL_CONFLOG_DEST"
 fi
 
-<<<<<<< HEAD
-make -i test-force-pl || true
-=======
 ( cd mysql-test
   perl ./mysql-test-run.pl --force --report-features
   perl ./mysql-test-run.pl --force --ps-protocol
   true )
->>>>>>> 34cec491
 
 %install
 RBR=$RPM_BUILD_ROOT
@@ -759,7 +751,11 @@
 # itself - note that they must be ordered by date (important when
 # merging BK trees)
 %changelog 
-<<<<<<< HEAD
+* Wed Nov 15 2006 Joerg Bruehe <joerg@mysql.com>
+
+- Switch from "make test*" to explicit calls of the test suite,
+  so that "report features" can be used.
+
 * Mon Jul 10 2006 Joerg Bruehe <joerg@mysql.com>
 
 - Fix a typing error in the "make" target for the Perl script to run the tests.
@@ -768,12 +764,6 @@
 
 - Use the Perl script to run the tests, because it will automatically check
   whether the server is configured with SSL.
-=======
-* Wed Nov 15 2006 Joerg Bruehe <joerg@mysql.com>
-
-- Switch from "make test*" to explicit calls of the test suite,
-  so that "report features" can be used.
->>>>>>> 34cec491
 
 * Tue Jun 27 2006 Joerg Bruehe <joerg@mysql.com>
 

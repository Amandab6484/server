/*****************************************************************************

Copyright (c) 1996, 2016, Oracle and/or its affiliates. All Rights Reserved.
Copyright (c) 2017, MariaDB Corporation.

This program is free software; you can redistribute it and/or modify it under
the terms of the GNU General Public License as published by the Free Software
Foundation; version 2 of the License.

This program is distributed in the hope that it will be useful, but WITHOUT
ANY WARRANTY; without even the implied warranty of MERCHANTABILITY or FITNESS
FOR A PARTICULAR PURPOSE. See the GNU General Public License for more details.

You should have received a copy of the GNU General Public License along with
this program; if not, write to the Free Software Foundation, Inc.,
51 Franklin Street, Suite 500, Boston, MA 02110-1335 USA

*****************************************************************************/

/**************************************************//**
@file include/trx0rec.h
Transaction undo log record

Created 3/26/1996 Heikki Tuuri
*******************************************************/

#ifndef trx0rec_h
#define trx0rec_h

#include "univ.i"
#include "trx0types.h"
#include "row0types.h"
#include "mtr0mtr.h"
#include "dict0types.h"
#include "data0data.h"
#include "rem0types.h"
#include "page0types.h"
#include "row0log.h"
#include "que0types.h"

/***********************************************************************//**
Copies the undo record to the heap.
@return own: copy of undo log record */
UNIV_INLINE
trx_undo_rec_t*
trx_undo_rec_copy(
/*==============*/
	const trx_undo_rec_t*	undo_rec,	/*!< in: undo log record */
	mem_heap_t*		heap);		/*!< in: heap where copied */
/**********************************************************************//**
Reads the undo log record type.
@return record type */
UNIV_INLINE
ulint
trx_undo_rec_get_type(
/*==================*/
	const trx_undo_rec_t*	undo_rec);	/*!< in: undo log record */
/**********************************************************************//**
Reads from an undo log record the record compiler info.
@return compiler info */
UNIV_INLINE
ulint
trx_undo_rec_get_cmpl_info(
/*=======================*/
	const trx_undo_rec_t*	undo_rec);	/*!< in: undo log record */
/**********************************************************************//**
Returns TRUE if an undo log record contains an extern storage field.
@return TRUE if extern */
UNIV_INLINE
ibool
trx_undo_rec_get_extern_storage(
/*============================*/
	const trx_undo_rec_t*	undo_rec);	/*!< in: undo log record */
/**********************************************************************//**
Reads the undo log record number.
@return undo no */
UNIV_INLINE
undo_no_t
trx_undo_rec_get_undo_no(
/*=====================*/
	const trx_undo_rec_t*	undo_rec);	/*!< in: undo log record */

/**********************************************************************//**
Returns the start of the undo record data area. */
#define trx_undo_rec_get_ptr(undo_rec, undo_no)		\
	((undo_rec) + trx_undo_rec_get_offset(undo_no))

/**********************************************************************//**
Reads from an undo log record the general parameters.
@return remaining part of undo log record after reading these values */
byte*
trx_undo_rec_get_pars(
/*==================*/
	trx_undo_rec_t*	undo_rec,	/*!< in: undo log record */
	ulint*		type,		/*!< out: undo record type:
					TRX_UNDO_INSERT_REC, ... */
	ulint*		cmpl_info,	/*!< out: compiler info, relevant only
					for update type records */
	bool*		updated_extern,	/*!< out: true if we updated an
					externally stored fild */
	undo_no_t*	undo_no,	/*!< out: undo log record number */
	table_id_t*	table_id)	/*!< out: table id */
	MY_ATTRIBUTE((nonnull));
/*******************************************************************//**
Builds a row reference from an undo log record.
@return pointer to remaining part of undo record */
byte*
trx_undo_rec_get_row_ref(
/*=====================*/
	byte*		ptr,	/*!< in: remaining part of a copy of an undo log
				record, at the start of the row reference;
				NOTE that this copy of the undo log record must
				be preserved as long as the row reference is
				used, as we do NOT copy the data in the
				record! */
	dict_index_t*	index,	/*!< in: clustered index */
	dtuple_t**	ref,	/*!< out, own: row reference */
	mem_heap_t*	heap);	/*!< in: memory heap from which the memory
				needed is allocated */
/**********************************************************************//**
Reads from an undo log update record the system field values of the old
version.
@return remaining part of undo log record after reading these values */
byte*
trx_undo_update_rec_get_sys_cols(
/*=============================*/
	const byte*	ptr,		/*!< in: remaining part of undo
					log record after reading
					general parameters */
	trx_id_t*	trx_id,		/*!< out: trx id */
	roll_ptr_t*	roll_ptr,	/*!< out: roll ptr */
	ulint*		info_bits);	/*!< out: info bits state */
/*******************************************************************//**
Builds an update vector based on a remaining part of an undo log record.
@return remaining part of the record, NULL if an error detected, which
means that the record is corrupted */
byte*
trx_undo_update_rec_get_update(
/*===========================*/
	const byte*	ptr,	/*!< in: remaining part in update undo log
				record, after reading the row reference
				NOTE that this copy of the undo log record must
				be preserved as long as the update vector is
				used, as we do NOT copy the data in the
				record! */
	dict_index_t*	index,	/*!< in: clustered index */
	ulint		type,	/*!< in: TRX_UNDO_UPD_EXIST_REC,
				TRX_UNDO_UPD_DEL_REC, or
				TRX_UNDO_DEL_MARK_REC; in the last case,
				only trx id and roll ptr fields are added to
				the update vector */
	trx_id_t	trx_id,	/*!< in: transaction id from this undorecord */
	roll_ptr_t	roll_ptr,/*!< in: roll pointer from this undo record */
	ulint		info_bits,/*!< in: info bits from this undo record */
	trx_t*		trx,	/*!< in: transaction */
	mem_heap_t*	heap,	/*!< in: memory heap from which the memory
				needed is allocated */
	upd_t**		upd);	/*!< out, own: update vector */
/*******************************************************************//**
Builds a partial row from an update undo log record, for purge.
It contains the columns which occur as ordering in any index of the table.
Any missing columns are indicated by col->mtype == DATA_MISSING.
@return pointer to remaining part of undo record */
byte*
trx_undo_rec_get_partial_row(
/*=========================*/
	const byte*	ptr,	/*!< in: remaining part in update undo log
				record of a suitable type, at the start of
				the stored index columns;
				NOTE that this copy of the undo log record must
				be preserved as long as the partial row is
				used, as we do NOT copy the data in the
				record! */
	dict_index_t*	index,	/*!< in: clustered index */
	dtuple_t**	row,	/*!< out, own: partial row */
	ibool		ignore_prefix, /*!< in: flag to indicate if we
				expect blob prefixes in undo. Used
				only in the assertion. */
	mem_heap_t*	heap)	/*!< in: memory heap from which the memory
				needed is allocated */
	MY_ATTRIBUTE((nonnull, warn_unused_result));
/***********************************************************************//**
Writes information to an undo log about an insert, update, or a delete marking
of a clustered index record. This information is used in a rollback of the
transaction and in consistent reads that must look to the history of this
transaction.
@return DB_SUCCESS or error code */
dberr_t
trx_undo_report_row_operation(
/*==========================*/
	que_thr_t*	thr,		/*!< in: query thread */
	dict_index_t*	index,		/*!< in: clustered index */
	const dtuple_t*	clust_entry,	/*!< in: in the case of an insert,
					index entry to insert into the
					clustered index, otherwise NULL */
	const upd_t*	update,		/*!< in: in the case of an update,
					the update vector, otherwise NULL */
	ulint		cmpl_info,	/*!< in: compiler info on secondary
					index updates */
	const rec_t*	rec,		/*!< in: case of an update or delete
					marking, the record in the clustered
					index, otherwise NULL */
	const ulint*	offsets,	/*!< in: rec_get_offsets(rec) */
	roll_ptr_t*	roll_ptr)	/*!< out: rollback pointer to the
					inserted undo log record,
					0 if BTR_NO_UNDO_LOG
					flag was specified */
<<<<<<< HEAD
	MY_ATTRIBUTE((nonnull(3,4,10), warn_unused_result));

/** status bit used for trx_undo_prev_version_build() */

/** TRX_UNDO_PREV_IN_PURGE tells trx_undo_prev_version_build() that it
is being called purge view and we would like to get the purge record
even it is in the purge view (in normal case, it will return without
fetching the purge record */
#define		TRX_UNDO_PREV_IN_PURGE		0x1

/** This tells trx_undo_prev_version_build() to fetch the old value in
the undo log (which is the after image for an update) */
#define		TRX_UNDO_GET_OLD_V_VALUE	0x2

=======
	MY_ATTRIBUTE((nonnull(1,2,8), warn_unused_result));
/******************************************************************//**
Copies an undo record to heap. This function can be called if we know that
the undo log record exists.
@return	own: copy of the record */
UNIV_INTERN
trx_undo_rec_t*
trx_undo_get_undo_rec_low(
/*======================*/
	roll_ptr_t	roll_ptr,	/*!< in: roll pointer to record */
	mem_heap_t*	heap)		/*!< in: memory heap where copied */
	MY_ATTRIBUTE((nonnull, warn_unused_result));
>>>>>>> 13a350ac
/*******************************************************************//**
Build a previous version of a clustered index record. The caller must
hold a latch on the index page of the clustered index record.
@retval true if previous version was built, or if it was an insert
or the table has been rebuilt
@retval false if the previous version is earlier than purge_view,
which means that it may have been removed */
bool
trx_undo_prev_version_build(
/*========================*/
	const rec_t*	index_rec,/*!< in: clustered index record in the
				index tree */
	mtr_t*		index_mtr,/*!< in: mtr which contains the latch to
				index_rec page and purge_view */
	const rec_t*	rec,	/*!< in: version of a clustered index record */
	dict_index_t*	index,	/*!< in: clustered index */
	ulint*		offsets,/*!< in/out: rec_get_offsets(rec, index) */
	mem_heap_t*	heap,	/*!< in: memory heap from which the memory
				needed is allocated */
	rec_t**		old_vers,/*!< out, own: previous version, or NULL if
				rec is the first inserted version, or if
				history data has been deleted */
	mem_heap_t*	v_heap,	/* !< in: memory heap used to create vrow
				dtuple if it is not yet created. This heap
				diffs from "heap" above in that it could be
				prebuilt->old_vers_heap for selection */
	const dtuple_t**vrow,	/*!< out: virtual column info, if any */
	ulint		v_status);
				/*!< in: status determine if it is going
				into this function by purge thread or not.
				And if we read "after image" of undo log */

/***********************************************************//**
Parses a redo log record of adding an undo log record.
@return end of log record or NULL */
byte*
trx_undo_parse_add_undo_rec(
/*========================*/
	byte*	ptr,	/*!< in: buffer */
	byte*	end_ptr,/*!< in: buffer end */
	page_t*	page);	/*!< in: page or NULL */
/***********************************************************//**
Parses a redo log record of erasing of an undo page end.
@return end of log record or NULL */
byte*
trx_undo_parse_erase_page_end(
/*==========================*/
	byte*	ptr,	/*!< in: buffer */
	byte*	end_ptr,/*!< in: buffer end */
	page_t*	page,	/*!< in: page or NULL */
	mtr_t*	mtr);	/*!< in: mtr or NULL */

/** Read from an undo log record a non-virtual column value.
@param[in,out]	ptr		pointer to remaining part of the undo record
@param[in,out]	field		stored field
@param[in,out]	len		length of the field, or UNIV_SQL_NULL
@param[in,out]	orig_len	original length of the locally stored part
of an externally stored column, or 0
@return remaining part of undo log record after reading these values */
byte*
trx_undo_rec_get_col_val(
        const byte*     ptr,
        const byte**    field,
        ulint*          len,
        ulint*          orig_len);

/** Read virtual column value from undo log
@param[in]	table		the table
@param[in]	ptr		undo log pointer
@param[in,out]	row		the dtuple to fill
@param[in]	in_purge        called by purge thread
@param[in]	col_map		online rebuild column map */
void
trx_undo_read_v_cols(
	const dict_table_t*	table,
	const byte*		ptr,
	const dtuple_t*		row,
	bool			in_purge,
	const ulint*		col_map);

/** Read virtual column index from undo log if the undo log contains such
info, and verify the column is still indexed, and output its position
@param[in]	table		the table
@param[in]	ptr		undo log pointer
@param[in]	first_v_col	if this is the first virtual column, which
				has the version marker
@param[in,out]	is_undo_log	his function is used to parse both undo log,
				and online log for virtual columns. So
				check to see if this is undo log
@param[out]	field_no	the column number
@return remaining part of undo log record after reading these values */
const byte*
trx_undo_read_v_idx(
	const dict_table_t*	table,
	const byte*		ptr,
	bool			first_v_col,
	bool*			is_undo_log,
	ulint*			field_no);

/* Types of an undo log record: these have to be smaller than 16, as the
compilation info multiplied by 16 is ORed to this value in an undo log
record */

#define	TRX_UNDO_INSERT_REC	11	/* fresh insert into clustered index */
#define	TRX_UNDO_UPD_EXIST_REC	12	/* update of a non-delete-marked
					record */
#define	TRX_UNDO_UPD_DEL_REC	13	/* update of a delete marked record to
					a not delete marked record; also the
					fields of the record can change */
#define	TRX_UNDO_DEL_MARK_REC	14	/* delete marking of a record; fields
					do not change */
#define	TRX_UNDO_CMPL_INFO_MULT	16U	/* compilation info is multiplied by
					this and ORed to the type above */
#define	TRX_UNDO_UPD_EXTERN	128U	/* This bit can be ORed to type_cmpl
					to denote that we updated external
					storage fields: used by purge to
					free the external storage */

<<<<<<< HEAD
/* Operation type flags used in trx_undo_report_row_operation */
#define	TRX_UNDO_INSERT_OP		1U
#define	TRX_UNDO_MODIFY_OP		2U

=======
#ifndef UNIV_NONINL
>>>>>>> 13a350ac
#include "trx0rec.ic"

#endif /* trx0rec_h */<|MERGE_RESOLUTION|>--- conflicted
+++ resolved
@@ -192,21 +192,24 @@
 	dict_index_t*	index,		/*!< in: clustered index */
 	const dtuple_t*	clust_entry,	/*!< in: in the case of an insert,
 					index entry to insert into the
-					clustered index, otherwise NULL */
+					clustered index; in updates,
+					may contain a clustered index
+					record tuple that also contains
+					virtual columns of the table;
+					otherwise, NULL */
 	const upd_t*	update,		/*!< in: in the case of an update,
 					the update vector, otherwise NULL */
 	ulint		cmpl_info,	/*!< in: compiler info on secondary
 					index updates */
 	const rec_t*	rec,		/*!< in: case of an update or delete
 					marking, the record in the clustered
-					index, otherwise NULL */
+					index; NULL if insert */
 	const ulint*	offsets,	/*!< in: rec_get_offsets(rec) */
 	roll_ptr_t*	roll_ptr)	/*!< out: rollback pointer to the
 					inserted undo log record,
 					0 if BTR_NO_UNDO_LOG
 					flag was specified */
-<<<<<<< HEAD
-	MY_ATTRIBUTE((nonnull(3,4,10), warn_unused_result));
+	MY_ATTRIBUTE((nonnull(1,2,8), warn_unused_result));
 
 /** status bit used for trx_undo_prev_version_build() */
 
@@ -220,20 +223,6 @@
 the undo log (which is the after image for an update) */
 #define		TRX_UNDO_GET_OLD_V_VALUE	0x2
 
-=======
-	MY_ATTRIBUTE((nonnull(1,2,8), warn_unused_result));
-/******************************************************************//**
-Copies an undo record to heap. This function can be called if we know that
-the undo log record exists.
-@return	own: copy of the record */
-UNIV_INTERN
-trx_undo_rec_t*
-trx_undo_get_undo_rec_low(
-/*======================*/
-	roll_ptr_t	roll_ptr,	/*!< in: roll pointer to record */
-	mem_heap_t*	heap)		/*!< in: memory heap where copied */
-	MY_ATTRIBUTE((nonnull, warn_unused_result));
->>>>>>> 13a350ac
 /*******************************************************************//**
 Build a previous version of a clustered index record. The caller must
 hold a latch on the index page of the clustered index record.
@@ -352,14 +341,6 @@
 					storage fields: used by purge to
 					free the external storage */
 
-<<<<<<< HEAD
-/* Operation type flags used in trx_undo_report_row_operation */
-#define	TRX_UNDO_INSERT_OP		1U
-#define	TRX_UNDO_MODIFY_OP		2U
-
-=======
-#ifndef UNIV_NONINL
->>>>>>> 13a350ac
 #include "trx0rec.ic"
 
 #endif /* trx0rec_h */
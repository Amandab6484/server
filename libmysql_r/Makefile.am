# Copyright (C) 2000-2004 MySQL AB
# 
# This program is free software; you can redistribute it and/or modify
# it under the terms of version 2 GNU General Public License as
# published by the Free Software Foundation.
#
# There are special exceptions to the terms and conditions of the GPL as it
# is applied to this software. View the full text of the exception in file
# EXCEPTIONS-CLIENT in the directory of this software distribution.
# 
# This library is distributed in the hope that it will be useful,
# but WITHOUT ANY WARRANTY; without even the implied warranty of
# MERCHANTABILITY or FITNESS FOR A PARTICULAR PURPOSE.  See the GNU
# Library General Public License for more details.
# 
# You should have received a copy of the GNU Library General Public
# License along with this library; if not, write to the Free
# Software Foundation, Inc., 59 Temple Place - Suite 330, Boston,
# MA 02111-1307, USA
#
# This file is public domain and comes with NO WARRANTY of any kind

target = libmysqlclient_r.la
target_defs = -DDONT_USE_RAID -DMYSQL_CLIENT @LIB_EXTRA_CCFLAGS@
LIBS = @LIBS@ @ZLIB_LIBS@ @openssl_libs@

<<<<<<< HEAD
INCLUDES = -I$(top_srcdir)/include $(openssl_includes) @ZLIB_INCLUDES@ \
		-I$(top_builddir)/include
=======
INCLUDES =	@MT_INCLUDES@ \
		-I$(top_builddir)/include -I$(top_srcdir)/include \
		$(openssl_includes) @ZLIB_INCLUDES@

>>>>>>> fc8f1426
## automake barfs if you don't use $(srcdir) or $(top_srcdir) in include
include $(top_srcdir)/libmysql/Makefile.shared

libmysql_dir = $(top_srcdir)/libmysql

libmysqlclient_r_la_SOURCES = $(target_sources)
libmysqlclient_r_la_LIBADD = $(target_libadd)
libmysqlclient_r_la_LDFLAGS = $(target_ldflags)

# This is called from the toplevel makefile
link_sources:
	set -x; \
	for f in `cd $(libmysql_dir) && echo *.[ch]`; do \
	  rm -f $(srcdir)/$$f; \
	  @LN_CP_F@ $(libmysql_dir)/$$f $(srcdir)/$$f; \
	done<|MERGE_RESOLUTION|>--- conflicted
+++ resolved
@@ -24,15 +24,8 @@
 target_defs = -DDONT_USE_RAID -DMYSQL_CLIENT @LIB_EXTRA_CCFLAGS@
 LIBS = @LIBS@ @ZLIB_LIBS@ @openssl_libs@
 
-<<<<<<< HEAD
-INCLUDES = -I$(top_srcdir)/include $(openssl_includes) @ZLIB_INCLUDES@ \
-		-I$(top_builddir)/include
-=======
-INCLUDES =	@MT_INCLUDES@ \
-		-I$(top_builddir)/include -I$(top_srcdir)/include \
+INCLUDES =	-I$(top_builddir)/include -I$(top_srcdir)/include \
 		$(openssl_includes) @ZLIB_INCLUDES@
-
->>>>>>> fc8f1426
 ## automake barfs if you don't use $(srcdir) or $(top_srcdir) in include
 include $(top_srcdir)/libmysql/Makefile.shared
 

/*
   Copyright (c) 2000, 2016, Oracle and/or its affiliates.
   Copyright (c) 2010, 2018, MariaDB Corporation.

   This program is free software; you can redistribute it and/or modify
   it under the terms of the GNU General Public License as published by
   the Free Software Foundation; version 2 of the License.

   This program is distributed in the hope that it will be useful,
   but WITHOUT ANY WARRANTY; without even the implied warranty of
   MERCHANTABILITY or FITNESS FOR A PARTICULAR PURPOSE.  See the
   GNU General Public License for more details.

   You should have received a copy of the GNU General Public License
   along with this program; if not, write to the Free Software
   Foundation, Inc., 51 Franklin St, Fifth Floor, Boston, MA 02110-1301  USA */


/* Copy data from a textfile to table */
/* 2006-12 Erik Wetterberg : LOAD XML added */

#include <my_global.h>
#include "sql_priv.h"
#include "unireg.h"
#include "sql_load.h"
#include "sql_load.h"
#include "sql_cache.h"                          // query_cache_*
#include "sql_base.h"          // fill_record_n_invoke_before_triggers
#include <my_dir.h>
#include "sql_view.h"                           // check_key_in_view
#include "sql_insert.h" // check_that_all_fields_are_given_values,
                        // write_record
#include "sql_acl.h"    // INSERT_ACL, UPDATE_ACL
#include "log_event.h"  // Delete_file_log_event,
                        // Execute_load_query_log_event,
                        // LOG_EVENT_UPDATE_TABLE_MAP_VERSION_F
#include <m_ctype.h>
#include "rpl_mi.h"
#include "sql_repl.h"
#include "sp_head.h"
#include "sql_trigger.h"
#include "sql_derived.h"
#include "sql_show.h"
#include "debug_sync.h"

extern "C" int _my_b_net_read(IO_CACHE *info, uchar *Buffer, size_t Count);

class XML_TAG {
public:
  int level;
  String field;
  String value;
  XML_TAG(int l, String f, String v);
};


XML_TAG::XML_TAG(int l, String f, String v)
{
  level= l;
  field.append(f);
  value.append(v);
}


/*
  Field and line terminators must be interpreted as sequence of unsigned char.
  Otherwise, non-ascii terminators will be negative on some platforms,
  and positive on others (depending on the implementation of char).
*/
class Term_string
{
  const uchar *m_ptr;
  uint m_length;
  int m_initial_byte;
public:
  Term_string(const String &str) :
    m_ptr(static_cast<const uchar*>(static_cast<const void*>(str.ptr()))),
    m_length(str.length()),
    m_initial_byte((uchar) (str.length() ? str.ptr()[0] : INT_MAX))
  { }
  void set(const uchar *str, uint length, int initial_byte)
  {
    m_ptr= str;
    m_length= length;
    m_initial_byte= initial_byte;
  }
  void reset() { set(NULL, 0, INT_MAX); }
  const uchar *ptr() const { return m_ptr; }
  uint length() const { return m_length; }
  int initial_byte() const { return m_initial_byte; }
  bool eq(const Term_string &other) const
  {
    return length() == other.length() && !memcmp(ptr(), other.ptr(), length());
  }
};


#define GET (stack_pos != stack ? *--stack_pos : my_b_get(&cache))
#define PUSH(A) *(stack_pos++)=(A)

#ifdef WITH_WSREP
/** If requested by wsrep_load_data_splitting, commit and restart
the transaction after every 10,000 inserted rows. */

static bool wsrep_load_data_split(THD *thd, const TABLE *table,
				  const COPY_INFO &info)
{
  DBUG_ENTER("wsrep_load_data_split");

  if (!wsrep_load_data_splitting || !wsrep_on(thd)
      || !info.records || (info.records % 10000)
      || !thd->transaction.stmt.ha_list
      || thd->transaction.stmt.ha_list->ht() != binlog_hton
      || !thd->transaction.stmt.ha_list->next()
      || thd->transaction.stmt.ha_list->next()->next())
    DBUG_RETURN(false);

  if (handlerton* hton= thd->transaction.stmt.ha_list->next()->ht())
  {
    if (hton->db_type != DB_TYPE_INNODB)
      DBUG_RETURN(false);
    WSREP_DEBUG("intermediate transaction commit in LOAD DATA");
    wsrep_set_load_multi_commit(thd, true);
    if (wsrep_run_wsrep_commit(thd, true) != WSREP_TRX_OK) DBUG_RETURN(true);
    if (binlog_hton->commit(binlog_hton, thd, true)) DBUG_RETURN(true);
    wsrep_post_commit(thd, true);
    hton->commit(hton, thd, true);
    wsrep_set_load_multi_commit(thd, false);
    DEBUG_SYNC(thd, "intermediate_transaction_commit");
    table->file->extra(HA_EXTRA_FAKE_START_STMT);
  }

  DBUG_RETURN(false);
}
/*
  If the commit fails, then an early return from
  the function occurs there and therefore we need
  to reset the table->auto_increment_field_not_null
  flag, which is usually reset after calling
  the write_record():
*/
#define WSREP_LOAD_DATA_SPLIT(thd,table,info)		\
  if (wsrep_load_data_split(thd,table,info))		\
  {							\
    table->auto_increment_field_not_null= FALSE;	\
    DBUG_RETURN(1);					\
  }
#else /* WITH_WSREP */
#define WSREP_LOAD_DATA_SPLIT(thd,table,info) /* empty */
#endif /* WITH_WSREP */

#define WRITE_RECORD(thd,table,info)			\
  do {							\
    int err_= write_record(thd, table, &info);		\
    table->auto_increment_field_not_null= FALSE;	\
    if (err_)						\
      DBUG_RETURN(1);					\
  } while (0)

class READ_INFO: public Load_data_param
{
  File	file;
<<<<<<< HEAD
  String data;                          /* Read buffer */
  Term_string m_field_term;             /* FIELDS TERMINATED BY 'string' */
  Term_string m_line_term;              /* LINES TERMINATED BY 'string' */
  Term_string m_line_start;             /* LINES STARTING BY 'string' */
  int	enclosed_char,escape_char;
=======
  uchar	*buffer,			/* Buffer for read text */
	*end_of_buff;			/* Data in bufferts ends here */
  uint	buff_length;			/* Length of buffert */
  const uchar *field_term_ptr,*line_term_ptr;
  const char  *line_start_ptr,*line_start_end;
  uint	field_term_length,line_term_length,enclosed_length;
  int	field_term_char,line_term_char,enclosed_char,escape_char;
>>>>>>> 71a2e6a3
  int	*stack,*stack_pos;
  bool	found_end_of_line,start_of_line,eof;
  int level; /* for load xml */

  bool getbyte(char *to)
  {
    int chr= GET;
    if (chr == my_b_EOF)
      return (eof= true);
    *to= chr;
    return false;
  }

  /**
    Read a tail of a multi-byte character.
    The first byte of the character is assumed to be already
    read from the file and appended to "str".

    @returns  true  - if EOF happened unexpectedly
    @returns  false - no EOF happened: found a good multi-byte character,
                                       or a bad byte sequence

    Note:
    The return value depends only on EOF:
    - read_mbtail() returns "false" is a good character was read, but also
    - read_mbtail() returns "false" if an incomplete byte sequence was found
      and no EOF happened.

    For example, suppose we have an ujis file with bytes 0x8FA10A, where:
    - 0x8FA1 is an incomplete prefix of a 3-byte character
      (it should be [8F][A1-FE][A1-FE] to make a full 3-byte character)
    - 0x0A is a line demiliter
    This file has some broken data, the trailing [A1-FE] is missing.

    In this example it works as follows:
    - 0x8F is read from the file and put into "data" before the call
      for read_mbtail()
    - 0xA1 is read from the file and put into "data" by read_mbtail()
    - 0x0A is kept in the read queue, so the next read iteration after
      the current read_mbtail() call will normally find it and recognize as
      a line delimiter
    - the current call for read_mbtail() returns "false",
      because no EOF happened
  */
  bool read_mbtail(String *str)
  {
    int chlen;
    if ((chlen= my_charlen(charset(), str->end() - 1, str->end())) == 1)
      return false; // Single byte character found
    for (uint32 length0= str->length() - 1 ; MY_CS_IS_TOOSMALL(chlen); )
    {
      int chr= GET;
      if (chr == my_b_EOF)
      {
        DBUG_PRINT("info", ("read_mbtail: chlen=%d; unexpected EOF", chlen));
        return true; // EOF
      }
      str->append(chr);
      chlen= my_charlen(charset(), str->ptr() + length0, str->end());
      if (chlen == MY_CS_ILSEQ)
      {
        /**
          It has been an incomplete (but a valid) sequence so far,
          but the last byte turned it into a bad byte sequence.
          Unget the very last byte.
        */
        str->length(str->length() - 1);
        PUSH(chr);
        DBUG_PRINT("info", ("read_mbtail: ILSEQ"));
        return false; // Bad byte sequence
      }
    }
    DBUG_PRINT("info", ("read_mbtail: chlen=%d", chlen));
    return false; // Good multi-byte character
  }

public:
  bool error,line_cuted,found_null,enclosed;
  uchar	*row_start,			/* Found row starts here */
	*row_end;			/* Found row ends here */
  LOAD_FILE_IO_CACHE cache;

  READ_INFO(THD *thd, File file, const Load_data_param &param,
	    String &field_term,String &line_start,String &line_term,
	    String &enclosed,int escape,bool get_it_from_net, bool is_fifo);
  ~READ_INFO();
  int read_field();
  int read_fixed_length(void);
  int next_line(void);
  char unescape(char chr);
  bool terminator(const uchar *ptr, uint length);
  bool terminator(const Term_string &str)
  { return terminator(str.ptr(), str.length()); }
  bool terminator(int chr, const Term_string &str)
  { return str.initial_byte() == chr && terminator(str); }
  bool find_start_of_fields();
  /* load xml */
  List<XML_TAG> taglist;
  int read_value(int delim, String *val);
  int read_xml(THD *thd);
  int clear_level(int level);

  my_off_t file_length() { return cache.end_of_file; }
  my_off_t position()    { return my_b_tell(&cache); }

  /**
    skip all data till the eof.
  */
  void skip_data_till_eof()
  {
    while (GET != my_b_EOF)
      ;
  }
};

static int read_fixed_length(THD *thd, COPY_INFO &info, TABLE_LIST *table_list,
                             List<Item> &fields_vars, List<Item> &set_fields,
                             List<Item> &set_values, READ_INFO &read_info,
			     ulong skip_lines,
			     bool ignore_check_option_errors);
static int read_sep_field(THD *thd, COPY_INFO &info, TABLE_LIST *table_list,
                          List<Item> &fields_vars, List<Item> &set_fields,
                          List<Item> &set_values, READ_INFO &read_info,
			  String &enclosed, ulong skip_lines,
			  bool ignore_check_option_errors);

static int read_xml_field(THD *thd, COPY_INFO &info, TABLE_LIST *table_list,
                          List<Item> &fields_vars, List<Item> &set_fields,
                          List<Item> &set_values, READ_INFO &read_info,
                          String &enclosed, ulong skip_lines,
                          bool ignore_check_option_errors);

#ifndef EMBEDDED_LIBRARY
static bool write_execute_load_query_log_event(THD *, sql_exchange*, const
           char*, const char*, bool, enum enum_duplicates, bool, bool, int);
#endif /* EMBEDDED_LIBRARY */


bool Load_data_param::add_outvar_field(THD *thd, const Field *field)
{
  if (field->flags & BLOB_FLAG)
  {
    m_use_blobs= true;
    m_fixed_length+= 256;  // Will be extended if needed
  }
  else
    m_fixed_length+= field->field_length;
  return false;
}


bool Load_data_param::add_outvar_user_var(THD *thd)
{
  if (m_is_fixed_length)
  {
    my_error(ER_LOAD_FROM_FIXED_SIZE_ROWS_TO_VAR, MYF(0));
    return true;
  }
  return false;
}


/*
  Execute LOAD DATA query

  SYNOPSYS
    mysql_load()
      thd - current thread
      ex  - sql_exchange object representing source file and its parsing rules
      table_list  - list of tables to which we are loading data
      fields_vars - list of fields and variables to which we read
                    data from file
      set_fields  - list of fields mentioned in set clause
      set_values  - expressions to assign to fields in previous list
      handle_duplicates - indicates whenever we should emit error or
                          replace row if we will meet duplicates.
      ignore -          - indicates whenever we should ignore duplicates
      read_file_from_client - is this LOAD DATA LOCAL ?

  RETURN VALUES
    TRUE - error / FALSE - success
*/

int mysql_load(THD *thd,sql_exchange *ex,TABLE_LIST *table_list,
	        List<Item> &fields_vars, List<Item> &set_fields,
                List<Item> &set_values,
                enum enum_duplicates handle_duplicates, bool ignore,
                bool read_file_from_client)
{
  char name[FN_REFLEN];
  File file;
  TABLE *table= NULL;
  int error= 0;
  bool is_fifo=0;
#ifndef EMBEDDED_LIBRARY
  killed_state killed_status;
  bool is_concurrent;
#endif
  char *db = table_list->db;			// This is never null
  /*
    If path for file is not defined, we will use the current database.
    If this is not set, we will use the directory where the table to be
    loaded is located
  */
  char *tdb= thd->db ? thd->db : db;		// Result is never null
  ulong skip_lines= ex->skip_lines;
  bool transactional_table __attribute__((unused));
  DBUG_ENTER("mysql_load");

  /*
    Bug #34283
    mysqlbinlog leaves tmpfile after termination if binlog contains
    load data infile, so in mixed mode we go to row-based for
    avoiding the problem.
  */
  thd->set_current_stmt_binlog_format_row_if_mixed();

#ifdef EMBEDDED_LIBRARY
  read_file_from_client  = 0; //server is always in the same process 
#endif

  if (ex->escaped->length() > 1 || ex->enclosed->length() > 1)
  {
    my_message(ER_WRONG_FIELD_TERMINATORS,
               ER_THD(thd, ER_WRONG_FIELD_TERMINATORS),
	       MYF(0));
    DBUG_RETURN(TRUE);
  }

  /* Report problems with non-ascii separators */
  if (!ex->escaped->is_ascii() || !ex->enclosed->is_ascii() ||
      !ex->field_term->is_ascii() ||
      !ex->line_term->is_ascii() || !ex->line_start->is_ascii())
  {
    push_warning(thd, Sql_condition::WARN_LEVEL_WARN,
                 WARN_NON_ASCII_SEPARATOR_NOT_IMPLEMENTED,
                 ER_THD(thd, WARN_NON_ASCII_SEPARATOR_NOT_IMPLEMENTED));
  } 

  if (open_and_lock_tables(thd, table_list, TRUE, 0))
    DBUG_RETURN(TRUE);
  if (table_list->handle_derived(thd->lex, DT_MERGE_FOR_INSERT))
    DBUG_RETURN(TRUE);
  if (thd->lex->handle_list_of_derived(table_list, DT_PREPARE))
    DBUG_RETURN(TRUE);
  if (setup_tables_and_check_access(thd, &thd->lex->select_lex.context,
                                    &thd->lex->select_lex.top_join_list,
                                    table_list,
                                    thd->lex->select_lex.leaf_tables, FALSE,
                                    INSERT_ACL | UPDATE_ACL,
                                    INSERT_ACL | UPDATE_ACL, FALSE))
     DBUG_RETURN(-1);
  if (!table_list->table ||               // do not suport join view
      !table_list->single_table_updatable() || // and derived tables
      check_key_in_view(thd, table_list))
  {
    my_error(ER_NON_UPDATABLE_TABLE, MYF(0), table_list->alias, "LOAD");
    DBUG_RETURN(TRUE);
  }
  if (table_list->is_multitable())
  {
    my_error(ER_WRONG_USAGE, MYF(0), "Multi-table VIEW", "LOAD");
    DBUG_RETURN(TRUE);
  }
  if (table_list->prepare_where(thd, 0, TRUE) ||
      table_list->prepare_check_option(thd))
  {
    DBUG_RETURN(TRUE);
  }
  thd_proc_info(thd, "executing");
  /*
    Let us emit an error if we are loading data to table which is used
    in subselect in SET clause like we do it for INSERT.

    The main thing to fix to remove this restriction is to ensure that the
    table is marked to be 'used for insert' in which case we should never
    mark this table as 'const table' (ie, one that has only one row).
  */
  if (unique_table(thd, table_list, table_list->next_global, 0))
  {
    my_error(ER_UPDATE_TABLE_USED, MYF(0), table_list->table_name,
             "LOAD DATA");
    DBUG_RETURN(TRUE);
  }

  table= table_list->table;
  transactional_table= table->file->has_transactions();
#ifndef EMBEDDED_LIBRARY
  is_concurrent= (table_list->lock_type == TL_WRITE_CONCURRENT_INSERT);
#endif

  if (!fields_vars.elements)
  {
    Field_iterator_table_ref field_iterator;
    field_iterator.set(table_list);
    for (; !field_iterator.end_of_fields(); field_iterator.next())
    {
      Item *item;
      if (!(item= field_iterator.create_item(thd)))
        DBUG_RETURN(TRUE);
      fields_vars.push_back(item->real_item(), thd->mem_root);
    }
    bitmap_set_all(table->write_set);
    /*
      Let us also prepare SET clause, altough it is probably empty
      in this case.
    */
    if (setup_fields(thd, Ref_ptr_array(),
                     set_fields, MARK_COLUMNS_WRITE, 0, NULL, 0) ||
        setup_fields(thd, Ref_ptr_array(),
                     set_values, MARK_COLUMNS_READ, 0, NULL, 0))
      DBUG_RETURN(TRUE);
  }
  else
  {						// Part field list
    /* TODO: use this conds for 'WITH CHECK OPTIONS' */
    if (setup_fields(thd, Ref_ptr_array(),
                     fields_vars, MARK_COLUMNS_WRITE, 0, NULL, 0) ||
        setup_fields(thd, Ref_ptr_array(),
                     set_fields, MARK_COLUMNS_WRITE, 0, NULL, 0) ||
        check_that_all_fields_are_given_values(thd, table, table_list))
      DBUG_RETURN(TRUE);
    /* Fix the expressions in SET clause */
    if (setup_fields(thd, Ref_ptr_array(),
                     set_values, MARK_COLUMNS_READ, 0, NULL, 0))
      DBUG_RETURN(TRUE);
  }
  switch_to_nullable_trigger_fields(fields_vars, table);
  switch_to_nullable_trigger_fields(set_fields, table);
  switch_to_nullable_trigger_fields(set_values, table);

  table->prepare_triggers_for_insert_stmt_or_event();
  table->mark_columns_needed_for_insert();

  Load_data_param param(ex->cs ? ex->cs : thd->variables.collation_database,
                        !ex->field_term->length() && !ex->enclosed->length());
  List_iterator_fast<Item> it(fields_vars);
  Item *item;

  while ((item= it++))
  {
    const Load_data_outvar *var= item->get_load_data_outvar_or_error();
    if (!var || var->load_data_add_outvar(thd, &param))
      DBUG_RETURN(true);
  }
  if (param.use_blobs() && !ex->line_term->length() && !ex->field_term->length())
  {
    my_message(ER_BLOBS_AND_NO_TERMINATED,
               ER_THD(thd, ER_BLOBS_AND_NO_TERMINATED), MYF(0));
    DBUG_RETURN(TRUE);
  }

  /* We can't give an error in the middle when using LOCAL files */
  if (read_file_from_client && handle_duplicates == DUP_ERROR)
    ignore= 1;

#ifndef EMBEDDED_LIBRARY
  if (read_file_from_client)
  {
    (void)net_request_file(&thd->net,ex->file_name);
    file = -1;
  }
  else
#endif
  {
#ifdef DONT_ALLOW_FULL_LOAD_DATA_PATHS
    ex->file_name+=dirname_length(ex->file_name);
#endif
    if (!dirname_length(ex->file_name))
    {
      strxnmov(name, FN_REFLEN-1, mysql_real_data_home, tdb, NullS);
      (void) fn_format(name, ex->file_name, name, "",
		       MY_RELATIVE_PATH | MY_UNPACK_FILENAME);
    }
    else
    {
      (void) fn_format(name, ex->file_name, mysql_real_data_home, "",
                       MY_RELATIVE_PATH | MY_UNPACK_FILENAME |
                       MY_RETURN_REAL_PATH);
    }

    if (thd->rgi_slave)
    {
#if defined(HAVE_REPLICATION) && !defined(MYSQL_CLIENT)
      if (strncmp(thd->rgi_slave->rli->slave_patternload_file, name,
                  thd->rgi_slave->rli->slave_patternload_file_size))
      {
        /*
          LOAD DATA INFILE in the slave SQL Thread can only read from 
          --slave-load-tmpdir". This should never happen. Please, report a bug.
        */

        sql_print_error("LOAD DATA INFILE in the slave SQL Thread can only read from --slave-load-tmpdir. " \
                        "Please, report a bug.");
        my_error(ER_OPTION_PREVENTS_STATEMENT, MYF(0), "--slave-load-tmpdir");
        DBUG_RETURN(TRUE);
      }
#else
      /*
        This is impossible and should never happen.
      */
      DBUG_ASSERT(FALSE); 
#endif
    }
    else if (!is_secure_file_path(name))
    {
      /* Read only allowed from within dir specified by secure_file_priv */
      my_error(ER_OPTION_PREVENTS_STATEMENT, MYF(0), "--secure-file-priv");
      DBUG_RETURN(TRUE);
    }

#if !defined(__WIN__) && ! defined(__NETWARE__)
    MY_STAT stat_info;
    if (!my_stat(name, &stat_info, MYF(MY_WME)))
      DBUG_RETURN(TRUE);

    // if we are not in slave thread, the file must be:
    if (!thd->slave_thread &&
        !((stat_info.st_mode & S_IFLNK) != S_IFLNK &&   // symlink
          ((stat_info.st_mode & S_IFREG) == S_IFREG ||  // regular file
           (stat_info.st_mode & S_IFIFO) == S_IFIFO)))  // named pipe
    {
      my_error(ER_TEXTFILE_NOT_READABLE, MYF(0), name);
      DBUG_RETURN(TRUE);
    }
    if ((stat_info.st_mode & S_IFIFO) == S_IFIFO)
      is_fifo= 1;
#endif
    if ((file= mysql_file_open(key_file_load,
                               name, O_RDONLY, MYF(MY_WME))) < 0)

      DBUG_RETURN(TRUE);
  }

  COPY_INFO info;
  bzero((char*) &info,sizeof(info));
  info.ignore= ignore;
  info.handle_duplicates=handle_duplicates;
  info.escape_char= (ex->escaped->length() && (ex->escaped_given() ||
                    !(thd->variables.sql_mode & MODE_NO_BACKSLASH_ESCAPES)))
                    ? (*ex->escaped)[0] : INT_MAX;

  READ_INFO read_info(thd, file, param,
                      *ex->field_term, *ex->line_start,
                      *ex->line_term, *ex->enclosed,
		      info.escape_char, read_file_from_client, is_fifo);
  if (read_info.error)
  {
    if (file >= 0)
      mysql_file_close(file, MYF(0));           // no files in net reading
    DBUG_RETURN(TRUE);				// Can't allocate buffers
  }

#ifndef EMBEDDED_LIBRARY
  if (mysql_bin_log.is_open())
  {
    read_info.cache.thd = thd;
    read_info.cache.wrote_create_file = 0;
    read_info.cache.last_pos_in_file = HA_POS_ERROR;
    read_info.cache.log_delayed= transactional_table;
  }
#endif /*!EMBEDDED_LIBRARY*/

  thd->count_cuted_fields= CHECK_FIELD_WARN;		/* calc cuted fields */
  thd->cuted_fields=0L;
  /* Skip lines if there is a line terminator */
  if (ex->line_term->length() && ex->filetype != FILETYPE_XML)
  {
    /* ex->skip_lines needs to be preserved for logging */
    while (skip_lines > 0)
    {
      skip_lines--;
      if (read_info.next_line())
	break;
    }
  }

  thd_proc_info(thd, "reading file");
  if (!(error= MY_TEST(read_info.error)))
  {
    table->reset_default_fields();
    table->next_number_field=table->found_next_number_field;
    if (ignore ||
	handle_duplicates == DUP_REPLACE)
      table->file->extra(HA_EXTRA_IGNORE_DUP_KEY);
    if (handle_duplicates == DUP_REPLACE &&
        (!table->triggers ||
         !table->triggers->has_delete_triggers()))
        table->file->extra(HA_EXTRA_WRITE_CAN_REPLACE);
    if (thd->locked_tables_mode <= LTM_LOCK_TABLES)
      table->file->ha_start_bulk_insert((ha_rows) 0);
    table->copy_blobs=1;

    thd->abort_on_warning= !ignore && thd->is_strict_mode();

    thd_progress_init(thd, 2);
    if (table_list->table->validate_default_values_of_unset_fields(thd))
    {
      read_info.error= true;
      error= 1;
    }
    else if (ex->filetype == FILETYPE_XML) /* load xml */
      error= read_xml_field(thd, info, table_list, fields_vars,
                            set_fields, set_values, read_info,
                            *(ex->line_term), skip_lines, ignore);
    else if (read_info.is_fixed_length())
      error= read_fixed_length(thd, info, table_list, fields_vars,
                               set_fields, set_values, read_info,
			       skip_lines, ignore);
    else
      error= read_sep_field(thd, info, table_list, fields_vars,
                            set_fields, set_values, read_info,
                            *ex->enclosed, skip_lines, ignore);

    thd_proc_info(thd, "End bulk insert");
    if (!error)
      thd_progress_next_stage(thd);
    if (thd->locked_tables_mode <= LTM_LOCK_TABLES &&
        table->file->ha_end_bulk_insert() && !error)
    {
      table->file->print_error(my_errno, MYF(0));
      error= 1;
    }
    table->file->extra(HA_EXTRA_NO_IGNORE_DUP_KEY);
    table->file->extra(HA_EXTRA_WRITE_CANNOT_REPLACE);
    table->next_number_field=0;
  }
  if (file >= 0)
    mysql_file_close(file, MYF(0));
  free_blobs(table);				/* if pack_blob was used */
  table->copy_blobs=0;
  thd->count_cuted_fields= CHECK_FIELD_IGNORE;
  /* 
     simulated killing in the middle of per-row loop
     must be effective for binlogging
  */
  DBUG_EXECUTE_IF("simulate_kill_bug27571",
                  {
                    error=1;
                    thd->set_killed(KILL_QUERY);
                  };);

#ifndef EMBEDDED_LIBRARY
  killed_status= (error == 0) ? NOT_KILLED : thd->killed;
#endif

  /*
    We must invalidate the table in query cache before binlog writing and
    ha_autocommit_...
  */
  query_cache_invalidate3(thd, table_list, 0);
  if (error)
  {
    if (read_file_from_client)
      read_info.skip_data_till_eof();

#ifndef EMBEDDED_LIBRARY
    if (mysql_bin_log.is_open())
    {
      {
	/*
          Make sure last block (the one which caused the error) gets
          logged.
	*/
        log_loaded_block(&read_info.cache, 0, 0);
	/* If the file was not empty, wrote_create_file is true */
        if (read_info.cache.wrote_create_file)
	{
          int errcode= query_error_code(thd, killed_status == NOT_KILLED);
          
          /* since there is already an error, the possible error of
             writing binary log will be ignored */
	  if (thd->transaction.stmt.modified_non_trans_table)
            (void) write_execute_load_query_log_event(thd, ex,
                                                      table_list->db, 
                                                      table_list->table_name,
                                                      is_concurrent,
                                                      handle_duplicates, ignore,
                                                      transactional_table,
                                                      errcode);
	  else
	  {
	    Delete_file_log_event d(thd, db, transactional_table);
	    (void) mysql_bin_log.write(&d);
	  }
	}
      }
    }
#endif /*!EMBEDDED_LIBRARY*/
    error= -1;				// Error on read
    goto err;
  }
  sprintf(name, ER_THD(thd, ER_LOAD_INFO),
          (ulong) info.records, (ulong) info.deleted,
	  (ulong) (info.records - info.copied),
          (long) thd->get_stmt_da()->current_statement_warn_count());

  if (thd->transaction.stmt.modified_non_trans_table)
    thd->transaction.all.modified_non_trans_table= TRUE;
  thd->transaction.all.m_unsafe_rollback_flags|=
    (thd->transaction.stmt.m_unsafe_rollback_flags & THD_TRANS::DID_WAIT);
#ifndef EMBEDDED_LIBRARY
  if (mysql_bin_log.is_open())
  {
    /*
      We need to do the job that is normally done inside
      binlog_query() here, which is to ensure that the pending event
      is written before tables are unlocked and before any other
      events are written.  We also need to update the table map
      version for the binary log to mark that table maps are invalid
      after this point.
     */
    if (thd->is_current_stmt_binlog_format_row())
      error= thd->binlog_flush_pending_rows_event(TRUE, transactional_table);
    else
    {
      /*
        As already explained above, we need to call log_loaded_block() to have
        the last block logged
      */
      log_loaded_block(&read_info.cache, 0, 0);
      if (read_info.cache.wrote_create_file)
      {
        int errcode= query_error_code(thd, killed_status == NOT_KILLED);
        error= write_execute_load_query_log_event(thd, ex,
                                                  table_list->db, table_list->table_name,
                                                  is_concurrent,
                                                  handle_duplicates, ignore,
                                                  transactional_table,
                                                  errcode);
      }

      /*
        Flushing the IO CACHE while writing the execute load query log event
        may result in error (for instance, because the max_binlog_size has been 
        reached, and rotation of the binary log failed).
      */
      error= error || mysql_bin_log.get_log_file()->error;
    }
    if (error)
      goto err;
  }
#endif /*!EMBEDDED_LIBRARY*/

  /* ok to client sent only after binlog write and engine commit */
  my_ok(thd, info.copied + info.deleted, 0L, name);
err:
  DBUG_ASSERT(transactional_table || !(info.copied || info.deleted) ||
              thd->transaction.stmt.modified_non_trans_table);
  table->file->ha_release_auto_increment();
  table->auto_increment_field_not_null= FALSE;
  thd->abort_on_warning= 0;
  DBUG_RETURN(error);
}


#ifndef EMBEDDED_LIBRARY

/* Not a very useful function; just to avoid duplication of code */
static bool write_execute_load_query_log_event(THD *thd, sql_exchange* ex,
                                               const char* db_arg,  /* table's database */
                                               const char* table_name_arg,
                                               bool is_concurrent,
                                               enum enum_duplicates duplicates,
                                               bool ignore,
                                               bool transactional_table,
                                               int errcode)
{
  char                *load_data_query;
  my_off_t            fname_start,
                      fname_end;
  List<Item>           fv;
  Item                *item, *val;
  int                  n;
  const char          *tdb= (thd->db != NULL ? thd->db : db_arg);
  const char          *qualify_db= NULL;
  char                command_buffer[1024];
  String              query_str(command_buffer, sizeof(command_buffer),
                              system_charset_info);

  Load_log_event       lle(thd, ex, tdb, table_name_arg, fv, is_concurrent,
                           duplicates, ignore, transactional_table);

  /*
    force in a LOCAL if there was one in the original.
  */
  if (thd->lex->local_file)
    lle.set_fname_outside_temp_buf(ex->file_name, strlen(ex->file_name));

  query_str.length(0);
  if (!thd->db || strcmp(db_arg, thd->db)) 
  {
    /*
      If used database differs from table's database, 
      prefix table name with database name so that it 
      becomes a FQ name.
     */
    qualify_db= db_arg;
  }
  lle.print_query(thd, FALSE, (const char *) ex->cs?ex->cs->csname:NULL,
                  &query_str, &fname_start, &fname_end, qualify_db);

  /*
    prepare fields-list and SET if needed; print_query won't do that for us.
  */
  if (!thd->lex->field_list.is_empty())
  {
    List_iterator<Item>  li(thd->lex->field_list);

    query_str.append(" (");
    n= 0;

    while ((item= li++))
    {
      if (n++)
        query_str.append(", ");
      const Load_data_outvar *var= item->get_load_data_outvar();
      DBUG_ASSERT(var);
      var->load_data_print_for_log_event(thd, &query_str);
    }
    query_str.append(")");
  }

  if (!thd->lex->update_list.is_empty())
  {
    List_iterator<Item> lu(thd->lex->update_list);
    List_iterator<Item> lv(thd->lex->value_list);

    query_str.append(STRING_WITH_LEN(" SET "));
    n= 0;

    while ((item= lu++))
    {
      val= lv++;
      if (n++)
        query_str.append(STRING_WITH_LEN(", "));
      append_identifier(thd, &query_str, item->name, strlen(item->name));
      query_str.append(val->name);
    }
  }

  if (!(load_data_query= (char *)thd->strmake(query_str.ptr(), query_str.length())))
    return TRUE;

  Execute_load_query_log_event
    e(thd, load_data_query, query_str.length(),
      (uint) (fname_start - 1), (uint) fname_end,
      (duplicates == DUP_REPLACE) ? LOAD_DUP_REPLACE :
      (ignore ? LOAD_DUP_IGNORE : LOAD_DUP_ERROR),
      transactional_table, FALSE, FALSE, errcode);
  return mysql_bin_log.write(&e);
}

#endif

/****************************************************************************
** Read of rows of fixed size + optional garage + optonal newline
****************************************************************************/

static int
read_fixed_length(THD *thd, COPY_INFO &info, TABLE_LIST *table_list,
                  List<Item> &fields_vars, List<Item> &set_fields,
                  List<Item> &set_values, READ_INFO &read_info,
                  ulong skip_lines, bool ignore_check_option_errors)
{
  List_iterator_fast<Item> it(fields_vars);
  Item *item;
  TABLE *table= table_list->table;
  bool progress_reports;
  ulonglong counter, time_to_report_progress;
  DBUG_ENTER("read_fixed_length");

  counter= 0;
  time_to_report_progress= MY_HOW_OFTEN_TO_WRITE/10;
  progress_reports= 1;
  if ((thd->progress.max_counter= read_info.file_length()) == ~(my_off_t) 0)
    progress_reports= 0;

  while (!read_info.read_fixed_length())
  {
    if (thd->killed)
    {
      thd->send_kill_message();
      DBUG_RETURN(1);
    }
    if (progress_reports)
    {
      thd->progress.counter= read_info.position();
      if (++counter >= time_to_report_progress)
      {
        time_to_report_progress+= MY_HOW_OFTEN_TO_WRITE/10;
        thd_progress_report(thd, thd->progress.counter,
                            thd->progress.max_counter);
      }
    }
    if (skip_lines)
    {
      /*
	We could implement this with a simple seek if:
	- We are not using DATA INFILE LOCAL
	- escape character is  ""
	- line starting prefix is ""
      */
      skip_lines--;
      continue;
    }
    it.rewind();
    uchar *pos=read_info.row_start;
#ifdef HAVE_valgrind
    read_info.row_end[0]=0;
#endif

    restore_record(table, s->default_values);

    while ((item= it++))
    {
      Load_data_outvar *dst= item->get_load_data_outvar();
      DBUG_ASSERT(dst);
      if (pos == read_info.row_end)
      {
        if (dst->load_data_set_no_data(thd, &read_info))
          DBUG_RETURN(1);
      }
      else
      {
        uint length, fixed_length= dst->load_data_fixed_length();
        uchar save_chr;
        if ((length=(uint) (read_info.row_end - pos)) > fixed_length)
          length= fixed_length;
        save_chr= pos[length]; pos[length]= '\0'; // Safeguard aganst malloc
        dst->load_data_set_value(thd, (const char *) pos, length, &read_info);
        pos[length]= save_chr;
        if ((pos+= length) > read_info.row_end)
          pos= read_info.row_end;               // Fills rest with space
      }
    }
    if (pos != read_info.row_end)
    {
      thd->cuted_fields++;			/* To long row */
      push_warning_printf(thd, Sql_condition::WARN_LEVEL_WARN,
                          ER_WARN_TOO_MANY_RECORDS,
                          ER_THD(thd, ER_WARN_TOO_MANY_RECORDS),
                          thd->get_stmt_da()->current_row_for_warning());
    }

    if (thd->killed ||
        fill_record_n_invoke_before_triggers(thd, table, set_fields, set_values,
                                             ignore_check_option_errors,
                                             TRG_EVENT_INSERT))
      DBUG_RETURN(1);

    switch (table_list->view_check_option(thd, ignore_check_option_errors)) {
    case VIEW_CHECK_SKIP:
      read_info.next_line();
      goto continue_loop;
    case VIEW_CHECK_ERROR:
      DBUG_RETURN(-1);
    }

    WSREP_LOAD_DATA_SPLIT(thd, table, info);
    WRITE_RECORD(thd, table, info);

    /*
      We don't need to reset auto-increment field since we are restoring
      its default value at the beginning of each loop iteration.
    */
    if (read_info.next_line())			// Skip to next line
      break;
    if (read_info.line_cuted)
    {
      thd->cuted_fields++;			/* To long row */
      push_warning_printf(thd, Sql_condition::WARN_LEVEL_WARN,
                          ER_WARN_TOO_MANY_RECORDS,
                          ER_THD(thd, ER_WARN_TOO_MANY_RECORDS),
                          thd->get_stmt_da()->current_row_for_warning());
    }
    thd->get_stmt_da()->inc_current_row_for_warning();
continue_loop:;
  }
  DBUG_RETURN(MY_TEST(read_info.error));
}


static int
read_sep_field(THD *thd, COPY_INFO &info, TABLE_LIST *table_list,
               List<Item> &fields_vars, List<Item> &set_fields,
               List<Item> &set_values, READ_INFO &read_info,
	       String &enclosed, ulong skip_lines,
	       bool ignore_check_option_errors)
{
  List_iterator_fast<Item> it(fields_vars);
  Item *item;
  TABLE *table= table_list->table;
  uint enclosed_length;
  bool progress_reports;
  ulonglong counter, time_to_report_progress;
  DBUG_ENTER("read_sep_field");

  enclosed_length=enclosed.length();

  counter= 0;
  time_to_report_progress= MY_HOW_OFTEN_TO_WRITE/10;
  progress_reports= 1;
  if ((thd->progress.max_counter= read_info.file_length()) == ~(my_off_t) 0)
    progress_reports= 0;

  for (;;it.rewind())
  {
    if (thd->killed)
    {
      thd->send_kill_message();
      DBUG_RETURN(1);
    }

    if (progress_reports)
    {
      thd->progress.counter= read_info.position();
      if (++counter >= time_to_report_progress)
      {
        time_to_report_progress+= MY_HOW_OFTEN_TO_WRITE/10;
        thd_progress_report(thd, thd->progress.counter,
                            thd->progress.max_counter);
      }
    }
    restore_record(table, s->default_values);

    while ((item= it++))
    {
      uint length;
      uchar *pos;
      if (read_info.read_field())
	break;

      /* If this line is to be skipped we don't want to fill field or var */
      if (skip_lines)
        continue;

      pos=read_info.row_start;
      length=(uint) (read_info.row_end-pos);

      Load_data_outvar *dst= item->get_load_data_outvar_or_error();
      DBUG_ASSERT(dst);

      if ((!read_info.enclosed &&
           (enclosed_length && length == 4 &&
            !memcmp(pos, STRING_WITH_LEN("NULL")))) ||
	  (length == 1 && read_info.found_null))
      {
        if (dst->load_data_set_null(thd, &read_info))
          DBUG_RETURN(1);
      }
      else
      {
        read_info.row_end[0]= 0;  // Safe to change end marker
        if (dst->load_data_set_value(thd, (const char *) pos, length, &read_info))
          DBUG_RETURN(1);
      }
    }

    if (thd->is_error())
      read_info.error= 1;

    if (read_info.error)
      break;
    if (skip_lines)
    {
      skip_lines--;
      continue;
    }
    if (item)
    {
      /* Have not read any field, thus input file is simply ended */
      if (item == fields_vars.head())
	break;
      for (; item ; item= it++)
      {
        Load_data_outvar *dst= item->get_load_data_outvar_or_error();
        DBUG_ASSERT(dst);
        if (unlikely(dst->load_data_set_no_data(thd, &read_info)))
          DBUG_RETURN(1);
      }
    }

    if (thd->killed ||
        fill_record_n_invoke_before_triggers(thd, table, set_fields,
                                             set_values,
                                             ignore_check_option_errors,
                                             TRG_EVENT_INSERT))
      DBUG_RETURN(1);

    switch (table_list->view_check_option(thd,
                                          ignore_check_option_errors)) {
    case VIEW_CHECK_SKIP:
      read_info.next_line();
      goto continue_loop;
    case VIEW_CHECK_ERROR:
      DBUG_RETURN(-1);
    }

    WSREP_LOAD_DATA_SPLIT(thd, table, info);
    WRITE_RECORD(thd, table, info);

    /*
      We don't need to reset auto-increment field since we are restoring
      its default value at the beginning of each loop iteration.
    */
    if (read_info.next_line())			// Skip to next line
      break;
    if (read_info.line_cuted)
    {
      thd->cuted_fields++;			/* To long row */
      push_warning_printf(thd, Sql_condition::WARN_LEVEL_WARN,
                          ER_WARN_TOO_MANY_RECORDS,
                          ER_THD(thd, ER_WARN_TOO_MANY_RECORDS),
                          thd->get_stmt_da()->current_row_for_warning());
      if (thd->killed)
        DBUG_RETURN(1);
    }
    thd->get_stmt_da()->inc_current_row_for_warning();
continue_loop:;
  }
  DBUG_RETURN(MY_TEST(read_info.error));
}


/****************************************************************************
** Read rows in xml format
****************************************************************************/
static int
read_xml_field(THD *thd, COPY_INFO &info, TABLE_LIST *table_list,
               List<Item> &fields_vars, List<Item> &set_fields,
               List<Item> &set_values, READ_INFO &read_info,
               String &row_tag, ulong skip_lines,
               bool ignore_check_option_errors)
{
  List_iterator_fast<Item> it(fields_vars);
  Item *item;
  TABLE *table= table_list->table;
  bool no_trans_update_stmt;
  DBUG_ENTER("read_xml_field");
  
  no_trans_update_stmt= !table->file->has_transactions();
  
  for ( ; ; it.rewind())
  {
    if (thd->killed)
    {
      thd->send_kill_message();
      DBUG_RETURN(1);
    }
    
    // read row tag and save values into tag list
    if (read_info.read_xml(thd))
      break;
    
    List_iterator_fast<XML_TAG> xmlit(read_info.taglist);
    xmlit.rewind();
    XML_TAG *tag= NULL;
    
#ifndef DBUG_OFF
    DBUG_PRINT("read_xml_field", ("skip_lines=%d", (int) skip_lines));
    while ((tag= xmlit++))
    {
      DBUG_PRINT("read_xml_field", ("got tag:%i '%s' '%s'",
                                    tag->level, tag->field.c_ptr(),
                                    tag->value.c_ptr()));
    }
#endif
    
    restore_record(table, s->default_values);
    
    while ((item= it++))
    {
      /* If this line is to be skipped we don't want to fill field or var */
      if (skip_lines)
        continue;
      
      /* find field in tag list */
      xmlit.rewind();
      tag= xmlit++;
      
      while(tag && strcmp(tag->field.c_ptr(), item->name) != 0)
        tag= xmlit++;

      Load_data_outvar *dst= item->get_load_data_outvar_or_error();
      DBUG_ASSERT(dst);
      if (!tag ? dst->load_data_set_null(thd, &read_info) :
                 dst->load_data_set_value(thd, tag->value.ptr(),
                                          tag->value.length(),
                                          &read_info))
        DBUG_RETURN(1);
    }
    
    if (read_info.error)
      break;
    
    if (skip_lines)
    {
      skip_lines--;
      continue;
    }

    DBUG_ASSERT(!item);

    if (thd->killed ||
        fill_record_n_invoke_before_triggers(thd, table, set_fields, set_values,
                                             ignore_check_option_errors,
                                             TRG_EVENT_INSERT))
      DBUG_RETURN(1);

    switch (table_list->view_check_option(thd,
                                          ignore_check_option_errors)) {
    case VIEW_CHECK_SKIP:
      read_info.next_line();
      goto continue_loop;
    case VIEW_CHECK_ERROR:
      DBUG_RETURN(-1);
    }

    WSREP_LOAD_DATA_SPLIT(thd, table, info);
    WRITE_RECORD(thd, table, info);

    /*
      We don't need to reset auto-increment field since we are restoring
      its default value at the beginning of each loop iteration.
    */
    thd->transaction.stmt.modified_non_trans_table= no_trans_update_stmt;
    thd->get_stmt_da()->inc_current_row_for_warning();
    continue_loop:;
  }
  DBUG_RETURN(MY_TEST(read_info.error) || thd->is_error());
} /* load xml end */


/* Unescape all escape characters, mark \N as null */

char
READ_INFO::unescape(char chr)
{
  /* keep this switch synchornous with the ESCAPE_CHARS macro */
  switch(chr) {
  case 'n': return '\n';
  case 't': return '\t';
  case 'r': return '\r';
  case 'b': return '\b';
  case '0': return 0;				// Ascii null
  case 'Z': return '\032';			// Win32 end of file
  case 'N': found_null=1;

    /* fall through */
  default:  return chr;
  }
}


/*
  Read a line using buffering
  If last line is empty (in line mode) then it isn't outputed
*/


READ_INFO::READ_INFO(THD *thd, File file_par,
                     const Load_data_param &param,
		     String &field_term, String &line_start, String &line_term,
		     String &enclosed_par, int escape, bool get_it_from_net,
		     bool is_fifo)
  :Load_data_param(param),
   file(file_par),
   m_field_term(field_term), m_line_term(line_term), m_line_start(line_start),
   escape_char(escape), found_end_of_line(false), eof(false),
   error(false), line_cuted(false), found_null(false)
{
  data.set_thread_specific();
  /*
    Field and line terminators must be interpreted as sequence of unsigned char.
    Otherwise, non-ascii terminators will be negative on some platforms,
    and positive on others (depending on the implementation of char).
  */

  level= 0; /* for load xml */
  start_of_line= line_start.length() != 0;
  /* If field_terminator == line_terminator, don't use line_terminator */
  if (m_field_term.eq(m_line_term))
    m_line_term.reset();
  enclosed_char= enclosed_par.length() ? (uchar) enclosed_par[0] : INT_MAX;

  /* Set of a stack for unget if long terminators */
  uint length= MY_MAX(charset()->mbmaxlen, MY_MAX(m_field_term.length(),
                                                  m_line_term.length())) + 1;
  set_if_bigger(length,line_start.length());
  stack= stack_pos= (int*) thd->alloc(sizeof(int) * length);

  DBUG_ASSERT(m_fixed_length < UINT_MAX32);
  if (data.reserve((size_t) m_fixed_length))
    error=1; /* purecov: inspected */
  else
  {
    if (init_io_cache(&cache,(get_it_from_net) ? -1 : file, 0,
		      (get_it_from_net) ? READ_NET :
		      (is_fifo ? READ_FIFO : READ_CACHE),0L,1,
		      MYF(MY_WME | MY_THREAD_SPECIFIC)))
    {
      error=1;
    }
    else
    {
#ifndef EMBEDDED_LIBRARY
      if (get_it_from_net)
	cache.read_function = _my_b_net_read;

      if (mysql_bin_log.is_open())
      {
        cache.real_read_function= cache.read_function;
        cache.read_function= log_loaded_block;
      }
#endif
    }
  }
}


READ_INFO::~READ_INFO()
{
  ::end_io_cache(&cache);
  List_iterator<XML_TAG> xmlit(taglist);
  XML_TAG *t;
  while ((t= xmlit++))
    delete(t);
}


inline bool READ_INFO::terminator(const uchar *ptr, uint length)
{
  int chr=0;					// Keep gcc happy
  uint i;
  for (i=1 ; i < length ; i++)
  {
    if ((chr=GET) != *(uchar*)++ptr)
    {
      break;
    }
  }
  if (i == length)
    return true;
  PUSH(chr);
  while (i-- > 1)
    PUSH(*--ptr);
  return false;
}


/**
  Read a field.

  The data in the loaded file was presumably escaped using
  - either select_export::send_data() OUTFILE
  - or mysql_real_escape_string()
  using the same character set with the one specified in the current
  "LOAD DATA INFILE ... CHARACTER SET ..." (or the default LOAD character set).

  Note, non-escaped multi-byte characters are scanned as a single entity.
  This is needed to correctly distinguish between:
  - 0x5C as an escape character versus
  - 0x5C as the second byte in a multi-byte sequence (big5, cp932, gbk, sjis)

  Parts of escaped multi-byte characters are scanned on different loop
  iterations. See the comment about 0x5C handling in select_export::send_data()
  in sql_class.cc.

  READ_INFO::read_field() does not check wellformedness.
  Raising wellformedness errors or warnings in READ_INFO::read_field()
  would be wrong, as the data after unescaping can go into a BLOB field,
  or into a TEXT/VARCHAR field of a different character set.
  The loop below only makes sure to revert escaping made by
  select_export::send_data() or mysql_real_escape_string().
  Wellformedness is checked later, during Field::store(str,length,cs) time.

  Note, in some cases users can supply data which did not go through
  escaping properly. For example, utf8 "\<C3><A4>"
  (backslash followed by LATIN SMALL LETTER A WITH DIAERESIS)
  is improperly escaped data that could not be generated by
  select_export::send_data() / mysql_real_escape_string():
  - either there should be two backslashes:   "\\<C3><A4>"
  - or there should be no backslashes at all: "<C3><A4>"
  "\<C3>" and "<A4> are scanned on two different loop iterations and
  store "<C3><A4>" into the field.

  Note, adding useless escapes before multi-byte characters like in the
  example above is safe in case of utf8, but is not safe in case of
  character sets that have escape_with_backslash_is_dangerous==TRUE,
  such as big5, cp932, gbk, sjis. This can lead to mis-interpretation of the
  data. Suppose we have a big5 character "<EE><5C>" followed by <30> (digit 0).
  If we add an extra escape before this sequence, then we'll get
  <5C><EE><5C><30>. The first loop iteration will turn <5C><EE> into <EE>.
  The second loop iteration will turn <5C><30> into <30>.
  So the program that generates a dump file for further use with LOAD DATA
  must make sure to use escapes properly.
*/

int READ_INFO::read_field()
{
  int chr,found_enclosed_char;

  found_null=0;
  if (found_end_of_line)
    return 1;					// One have to call next_line

  /* Skip until we find 'line_start' */

  if (start_of_line)
  {						// Skip until line_start
    start_of_line=0;
    if (find_start_of_fields())
      return 1;
  }
  if ((chr=GET) == my_b_EOF)
  {
    found_end_of_line=eof=1;
    return 1;
  }
  data.length(0);
  if (chr == enclosed_char)
  {
    found_enclosed_char=enclosed_char;
    data.append(chr);                            // If error
  }
  else
  {
    found_enclosed_char= INT_MAX;
    PUSH(chr);
  }

  for (;;)
  {
    // Make sure we have enough space for the longest multi-byte character.
    while (data.length() + charset()->mbmaxlen <= data.alloced_length())
    {
      chr = GET;
      if (chr == my_b_EOF)
	goto found_eof;
      if (chr == escape_char)
      {
	if ((chr=GET) == my_b_EOF)
	{
	  data.append(escape_char);
	  goto found_eof;
	}
        /*
          When escape_char == enclosed_char, we treat it like we do for
          handling quotes in SQL parsing -- you can double-up the
          escape_char to include it literally, but it doesn't do escapes
          like \n. This allows: LOAD DATA ... ENCLOSED BY '"' ESCAPED BY '"'
          with data like: "fie""ld1", "field2"
         */
        if (escape_char != enclosed_char || chr == escape_char)
        {
          data.append(unescape((char) chr));
          continue;
        }
        PUSH(chr);
        chr= escape_char;
      }
#ifdef ALLOW_LINESEPARATOR_IN_STRINGS
      if (chr == m_line_term.initial_byte())
#else
      if (chr == m_line_term.initial_byte() && found_enclosed_char == INT_MAX)
#endif
      {
	if (terminator(m_line_term))
	{					// Maybe unexpected linefeed
	  enclosed=0;
	  found_end_of_line=1;
	  row_start= (uchar *) data.ptr();
	  row_end= (uchar *) data.end();
	  return 0;
	}
      }
      if (chr == found_enclosed_char)
      {
	if ((chr=GET) == found_enclosed_char)
	{					// Remove dupplicated
	  data.append(chr);
	  continue;
	}
	// End of enclosed field if followed by field_term or line_term
	if (chr == my_b_EOF || terminator(chr, m_line_term))
        {
          /* Maybe unexpected linefeed */
	  enclosed=1;
	  found_end_of_line=1;
	  row_start= (uchar *) data.ptr() + 1;
	  row_end=  (uchar *) data.end();
	  return 0;
	}
	if (terminator(chr, m_field_term))
	{
	  enclosed=1;
	  row_start= (uchar *) data.ptr() + 1;
	  row_end=  (uchar *) data.end();
	  return 0;
	}
	/*
	  The string didn't terminate yet.
	  Store back next character for the loop
	*/
	PUSH(chr);
	/* copy the found term character to 'to' */
	chr= found_enclosed_char;
      }
      else if (chr == m_field_term.initial_byte() &&
               found_enclosed_char == INT_MAX)
      {
	if (terminator(m_field_term))
	{
	  enclosed=0;
	  row_start= (uchar *) data.ptr();
	  row_end= (uchar *) data.end();
	  return 0;
	}
      }
      data.append(chr);
      if (use_mb(charset()) && read_mbtail(&data))
        goto found_eof;
    }
    /*
    ** We come here if buffer is too small. Enlarge it and continue
    */
    if (data.reserve(IO_SIZE))
      return (error= 1);
  }

found_eof:
  enclosed=0;
  found_end_of_line=eof=1;
  row_start= (uchar *) data.ptr();
  row_end= (uchar *) data.end();
  return 0;
}

/*
  Read a row with fixed length.

  NOTES
    The row may not be fixed size on disk if there are escape
    characters in the file.

  IMPLEMENTATION NOTE
    One can't use fixed length with multi-byte charset **

  RETURN
    0  ok
    1  error
*/

int READ_INFO::read_fixed_length()
{
  int chr;
  if (found_end_of_line)
    return 1;					// One have to call next_line

  if (start_of_line)
  {						// Skip until line_start
    start_of_line=0;
    if (find_start_of_fields())
      return 1;
  }

  for (data.length(0); data.length() < m_fixed_length ; )
  {
    if ((chr=GET) == my_b_EOF)
      goto found_eof;
    if (chr == escape_char)
    {
      if ((chr=GET) == my_b_EOF)
      {
	data.append(escape_char);
	goto found_eof;
      }
      data.append((uchar) unescape((char) chr));
      continue;
    }
    if (terminator(chr, m_line_term))
    {						// Maybe unexpected linefeed
      found_end_of_line= true;
      break;
    }
    data.append(chr);
  }
  row_start= (uchar *) data.ptr();
  row_end= (uchar *) data.end();			// Found full line
  return 0;

found_eof:
  found_end_of_line=eof=1;
  row_start= (uchar *) data.ptr();
  row_end= (uchar *) data.end();
  return data.length() == 0 ? 1 : 0;
}


int READ_INFO::next_line()
{
  line_cuted=0;
  start_of_line= m_line_start.length() != 0;
  if (found_end_of_line || eof)
  {
    found_end_of_line=0;
    return eof;
  }
  found_end_of_line=0;
  if (!m_line_term.length())
    return 0;					// No lines
  for (;;)
  {
    int chlen;
    char buf[MY_CS_MBMAXLEN];

    if (getbyte(&buf[0]))
      return 1; // EOF

    if (use_mb(charset()) &&
        (chlen= my_charlen(charset(), buf, buf + 1)) != 1)
    {
      uint i;
      for (i= 1; MY_CS_IS_TOOSMALL(chlen); )
      {
        DBUG_ASSERT(i < sizeof(buf));
        DBUG_ASSERT(chlen != 1);
        if (getbyte(&buf[i++]))
          return 1; // EOF
        chlen= my_charlen(charset(), buf, buf + i);
      }

      /*
        Either a complete multi-byte sequence,
        or a broken byte sequence was found.
        Check if the sequence is a prefix of the "LINES TERMINATED BY" string.
      */
      if ((uchar) buf[0] == m_line_term.initial_byte() &&
          i <= m_line_term.length() &&
          !memcmp(buf, m_line_term.ptr(), i))
      {
        if (m_line_term.length() == i)
        {
          /*
            We found a "LINES TERMINATED BY" string that consists
            of a single multi-byte character.
          */
          return 0;
        }
        /*
          buf[] is a prefix of "LINES TERMINATED BY".
          Now check the suffix. Length of the suffix of line_term_ptr
          that still needs to be checked is (line_term_length - i).
          Note, READ_INFO::terminator() assumes that the leftmost byte of the
          argument is already scanned from the file and is checked to
          be a known prefix (e.g. against line_term.initial_char()).
          So we need to pass one extra byte.
        */
        if (terminator(m_line_term.ptr() + i - 1,
                       m_line_term.length() - i + 1))
          return 0;
      }
      /*
        Here we have a good multi-byte sequence or a broken byte sequence,
        and the sequence is not equal to "LINES TERMINATED BY".
        No needs to check for escape_char, because:
        - multi-byte escape characters in "FIELDS ESCAPED BY" are not
          supported and are rejected at parse time.
        - broken single-byte sequences are not recognized as escapes,
          they are considered to be a part of the data and are converted to
          question marks.
      */
      line_cuted= true;
      continue;
    }
    if (buf[0] == escape_char)
    {
      line_cuted= true;
      if (GET == my_b_EOF)
        return 1;
      continue;
    }
    if (terminator(buf[0], m_line_term))
      return 0;
    line_cuted= true;
  }
}


bool READ_INFO::find_start_of_fields()
{
  for (int chr= GET ; chr != my_b_EOF ; chr= GET)
  {
    if (terminator(chr, m_line_start))
      return false;
  }
  return (found_end_of_line= eof= true);
}


/*
  Clear taglist from tags with a specified level
*/
int READ_INFO::clear_level(int level_arg)
{
  DBUG_ENTER("READ_INFO::read_xml clear_level");
  List_iterator<XML_TAG> xmlit(taglist);
  xmlit.rewind();
  XML_TAG *tag;
  
  while ((tag= xmlit++))
  {
     if(tag->level >= level_arg)
     {
       xmlit.remove();
       delete tag;
     }
  }
  DBUG_RETURN(0);
}


/*
  Convert an XML entity to Unicode value.
  Return -1 on error;
*/
static int
my_xml_entity_to_char(const char *name, uint length)
{
  if (length == 2)
  {
    if (!memcmp(name, "gt", length))
      return '>';
    if (!memcmp(name, "lt", length))
      return '<';
  }
  else if (length == 3)
  {
    if (!memcmp(name, "amp", length))
      return '&';
  }
  else if (length == 4)
  {
    if (!memcmp(name, "quot", length))
      return '"';
    if (!memcmp(name, "apos", length))
      return '\'';
  }
  return -1;
}


/**
  @brief Convert newline, linefeed, tab to space
  
  @param chr    character
  
  @details According to the "XML 1.0" standard,
           only space (#x20) characters, carriage returns,
           line feeds or tabs are considered as spaces.
           Convert all of them to space (#x20) for parsing simplicity.
*/
static int
my_tospace(int chr)
{
  return (chr == '\t' || chr == '\r' || chr == '\n') ? ' ' : chr;
}


/*
  Read an xml value: handle multibyte and xml escape
*/
int READ_INFO::read_value(int delim, String *val)
{
  int chr;
  String tmp;

  for (chr= GET; my_tospace(chr) != delim && chr != my_b_EOF; chr= GET)
  {
    if(chr == '&')
    {
      tmp.length(0);
      for (chr= my_tospace(GET) ; chr != ';' ; chr= my_tospace(GET))
      {
        if (chr == my_b_EOF)
          return chr;
        tmp.append(chr);
      }
      if ((chr= my_xml_entity_to_char(tmp.ptr(), tmp.length())) >= 0)
        val->append(chr);
      else
      {
        val->append('&');
        val->append(tmp);
        val->append(';'); 
      }
    }
    else
    {
      val->append(chr);
      if (use_mb(charset()) && read_mbtail(val))
        return my_b_EOF;
    }
  }            
  return my_tospace(chr);
}


/*
  Read a record in xml format
  tags and attributes are stored in taglist
  when tag set in ROWS IDENTIFIED BY is closed, we are ready and return
*/
int READ_INFO::read_xml(THD *thd)
{
  DBUG_ENTER("READ_INFO::read_xml");
  int chr, chr2, chr3;
  int delim= 0;
  String tag, attribute, value;
  bool in_tag= false;
  
  tag.length(0);
  attribute.length(0);
  value.length(0);
  
  for (chr= my_tospace(GET); chr != my_b_EOF ; )
  {
    switch(chr){
    case '<':  /* read tag */
        /* TODO: check if this is a comment <!-- comment -->  */
      chr= my_tospace(GET);
      if(chr == '!')
      {
        chr2= GET;
        chr3= GET;
        
        if(chr2 == '-' && chr3 == '-')
        {
          chr2= 0;
          chr3= 0;
          chr= my_tospace(GET);
          
          while(chr != '>' || chr2 != '-' || chr3 != '-')
          {
            if(chr == '-')
            {
              chr3= chr2;
              chr2= chr;
            }
            else if (chr2 == '-')
            {
              chr2= 0;
              chr3= 0;
            }
            chr= my_tospace(GET);
            if (chr == my_b_EOF)
              goto found_eof;
          }
          break;
        }
      }
      
      tag.length(0);
      while(chr != '>' && chr != ' ' && chr != '/' && chr != my_b_EOF)
      {
        if(chr != delim) /* fix for the '<field name =' format */
          tag.append(chr);
        chr= my_tospace(GET);
      }
      
      // row tag should be in ROWS IDENTIFIED BY '<row>' - stored in line_term 
      if((tag.length() == m_line_term.length() - 2) &&
         (memcmp(tag.ptr(), m_line_term.ptr() + 1, tag.length()) == 0))
      {
        DBUG_PRINT("read_xml", ("start-of-row: %i %s %s", 
                                level,tag.c_ptr_safe(), m_line_term.ptr()));
      }
      
      if(chr == ' ' || chr == '>')
      {
        level++;
        clear_level(level + 1);
      }
      
      if (chr == ' ')
        in_tag= true;
      else 
        in_tag= false;
      break;
      
    case ' ': /* read attribute */
      while(chr == ' ')  /* skip blanks */
        chr= my_tospace(GET);
      
      if(!in_tag)
        break;
      
      while(chr != '=' && chr != '/' && chr != '>' && chr != my_b_EOF)
      {
        attribute.append(chr);
        chr= my_tospace(GET);
      }
      break;
      
    case '>': /* end tag - read tag value */
      in_tag= false;
      chr= read_value('<', &value);
      if(chr == my_b_EOF)
        goto found_eof;
      
      /* save value to list */
      if (tag.length() > 0 && value.length() > 0)
      {
        DBUG_PRINT("read_xml", ("lev:%i tag:%s val:%s",
                                level,tag.c_ptr_safe(), value.c_ptr_safe()));
        XML_TAG *tmp= new XML_TAG(level, tag, value);
        if (!tmp || taglist.push_front(tmp, thd->mem_root))
          DBUG_RETURN(1);                       // End of memory
      }
      tag.length(0);
      value.length(0);
      attribute.length(0);
      break;
      
    case '/': /* close tag */
      chr= my_tospace(GET);
      /* Decrease the 'level' only when (i) It's not an */
      /* (without space) empty tag i.e. <tag/> or, (ii) */
      /* It is of format <row col="val" .../>           */
      if(chr != '>' || in_tag)
      {
        level--;
        in_tag= false;
      }
      if(chr != '>')   /* if this is an empty tag <tag   /> */
        tag.length(0); /* we should keep tag value          */
      while(chr != '>' && chr != my_b_EOF)
      {
        tag.append(chr);
        chr= my_tospace(GET);
      }
      
      if((tag.length() == m_line_term.length() - 2) &&
         (memcmp(tag.ptr(), m_line_term.ptr() + 1, tag.length()) == 0))
      {
         DBUG_PRINT("read_xml", ("found end-of-row %i %s", 
                                 level, tag.c_ptr_safe()));
         DBUG_RETURN(0); //normal return
      }
      chr= my_tospace(GET);
      break;   
      
    case '=': /* attribute name end - read the value */
      //check for tag field and attribute name
      if(!memcmp(tag.c_ptr_safe(), STRING_WITH_LEN("field")) &&
         !memcmp(attribute.c_ptr_safe(), STRING_WITH_LEN("name")))
      {
        /*
          this is format <field name="xx">xx</field>
          where actual fieldname is in attribute
        */
        delim= my_tospace(GET);
        tag.length(0);
        attribute.length(0);
        chr= '<'; /* we pretend that it is a tag */
        level--;
        break;
      }
      
      //check for " or '
      chr= GET;
      if (chr == my_b_EOF)
        goto found_eof;
      if(chr == '"' || chr == '\'')
      {
        delim= chr;
      }
      else
      {
        delim= ' '; /* no delimiter, use space */
        PUSH(chr);
      }
      
      chr= read_value(delim, &value);
      if (attribute.length() > 0 && value.length() > 0)
      {
        DBUG_PRINT("read_xml", ("lev:%i att:%s val:%s\n",
                                level + 1,
                                attribute.c_ptr_safe(),
                                value.c_ptr_safe()));
        XML_TAG *tmp= new XML_TAG(level + 1, attribute, value);
        if (!tmp || taglist.push_front(tmp, thd->mem_root))
          DBUG_RETURN(1);                       // End of memory
      }
      attribute.length(0);
      value.length(0);
      if (chr != ' ')
        chr= my_tospace(GET);
      break;
    
    default:
      chr= my_tospace(GET);
    } /* end switch */
  } /* end while */
  
found_eof:
  DBUG_PRINT("read_xml",("Found eof"));
  eof= 1;
  DBUG_RETURN(1);
}<|MERGE_RESOLUTION|>--- conflicted
+++ resolved
@@ -160,21 +160,11 @@
 class READ_INFO: public Load_data_param
 {
   File	file;
-<<<<<<< HEAD
   String data;                          /* Read buffer */
   Term_string m_field_term;             /* FIELDS TERMINATED BY 'string' */
   Term_string m_line_term;              /* LINES TERMINATED BY 'string' */
   Term_string m_line_start;             /* LINES STARTING BY 'string' */
   int	enclosed_char,escape_char;
-=======
-  uchar	*buffer,			/* Buffer for read text */
-	*end_of_buff;			/* Data in bufferts ends here */
-  uint	buff_length;			/* Length of buffert */
-  const uchar *field_term_ptr,*line_term_ptr;
-  const char  *line_start_ptr,*line_start_end;
-  uint	field_term_length,line_term_length,enclosed_length;
-  int	field_term_char,line_term_char,enclosed_char,escape_char;
->>>>>>> 71a2e6a3
   int	*stack,*stack_pos;
   bool	found_end_of_line,start_of_line,eof;
   int level; /* for load xml */

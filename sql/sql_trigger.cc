--- conflicted
+++ resolved
@@ -78,15 +78,7 @@
 static File_option trigname_file_parameters[]=
 {
   {
-<<<<<<< HEAD
-    {STRING_WITH_LEN("trigger_table")},
-=======
-    /*
-      FIXME: Length specified for "trigger_table" key is erroneous, problem
-      caused by this are reported as BUG#14090 and should be fixed ASAP.
-    */
     {(char *) STRING_WITH_LEN("trigger_table")},
->>>>>>> 3e3b2150
     offsetof(struct st_trigname, trigger_table),
    FILE_OPTIONS_ESTRING
   },

--- conflicted
+++ resolved
@@ -79,11 +79,7 @@
 
 --exec $MYSQL_TEST_DIR/t/log.sh im_daemon_life_cycle Checking that IM-main processing commands...
 
-<<<<<<< HEAD
---replace_column 3 VERSION_NUMBER 4 VERSION
-=======
---replace_column 2 STATE 3 VERSION
->>>>>>> 8f5c2117
+--replace_column 2 STATE 3 VERSION_NUMBER 4 VERSION
 SHOW INSTANCE STATUS mysqld1;
 
 # 4. Stop mysqld2, because it will not be stopped by IM, as it is nonguarded.

<<<<<<< HEAD
--source include/have_innodb.inc
--source include/have_debug.inc
--source include/have_debug_sync.inc
--source include/master-slave.inc

# Test various aspects of parallel replication.

--connection server_2
SET @old_parallel_threads=@@GLOBAL.slave_parallel_threads;
--error ER_SLAVE_MUST_STOP
SET GLOBAL slave_parallel_threads=10;
--source include/stop_slave.inc
SET GLOBAL slave_parallel_threads=10;

# Check that we do not spawn any worker threads when no slave is running.
SELECT IF(COUNT(*) < 10, "OK", CONCAT("Found too many system user processes: ", COUNT(*))) FROM information_schema.processlist WHERE user = "system user";

CHANGE MASTER TO master_use_gtid=slave_pos;
--source include/start_slave.inc

# Check that worker threads get spawned when slave starts.
SELECT IF(COUNT(*) >= 10, "OK", CONCAT("Found too few system user processes: ", COUNT(*))) FROM information_schema.processlist WHERE user = "system user";
# ... and that worker threads get removed when slave stops.
--source include/stop_slave.inc
SELECT IF(COUNT(*) < 10, "OK", CONCAT("Found too many system user processes: ", COUNT(*))) FROM information_schema.processlist WHERE user = "system user";
--source include/start_slave.inc
SELECT IF(COUNT(*) >= 10, "OK", CONCAT("Found too few system user processes: ", COUNT(*))) FROM information_schema.processlist WHERE user = "system user";

--echo *** Test long-running query in domain 1 can run in parallel with short queries in domain 0 ***

--connection server_1
ALTER TABLE mysql.gtid_slave_pos ENGINE=InnoDB;
CREATE TABLE t1 (a int PRIMARY KEY) ENGINE=MyISAM;
CREATE TABLE t2 (a int PRIMARY KEY) ENGINE=InnoDB;
INSERT INTO t1 VALUES (1);
INSERT INTO t2 VALUES (1);
--save_master_pos

--connection server_2
--sync_with_master

# Block the table t1 to simulate a replicated query taking a long time.
--connect (con_temp1,127.0.0.1,root,,test,$SERVER_MYPORT_2,)
LOCK TABLE t1 WRITE;

--connection server_1
SET gtid_domain_id=1;
# This query will be blocked on the slave until UNLOCK TABLES.
INSERT INTO t1 VALUES (2);
SET gtid_domain_id=0;
# These t2 queries can be replicated in parallel with the prior t1 query, as
# they are in a separate replication domain.
INSERT INTO t2 VALUES (2);
INSERT INTO t2 VALUES (3);
BEGIN;
INSERT INTO t2 VALUES (4);
INSERT INTO t2 VALUES (5);
COMMIT;
INSERT INTO t2 VALUES (6);

--connection server_2
--let $wait_condition= SELECT COUNT(*) = 6 FROM t2
--source include/wait_condition.inc

SELECT * FROM t2 ORDER by a;

--connection con_temp1
SELECT * FROM t1;
UNLOCK TABLES;

--connection server_2
--let $wait_condition= SELECT COUNT(*) = 2 FROM t1
--source include/wait_condition.inc

SELECT * FROM t1 ORDER BY a;


--echo *** Test two transactions in different domains committed in opposite order on slave but in a single group commit. ***
--connection server_2
--source include/stop_slave.inc

--connection server_1
# Use a stored function to inject a debug_sync into the appropriate THD.
# The function does nothing on the master, and on the slave it injects the
# desired debug_sync action(s).
SET sql_log_bin=0;
--delimiter ||
CREATE FUNCTION foo(x INT, d1 VARCHAR(500), d2 VARCHAR(500))
  RETURNS INT DETERMINISTIC
  BEGIN
    RETURN x;
  END
||
--delimiter ;
SET sql_log_bin=1;

SET @old_format= @@SESSION.binlog_format;
SET binlog_format='statement';
SET gtid_domain_id=1;
INSERT INTO t2 VALUES (foo(10,
    'commit_before_enqueue SIGNAL ready1 WAIT_FOR cont1',
    'commit_after_release_LOCK_prepare_ordered SIGNAL ready2'));

--connection server_2
FLUSH LOGS;
--source include/wait_for_binlog_checkpoint.inc
SET sql_log_bin=0;
--delimiter ||
CREATE FUNCTION foo(x INT, d1 VARCHAR(500), d2 VARCHAR(500))
  RETURNS INT DETERMINISTIC
  BEGIN
    IF d1 != '' THEN
      SET debug_sync = d1;
    END IF;
    IF d2 != '' THEN
      SET debug_sync = d2;
    END IF;
    RETURN x;
  END
||
--delimiter ;
SET sql_log_bin=1;
SET @old_format=@@GLOBAL.binlog_format;
SET GLOBAL binlog_format=statement;
# We need to restart all parallel threads for the new global setting to
# be copied to the session-level values.
SET GLOBAL slave_parallel_threads=0;
SET GLOBAL slave_parallel_threads=10;
--source include/start_slave.inc

# First make sure the first insert is ready to commit, but not queued yet.
SET debug_sync='now WAIT_FOR ready1';

--connection server_1
SET gtid_domain_id=2;
INSERT INTO t2 VALUES (foo(11,
    'commit_before_enqueue SIGNAL ready3 WAIT_FOR cont3',
    'commit_after_release_LOCK_prepare_ordered SIGNAL ready4 WAIT_FOR cont4'));
SET gtid_domain_id=0;
SELECT * FROM t2 WHERE a >= 10 ORDER BY a;

--connection server_2
# Now wait for the second insert to queue itself as the leader, and then
# wait for more commits to queue up.
SET debug_sync='now WAIT_FOR ready3';
SET debug_sync='now SIGNAL cont3';
SET debug_sync='now WAIT_FOR ready4';
# Now allow the first insert to queue up to participate in group commit.
SET debug_sync='now SIGNAL cont1';
SET debug_sync='now WAIT_FOR ready2';
# Finally allow the second insert to proceed and do the group commit.
SET debug_sync='now SIGNAL cont4';

--let $wait_condition= SELECT COUNT(*) = 2 FROM t2 WHERE a >= 10
--source include/wait_condition.inc
SELECT * FROM t2 WHERE a >= 10 ORDER BY a;
# The two INSERT transactions should have been committed in opposite order,
# but in the same group commit (seen by precense of cid=# in the SHOW
# BINLOG output).
--let $binlog_file= slave-bin.000002
--source include/show_binlog_events.inc
FLUSH LOGS;
--source include/wait_for_binlog_checkpoint.inc

# Restart all the slave parallel worker threads, to clear all debug_sync actions.
--connection server_2
--source include/stop_slave.inc
SET GLOBAL slave_parallel_threads=0;
SET GLOBAL slave_parallel_threads=10;
SET debug_sync='RESET';
--source include/start_slave.inc


--echo *** Test that group-committed transactions on the master can replicate in parallel on the slave. ***
--connection server_1
SET debug_sync='RESET';
FLUSH LOGS;
--source include/wait_for_binlog_checkpoint.inc
CREATE TABLE t3 (a INT PRIMARY KEY, b INT) ENGINE=InnoDB;
# Create some sentinel rows so that the rows inserted in parallel fall into
# separate gaps and do not cause gap lock conflicts.
INSERT INTO t3 VALUES (1,1), (3,3), (5,5), (7,7);
--save_master_pos
--connection server_2
--sync_with_master

# We want to test that the transactions can execute out-of-order on
# the slave, but still end up committing in-order, and in a single
# group commit.
#
# The idea is to group-commit three transactions together on the master:
# A, B, and C. On the slave, C will execute the insert first, then A,
# and then B. But B manages to complete before A has time to commit, so
# all three end up committing together.
#
# So we start by setting up some row locks that will block transactions
# A and B from executing, allowing C to run first.

--connection con_temp1
BEGIN;
INSERT INTO t3 VALUES (2,102);
--connect (con_temp2,127.0.0.1,root,,test,$SERVER_MYPORT_2,)
BEGIN;
INSERT INTO t3 VALUES (4,104);

# On the master, queue three INSERT transactions as a single group commit.
--connect (con_temp3,127.0.0.1,root,,test,$SERVER_MYPORT_1,)
SET debug_sync='commit_after_release_LOCK_prepare_ordered SIGNAL master_queued1 WAIT_FOR master_cont1';
SET binlog_format=statement;
send INSERT INTO t3 VALUES (2, foo(12,
    'commit_after_release_LOCK_prepare_ordered SIGNAL slave_queued1 WAIT_FOR slave_cont1',
    ''));

--connection server_1
SET debug_sync='now WAIT_FOR master_queued1';

--connect (con_temp4,127.0.0.1,root,,test,$SERVER_MYPORT_1,)
SET debug_sync='commit_after_release_LOCK_prepare_ordered SIGNAL master_queued2';
SET binlog_format=statement;
send INSERT INTO t3 VALUES (4, foo(14,
    'commit_after_release_LOCK_prepare_ordered SIGNAL slave_queued2',
    ''));

--connection server_1
SET debug_sync='now WAIT_FOR master_queued2';

--connect (con_temp5,127.0.0.1,root,,test,$SERVER_MYPORT_1,)
SET debug_sync='commit_after_release_LOCK_prepare_ordered SIGNAL master_queued3';
SET binlog_format=statement;
send INSERT INTO t3 VALUES (6, foo(16,
    'group_commit_waiting_for_prior SIGNAL slave_queued3',
    ''));

--connection server_1
SET debug_sync='now WAIT_FOR master_queued3';
SET debug_sync='now SIGNAL master_cont1';

--connection con_temp3
REAP;
--connection con_temp4
REAP;
--connection con_temp5
REAP;
SET debug_sync='RESET';

--connection server_1
SELECT * FROM t3 ORDER BY a;
--let $binlog_file= master-bin.000002
--source include/show_binlog_events.inc

# First, wait until insert 3 is ready to queue up for group commit, but is
# waiting for insert 2 to commit before it can do so itself.
--connection server_2
SET debug_sync='now WAIT_FOR slave_queued3';

# Next, let insert 1 proceed, and allow it to queue up as the group commit
# leader, but let it wait for insert 2 to also queue up before proceeding.
--connection con_temp1
ROLLBACK;
--connection server_2
SET debug_sync='now WAIT_FOR slave_queued1';

# Now let insert 2 proceed and queue up.
--connection con_temp2
ROLLBACK;
--connection server_2
SET debug_sync='now WAIT_FOR slave_queued2';
# And finally, we can let insert 1 proceed and do the group commit with all
# three insert transactions together.
SET debug_sync='now SIGNAL slave_cont1';

# Wait for the commit to complete and check that all three transactions
# group-committed together (will be seen in the binlog as all three having
# cid=# on their GTID event).
--let $wait_condition= SELECT COUNT(*) = 3 FROM t3 WHERE a IN (2,4,6)
--source include/wait_condition.inc
SELECT * FROM t3 ORDER BY a;
--let $binlog_file= slave-bin.000003
--source include/show_binlog_events.inc


--echo *** Test STOP SLAVE in parallel mode ***
--connection server_2
--source include/stop_slave.inc
# Respawn all worker threads to clear any left-over debug_sync or other stuff.
SET debug_sync='RESET';
SET GLOBAL slave_parallel_threads=0;
SET GLOBAL slave_parallel_threads=10;

--connection server_1
# Set up a couple of transactions. The first will be blocked halfway
# through on a lock, and while it is blocked we initiate STOP SLAVE.
# We then test that the halfway-initiated transaction is allowed to
# complete, but no subsequent ones.
# We have to use statement-based mode and set
# binlog_direct_non_transactional_updates=0; otherwise the binlog will
# be split into two event groups, one for the MyISAM part and one for the
# InnoDB part.
SET binlog_direct_non_transactional_updates=0;
SET sql_log_bin=0;
CALL mtr.add_suppression("Statement is unsafe because it accesses a non-transactional table after accessing a transactional table within the same transaction");
SET sql_log_bin=1;
BEGIN;
INSERT INTO t2 VALUES (20);
--disable_warnings
INSERT INTO t1 VALUES (20);
--enable_warnings
INSERT INTO t2 VALUES (21);
INSERT INTO t3 VALUES (20, 20);
COMMIT;
INSERT INTO t3 VALUES(21, 21);
INSERT INTO t3 VALUES(22, 22);
SET binlog_format=@old_format;
--save_master_pos

# Start a connection that will block the replicated transaction halfway.
--connection con_temp1
BEGIN;
INSERT INTO t2 VALUES (21);

--connection server_2
START SLAVE;
# Wait for the MyISAM change to be visible, after which replication will wait
# for con_temp1 to roll back.
--let $wait_condition= SELECT COUNT(*) = 1 FROM t1 WHERE a=20
--source include/wait_condition.inc

--connection con_temp2
# Initiate slave stop. It will have to wait for the current event group
# to complete.
# The dbug injection causes debug_sync to signal 'wait_for_done_waiting'
# when the SQL driver thread is ready.
SET @old_dbug= @@GLOBAL.debug_dbug;
SET GLOBAL debug_dbug="+d,rpl_parallel_wait_for_done_trigger";
send STOP SLAVE;

--connection con_temp1
SET debug_sync='now WAIT_FOR wait_for_done_waiting';
ROLLBACK;

--connection con_temp2
reap;
SET GLOBAL debug_dbug=@old_dbug;
SET debug_sync='RESET';

--connection server_2
--source include/wait_for_slave_to_stop.inc
# We should see the first transaction applied, but not the two others.
SELECT * FROM t1 WHERE a >= 20 ORDER BY a;
SELECT * FROM t2 WHERE a >= 20 ORDER BY a;
SELECT * FROM t3 WHERE a >= 20 ORDER BY a;

--source include/start_slave.inc
--sync_with_master
SELECT * FROM t1 WHERE a >= 20 ORDER BY a;
SELECT * FROM t2 WHERE a >= 20 ORDER BY a;
SELECT * FROM t3 WHERE a >= 20 ORDER BY a;


--connection server_2
# Respawn all worker threads to clear any left-over debug_sync or other stuff.
--source include/stop_slave.inc
SET GLOBAL binlog_format=@old_format;
SET GLOBAL slave_parallel_threads=0;
SET GLOBAL slave_parallel_threads=10;
--source include/start_slave.inc


--echo *** Test killing slave threads at various wait points ***
--echo *** 1. Test killing transaction waiting in commit for previous transaction to commit ***

# Set up three transactions on the master that will be group-committed
# together so they can be replicated in parallel on the slave.
--connection con_temp3
SET debug_sync='commit_after_release_LOCK_prepare_ordered SIGNAL master_queued1 WAIT_FOR master_cont1';
SET binlog_format=statement;
send INSERT INTO t3 VALUES (31, foo(31,
    'commit_before_prepare_ordered WAIT_FOR t2_waiting',
    'commit_after_prepare_ordered SIGNAL t1_ready WAIT_FOR t1_cont'));

--connection server_1
SET debug_sync='now WAIT_FOR master_queued1';

--connection con_temp4
SET debug_sync='commit_after_release_LOCK_prepare_ordered SIGNAL master_queued2';
SET binlog_format=statement;
BEGIN;
# This insert is just so we can get T2 to wait while a query is running that we
# can see in SHOW PROCESSLIST so we can get its thread_id to kill later.
INSERT INTO t3 VALUES (32, foo(32,
    'ha_write_row_end SIGNAL t2_query WAIT_FOR t2_cont',
    ''));
# This insert sets up debug_sync points so that T2 will tell when it is at its
# wait point where we want to kill it - and when it has been killed.
INSERT INTO t3 VALUES (33, foo(33,
    'group_commit_waiting_for_prior SIGNAL t2_waiting',
    'group_commit_waiting_for_prior_killed SIGNAL t2_killed'));
send COMMIT;

--connection server_1
SET debug_sync='now WAIT_FOR master_queued2';

--connection con_temp5
SET debug_sync='commit_after_release_LOCK_prepare_ordered SIGNAL master_queued3';
SET binlog_format=statement;
send INSERT INTO t3 VALUES (34, foo(34,
    '',
    ''));

--connection server_1
SET debug_sync='now WAIT_FOR master_queued3';
SET debug_sync='now SIGNAL master_cont1';

--connection con_temp3
REAP;
--connection con_temp4
REAP;
--connection con_temp5
REAP;

--connection server_1
SELECT * FROM t3 WHERE a >= 30 ORDER BY a;
SET debug_sync='RESET';

--connection server_2
SET sql_log_bin=0;
CALL mtr.add_suppression("Query execution was interrupted");
CALL mtr.add_suppression("Commit failed due to failure of an earlier commit on which this one depends");
CALL mtr.add_suppression("Slave: Connection was killed");
SET sql_log_bin=1;
# Wait until T2 is inside executing its insert of 32, then find it in SHOW
# PROCESSLIST to know its thread id for KILL later.
SET debug_sync='now WAIT_FOR t2_query';
--let $thd_id= `SELECT ID FROM INFORMATION_SCHEMA.PROCESSLIST WHERE INFO LIKE '%foo(32%' AND INFO NOT LIKE '%LIKE%'`
SET debug_sync='now SIGNAL t2_cont';

# Wait until T2 has entered its wait for T1 to commit, and T1 has
# progressed into its commit phase.
SET debug_sync='now WAIT_FOR t1_ready';

# Now kill the transaction T2.
--replace_result $thd_id THD_ID
eval KILL $thd_id;

# Wait until T2 has reacted on the kill.
SET debug_sync='now WAIT_FOR t2_killed';

# Now we can allow T1 to proceed.
SET debug_sync='now SIGNAL t1_cont';

--let $slave_sql_errno= 1317,1927,1964
--source include/wait_for_slave_sql_error.inc
STOP SLAVE IO_THREAD;
SELECT * FROM t3 WHERE a >= 30 ORDER BY a;

# Now we have to disable the debug_sync statements, so they do not trigger
# when the events are retried.
SET debug_sync='RESET';
SET GLOBAL slave_parallel_threads=0;
SET GLOBAL slave_parallel_threads=10;
SET sql_log_bin=0;
DROP FUNCTION foo;
--delimiter ||
CREATE FUNCTION foo(x INT, d1 VARCHAR(500), d2 VARCHAR(500))
  RETURNS INT DETERMINISTIC
  BEGIN
    RETURN x;
  END
||
--delimiter ;
SET sql_log_bin=1;

--connection server_1
INSERT INTO t3 VALUES (39,0);
--save_master_pos

--connection server_2
--source include/start_slave.inc
--sync_with_master
SELECT * FROM t3 WHERE a >= 30 ORDER BY a;
# Restore the foo() function.
SET sql_log_bin=0;
DROP FUNCTION foo;
--delimiter ||
CREATE FUNCTION foo(x INT, d1 VARCHAR(500), d2 VARCHAR(500))
  RETURNS INT DETERMINISTIC
  BEGIN
    IF d1 != '' THEN
      SET debug_sync = d1;
    END IF;
    IF d2 != '' THEN
      SET debug_sync = d2;
    END IF;
    RETURN x;
  END
||
--delimiter ;
SET sql_log_bin=1;


--connection server_2
# Respawn all worker threads to clear any left-over debug_sync or other stuff.
--source include/stop_slave.inc
SET GLOBAL binlog_format=@old_format;
SET GLOBAL slave_parallel_threads=0;
SET GLOBAL slave_parallel_threads=10;
--source include/start_slave.inc


--echo *** 2. Same as (1), but without restarting IO thread after kill of SQL threads ***

# Set up three transactions on the master that will be group-committed
# together so they can be replicated in parallel on the slave.
--connection con_temp3
SET debug_sync='commit_after_release_LOCK_prepare_ordered SIGNAL master_queued1 WAIT_FOR master_cont1';
SET binlog_format=statement;
send INSERT INTO t3 VALUES (41, foo(41,
    'commit_before_prepare_ordered WAIT_FOR t2_waiting',
    'commit_after_prepare_ordered SIGNAL t1_ready WAIT_FOR t1_cont'));

--connection server_1
SET debug_sync='now WAIT_FOR master_queued1';

--connection con_temp4
SET debug_sync='commit_after_release_LOCK_prepare_ordered SIGNAL master_queued2';
SET binlog_format=statement;
BEGIN;
# This insert is just so we can get T2 to wait while a query is running that we
# can see in SHOW PROCESSLIST so we can get its thread_id to kill later.
INSERT INTO t3 VALUES (42, foo(42,
    'ha_write_row_end SIGNAL t2_query WAIT_FOR t2_cont',
    ''));
# This insert sets up debug_sync points so that T2 will tell when it is at its
# wait point where we want to kill it - and when it has been killed.
INSERT INTO t3 VALUES (43, foo(43,
    'group_commit_waiting_for_prior SIGNAL t2_waiting',
    'group_commit_waiting_for_prior_killed SIGNAL t2_killed'));
send COMMIT;

--connection server_1
SET debug_sync='now WAIT_FOR master_queued2';

--connection con_temp5
SET debug_sync='commit_after_release_LOCK_prepare_ordered SIGNAL master_queued3';
SET binlog_format=statement;
send INSERT INTO t3 VALUES (44, foo(44,
    '',
    ''));

--connection server_1
SET debug_sync='now WAIT_FOR master_queued3';
SET debug_sync='now SIGNAL master_cont1';

--connection con_temp3
REAP;
--connection con_temp4
REAP;
--connection con_temp5
REAP;

--connection server_1
SELECT * FROM t3 WHERE a >= 40 ORDER BY a;
SET debug_sync='RESET';

--connection server_2
# Wait until T2 is inside executing its insert of 42, then find it in SHOW
# PROCESSLIST to know its thread id for KILL later.
SET debug_sync='now WAIT_FOR t2_query';
--let $thd_id= `SELECT ID FROM INFORMATION_SCHEMA.PROCESSLIST WHERE INFO LIKE '%foo(42%' AND INFO NOT LIKE '%LIKE%'`
SET debug_sync='now SIGNAL t2_cont';

# Wait until T2 has entered its wait for T1 to commit, and T1 has
# progressed into its commit phase.
SET debug_sync='now WAIT_FOR t1_ready';

# Now kill the transaction T2.
--replace_result $thd_id THD_ID
eval KILL $thd_id;

# Wait until T2 has reacted on the kill.
SET debug_sync='now WAIT_FOR t2_killed';

# Now we can allow T1 to proceed.
SET debug_sync='now SIGNAL t1_cont';

--let $slave_sql_errno= 1317,1927,1964
--source include/wait_for_slave_sql_error.inc

# Now we have to disable the debug_sync statements, so they do not trigger
# when the events are retried.
SET debug_sync='RESET';
SET GLOBAL slave_parallel_threads=0;
SET GLOBAL slave_parallel_threads=10;
SET sql_log_bin=0;
DROP FUNCTION foo;
--delimiter ||
CREATE FUNCTION foo(x INT, d1 VARCHAR(500), d2 VARCHAR(500))
  RETURNS INT DETERMINISTIC
  BEGIN
    RETURN x;
  END
||
--delimiter ;
SET sql_log_bin=1;

--connection server_1
INSERT INTO t3 VALUES (49,0);
--save_master_pos

--connection server_2
START SLAVE SQL_THREAD;
--sync_with_master
SELECT * FROM t3 WHERE a >= 40 ORDER BY a;
# Restore the foo() function.
SET sql_log_bin=0;
DROP FUNCTION foo;
--delimiter ||
CREATE FUNCTION foo(x INT, d1 VARCHAR(500), d2 VARCHAR(500))
  RETURNS INT DETERMINISTIC
  BEGIN
    IF d1 != '' THEN
      SET debug_sync = d1;
    END IF;
    IF d2 != '' THEN
      SET debug_sync = d2;
    END IF;
    RETURN x;
  END
||
--delimiter ;
SET sql_log_bin=1;


--connection server_2
# Respawn all worker threads to clear any left-over debug_sync or other stuff.
--source include/stop_slave.inc
SET GLOBAL binlog_format=@old_format;
SET GLOBAL slave_parallel_threads=0;
SET GLOBAL slave_parallel_threads=10;
--source include/start_slave.inc


--echo *** 3. Same as (2), but not using gtid mode ***

--connection server_2
--source include/stop_slave.inc
CHANGE MASTER TO master_use_gtid=no;
--source include/start_slave.inc

--connection server_1
# Set up three transactions on the master that will be group-committed
# together so they can be replicated in parallel on the slave.
--connection con_temp3
SET debug_sync='commit_after_release_LOCK_prepare_ordered SIGNAL master_queued1 WAIT_FOR master_cont1';
SET binlog_format=statement;
send INSERT INTO t3 VALUES (51, foo(51,
    'commit_before_prepare_ordered WAIT_FOR t2_waiting',
    'commit_after_prepare_ordered SIGNAL t1_ready WAIT_FOR t1_cont'));

--connection server_1
SET debug_sync='now WAIT_FOR master_queued1';

--connection con_temp4
SET debug_sync='commit_after_release_LOCK_prepare_ordered SIGNAL master_queued2';
SET binlog_format=statement;
BEGIN;
# This insert is just so we can get T2 to wait while a query is running that we
# can see in SHOW PROCESSLIST so we can get its thread_id to kill later.
INSERT INTO t3 VALUES (52, foo(52,
    'ha_write_row_end SIGNAL t2_query WAIT_FOR t2_cont',
    ''));
# This insert sets up debug_sync points so that T2 will tell when it is at its
# wait point where we want to kill it - and when it has been killed.
INSERT INTO t3 VALUES (53, foo(53,
    'group_commit_waiting_for_prior SIGNAL t2_waiting',
    'group_commit_waiting_for_prior_killed SIGNAL t2_killed'));
send COMMIT;

--connection server_1
SET debug_sync='now WAIT_FOR master_queued2';

--connection con_temp5
SET debug_sync='commit_after_release_LOCK_prepare_ordered SIGNAL master_queued3';
SET binlog_format=statement;
send INSERT INTO t3 VALUES (54, foo(54,
    '',
    ''));

--connection server_1
SET debug_sync='now WAIT_FOR master_queued3';
SET debug_sync='now SIGNAL master_cont1';

--connection con_temp3
REAP;
--connection con_temp4
REAP;
--connection con_temp5
REAP;

--connection server_1
SELECT * FROM t3 WHERE a >= 50 ORDER BY a;
SET debug_sync='RESET';

--connection server_2
# Wait until T2 is inside executing its insert of 52, then find it in SHOW
# PROCESSLIST to know its thread id for KILL later.
SET debug_sync='now WAIT_FOR t2_query';
--let $thd_id= `SELECT ID FROM INFORMATION_SCHEMA.PROCESSLIST WHERE INFO LIKE '%foo(52%' AND INFO NOT LIKE '%LIKE%'`
SET debug_sync='now SIGNAL t2_cont';

# Wait until T2 has entered its wait for T1 to commit, and T1 has
# progressed into its commit phase.
SET debug_sync='now WAIT_FOR t1_ready';

# Now kill the transaction T2.
--replace_result $thd_id THD_ID
eval KILL $thd_id;

# Wait until T2 has reacted on the kill.
SET debug_sync='now WAIT_FOR t2_killed';

# Now we can allow T1 to proceed.
SET debug_sync='now SIGNAL t1_cont';

--let $slave_sql_errno= 1317,1927,1964
--source include/wait_for_slave_sql_error.inc
SELECT * FROM t3 WHERE a >= 50 ORDER BY a;

# Now we have to disable the debug_sync statements, so they do not trigger
# when the events are retried.
SET debug_sync='RESET';
SET GLOBAL slave_parallel_threads=0;
SET GLOBAL slave_parallel_threads=10;
SET sql_log_bin=0;
DROP FUNCTION foo;
--delimiter ||
CREATE FUNCTION foo(x INT, d1 VARCHAR(500), d2 VARCHAR(500))
  RETURNS INT DETERMINISTIC
  BEGIN
    RETURN x;
  END
||
--delimiter ;
SET sql_log_bin=1;

--connection server_1
INSERT INTO t3 VALUES (59,0);
--save_master_pos

--connection server_2
START SLAVE SQL_THREAD;
--sync_with_master
SELECT * FROM t3 WHERE a >= 50 ORDER BY a;
# Restore the foo() function.
SET sql_log_bin=0;
DROP FUNCTION foo;
--delimiter ||
CREATE FUNCTION foo(x INT, d1 VARCHAR(500), d2 VARCHAR(500))
  RETURNS INT DETERMINISTIC
  BEGIN
    IF d1 != '' THEN
      SET debug_sync = d1;
    END IF;
    IF d2 != '' THEN
      SET debug_sync = d2;
    END IF;
    RETURN x;
  END
||
--delimiter ;
SET sql_log_bin=1;


--source include/stop_slave.inc
CHANGE MASTER TO master_use_gtid=slave_pos;
--source include/start_slave.inc

--connection server_2
# Respawn all worker threads to clear any left-over debug_sync or other stuff.
--source include/stop_slave.inc
SET GLOBAL binlog_format=@old_format;
SET GLOBAL slave_parallel_threads=0;
SET GLOBAL slave_parallel_threads=4;
--source include/start_slave.inc


--echo *** 4. Test killing thread that is waiting to start transaction until previous transaction commits ***

# We set up four transactions T1, T2, T3, and T4 on the master. T2, T3, and T4
# can run in parallel with each other (same group commit and commit id),
# but not in parallel with T1.
#
# We use four worker threads, each Ti will be queued on each their own
# worker thread. We will delay T1 commit, T3 will wait for T1 to begin
# commit before it can start. We will kill T3 during this wait, and
# check that everything works correctly.
#
# It is rather tricky to get the correct thread id of the worker to kill.
# We start by injecting four dummy transactions in a debug_sync-controlled
# manner to be able to get known thread ids for the workers in a pool with
# just 4 worker threads. Then we let in each of the real test transactions
# T1-T4 one at a time in a way which allows us to know which transaction
# ends up with which thread id.

--connection server_1
SET binlog_format=statement;
SET gtid_domain_id=2;
BEGIN;
# This debug_sync will linger on and be used to control T4 later.
INSERT INTO t3 VALUES (70, foo(70,
       'rpl_parallel_start_waiting_for_prior SIGNAL t4_waiting', ''));
INSERT INTO t3 VALUES (60, foo(60,
       'ha_write_row_end SIGNAL d2_query WAIT_FOR d2_cont2',
       'rpl_parallel_end_of_group SIGNAL d2_done WAIT_FOR d2_cont'));
COMMIT;
SET gtid_domain_id=0;

--connection server_2
SET debug_sync='now WAIT_FOR d2_query';
--let $d2_thd_id= `SELECT ID FROM INFORMATION_SCHEMA.PROCESSLIST WHERE INFO LIKE '%foo(60%' AND INFO NOT LIKE '%LIKE%'`

--connection server_1
SET gtid_domain_id=1;
BEGIN;
# These debug_sync's will linger on and be used to control T3 later.
INSERT INTO t3 VALUES (61, foo(61,
       'rpl_parallel_start_waiting_for_prior SIGNAL t3_waiting',
       'rpl_parallel_start_waiting_for_prior_killed SIGNAL t3_killed'));
INSERT INTO t3 VALUES (62, foo(62,
       'ha_write_row_end SIGNAL d1_query WAIT_FOR d1_cont2',
       'rpl_parallel_end_of_group SIGNAL d1_done WAIT_FOR d1_cont'));
COMMIT;
SET gtid_domain_id=0;

--connection server_2
SET debug_sync='now WAIT_FOR d1_query';
--let $d1_thd_id= `SELECT ID FROM INFORMATION_SCHEMA.PROCESSLIST WHERE INFO LIKE '%foo(62%' AND INFO NOT LIKE '%LIKE%'`

--connection server_1
SET gtid_domain_id=0;
INSERT INTO t3 VALUES (63, foo(63,
       'ha_write_row_end SIGNAL d0_query WAIT_FOR d0_cont2',
       'rpl_parallel_end_of_group SIGNAL d0_done WAIT_FOR d0_cont'));

--connection server_2
SET debug_sync='now WAIT_FOR d0_query';
--let $d0_thd_id= `SELECT ID FROM INFORMATION_SCHEMA.PROCESSLIST WHERE INFO LIKE '%foo(63%' AND INFO NOT LIKE '%LIKE%'`

--connection server_1
SET gtid_domain_id=3;
BEGIN;
# These debug_sync's will linger on and be used to control T2 later.
INSERT INTO t3 VALUES (68, foo(68,
       'rpl_parallel_start_waiting_for_prior SIGNAL t2_waiting', ''));
INSERT INTO t3 VALUES (69, foo(69,
       'ha_write_row_end SIGNAL d3_query WAIT_FOR d3_cont2',
       'rpl_parallel_end_of_group SIGNAL d3_done WAIT_FOR d3_cont'));
COMMIT;
SET gtid_domain_id=0;

--connection server_2
SET debug_sync='now WAIT_FOR d3_query';
--let $d3_thd_id= `SELECT ID FROM INFORMATION_SCHEMA.PROCESSLIST WHERE INFO LIKE '%foo(69%' AND INFO NOT LIKE '%LIKE%'`

SET debug_sync='now SIGNAL d2_cont2';
SET debug_sync='now WAIT_FOR d2_done';
SET debug_sync='now SIGNAL d1_cont2';
SET debug_sync='now WAIT_FOR d1_done';
SET debug_sync='now SIGNAL d0_cont2';
SET debug_sync='now WAIT_FOR d0_done';
SET debug_sync='now SIGNAL d3_cont2';
SET debug_sync='now WAIT_FOR d3_done';

# Now prepare the real transactions T1, T2, T3, T4 on the master.

--connection con_temp3
# Create transaction T1.
SET binlog_format=statement;
INSERT INTO t3 VALUES (64, foo(64,
       'rpl_parallel_before_mark_start_commit SIGNAL t1_waiting WAIT_FOR t1_cont', ''));

# Create transaction T2, as a group commit leader on the master.
SET debug_sync='commit_after_release_LOCK_prepare_ordered SIGNAL master_queued2 WAIT_FOR master_cont2';
send INSERT INTO t3 VALUES (65, foo(65, '', ''));

--connection server_1
SET debug_sync='now WAIT_FOR master_queued2';

--connection con_temp4
# Create transaction T3, participating in T2's group commit.
SET debug_sync='commit_after_release_LOCK_prepare_ordered SIGNAL master_queued3';
send INSERT INTO t3 VALUES (66, foo(66, '', ''));

--connection server_1
SET debug_sync='now WAIT_FOR master_queued3';

--connection con_temp5
# Create transaction T4, participating in group commit with T2 and T3.
SET debug_sync='commit_after_release_LOCK_prepare_ordered SIGNAL master_queued4';
send INSERT INTO t3 VALUES (67, foo(67, '', ''));

--connection server_1
SET debug_sync='now WAIT_FOR master_queued4';
SET debug_sync='now SIGNAL master_cont2';

--connection con_temp3
REAP;
--connection con_temp4
REAP;
--connection con_temp5
REAP;

--connection server_1
SELECT * FROM t3 WHERE a >= 60 ORDER BY a;
SET debug_sync='RESET';

--connection server_2
# Now we have the four transactions pending for replication on the slave.
# Let them be queued for our three worker threads in a controlled fashion.
# We put them at a stage where T1 is delayed and T3 is waiting for T1 to
# commit before T3 can start. Then we kill T3.

# Make the worker D0 free, and wait for T1 to be queued in it.
SET debug_sync='now SIGNAL d0_cont';
SET debug_sync='now WAIT_FOR t1_waiting';

# Make the worker D3 free, and wait for T2 to be queued in it.
SET debug_sync='now SIGNAL d3_cont';
SET debug_sync='now WAIT_FOR t2_waiting';

# Now release worker D1, and wait for T3 to be queued in it.
# T3 will wait for T1 to commit before it can start.
SET debug_sync='now SIGNAL d1_cont';
SET debug_sync='now WAIT_FOR t3_waiting';

# Release worker D2. Wait for T4 to be queued, so we are sure it has
# received the debug_sync signal (else we might overwrite it with the
# next debug_sync).
SET debug_sync='now SIGNAL d2_cont';
SET debug_sync='now WAIT_FOR t4_waiting';

# Now we kill the waiting transaction T3 in worker D1.
--replace_result $d1_thd_id THD_ID
eval KILL $d1_thd_id;

# Wait until T3 has reacted on the kill.
SET debug_sync='now WAIT_FOR t3_killed';

# Now we can allow T1 to proceed.
SET debug_sync='now SIGNAL t1_cont';

--let $slave_sql_errno= 1317,1927,1964
--source include/wait_for_slave_sql_error.inc
STOP SLAVE IO_THREAD;
# Since T2, T3, and T4 run in parallel, we can not be sure if T2 will have time
# to commit or not before the stop. However, T1 should commit, and T3/T4 may
# not have committed. (After slave restart we check that all become committed
# eventually).
SELECT * FROM t3 WHERE a >= 60 AND a != 65 ORDER BY a;

# Now we have to disable the debug_sync statements, so they do not trigger
# when the events are retried.
SET debug_sync='RESET';
SET GLOBAL slave_parallel_threads=0;
SET GLOBAL slave_parallel_threads=10;
SET sql_log_bin=0;
DROP FUNCTION foo;
--delimiter ||
CREATE FUNCTION foo(x INT, d1 VARCHAR(500), d2 VARCHAR(500))
  RETURNS INT DETERMINISTIC
  BEGIN
    RETURN x;
  END
||
--delimiter ;
SET sql_log_bin=1;

--connection server_1
UPDATE t3 SET b=b+1 WHERE a=60;
--save_master_pos

--connection server_2
--source include/start_slave.inc
--sync_with_master
SELECT * FROM t3 WHERE a >= 60 ORDER BY a;
# Restore the foo() function.
SET sql_log_bin=0;
DROP FUNCTION foo;
--delimiter ||
CREATE FUNCTION foo(x INT, d1 VARCHAR(500), d2 VARCHAR(500))
  RETURNS INT DETERMINISTIC
  BEGIN
    IF d1 != '' THEN
      SET debug_sync = d1;
    END IF;
    IF d2 != '' THEN
      SET debug_sync = d2;
    END IF;
    RETURN x;
  END
||
--delimiter ;
SET sql_log_bin=1;

--connection server_2
# Respawn all worker threads to clear any left-over debug_sync or other stuff.
--source include/stop_slave.inc
SET GLOBAL binlog_format=@old_format;
SET GLOBAL slave_parallel_threads=0;
SET GLOBAL slave_parallel_threads=10;
--source include/start_slave.inc


--echo *** 5. Test killing thread that is waiting for queue of max length to shorten ***

# Find the thread id of the driver SQL thread that we want to kill.
--let $wait_condition= SELECT COUNT(*) = 1 FROM INFORMATION_SCHEMA.PROCESSLIST WHERE STATE LIKE '%Slave has read all relay log%'
--source include/wait_condition.inc
--let $thd_id= `SELECT ID FROM INFORMATION_SCHEMA.PROCESSLIST WHERE STATE LIKE '%Slave has read all relay log%'`
SET @old_max_queued= @@GLOBAL.slave_parallel_max_queued;
SET GLOBAL slave_parallel_max_queued=9000;

--connection server_1
--let bigstring= `SELECT REPEAT('x', 10000)`
SET binlog_format=statement;
# Create an event that will wait to be signalled.
INSERT INTO t3 VALUES (80, foo(0,
       'ha_write_row_end SIGNAL query_waiting WAIT_FOR query_cont', ''));

--connection server_2
SET debug_sync='now WAIT_FOR query_waiting';
# Inject that the SQL driver thread will signal `wait_queue_ready' to debug_sync
# as it goes to wait for the event queue to become smaller than the value of
# @@slave_parallel_max_queued.
SET @old_dbug= @@GLOBAL.debug_dbug;
SET GLOBAL debug_dbug="+d,rpl_parallel_wait_queue_max";

--connection server_1
--disable_query_log
# Create an event that will fill up the queue.
# The Xid event at the end of the event group will have to wait for the Query
# event with the INSERT to drain so the queue becomes shorter. However that in
# turn waits for the prior event group to continue.
eval INSERT INTO t3 VALUES (81, LENGTH('$bigstring'));
--enable_query_log
SELECT * FROM t3 WHERE a >= 80 ORDER BY a;

--connection server_2
SET debug_sync='now WAIT_FOR wait_queue_ready';

--replace_result $thd_id THD_ID
eval KILL $thd_id;

SET debug_sync='now WAIT_FOR wait_queue_killed';
SET debug_sync='now SIGNAL query_cont';

--let $slave_sql_errno= 1317,1927,1964
--source include/wait_for_slave_sql_error.inc
STOP SLAVE IO_THREAD;

SET GLOBAL debug_dbug=@old_dbug;
SET GLOBAL slave_parallel_max_queued= @old_max_queued;

--connection server_1
INSERT INTO t3 VALUES (82,0);
SET binlog_format=@old_format;
--save_master_pos

--connection server_2
SET debug_sync='RESET';
--source include/start_slave.inc
--sync_with_master
SELECT * FROM t3 WHERE a >= 80 ORDER BY a;


--connection server_2
--source include/stop_slave.inc
SET GLOBAL binlog_format=@old_format;
SET GLOBAL slave_parallel_threads=0;
SET GLOBAL slave_parallel_threads=10;
--source include/start_slave.inc

--echo *** MDEV-5788 Incorrect free of rgi->deferred_events in parallel replication  ***

--connection server_2
# Use just two worker threads, so we are sure to get the rpl_group_info added
# to the free list, which is what triggered the bug.
--source include/stop_slave.inc
SET GLOBAL replicate_ignore_table="test.t3";
SET GLOBAL slave_parallel_threads=2;
--source include/start_slave.inc

--connection server_1
INSERT INTO t3 VALUES (100, rand());
INSERT INTO t3 VALUES (101, rand());

--save_master_pos

--connection server_2
--sync_with_master

--connection server_1
INSERT INTO t3 VALUES (102, rand());
INSERT INTO t3 VALUES (103, rand());
INSERT INTO t3 VALUES (104, rand());
INSERT INTO t3 VALUES (105, rand());

--save_master_pos

--connection server_2
--sync_with_master
--source include/stop_slave.inc
SET GLOBAL replicate_ignore_table="";
--source include/start_slave.inc

--connection server_1
INSERT INTO t3 VALUES (106, rand());
INSERT INTO t3 VALUES (107, rand());
--save_master_pos

--connection server_2
--sync_with_master
--replace_column 2 #
SELECT * FROM t3 WHERE a >= 100 ORDER BY a;


--echo *** MDEV-5921: In parallel replication, an error is not correctly signalled to the next transaction ***

--connection server_2
--source include/stop_slave.inc
SET GLOBAL slave_parallel_threads=10;
--source include/start_slave.inc

--connection server_1
INSERT INTO t3 VALUES (110, 1);
--save_master_pos

--connection server_2
--sync_with_master
SELECT * FROM t3 WHERE a >= 110 ORDER BY a;
# Inject a duplicate key error.
SET sql_log_bin=0;
INSERT INTO t3 VALUES (111, 666);
SET sql_log_bin=1;

--connection server_1

# Create a group commit with two inserts, the first one conflicts with a row on the slave
--connect (con1,127.0.0.1,root,,test,$SERVER_MYPORT_1,)
SET debug_sync='commit_after_release_LOCK_prepare_ordered SIGNAL master_queued1 WAIT_FOR master_cont1';
send INSERT INTO t3 VALUES (111, 2);
--connection server_1
SET debug_sync='now WAIT_FOR master_queued1';

--connect (con2,127.0.0.1,root,,test,$SERVER_MYPORT_1,)
SET debug_sync='commit_after_release_LOCK_prepare_ordered SIGNAL master_queued2';
send INSERT INTO t3 VALUES (112, 3);

--connection server_1
SET debug_sync='now WAIT_FOR master_queued2';
SET debug_sync='now SIGNAL master_cont1';

--connection con1
REAP;
--connection con2
REAP;
SET debug_sync='RESET';
--save_master_pos

--connection server_2
--let $slave_sql_errno= 1062
--source include/wait_for_slave_sql_error.inc
--source include/wait_for_slave_sql_to_stop.inc
# We should not see the row (112,3) here, it should be rolled back due to
# error signal from the prior transaction.
SELECT * FROM t3 WHERE a >= 110 ORDER BY a;
SET sql_log_bin=0;
DELETE FROM t3 WHERE a=111 AND b=666;
SET sql_log_bin=1;
START SLAVE SQL_THREAD;
--sync_with_master
SELECT * FROM t3 WHERE a >= 110 ORDER BY a;


--echo ***MDEV-5914: Parallel replication deadlock due to InnoDB lock conflicts ***
--connection server_2
--source include/stop_slave.inc

--connection server_1
CREATE TABLE t4 (a INT PRIMARY KEY, b INT, KEY b_idx(b)) ENGINE=InnoDB;
INSERT INTO t4 VALUES (1,NULL), (2,2), (3,NULL), (4,4), (5, NULL), (6, 6);

# Create a group commit with UPDATE and DELETE, in that order.
# The bug was that while the UPDATE's row lock does not block the DELETE, the
# DELETE's gap lock _does_ block the UPDATE. This could cause a deadlock
# on the slave.
--connection con1
SET debug_sync='commit_after_release_LOCK_prepare_ordered SIGNAL master_queued1 WAIT_FOR master_cont1';
send UPDATE t4 SET b=NULL WHERE a=6;
--connection server_1
SET debug_sync='now WAIT_FOR master_queued1';

--connection con2
SET debug_sync='commit_after_release_LOCK_prepare_ordered SIGNAL master_queued2';
send DELETE FROM t4 WHERE b <= 3;

--connection server_1
SET debug_sync='now WAIT_FOR master_queued2';
SET debug_sync='now SIGNAL master_cont1';

--connection con1
REAP;
--connection con2
REAP;
SET debug_sync='RESET';
--save_master_pos

--connection server_2
--source include/start_slave.inc
--sync_with_master
--source include/stop_slave.inc

SELECT * FROM t4 ORDER BY a;


# Another example, this one with INSERT vs. DELETE
--connection server_1
DELETE FROM t4;
INSERT INTO t4 VALUES (1,NULL), (2,2), (3,NULL), (4,4), (5, NULL), (6, 6);

# Create a group commit with INSERT and DELETE, in that order.
# The bug was that while the INSERT's insert intention lock does not block
# the DELETE, the DELETE's gap lock _does_ block the INSERT. This could cause
# a deadlock on the slave.
--connection con1
SET debug_sync='commit_after_release_LOCK_prepare_ordered SIGNAL master_queued1 WAIT_FOR master_cont1';
send INSERT INTO t4 VALUES (7, NULL);
--connection server_1
SET debug_sync='now WAIT_FOR master_queued1';

--connection con2
SET debug_sync='commit_after_release_LOCK_prepare_ordered SIGNAL master_queued2';
send DELETE FROM t4 WHERE b <= 3;

--connection server_1
SET debug_sync='now WAIT_FOR master_queued2';
SET debug_sync='now SIGNAL master_cont1';

--connection con1
REAP;
--connection con2
REAP;
SET debug_sync='RESET';
--save_master_pos

--connection server_2
--source include/start_slave.inc
--sync_with_master
--source include/stop_slave.inc

SELECT * FROM t4 ORDER BY a;


# MDEV-6549, failing to update gtid_slave_pos for a transaction that was retried.
# The problem was that when a transaction updates the mysql.gtid_slave_pos
# table, it clears the flag that marks that there is a GTID position that
# needs to be updated. Then, if the transaction got killed after that due
# to a deadlock, the subsequent retry would fail to notice that the GTID needs
# to be recorded in gtid_slave_pos.
#
# (In the original bug report, the symptom was an assertion; this was however
# just a side effect of the missing update of gtid_slave_pos, which also
# happened to cause a missing clear of OPTION_GTID_BEGIN).
--connection server_1
DELETE FROM t4;
INSERT INTO t4 VALUES (1,NULL), (2,2), (3,NULL), (4,4), (5, NULL), (6, 6);

# Create two transactions that can run in parallel on the slave but cause
# a deadlock if the second runs before the first.
--connection con1
SET debug_sync='commit_after_release_LOCK_prepare_ordered SIGNAL master_queued1 WAIT_FOR master_cont1';
send UPDATE t4 SET b=NULL WHERE a=6;
--connection server_1
SET debug_sync='now WAIT_FOR master_queued1';

--connection con2
# Must use statement-based binlogging. Otherwise the transaction will not be
# binlogged at all, as it modifies no rows.
SET @old_format= @@SESSION.binlog_format;
SET binlog_format='statement';
SET debug_sync='commit_after_release_LOCK_prepare_ordered SIGNAL master_queued2';
send DELETE FROM t4 WHERE b <= 1;

--connection server_1
SET debug_sync='now WAIT_FOR master_queued2';
SET debug_sync='now SIGNAL master_cont1';

--connection con1
REAP;
--connection con2
REAP;
SET @old_format=@@GLOBAL.binlog_format;
SET debug_sync='RESET';
--save_master_pos
--let $last_gtid= `SELECT @@last_gtid`

--connection server_2
# Disable the usual skip of gap locks for transactions that are run in
# parallel, using DBUG. This allows the deadlock to occur, and this in turn
# triggers a retry of the second transaction, and the code that was buggy and
# caused the gtid_slave_pos update to be skipped in the retry.
SET @old_dbug= @@GLOBAL.debug_dbug;
SET GLOBAL debug_dbug="+d,disable_thd_need_ordering_with";
--source include/start_slave.inc
--sync_with_master
SET GLOBAL debug_dbug=@old_dbug;

SELECT * FROM t4 ORDER BY a;
# Check that the GTID of the second transaction was correctly recorded in
# gtid_slave_pos, in the variable as well as in the table.
--replace_result $last_gtid GTID
eval SET @last_gtid= '$last_gtid';
SELECT IF(@@gtid_slave_pos LIKE CONCAT('%',@last_gtid,'%'), "GTID found ok",
    CONCAT("GTID ", @last_gtid, " not found in gtid_slave_pos=", @@gtid_slave_pos))
    AS result;
SELECT "ROW FOUND" AS `Is the row found?`
  FROM mysql.gtid_slave_pos
 WHERE CONCAT(domain_id, "-", server_id, "-", seq_no) = @last_gtid;


--echo *** MDEV-5938: Exec_master_log_pos not updated at log rotate in parallel replication ***
--connection server_2
--source include/stop_slave.inc
SET GLOBAL slave_parallel_threads=1;
SET DEBUG_SYNC= 'RESET';
--source include/start_slave.inc

--connection server_1
CREATE TABLE t5 (a INT PRIMARY KEY, b INT);
INSERT INTO t5 VALUES (1,1);
INSERT INTO t5 VALUES (2,2), (3,8);
INSERT INTO t5 VALUES (4,16);
--save_master_pos

--connection server_2
--sync_with_master
let $io_file= query_get_value(SHOW SLAVE STATUS, Master_Log_File, 1);
let $io_pos= query_get_value(SHOW SLAVE STATUS, Read_Master_Log_Pos, 1);
let $sql_file= query_get_value(SHOW SLAVE STATUS, Relay_Master_Log_File, 1);
let $sql_pos= query_get_value(SHOW SLAVE STATUS, Exec_Master_Log_Pos, 1);
--disable_query_log
eval SELECT IF('$io_file' = '$sql_file', "OK", "Not ok, $io_file <> $sql_file") AS test_check;
eval SELECT IF('$io_pos' = '$sql_pos', "OK", "Not ok, $io_pos <> $sql_pos") AS test_check;
--enable_query_log

--connection server_1
FLUSH LOGS;
--source include/wait_for_binlog_checkpoint.inc
--save_master_pos

--connection server_2
--sync_with_master
let $io_file= query_get_value(SHOW SLAVE STATUS, Master_Log_File, 1);
let $io_pos= query_get_value(SHOW SLAVE STATUS, Read_Master_Log_Pos, 1);
let $sql_file= query_get_value(SHOW SLAVE STATUS, Relay_Master_Log_File, 1);
let $sql_pos= query_get_value(SHOW SLAVE STATUS, Exec_Master_Log_Pos, 1);
--disable_query_log
eval SELECT IF('$io_file' = '$sql_file', "OK", "Not ok, $io_file <> $sql_file") AS test_check;
eval SELECT IF('$io_pos' = '$sql_pos', "OK", "Not ok, $io_pos <> $sql_pos") AS test_check;
--enable_query_log


--echo *** MDEV_6435: Incorrect error handling when query binlogged partially on master with "killed" error ***

--connection server_1
CREATE TABLE t6 (a INT) ENGINE=MyISAM;
CREATE TRIGGER tr AFTER INSERT ON t6 FOR EACH ROW SET @a = 1;

--connection con1
SET @old_format= @@binlog_format;
SET binlog_format= statement;
--let $conid = `SELECT CONNECTION_ID()`
SET debug_sync='sp_head_execute_before_loop SIGNAL ready WAIT_FOR cont';
send INSERT INTO t6 VALUES (1), (2), (3);

--connection server_1
SET debug_sync='now WAIT_FOR ready';
--replace_result $conid CONID
eval KILL QUERY $conid;
SET debug_sync='now SIGNAL cont';

--connection con1
--error ER_QUERY_INTERRUPTED
--reap
SET binlog_format= @old_format;
SET debug_sync='RESET';
--let $after_error_gtid_pos= `SELECT @@gtid_binlog_pos`

--connection server_1
SET debug_sync='RESET';


--connection server_2
--let $slave_sql_errno= 1317
--source include/wait_for_slave_sql_error.inc
STOP SLAVE IO_THREAD;
--replace_result $after_error_gtid_pos AFTER_ERROR_GTID_POS
eval SET GLOBAL gtid_slave_pos= '$after_error_gtid_pos';
--source include/start_slave.inc

--connection server_1
INSERT INTO t6 VALUES (4);
SELECT * FROM t6 ORDER BY a;
--save_master_pos

--connection server_2
--sync_with_master
SELECT * FROM t6 ORDER BY a;


--echo *** MDEV-6551: Some replication errors are ignored if slave_parallel_threads > 0 ***

--connection server_1
INSERT INTO t2 VALUES (31);
--let $gtid1= `SELECT @@LAST_GTID`
--source include/save_master_gtid.inc

--connection server_2
--source include/sync_with_master_gtid.inc
--source include/stop_slave.inc
SET GLOBAL slave_parallel_threads= 0;
--source include/start_slave.inc

# Force a duplicate key error on the slave.
SET sql_log_bin= 0;
INSERT INTO t2 VALUES (32);
SET sql_log_bin= 1;

--connection server_1
INSERT INTO t2 VALUES (32);
--let $gtid2= `SELECT @@LAST_GTID`
# Rotate the binlog; the bug is triggered when the master binlog file changes
# after the event group that causes the duplicate key error.
FLUSH LOGS;
INSERT INTO t2 VALUES (33);
INSERT INTO t2 VALUES (34);
SELECT * FROM t2 WHERE a >= 30 ORDER BY a;
--source include/save_master_gtid.inc

--connection server_2
--let $slave_sql_errno= 1062
--source include/wait_for_slave_sql_error.inc

--connection server_2
--source include/stop_slave_io.inc
SET GLOBAL slave_parallel_threads=10;
START SLAVE;

--let $slave_sql_errno= 1062
--source include/wait_for_slave_sql_error.inc

# Note: IO thread is still running at this point.
# The bug seems to have been that restarting the SQL thread after an error with
# the IO thread still running, somehow picks up a later relay log position and
# thus ends up skipping the failing event, rather than re-executing.

START SLAVE SQL_THREAD;
--let $slave_sql_errno= 1062
--source include/wait_for_slave_sql_error.inc

SELECT * FROM t2 WHERE a >= 30 ORDER BY a;

# Skip the duplicate error, so we can proceed.
--error ER_SLAVE_SKIP_NOT_IN_GTID
SET sql_slave_skip_counter= 1;
--source include/stop_slave_io.inc
--disable_query_log
eval SET GLOBAL gtid_slave_pos = REPLACE(@@gtid_slave_pos, "$gtid1", "$gtid2");
--enable_query_log
--source include/start_slave.inc
--source include/sync_with_master_gtid.inc

SELECT * FROM t2 WHERE a >= 30 ORDER BY a;


--echo *** MDEV-6775: Wrong binlog order in parallel replication ***
--connection server_1
# A bit tricky bug to reproduce. On the master, we binlog in statement-mode
# two transactions, an UPDATE followed by a DELETE. On the slave, we replicate
# with binlog-mode set to ROW, which means the DELETE, which modifies no rows,
# is not binlogged. Then we inject a wait in the group commit code on the
# slave, shortly before the actual commit of the UPDATE. The bug was that the
# DELETE could wake up from wait_for_prior_commit() before the commit of the
# UPDATE. So the test could see the slave position updated to after DELETE,
# while the UPDATE was still not visible.
DELETE FROM t4;
INSERT INTO t4 VALUES (1,NULL), (3,NULL), (4,4), (5, NULL), (6, 6);
--source include/save_master_gtid.inc

--connection server_2
--source include/sync_with_master_gtid.inc
--source include/stop_slave.inc
SET @old_dbug= @@GLOBAL.debug_dbug;
SET GLOBAL debug_dbug="+d,inject_binlog_commit_before_get_LOCK_log";
SET @old_format=@@GLOBAL.binlog_format;
SET GLOBAL binlog_format=ROW;
# Re-spawn the worker threads to be sure they pick up the new binlog format
SET GLOBAL slave_parallel_threads=0;
SET GLOBAL slave_parallel_threads=10;

--connection con1
SET @old_format= @@binlog_format;
SET binlog_format= statement;
SET debug_sync='commit_after_release_LOCK_prepare_ordered SIGNAL master_queued1 WAIT_FOR master_cont1';
send UPDATE t4 SET b=NULL WHERE a=6;
--connection server_1
SET debug_sync='now WAIT_FOR master_queued1';

--connection con2
SET @old_format= @@binlog_format;
SET binlog_format= statement;
SET debug_sync='commit_after_release_LOCK_prepare_ordered SIGNAL master_queued2';
send DELETE FROM t4 WHERE b <= 3;

--connection server_1
SET debug_sync='now WAIT_FOR master_queued2';
SET debug_sync='now SIGNAL master_cont1';

--connection con1
REAP;
SET binlog_format= @old_format;
--connection con2
REAP;
SET binlog_format= @old_format;
SET debug_sync='RESET';
--save_master_pos
SELECT * FROM t4 ORDER BY a;

--connection server_2
--source include/start_slave.inc
SET debug_sync= 'now WAIT_FOR waiting';
--sync_with_master
SELECT * FROM t4 ORDER BY a;
SET debug_sync= 'now SIGNAL cont';

# Re-spawn the worker threads to remove any DBUG injections or DEBUG_SYNC.
--source include/stop_slave.inc
SET GLOBAL debug_dbug=@old_dbug;
SET GLOBAL binlog_format= @old_format;
SET GLOBAL slave_parallel_threads=0;
SET GLOBAL slave_parallel_threads=10;
--source include/start_slave.inc


--echo *** MDEV-7237: Parallel replication: incorrect relaylog position after stop/start the slave ***
--connection server_1
INSERT INTO t2 VALUES (40);
--save_master_pos

--connection server_2
--sync_with_master
--source include/stop_slave.inc
CHANGE MASTER TO master_use_gtid=no;
SET @old_dbug= @@GLOBAL.debug_dbug;
# This DBUG injection causes a DEBUG_SYNC signal "scheduled_gtid_0_x_100" when
# GTID 0-1-100 has been scheduled for and fetched by a worker thread.
SET GLOBAL debug_dbug="+d,rpl_parallel_scheduled_gtid_0_x_100";
# This DBUG injection causes a DEBUG_SYNC signal "wait_for_done_waiting" when
# STOP SLAVE has signalled all worker threads to stop.
SET GLOBAL debug_dbug="+d,rpl_parallel_wait_for_done_trigger";
# Reset worker threads to make DBUG setting catch on.
SET GLOBAL slave_parallel_threads=0;
SET GLOBAL slave_parallel_threads=10;


--connection server_1
# Setup some transaction for the slave to replicate.
INSERT INTO t2 VALUES (41);
INSERT INTO t2 VALUES (42);
# Need to log the DELETE in statement format, so we can see it in processlist.
SET @old_format= @@binlog_format;
SET binlog_format= statement;
DELETE FROM t2 WHERE a=40;
SET binlog_format= @old_format;
INSERT INTO t2 VALUES (43);
INSERT INTO t2 VALUES (44);
# Force the slave to switch to a new relay log file.
FLUSH LOGS;
INSERT INTO t2 VALUES (45);
# Inject a GTID 0-1-100, which will trigger a DEBUG_SYNC signal when this
# transaction has been fetched by a worker thread.
SET gtid_seq_no=100;
INSERT INTO t2 VALUES (46);
--save_master_pos

--connection con_temp2
# Temporarily block the DELETE on a=40 from completing.
BEGIN;
SELECT * FROM t2 WHERE a=40 FOR UPDATE;


--connection server_2
--source include/start_slave.inc

# Wait for a worker thread to start on the DELETE that will be blocked
# temporarily by the SELECT FOR UPDATE.
--let $wait_condition= SELECT count(*) > 0 FROM information_schema.processlist WHERE state='updating' and info LIKE '%DELETE FROM t2 WHERE a=40%'
--source include/wait_condition.inc

# The DBUG injection set above will make the worker thread signal the following
# debug_sync when the GTID 0-1-100 has been reached by a worker thread.
# Thus, at this point, the SQL driver thread has reached the next
# relay log file name, while a worker thread is still processing a
# transaction in the previous relay log file, blocked on the SELECT FOR
# UPDATE.
SET debug_sync= 'now WAIT_FOR scheduled_gtid_0_x_100';
# At this point, the SQL driver thread is in the new relay log file, while
# the DELETE from the old relay log file is not yet complete. We will stop
# the slave at this point. The bug was that the DELETE statement would
# update the slave position to the _new_ relay log file name instead of
# its own old file name. Thus, by stoping and restarting the slave at this
# point, we would get an error at restart due to incorrect position. (If
# we would let the slave catch up before stopping, the incorrect position
# would be corrected by a later transaction).

send STOP SLAVE;

--connection con_temp2
# Wait for STOP SLAVE to have proceeded sufficiently that it has signalled
# all worker threads to stop; this ensures that we will stop after the DELETE
# transaction (and not after a later transaction that might have been able
# to set a fixed position).
SET debug_sync= 'now WAIT_FOR wait_for_done_waiting';
# Now release the row lock that was blocking the replication of DELETE.
ROLLBACK;

--connection server_2
reap;
--source include/wait_for_slave_sql_to_stop.inc
SELECT * FROM t2 WHERE a >= 40 ORDER BY a;
# Now restart the slave. With the bug present, this would start at an
# incorrect relay log position, causing relay log read error (or if unlucky,
# silently skip a number of events).
--source include/start_slave.inc
--sync_with_master
SELECT * FROM t2 WHERE a >= 40 ORDER BY a;
--source include/stop_slave.inc
SET GLOBAL debug_dbug=@old_dbug;
SET DEBUG_SYNC= 'RESET';
SET GLOBAL slave_parallel_threads=0;
SET GLOBAL slave_parallel_threads=10;
CHANGE MASTER TO master_use_gtid=slave_pos;
--source include/start_slave.inc


--echo *** MDEV-7326 Server deadlock in connection with parallel replication ***
# We use three transactions, each in a separate group commit.
#   T1 does mark_start_commit(), then gets a deadlock error.
#   T2 wakes up and starts running
#   T1 does unmark_start_commit()
#   T3 goes to wait for T2 to start its commit
#   T2 does mark_start_commit()
# The bug was that at this point, T3 got deadlocked. Because T1 has unmarked(),
# T3 did not yet see the count_committing_event_groups reach its target value
# yet. But when T1 later re-did mark_start_commit(), it failed to send a wakeup
# to T3.

--connection server_2
--source include/stop_slave.inc
SET GLOBAL slave_parallel_threads=0;
SET GLOBAL slave_parallel_threads=3;
SET GLOBAL debug_dbug="+d,rpl_parallel_simulate_temp_err_xid";
--source include/start_slave.inc

--connection server_1
SET @old_format= @@SESSION.binlog_format;
SET binlog_format= STATEMENT;
# This debug_sync will linger on and be used to control T3 later.
INSERT INTO t1 VALUES (foo(50,
   "rpl_parallel_start_waiting_for_prior SIGNAL t3_ready",
   "rpl_parallel_end_of_group SIGNAL prep_ready WAIT_FOR prep_cont"));
--save_master_pos
--connection  server_2
# Wait for the debug_sync point for T3 to be set. But let the preparation
# transaction remain hanging, so that T1 and T2 will be scheduled for the
# remaining two worker threads.
SET DEBUG_SYNC= "now WAIT_FOR prep_ready";

--connection server_1
INSERT INTO t2 VALUES (foo(50,
   "rpl_parallel_simulate_temp_err_xid SIGNAL t1_ready1 WAIT_FOR t1_cont1",
   "rpl_parallel_retry_after_unmark SIGNAL t1_ready2 WAIT_FOR t1_cont2"));
--save_master_pos

--connection server_2
SET DEBUG_SYNC= "now WAIT_FOR t1_ready1";
# T1 has now done mark_start_commit(). It will later do a rollback and retry.

--connection server_1
# Use a MyISAM table for T2 and T3, so they do not trigger the 
# rpl_parallel_simulate_temp_err_xid DBUG insertion on XID event.
INSERT INTO t1 VALUES (foo(51,
   "rpl_parallel_before_mark_start_commit SIGNAL t2_ready1 WAIT_FOR t2_cont1",
   "rpl_parallel_after_mark_start_commit SIGNAL t2_ready2"));

--connection server_2
SET DEBUG_SYNC= "now WAIT_FOR t2_ready1";
# T2 has now started running, but has not yet done mark_start_commit()
SET DEBUG_SYNC= "now SIGNAL t1_cont1";
SET DEBUG_SYNC= "now WAIT_FOR t1_ready2";
# T1 has now done unmark_start_commit() in preparation for its retry.

--connection server_1
INSERT INTO t1 VALUES (52);
SET BINLOG_FORMAT= @old_format;
SELECT * FROM t2 WHERE a>=50 ORDER BY a;
SELECT * FROM t1 WHERE a>=50 ORDER BY a;

--connection server_2
# Let the preparation transaction complete, so that the same worker thread
# can continue with the transaction T3.
SET DEBUG_SYNC= "now SIGNAL prep_cont";
SET DEBUG_SYNC= "now WAIT_FOR t3_ready";
# T3 has now gone to wait for T2 to start committing
SET DEBUG_SYNC= "now SIGNAL t2_cont1";
SET DEBUG_SYNC= "now WAIT_FOR t2_ready2";
# T2 has now done mark_start_commit().
# Let things run, and check that T3 does not get deadlocked.
SET DEBUG_SYNC= "now SIGNAL t1_cont2";
--sync_with_master

--connection server_1
--save_master_pos
--connection server_2
--sync_with_master
SELECT * FROM t2 WHERE a>=50 ORDER BY a;
SELECT * FROM t1 WHERE a>=50 ORDER BY a;
SET DEBUG_SYNC="reset";

# Re-spawn the worker threads to remove any DBUG injections or DEBUG_SYNC.
--source include/stop_slave.inc
SET GLOBAL debug_dbug=@old_dbug;
SET GLOBAL slave_parallel_threads=0;
SET GLOBAL slave_parallel_threads=10;
--source include/start_slave.inc


--echo *** MDEV-7326 Server deadlock in connection with parallel replication ***
# Similar to the previous test, but with T2 and T3 in the same GCO.
# We use three transactions, T1 in one group commit and T2/T3 in another.
#   T1 does mark_start_commit(), then gets a deadlock error.
#   T2 wakes up and starts running
#   T1 does unmark_start_commit()
#   T3 goes to wait for T1 to start its commit
#   T2 does mark_start_commit()
# The bug was that at this point, T3 got deadlocked. T2 increments the
# count_committing_event_groups but does not signal T3, as they are in
# the same GCO. Then later when T1 increments, it would also not signal
# T3, because now the count_committing_event_groups is not equal to the
# wait_count of T3 (it is one larger).

--connection server_2
--source include/stop_slave.inc
SET GLOBAL slave_parallel_threads=0;
SET GLOBAL slave_parallel_threads=3;
SET GLOBAL debug_dbug="+d,rpl_parallel_simulate_temp_err_xid";
--source include/start_slave.inc

--connection server_1
SET @old_format= @@SESSION.binlog_format;
SET binlog_format= STATEMENT;
# This debug_sync will linger on and be used to control T3 later.
INSERT INTO t1 VALUES (foo(60,
   "rpl_parallel_start_waiting_for_prior SIGNAL t3_ready",
   "rpl_parallel_end_of_group SIGNAL prep_ready WAIT_FOR prep_cont"));
--save_master_pos
--connection  server_2
# Wait for the debug_sync point for T3 to be set. But let the preparation
# transaction remain hanging, so that T1 and T2 will be scheduled for the
# remaining two worker threads.
SET DEBUG_SYNC= "now WAIT_FOR prep_ready";

--connection server_1
INSERT INTO t2 VALUES (foo(60,
   "rpl_parallel_simulate_temp_err_xid SIGNAL t1_ready1 WAIT_FOR t1_cont1",
   "rpl_parallel_retry_after_unmark SIGNAL t1_ready2 WAIT_FOR t1_cont2"));
--save_master_pos

--connection server_2
SET DEBUG_SYNC= "now WAIT_FOR t1_ready1";
# T1 has now done mark_start_commit(). It will later do a rollback and retry.

# Do T2 and T3 in a single group commit.
# Use a MyISAM table for T2 and T3, so they do not trigger the 
# rpl_parallel_simulate_temp_err_xid DBUG insertion on XID event.
--connection con_temp3
SET debug_sync='commit_after_release_LOCK_prepare_ordered SIGNAL master_queued1 WAIT_FOR master_cont1';
SET binlog_format=statement;
send INSERT INTO t1 VALUES (foo(61,
   "rpl_parallel_before_mark_start_commit SIGNAL t2_ready1 WAIT_FOR t2_cont1",
   "rpl_parallel_after_mark_start_commit SIGNAL t2_ready2"));

--connection server_1
SET debug_sync='now WAIT_FOR master_queued1';

--connection con_temp4
SET debug_sync='commit_after_release_LOCK_prepare_ordered SIGNAL master_queued2';
send INSERT INTO t6 VALUES (62);

--connection server_1
SET debug_sync='now WAIT_FOR master_queued2';
SET debug_sync='now SIGNAL master_cont1';

--connection con_temp3
REAP;
--connection con_temp4
REAP;

--connection server_1
SET debug_sync='RESET';
SET BINLOG_FORMAT= @old_format;
SELECT * FROM t2 WHERE a>=60 ORDER BY a;
SELECT * FROM t1 WHERE a>=60 ORDER BY a;
SELECT * FROM t6 WHERE a>=60 ORDER BY a;

--connection server_2
SET DEBUG_SYNC= "now WAIT_FOR t2_ready1";
# T2 has now started running, but has not yet done mark_start_commit()
SET DEBUG_SYNC= "now SIGNAL t1_cont1";
SET DEBUG_SYNC= "now WAIT_FOR t1_ready2";
# T1 has now done unmark_start_commit() in preparation for its retry.

--connection server_2
# Let the preparation transaction complete, so that the same worker thread
# can continue with the transaction T3.
SET DEBUG_SYNC= "now SIGNAL prep_cont";
SET DEBUG_SYNC= "now WAIT_FOR t3_ready";
# T3 has now gone to wait for T2 to start committing
SET DEBUG_SYNC= "now SIGNAL t2_cont1";
SET DEBUG_SYNC= "now WAIT_FOR t2_ready2";
# T2 has now done mark_start_commit().
# Let things run, and check that T3 does not get deadlocked.
SET DEBUG_SYNC= "now SIGNAL t1_cont2";
--sync_with_master

--connection server_1
--save_master_pos
--connection server_2
--sync_with_master
SELECT * FROM t2 WHERE a>=60 ORDER BY a;
SELECT * FROM t1 WHERE a>=60 ORDER BY a;
SELECT * FROM t6 WHERE a>=60 ORDER BY a;
SET DEBUG_SYNC="reset";

# Re-spawn the worker threads to remove any DBUG injections or DEBUG_SYNC.
--source include/stop_slave.inc
SET GLOBAL debug_dbug=@old_dbug;
SET GLOBAL slave_parallel_threads=0;
SET GLOBAL slave_parallel_threads=10;
--source include/start_slave.inc

--echo *** MDEV-7335: Potential parallel slave deadlock with specific binlog corruption ***

--connection server_2
--source include/stop_slave.inc
SET GLOBAL slave_parallel_threads=1;
SET @old_dbug= @@GLOBAL.debug_dbug;
SET GLOBAL debug_dbug="+d,slave_discard_xid_for_gtid_0_x_1000";

--connection server_1
INSERT INTO t2 VALUES (101);
INSERT INTO t2 VALUES (102);
INSERT INTO t2 VALUES (103);
INSERT INTO t2 VALUES (104);
INSERT INTO t2 VALUES (105);
# Inject a partial event group (missing XID at the end). The bug was that such
# partial group was not handled appropriately, leading to server deadlock.
SET gtid_seq_no=1000;
INSERT INTO t2 VALUES (106);
INSERT INTO t2 VALUES (107);
INSERT INTO t2 VALUES (108);
INSERT INTO t2 VALUES (109);
INSERT INTO t2 VALUES (110);
INSERT INTO t2 VALUES (111);
INSERT INTO t2 VALUES (112);
INSERT INTO t2 VALUES (113);
INSERT INTO t2 VALUES (114);
INSERT INTO t2 VALUES (115);
INSERT INTO t2 VALUES (116);
INSERT INTO t2 VALUES (117);
INSERT INTO t2 VALUES (118);
INSERT INTO t2 VALUES (119);
INSERT INTO t2 VALUES (120);
INSERT INTO t2 VALUES (121);
INSERT INTO t2 VALUES (122);
INSERT INTO t2 VALUES (123);
INSERT INTO t2 VALUES (124);
INSERT INTO t2 VALUES (125);
INSERT INTO t2 VALUES (126);
INSERT INTO t2 VALUES (127);
INSERT INTO t2 VALUES (128);
INSERT INTO t2 VALUES (129);
INSERT INTO t2 VALUES (130);
--source include/save_master_gtid.inc

--connection server_2
--source include/start_slave.inc
--source include/sync_with_master_gtid.inc
# The partial event group (a=106) should be rolled back and thus missing.
SELECT * FROM t2 WHERE a >= 100 ORDER BY a;

--source include/stop_slave.inc
SET GLOBAL debug_dbug=@old_dbug;
SET GLOBAL slave_parallel_threads=10;
--source include/start_slave.inc

--echo *** MDEV-6676 - test syntax of @@slave_parallel_mode ***
--connection server_2

--let $status_items= Parallel_Mode
--source include/show_slave_status.inc
--source include/stop_slave.inc
SET GLOBAL slave_parallel_mode='aggressive';
--let $status_items= Parallel_Mode
--source include/show_slave_status.inc
SET GLOBAL slave_parallel_mode='conservative';
--let $status_items= Parallel_Mode
--source include/show_slave_status.inc


--echo *** MDEV-6676 - test that empty parallel_mode does not replicate in parallel ***
--connection server_1
INSERT INTO t2 VALUES (1040);
--source include/save_master_gtid.inc

--connection server_2
SET GLOBAL slave_parallel_mode='none';
# Test that we do not use parallel apply, by injecting an unconditional
# crash in the parallel apply code.
SET @old_dbug= @@GLOBAL.debug_dbug;
SET GLOBAL debug_dbug="+d,slave_crash_if_parallel_apply";
--source include/start_slave.inc
--source include/sync_with_master_gtid.inc
SELECT * FROM t2 WHERE a >= 1040 ORDER BY a;
--source include/stop_slave.inc
SET GLOBAL debug_dbug=@old_dbug;


--echo *** MDEV-6676 - test disabling domain-based parallel replication ***
--connection server_1
# Let's do a bunch of transactions that will conflict if run out-of-order in
# domain-based parallel replication mode.
SET gtid_domain_id = 1;
INSERT INTO t2 VALUES (1041);
INSERT INTO t2 VALUES (1042);
INSERT INTO t2 VALUES (1043);
INSERT INTO t2 VALUES (1044);
INSERT INTO t2 VALUES (1045);
INSERT INTO t2 VALUES (1046);
DELETE FROM t2 WHERE a >= 1041;
SET gtid_domain_id = 2;
INSERT INTO t2 VALUES (1041);
INSERT INTO t2 VALUES (1042);
INSERT INTO t2 VALUES (1043);
INSERT INTO t2 VALUES (1044);
INSERT INTO t2 VALUES (1045);
INSERT INTO t2 VALUES (1046);
SET gtid_domain_id = 0;
--source include/save_master_gtid.inc
--connection server_2
SET GLOBAL slave_parallel_mode=minimal;
--source include/start_slave.inc
--source include/sync_with_master_gtid.inc
SELECT * FROM t2 WHERE a >= 1040 ORDER BY a;

--echo *** MDEV-7888: ANALYZE TABLE does wakeup_subsequent_commits(), causing wrong binlog order and parallel replication hang ***

--connection server_2
--source include/stop_slave.inc
SET GLOBAL slave_parallel_mode='conservative';
SET GLOBAL slave_parallel_threads=10;

SET @old_dbug= @@GLOBAL.debug_dbug;
SET GLOBAL debug_dbug= '+d,inject_analyze_table_sleep';

--connection server_1
# Inject two group commits. The bug was that ANALYZE TABLE would call
# wakeup_subsequent_commits() too early, allowing the following transaction
# in the same group to run ahead and binlog and free the GCO. Then we get
# wrong binlog order and later access freed GCO, which causes lost wakeup
# of following GCO and thus replication hang.
# We injected a small sleep in ANALYZE to make the race easier to hit (this
# can only cause false negatives in versions with the bug, not false positives,
# so sleep is ok here. And it's in general not possible to trigger reliably
# the race with debug_sync, since the bugfix makes the race impossible).

SET @old_dbug= @@SESSION.debug_dbug;
SET SESSION debug_dbug="+d,binlog_force_commit_id";

# Group commit with cid=10000, two event groups.
SET @commit_id= 10000;
ANALYZE TABLE t2;
INSERT INTO t3 VALUES (120, 0);

# Group commit with cid=10001, one event group.
SET @commit_id= 10001;
INSERT INTO t3 VALUES (121, 0);

SET SESSION debug_dbug=@old_dbug;

SELECT * FROM t3 WHERE a >= 120 ORDER BY a;
--source include/save_master_gtid.inc

--connection server_2
--source include/start_slave.inc
--source include/sync_with_master_gtid.inc

SELECT * FROM t3 WHERE a >= 120 ORDER BY a;

--source include/stop_slave.inc
SET GLOBAL debug_dbug= @old_dbug;
--source include/start_slave.inc


--echo *** MDEV-7929: record_gtid() for non-transactional event group calls wakeup_subsequent_commits() too early, causing slave hang. ***

--connection server_2
--source include/stop_slave.inc
SET @old_dbug= @@GLOBAL.debug_dbug;
SET GLOBAL debug_dbug= '+d,inject_record_gtid_serverid_100_sleep';

--connection server_1
# Inject two group commits. The bug was that record_gtid for a
# non-transactional event group would commit its own transaction, which would
# cause ha_commit_trans() to call wakeup_subsequent_commits() too early. This
# in turn lead to access to freed group_commit_orderer object, losing a wakeup
# and causing slave threads to hang.
# We inject a small sleep in the corresponding record_gtid() to make the race
# easier to hit.

SET @old_dbug= @@SESSION.debug_dbug;
SET SESSION debug_dbug="+d,binlog_force_commit_id";

# Group commit with cid=10010, two event groups.
SET @old_server_id= @@SESSION.server_id;
SET SESSION server_id= 100;
SET @commit_id= 10010;
ALTER TABLE t1 COMMENT "Hulubulu!";
SET SESSION server_id= @old_server_id;
INSERT INTO t3 VALUES (130, 0);

# Group commit with cid=10011, one event group.
SET @commit_id= 10011;
INSERT INTO t3 VALUES (131, 0);

SET SESSION debug_dbug=@old_dbug;

SELECT * FROM t3 WHERE a >= 130 ORDER BY a;
--source include/save_master_gtid.inc

--connection server_2
--source include/start_slave.inc
--source include/sync_with_master_gtid.inc

SELECT * FROM t3 WHERE a >= 130 ORDER BY a;

--source include/stop_slave.inc
SET GLOBAL debug_dbug= @old_dbug;
--source include/start_slave.inc


--echo *** MDEV-8031: Parallel replication stops on "connection killed" error (probably incorrectly handled deadlock kill) ***

--connection server_1
INSERT INTO t3 VALUES (201,0), (202,0);
--source include/save_master_gtid.inc

--connection server_2
--source include/sync_with_master_gtid.inc
--source include/stop_slave.inc
SET @old_dbug= @@GLOBAL.debug_dbug;
SET GLOBAL debug_dbug= '+d,inject_mdev8031';

--connection server_1
# We artificially create a situation that hopefully resembles the original
# bug which was only seen "in the wild", and only once.
# Setup a fake group commit with lots of conflicts that will lead to deadloc
# kill. The slave DBUG injection causes the slave to be deadlock killed at
# a particular point during the retry, and then later do a small sleep at
# another critical point where the prior transaction then has a chance to
# complete. Finally an extra KILL check catches an unhandled, lingering
# deadlock kill. So rather artificial, but at least it exercises the
# relevant code paths.
SET @old_dbug= @@SESSION.debug_dbug;
SET SESSION debug_dbug="+d,binlog_force_commit_id";

SET @commit_id= 10200;
INSERT INTO t3 VALUES (203, 1);
INSERT INTO t3 VALUES (204, 1);
INSERT INTO t3 VALUES (205, 1);
UPDATE t3 SET b=b+1 WHERE a=201;
UPDATE t3 SET b=b+1 WHERE a=201;
UPDATE t3 SET b=b+1 WHERE a=201;
UPDATE t3 SET b=b+1 WHERE a=202;
UPDATE t3 SET b=b+1 WHERE a=202;
UPDATE t3 SET b=b+1 WHERE a=202;
UPDATE t3 SET b=b+1 WHERE a=202;
UPDATE t3 SET b=b+1 WHERE a=203;
UPDATE t3 SET b=b+1 WHERE a=203;
UPDATE t3 SET b=b+1 WHERE a=204;
UPDATE t3 SET b=b+1 WHERE a=204;
UPDATE t3 SET b=b+1 WHERE a=204;
UPDATE t3 SET b=b+1 WHERE a=203;
UPDATE t3 SET b=b+1 WHERE a=205;
UPDATE t3 SET b=b+1 WHERE a=205;
SET SESSION debug_dbug=@old_dbug;

SELECT * FROM t3 WHERE a>=200 ORDER BY a;
--source include/save_master_gtid.inc

--connection server_2
--source include/start_slave.inc
--source include/sync_with_master_gtid.inc

SELECT * FROM t3 WHERE a>=200 ORDER BY a;
--source include/stop_slave.inc
SET GLOBAL debug_dbug= @old_dbug;
--source include/start_slave.inc


--echo *** Check getting deadlock killed inside open_binlog() during retry. ***

--connection server_2
--source include/stop_slave.inc
SET @old_dbug= @@GLOBAL.debug_dbug;
SET GLOBAL debug_dbug= '+d,inject_retry_event_group_open_binlog_kill';
SET @old_max= @@GLOBAL.max_relay_log_size;
SET GLOBAL max_relay_log_size= 4096;

--connection server_1
SET @old_dbug= @@SESSION.debug_dbug;
SET SESSION debug_dbug="+d,binlog_force_commit_id";

--let $large= `SELECT REPEAT("*", 8192)`
SET @commit_id= 10210;
--echo Omit long queries that cause relaylog rotations and transaction retries...
--disable_query_log
eval UPDATE t3 SET b=b+1 WHERE a=201 /* $large */;
eval UPDATE t3 SET b=b+1 WHERE a=201 /* $large */;
eval UPDATE t3 SET b=b+1 WHERE a=201 /* $large */;
eval UPDATE t3 SET b=b+1 WHERE a=202 /* $large */;
eval UPDATE t3 SET b=b+1 WHERE a=202 /* $large */;
eval UPDATE t3 SET b=b+1 WHERE a=202 /* $large */;
eval UPDATE t3 SET b=b+1 WHERE a=202 /* $large */;
eval UPDATE t3 SET b=b+1 WHERE a=203 /* $large */;
eval UPDATE t3 SET b=b+1 WHERE a=203 /* $large */;
eval UPDATE t3 SET b=b+1 WHERE a=204 /* $large */;
eval UPDATE t3 SET b=b+1 WHERE a=204 /* $large */;
eval UPDATE t3 SET b=b+1 WHERE a=204 /* $large */;
eval UPDATE t3 SET b=b+1 WHERE a=203 /* $large */;
eval UPDATE t3 SET b=b+1 WHERE a=205 /* $large */;
eval UPDATE t3 SET b=b+1 WHERE a=205 /* $large */;
--enable_query_log
SET SESSION debug_dbug=@old_dbug;

SELECT * FROM t3 WHERE a>=200 ORDER BY a;
--source include/save_master_gtid.inc

--connection server_2
--source include/start_slave.inc
--source include/sync_with_master_gtid.inc

SELECT * FROM t3 WHERE a>=200 ORDER BY a;
--source include/stop_slave.inc
SET GLOBAL debug_dbug= @old_debg;
SET GLOBAL max_relay_log_size= @old_max;
--source include/start_slave.inc

--echo *** MDEV-8725: Assertion on ROLLBACK statement in the binary log ***
--connection server_1
# Inject an event group terminated by ROLLBACK, by mixing MyISAM and InnoDB
# in a transaction. The bug was an assertion on the ROLLBACK due to
# mark_start_commit() being already called.
--disable_warnings
BEGIN;
INSERT INTO t2 VALUES (2000);
INSERT INTO t1 VALUES (2000);
INSERT INTO t2 VALUES (2001);
ROLLBACK;
--enable_warnings
SELECT * FROM t1 WHERE a>=2000 ORDER BY a;
SELECT * FROM t2 WHERE a>=2000 ORDER BY a;
--source include/save_master_gtid.inc

--connection server_2
--source include/sync_with_master_gtid.inc
SELECT * FROM t1 WHERE a>=2000 ORDER BY a;
SELECT * FROM t2 WHERE a>=2000 ORDER BY a;

# Clean up.
--connection server_2
--source include/stop_slave.inc
SET GLOBAL slave_parallel_threads=@old_parallel_threads;
--source include/start_slave.inc
SET DEBUG_SYNC= 'RESET';

--connection server_1
DROP function foo;
DROP TABLE t1,t2,t3,t4,t5,t6;
SET DEBUG_SYNC= 'RESET';

--source include/rpl_end.inc
=======
--source extra/rpl_tests/rpl_parallel.inc
>>>>>>> c13b5011
<|MERGE_RESOLUTION|>--- conflicted
+++ resolved
@@ -1,2216 +1 @@
-<<<<<<< HEAD
---source include/have_innodb.inc
---source include/have_debug.inc
---source include/have_debug_sync.inc
---source include/master-slave.inc
-
-# Test various aspects of parallel replication.
-
---connection server_2
-SET @old_parallel_threads=@@GLOBAL.slave_parallel_threads;
---error ER_SLAVE_MUST_STOP
-SET GLOBAL slave_parallel_threads=10;
---source include/stop_slave.inc
-SET GLOBAL slave_parallel_threads=10;
-
-# Check that we do not spawn any worker threads when no slave is running.
-SELECT IF(COUNT(*) < 10, "OK", CONCAT("Found too many system user processes: ", COUNT(*))) FROM information_schema.processlist WHERE user = "system user";
-
-CHANGE MASTER TO master_use_gtid=slave_pos;
---source include/start_slave.inc
-
-# Check that worker threads get spawned when slave starts.
-SELECT IF(COUNT(*) >= 10, "OK", CONCAT("Found too few system user processes: ", COUNT(*))) FROM information_schema.processlist WHERE user = "system user";
-# ... and that worker threads get removed when slave stops.
---source include/stop_slave.inc
-SELECT IF(COUNT(*) < 10, "OK", CONCAT("Found too many system user processes: ", COUNT(*))) FROM information_schema.processlist WHERE user = "system user";
---source include/start_slave.inc
-SELECT IF(COUNT(*) >= 10, "OK", CONCAT("Found too few system user processes: ", COUNT(*))) FROM information_schema.processlist WHERE user = "system user";
-
---echo *** Test long-running query in domain 1 can run in parallel with short queries in domain 0 ***
-
---connection server_1
-ALTER TABLE mysql.gtid_slave_pos ENGINE=InnoDB;
-CREATE TABLE t1 (a int PRIMARY KEY) ENGINE=MyISAM;
-CREATE TABLE t2 (a int PRIMARY KEY) ENGINE=InnoDB;
-INSERT INTO t1 VALUES (1);
-INSERT INTO t2 VALUES (1);
---save_master_pos
-
---connection server_2
---sync_with_master
-
-# Block the table t1 to simulate a replicated query taking a long time.
---connect (con_temp1,127.0.0.1,root,,test,$SERVER_MYPORT_2,)
-LOCK TABLE t1 WRITE;
-
---connection server_1
-SET gtid_domain_id=1;
-# This query will be blocked on the slave until UNLOCK TABLES.
-INSERT INTO t1 VALUES (2);
-SET gtid_domain_id=0;
-# These t2 queries can be replicated in parallel with the prior t1 query, as
-# they are in a separate replication domain.
-INSERT INTO t2 VALUES (2);
-INSERT INTO t2 VALUES (3);
-BEGIN;
-INSERT INTO t2 VALUES (4);
-INSERT INTO t2 VALUES (5);
-COMMIT;
-INSERT INTO t2 VALUES (6);
-
---connection server_2
---let $wait_condition= SELECT COUNT(*) = 6 FROM t2
---source include/wait_condition.inc
-
-SELECT * FROM t2 ORDER by a;
-
---connection con_temp1
-SELECT * FROM t1;
-UNLOCK TABLES;
-
---connection server_2
---let $wait_condition= SELECT COUNT(*) = 2 FROM t1
---source include/wait_condition.inc
-
-SELECT * FROM t1 ORDER BY a;
-
-
---echo *** Test two transactions in different domains committed in opposite order on slave but in a single group commit. ***
---connection server_2
---source include/stop_slave.inc
-
---connection server_1
-# Use a stored function to inject a debug_sync into the appropriate THD.
-# The function does nothing on the master, and on the slave it injects the
-# desired debug_sync action(s).
-SET sql_log_bin=0;
---delimiter ||
-CREATE FUNCTION foo(x INT, d1 VARCHAR(500), d2 VARCHAR(500))
-  RETURNS INT DETERMINISTIC
-  BEGIN
-    RETURN x;
-  END
-||
---delimiter ;
-SET sql_log_bin=1;
-
-SET @old_format= @@SESSION.binlog_format;
-SET binlog_format='statement';
-SET gtid_domain_id=1;
-INSERT INTO t2 VALUES (foo(10,
-    'commit_before_enqueue SIGNAL ready1 WAIT_FOR cont1',
-    'commit_after_release_LOCK_prepare_ordered SIGNAL ready2'));
-
---connection server_2
-FLUSH LOGS;
---source include/wait_for_binlog_checkpoint.inc
-SET sql_log_bin=0;
---delimiter ||
-CREATE FUNCTION foo(x INT, d1 VARCHAR(500), d2 VARCHAR(500))
-  RETURNS INT DETERMINISTIC
-  BEGIN
-    IF d1 != '' THEN
-      SET debug_sync = d1;
-    END IF;
-    IF d2 != '' THEN
-      SET debug_sync = d2;
-    END IF;
-    RETURN x;
-  END
-||
---delimiter ;
-SET sql_log_bin=1;
-SET @old_format=@@GLOBAL.binlog_format;
-SET GLOBAL binlog_format=statement;
-# We need to restart all parallel threads for the new global setting to
-# be copied to the session-level values.
-SET GLOBAL slave_parallel_threads=0;
-SET GLOBAL slave_parallel_threads=10;
---source include/start_slave.inc
-
-# First make sure the first insert is ready to commit, but not queued yet.
-SET debug_sync='now WAIT_FOR ready1';
-
---connection server_1
-SET gtid_domain_id=2;
-INSERT INTO t2 VALUES (foo(11,
-    'commit_before_enqueue SIGNAL ready3 WAIT_FOR cont3',
-    'commit_after_release_LOCK_prepare_ordered SIGNAL ready4 WAIT_FOR cont4'));
-SET gtid_domain_id=0;
-SELECT * FROM t2 WHERE a >= 10 ORDER BY a;
-
---connection server_2
-# Now wait for the second insert to queue itself as the leader, and then
-# wait for more commits to queue up.
-SET debug_sync='now WAIT_FOR ready3';
-SET debug_sync='now SIGNAL cont3';
-SET debug_sync='now WAIT_FOR ready4';
-# Now allow the first insert to queue up to participate in group commit.
-SET debug_sync='now SIGNAL cont1';
-SET debug_sync='now WAIT_FOR ready2';
-# Finally allow the second insert to proceed and do the group commit.
-SET debug_sync='now SIGNAL cont4';
-
---let $wait_condition= SELECT COUNT(*) = 2 FROM t2 WHERE a >= 10
---source include/wait_condition.inc
-SELECT * FROM t2 WHERE a >= 10 ORDER BY a;
-# The two INSERT transactions should have been committed in opposite order,
-# but in the same group commit (seen by precense of cid=# in the SHOW
-# BINLOG output).
---let $binlog_file= slave-bin.000002
---source include/show_binlog_events.inc
-FLUSH LOGS;
---source include/wait_for_binlog_checkpoint.inc
-
-# Restart all the slave parallel worker threads, to clear all debug_sync actions.
---connection server_2
---source include/stop_slave.inc
-SET GLOBAL slave_parallel_threads=0;
-SET GLOBAL slave_parallel_threads=10;
-SET debug_sync='RESET';
---source include/start_slave.inc
-
-
---echo *** Test that group-committed transactions on the master can replicate in parallel on the slave. ***
---connection server_1
-SET debug_sync='RESET';
-FLUSH LOGS;
---source include/wait_for_binlog_checkpoint.inc
-CREATE TABLE t3 (a INT PRIMARY KEY, b INT) ENGINE=InnoDB;
-# Create some sentinel rows so that the rows inserted in parallel fall into
-# separate gaps and do not cause gap lock conflicts.
-INSERT INTO t3 VALUES (1,1), (3,3), (5,5), (7,7);
---save_master_pos
---connection server_2
---sync_with_master
-
-# We want to test that the transactions can execute out-of-order on
-# the slave, but still end up committing in-order, and in a single
-# group commit.
-#
-# The idea is to group-commit three transactions together on the master:
-# A, B, and C. On the slave, C will execute the insert first, then A,
-# and then B. But B manages to complete before A has time to commit, so
-# all three end up committing together.
-#
-# So we start by setting up some row locks that will block transactions
-# A and B from executing, allowing C to run first.
-
---connection con_temp1
-BEGIN;
-INSERT INTO t3 VALUES (2,102);
---connect (con_temp2,127.0.0.1,root,,test,$SERVER_MYPORT_2,)
-BEGIN;
-INSERT INTO t3 VALUES (4,104);
-
-# On the master, queue three INSERT transactions as a single group commit.
---connect (con_temp3,127.0.0.1,root,,test,$SERVER_MYPORT_1,)
-SET debug_sync='commit_after_release_LOCK_prepare_ordered SIGNAL master_queued1 WAIT_FOR master_cont1';
-SET binlog_format=statement;
-send INSERT INTO t3 VALUES (2, foo(12,
-    'commit_after_release_LOCK_prepare_ordered SIGNAL slave_queued1 WAIT_FOR slave_cont1',
-    ''));
-
---connection server_1
-SET debug_sync='now WAIT_FOR master_queued1';
-
---connect (con_temp4,127.0.0.1,root,,test,$SERVER_MYPORT_1,)
-SET debug_sync='commit_after_release_LOCK_prepare_ordered SIGNAL master_queued2';
-SET binlog_format=statement;
-send INSERT INTO t3 VALUES (4, foo(14,
-    'commit_after_release_LOCK_prepare_ordered SIGNAL slave_queued2',
-    ''));
-
---connection server_1
-SET debug_sync='now WAIT_FOR master_queued2';
-
---connect (con_temp5,127.0.0.1,root,,test,$SERVER_MYPORT_1,)
-SET debug_sync='commit_after_release_LOCK_prepare_ordered SIGNAL master_queued3';
-SET binlog_format=statement;
-send INSERT INTO t3 VALUES (6, foo(16,
-    'group_commit_waiting_for_prior SIGNAL slave_queued3',
-    ''));
-
---connection server_1
-SET debug_sync='now WAIT_FOR master_queued3';
-SET debug_sync='now SIGNAL master_cont1';
-
---connection con_temp3
-REAP;
---connection con_temp4
-REAP;
---connection con_temp5
-REAP;
-SET debug_sync='RESET';
-
---connection server_1
-SELECT * FROM t3 ORDER BY a;
---let $binlog_file= master-bin.000002
---source include/show_binlog_events.inc
-
-# First, wait until insert 3 is ready to queue up for group commit, but is
-# waiting for insert 2 to commit before it can do so itself.
---connection server_2
-SET debug_sync='now WAIT_FOR slave_queued3';
-
-# Next, let insert 1 proceed, and allow it to queue up as the group commit
-# leader, but let it wait for insert 2 to also queue up before proceeding.
---connection con_temp1
-ROLLBACK;
---connection server_2
-SET debug_sync='now WAIT_FOR slave_queued1';
-
-# Now let insert 2 proceed and queue up.
---connection con_temp2
-ROLLBACK;
---connection server_2
-SET debug_sync='now WAIT_FOR slave_queued2';
-# And finally, we can let insert 1 proceed and do the group commit with all
-# three insert transactions together.
-SET debug_sync='now SIGNAL slave_cont1';
-
-# Wait for the commit to complete and check that all three transactions
-# group-committed together (will be seen in the binlog as all three having
-# cid=# on their GTID event).
---let $wait_condition= SELECT COUNT(*) = 3 FROM t3 WHERE a IN (2,4,6)
---source include/wait_condition.inc
-SELECT * FROM t3 ORDER BY a;
---let $binlog_file= slave-bin.000003
---source include/show_binlog_events.inc
-
-
---echo *** Test STOP SLAVE in parallel mode ***
---connection server_2
---source include/stop_slave.inc
-# Respawn all worker threads to clear any left-over debug_sync or other stuff.
-SET debug_sync='RESET';
-SET GLOBAL slave_parallel_threads=0;
-SET GLOBAL slave_parallel_threads=10;
-
---connection server_1
-# Set up a couple of transactions. The first will be blocked halfway
-# through on a lock, and while it is blocked we initiate STOP SLAVE.
-# We then test that the halfway-initiated transaction is allowed to
-# complete, but no subsequent ones.
-# We have to use statement-based mode and set
-# binlog_direct_non_transactional_updates=0; otherwise the binlog will
-# be split into two event groups, one for the MyISAM part and one for the
-# InnoDB part.
-SET binlog_direct_non_transactional_updates=0;
-SET sql_log_bin=0;
-CALL mtr.add_suppression("Statement is unsafe because it accesses a non-transactional table after accessing a transactional table within the same transaction");
-SET sql_log_bin=1;
-BEGIN;
-INSERT INTO t2 VALUES (20);
---disable_warnings
-INSERT INTO t1 VALUES (20);
---enable_warnings
-INSERT INTO t2 VALUES (21);
-INSERT INTO t3 VALUES (20, 20);
-COMMIT;
-INSERT INTO t3 VALUES(21, 21);
-INSERT INTO t3 VALUES(22, 22);
-SET binlog_format=@old_format;
---save_master_pos
-
-# Start a connection that will block the replicated transaction halfway.
---connection con_temp1
-BEGIN;
-INSERT INTO t2 VALUES (21);
-
---connection server_2
-START SLAVE;
-# Wait for the MyISAM change to be visible, after which replication will wait
-# for con_temp1 to roll back.
---let $wait_condition= SELECT COUNT(*) = 1 FROM t1 WHERE a=20
---source include/wait_condition.inc
-
---connection con_temp2
-# Initiate slave stop. It will have to wait for the current event group
-# to complete.
-# The dbug injection causes debug_sync to signal 'wait_for_done_waiting'
-# when the SQL driver thread is ready.
-SET @old_dbug= @@GLOBAL.debug_dbug;
-SET GLOBAL debug_dbug="+d,rpl_parallel_wait_for_done_trigger";
-send STOP SLAVE;
-
---connection con_temp1
-SET debug_sync='now WAIT_FOR wait_for_done_waiting';
-ROLLBACK;
-
---connection con_temp2
-reap;
-SET GLOBAL debug_dbug=@old_dbug;
-SET debug_sync='RESET';
-
---connection server_2
---source include/wait_for_slave_to_stop.inc
-# We should see the first transaction applied, but not the two others.
-SELECT * FROM t1 WHERE a >= 20 ORDER BY a;
-SELECT * FROM t2 WHERE a >= 20 ORDER BY a;
-SELECT * FROM t3 WHERE a >= 20 ORDER BY a;
-
---source include/start_slave.inc
---sync_with_master
-SELECT * FROM t1 WHERE a >= 20 ORDER BY a;
-SELECT * FROM t2 WHERE a >= 20 ORDER BY a;
-SELECT * FROM t3 WHERE a >= 20 ORDER BY a;
-
-
---connection server_2
-# Respawn all worker threads to clear any left-over debug_sync or other stuff.
---source include/stop_slave.inc
-SET GLOBAL binlog_format=@old_format;
-SET GLOBAL slave_parallel_threads=0;
-SET GLOBAL slave_parallel_threads=10;
---source include/start_slave.inc
-
-
---echo *** Test killing slave threads at various wait points ***
---echo *** 1. Test killing transaction waiting in commit for previous transaction to commit ***
-
-# Set up three transactions on the master that will be group-committed
-# together so they can be replicated in parallel on the slave.
---connection con_temp3
-SET debug_sync='commit_after_release_LOCK_prepare_ordered SIGNAL master_queued1 WAIT_FOR master_cont1';
-SET binlog_format=statement;
-send INSERT INTO t3 VALUES (31, foo(31,
-    'commit_before_prepare_ordered WAIT_FOR t2_waiting',
-    'commit_after_prepare_ordered SIGNAL t1_ready WAIT_FOR t1_cont'));
-
---connection server_1
-SET debug_sync='now WAIT_FOR master_queued1';
-
---connection con_temp4
-SET debug_sync='commit_after_release_LOCK_prepare_ordered SIGNAL master_queued2';
-SET binlog_format=statement;
-BEGIN;
-# This insert is just so we can get T2 to wait while a query is running that we
-# can see in SHOW PROCESSLIST so we can get its thread_id to kill later.
-INSERT INTO t3 VALUES (32, foo(32,
-    'ha_write_row_end SIGNAL t2_query WAIT_FOR t2_cont',
-    ''));
-# This insert sets up debug_sync points so that T2 will tell when it is at its
-# wait point where we want to kill it - and when it has been killed.
-INSERT INTO t3 VALUES (33, foo(33,
-    'group_commit_waiting_for_prior SIGNAL t2_waiting',
-    'group_commit_waiting_for_prior_killed SIGNAL t2_killed'));
-send COMMIT;
-
---connection server_1
-SET debug_sync='now WAIT_FOR master_queued2';
-
---connection con_temp5
-SET debug_sync='commit_after_release_LOCK_prepare_ordered SIGNAL master_queued3';
-SET binlog_format=statement;
-send INSERT INTO t3 VALUES (34, foo(34,
-    '',
-    ''));
-
---connection server_1
-SET debug_sync='now WAIT_FOR master_queued3';
-SET debug_sync='now SIGNAL master_cont1';
-
---connection con_temp3
-REAP;
---connection con_temp4
-REAP;
---connection con_temp5
-REAP;
-
---connection server_1
-SELECT * FROM t3 WHERE a >= 30 ORDER BY a;
-SET debug_sync='RESET';
-
---connection server_2
-SET sql_log_bin=0;
-CALL mtr.add_suppression("Query execution was interrupted");
-CALL mtr.add_suppression("Commit failed due to failure of an earlier commit on which this one depends");
-CALL mtr.add_suppression("Slave: Connection was killed");
-SET sql_log_bin=1;
-# Wait until T2 is inside executing its insert of 32, then find it in SHOW
-# PROCESSLIST to know its thread id for KILL later.
-SET debug_sync='now WAIT_FOR t2_query';
---let $thd_id= `SELECT ID FROM INFORMATION_SCHEMA.PROCESSLIST WHERE INFO LIKE '%foo(32%' AND INFO NOT LIKE '%LIKE%'`
-SET debug_sync='now SIGNAL t2_cont';
-
-# Wait until T2 has entered its wait for T1 to commit, and T1 has
-# progressed into its commit phase.
-SET debug_sync='now WAIT_FOR t1_ready';
-
-# Now kill the transaction T2.
---replace_result $thd_id THD_ID
-eval KILL $thd_id;
-
-# Wait until T2 has reacted on the kill.
-SET debug_sync='now WAIT_FOR t2_killed';
-
-# Now we can allow T1 to proceed.
-SET debug_sync='now SIGNAL t1_cont';
-
---let $slave_sql_errno= 1317,1927,1964
---source include/wait_for_slave_sql_error.inc
-STOP SLAVE IO_THREAD;
-SELECT * FROM t3 WHERE a >= 30 ORDER BY a;
-
-# Now we have to disable the debug_sync statements, so they do not trigger
-# when the events are retried.
-SET debug_sync='RESET';
-SET GLOBAL slave_parallel_threads=0;
-SET GLOBAL slave_parallel_threads=10;
-SET sql_log_bin=0;
-DROP FUNCTION foo;
---delimiter ||
-CREATE FUNCTION foo(x INT, d1 VARCHAR(500), d2 VARCHAR(500))
-  RETURNS INT DETERMINISTIC
-  BEGIN
-    RETURN x;
-  END
-||
---delimiter ;
-SET sql_log_bin=1;
-
---connection server_1
-INSERT INTO t3 VALUES (39,0);
---save_master_pos
-
---connection server_2
---source include/start_slave.inc
---sync_with_master
-SELECT * FROM t3 WHERE a >= 30 ORDER BY a;
-# Restore the foo() function.
-SET sql_log_bin=0;
-DROP FUNCTION foo;
---delimiter ||
-CREATE FUNCTION foo(x INT, d1 VARCHAR(500), d2 VARCHAR(500))
-  RETURNS INT DETERMINISTIC
-  BEGIN
-    IF d1 != '' THEN
-      SET debug_sync = d1;
-    END IF;
-    IF d2 != '' THEN
-      SET debug_sync = d2;
-    END IF;
-    RETURN x;
-  END
-||
---delimiter ;
-SET sql_log_bin=1;
-
-
---connection server_2
-# Respawn all worker threads to clear any left-over debug_sync or other stuff.
---source include/stop_slave.inc
-SET GLOBAL binlog_format=@old_format;
-SET GLOBAL slave_parallel_threads=0;
-SET GLOBAL slave_parallel_threads=10;
---source include/start_slave.inc
-
-
---echo *** 2. Same as (1), but without restarting IO thread after kill of SQL threads ***
-
-# Set up three transactions on the master that will be group-committed
-# together so they can be replicated in parallel on the slave.
---connection con_temp3
-SET debug_sync='commit_after_release_LOCK_prepare_ordered SIGNAL master_queued1 WAIT_FOR master_cont1';
-SET binlog_format=statement;
-send INSERT INTO t3 VALUES (41, foo(41,
-    'commit_before_prepare_ordered WAIT_FOR t2_waiting',
-    'commit_after_prepare_ordered SIGNAL t1_ready WAIT_FOR t1_cont'));
-
---connection server_1
-SET debug_sync='now WAIT_FOR master_queued1';
-
---connection con_temp4
-SET debug_sync='commit_after_release_LOCK_prepare_ordered SIGNAL master_queued2';
-SET binlog_format=statement;
-BEGIN;
-# This insert is just so we can get T2 to wait while a query is running that we
-# can see in SHOW PROCESSLIST so we can get its thread_id to kill later.
-INSERT INTO t3 VALUES (42, foo(42,
-    'ha_write_row_end SIGNAL t2_query WAIT_FOR t2_cont',
-    ''));
-# This insert sets up debug_sync points so that T2 will tell when it is at its
-# wait point where we want to kill it - and when it has been killed.
-INSERT INTO t3 VALUES (43, foo(43,
-    'group_commit_waiting_for_prior SIGNAL t2_waiting',
-    'group_commit_waiting_for_prior_killed SIGNAL t2_killed'));
-send COMMIT;
-
---connection server_1
-SET debug_sync='now WAIT_FOR master_queued2';
-
---connection con_temp5
-SET debug_sync='commit_after_release_LOCK_prepare_ordered SIGNAL master_queued3';
-SET binlog_format=statement;
-send INSERT INTO t3 VALUES (44, foo(44,
-    '',
-    ''));
-
---connection server_1
-SET debug_sync='now WAIT_FOR master_queued3';
-SET debug_sync='now SIGNAL master_cont1';
-
---connection con_temp3
-REAP;
---connection con_temp4
-REAP;
---connection con_temp5
-REAP;
-
---connection server_1
-SELECT * FROM t3 WHERE a >= 40 ORDER BY a;
-SET debug_sync='RESET';
-
---connection server_2
-# Wait until T2 is inside executing its insert of 42, then find it in SHOW
-# PROCESSLIST to know its thread id for KILL later.
-SET debug_sync='now WAIT_FOR t2_query';
---let $thd_id= `SELECT ID FROM INFORMATION_SCHEMA.PROCESSLIST WHERE INFO LIKE '%foo(42%' AND INFO NOT LIKE '%LIKE%'`
-SET debug_sync='now SIGNAL t2_cont';
-
-# Wait until T2 has entered its wait for T1 to commit, and T1 has
-# progressed into its commit phase.
-SET debug_sync='now WAIT_FOR t1_ready';
-
-# Now kill the transaction T2.
---replace_result $thd_id THD_ID
-eval KILL $thd_id;
-
-# Wait until T2 has reacted on the kill.
-SET debug_sync='now WAIT_FOR t2_killed';
-
-# Now we can allow T1 to proceed.
-SET debug_sync='now SIGNAL t1_cont';
-
---let $slave_sql_errno= 1317,1927,1964
---source include/wait_for_slave_sql_error.inc
-
-# Now we have to disable the debug_sync statements, so they do not trigger
-# when the events are retried.
-SET debug_sync='RESET';
-SET GLOBAL slave_parallel_threads=0;
-SET GLOBAL slave_parallel_threads=10;
-SET sql_log_bin=0;
-DROP FUNCTION foo;
---delimiter ||
-CREATE FUNCTION foo(x INT, d1 VARCHAR(500), d2 VARCHAR(500))
-  RETURNS INT DETERMINISTIC
-  BEGIN
-    RETURN x;
-  END
-||
---delimiter ;
-SET sql_log_bin=1;
-
---connection server_1
-INSERT INTO t3 VALUES (49,0);
---save_master_pos
-
---connection server_2
-START SLAVE SQL_THREAD;
---sync_with_master
-SELECT * FROM t3 WHERE a >= 40 ORDER BY a;
-# Restore the foo() function.
-SET sql_log_bin=0;
-DROP FUNCTION foo;
---delimiter ||
-CREATE FUNCTION foo(x INT, d1 VARCHAR(500), d2 VARCHAR(500))
-  RETURNS INT DETERMINISTIC
-  BEGIN
-    IF d1 != '' THEN
-      SET debug_sync = d1;
-    END IF;
-    IF d2 != '' THEN
-      SET debug_sync = d2;
-    END IF;
-    RETURN x;
-  END
-||
---delimiter ;
-SET sql_log_bin=1;
-
-
---connection server_2
-# Respawn all worker threads to clear any left-over debug_sync or other stuff.
---source include/stop_slave.inc
-SET GLOBAL binlog_format=@old_format;
-SET GLOBAL slave_parallel_threads=0;
-SET GLOBAL slave_parallel_threads=10;
---source include/start_slave.inc
-
-
---echo *** 3. Same as (2), but not using gtid mode ***
-
---connection server_2
---source include/stop_slave.inc
-CHANGE MASTER TO master_use_gtid=no;
---source include/start_slave.inc
-
---connection server_1
-# Set up three transactions on the master that will be group-committed
-# together so they can be replicated in parallel on the slave.
---connection con_temp3
-SET debug_sync='commit_after_release_LOCK_prepare_ordered SIGNAL master_queued1 WAIT_FOR master_cont1';
-SET binlog_format=statement;
-send INSERT INTO t3 VALUES (51, foo(51,
-    'commit_before_prepare_ordered WAIT_FOR t2_waiting',
-    'commit_after_prepare_ordered SIGNAL t1_ready WAIT_FOR t1_cont'));
-
---connection server_1
-SET debug_sync='now WAIT_FOR master_queued1';
-
---connection con_temp4
-SET debug_sync='commit_after_release_LOCK_prepare_ordered SIGNAL master_queued2';
-SET binlog_format=statement;
-BEGIN;
-# This insert is just so we can get T2 to wait while a query is running that we
-# can see in SHOW PROCESSLIST so we can get its thread_id to kill later.
-INSERT INTO t3 VALUES (52, foo(52,
-    'ha_write_row_end SIGNAL t2_query WAIT_FOR t2_cont',
-    ''));
-# This insert sets up debug_sync points so that T2 will tell when it is at its
-# wait point where we want to kill it - and when it has been killed.
-INSERT INTO t3 VALUES (53, foo(53,
-    'group_commit_waiting_for_prior SIGNAL t2_waiting',
-    'group_commit_waiting_for_prior_killed SIGNAL t2_killed'));
-send COMMIT;
-
---connection server_1
-SET debug_sync='now WAIT_FOR master_queued2';
-
---connection con_temp5
-SET debug_sync='commit_after_release_LOCK_prepare_ordered SIGNAL master_queued3';
-SET binlog_format=statement;
-send INSERT INTO t3 VALUES (54, foo(54,
-    '',
-    ''));
-
---connection server_1
-SET debug_sync='now WAIT_FOR master_queued3';
-SET debug_sync='now SIGNAL master_cont1';
-
---connection con_temp3
-REAP;
---connection con_temp4
-REAP;
---connection con_temp5
-REAP;
-
---connection server_1
-SELECT * FROM t3 WHERE a >= 50 ORDER BY a;
-SET debug_sync='RESET';
-
---connection server_2
-# Wait until T2 is inside executing its insert of 52, then find it in SHOW
-# PROCESSLIST to know its thread id for KILL later.
-SET debug_sync='now WAIT_FOR t2_query';
---let $thd_id= `SELECT ID FROM INFORMATION_SCHEMA.PROCESSLIST WHERE INFO LIKE '%foo(52%' AND INFO NOT LIKE '%LIKE%'`
-SET debug_sync='now SIGNAL t2_cont';
-
-# Wait until T2 has entered its wait for T1 to commit, and T1 has
-# progressed into its commit phase.
-SET debug_sync='now WAIT_FOR t1_ready';
-
-# Now kill the transaction T2.
---replace_result $thd_id THD_ID
-eval KILL $thd_id;
-
-# Wait until T2 has reacted on the kill.
-SET debug_sync='now WAIT_FOR t2_killed';
-
-# Now we can allow T1 to proceed.
-SET debug_sync='now SIGNAL t1_cont';
-
---let $slave_sql_errno= 1317,1927,1964
---source include/wait_for_slave_sql_error.inc
-SELECT * FROM t3 WHERE a >= 50 ORDER BY a;
-
-# Now we have to disable the debug_sync statements, so they do not trigger
-# when the events are retried.
-SET debug_sync='RESET';
-SET GLOBAL slave_parallel_threads=0;
-SET GLOBAL slave_parallel_threads=10;
-SET sql_log_bin=0;
-DROP FUNCTION foo;
---delimiter ||
-CREATE FUNCTION foo(x INT, d1 VARCHAR(500), d2 VARCHAR(500))
-  RETURNS INT DETERMINISTIC
-  BEGIN
-    RETURN x;
-  END
-||
---delimiter ;
-SET sql_log_bin=1;
-
---connection server_1
-INSERT INTO t3 VALUES (59,0);
---save_master_pos
-
---connection server_2
-START SLAVE SQL_THREAD;
---sync_with_master
-SELECT * FROM t3 WHERE a >= 50 ORDER BY a;
-# Restore the foo() function.
-SET sql_log_bin=0;
-DROP FUNCTION foo;
---delimiter ||
-CREATE FUNCTION foo(x INT, d1 VARCHAR(500), d2 VARCHAR(500))
-  RETURNS INT DETERMINISTIC
-  BEGIN
-    IF d1 != '' THEN
-      SET debug_sync = d1;
-    END IF;
-    IF d2 != '' THEN
-      SET debug_sync = d2;
-    END IF;
-    RETURN x;
-  END
-||
---delimiter ;
-SET sql_log_bin=1;
-
-
---source include/stop_slave.inc
-CHANGE MASTER TO master_use_gtid=slave_pos;
---source include/start_slave.inc
-
---connection server_2
-# Respawn all worker threads to clear any left-over debug_sync or other stuff.
---source include/stop_slave.inc
-SET GLOBAL binlog_format=@old_format;
-SET GLOBAL slave_parallel_threads=0;
-SET GLOBAL slave_parallel_threads=4;
---source include/start_slave.inc
-
-
---echo *** 4. Test killing thread that is waiting to start transaction until previous transaction commits ***
-
-# We set up four transactions T1, T2, T3, and T4 on the master. T2, T3, and T4
-# can run in parallel with each other (same group commit and commit id),
-# but not in parallel with T1.
-#
-# We use four worker threads, each Ti will be queued on each their own
-# worker thread. We will delay T1 commit, T3 will wait for T1 to begin
-# commit before it can start. We will kill T3 during this wait, and
-# check that everything works correctly.
-#
-# It is rather tricky to get the correct thread id of the worker to kill.
-# We start by injecting four dummy transactions in a debug_sync-controlled
-# manner to be able to get known thread ids for the workers in a pool with
-# just 4 worker threads. Then we let in each of the real test transactions
-# T1-T4 one at a time in a way which allows us to know which transaction
-# ends up with which thread id.
-
---connection server_1
-SET binlog_format=statement;
-SET gtid_domain_id=2;
-BEGIN;
-# This debug_sync will linger on and be used to control T4 later.
-INSERT INTO t3 VALUES (70, foo(70,
-       'rpl_parallel_start_waiting_for_prior SIGNAL t4_waiting', ''));
-INSERT INTO t3 VALUES (60, foo(60,
-       'ha_write_row_end SIGNAL d2_query WAIT_FOR d2_cont2',
-       'rpl_parallel_end_of_group SIGNAL d2_done WAIT_FOR d2_cont'));
-COMMIT;
-SET gtid_domain_id=0;
-
---connection server_2
-SET debug_sync='now WAIT_FOR d2_query';
---let $d2_thd_id= `SELECT ID FROM INFORMATION_SCHEMA.PROCESSLIST WHERE INFO LIKE '%foo(60%' AND INFO NOT LIKE '%LIKE%'`
-
---connection server_1
-SET gtid_domain_id=1;
-BEGIN;
-# These debug_sync's will linger on and be used to control T3 later.
-INSERT INTO t3 VALUES (61, foo(61,
-       'rpl_parallel_start_waiting_for_prior SIGNAL t3_waiting',
-       'rpl_parallel_start_waiting_for_prior_killed SIGNAL t3_killed'));
-INSERT INTO t3 VALUES (62, foo(62,
-       'ha_write_row_end SIGNAL d1_query WAIT_FOR d1_cont2',
-       'rpl_parallel_end_of_group SIGNAL d1_done WAIT_FOR d1_cont'));
-COMMIT;
-SET gtid_domain_id=0;
-
---connection server_2
-SET debug_sync='now WAIT_FOR d1_query';
---let $d1_thd_id= `SELECT ID FROM INFORMATION_SCHEMA.PROCESSLIST WHERE INFO LIKE '%foo(62%' AND INFO NOT LIKE '%LIKE%'`
-
---connection server_1
-SET gtid_domain_id=0;
-INSERT INTO t3 VALUES (63, foo(63,
-       'ha_write_row_end SIGNAL d0_query WAIT_FOR d0_cont2',
-       'rpl_parallel_end_of_group SIGNAL d0_done WAIT_FOR d0_cont'));
-
---connection server_2
-SET debug_sync='now WAIT_FOR d0_query';
---let $d0_thd_id= `SELECT ID FROM INFORMATION_SCHEMA.PROCESSLIST WHERE INFO LIKE '%foo(63%' AND INFO NOT LIKE '%LIKE%'`
-
---connection server_1
-SET gtid_domain_id=3;
-BEGIN;
-# These debug_sync's will linger on and be used to control T2 later.
-INSERT INTO t3 VALUES (68, foo(68,
-       'rpl_parallel_start_waiting_for_prior SIGNAL t2_waiting', ''));
-INSERT INTO t3 VALUES (69, foo(69,
-       'ha_write_row_end SIGNAL d3_query WAIT_FOR d3_cont2',
-       'rpl_parallel_end_of_group SIGNAL d3_done WAIT_FOR d3_cont'));
-COMMIT;
-SET gtid_domain_id=0;
-
---connection server_2
-SET debug_sync='now WAIT_FOR d3_query';
---let $d3_thd_id= `SELECT ID FROM INFORMATION_SCHEMA.PROCESSLIST WHERE INFO LIKE '%foo(69%' AND INFO NOT LIKE '%LIKE%'`
-
-SET debug_sync='now SIGNAL d2_cont2';
-SET debug_sync='now WAIT_FOR d2_done';
-SET debug_sync='now SIGNAL d1_cont2';
-SET debug_sync='now WAIT_FOR d1_done';
-SET debug_sync='now SIGNAL d0_cont2';
-SET debug_sync='now WAIT_FOR d0_done';
-SET debug_sync='now SIGNAL d3_cont2';
-SET debug_sync='now WAIT_FOR d3_done';
-
-# Now prepare the real transactions T1, T2, T3, T4 on the master.
-
---connection con_temp3
-# Create transaction T1.
-SET binlog_format=statement;
-INSERT INTO t3 VALUES (64, foo(64,
-       'rpl_parallel_before_mark_start_commit SIGNAL t1_waiting WAIT_FOR t1_cont', ''));
-
-# Create transaction T2, as a group commit leader on the master.
-SET debug_sync='commit_after_release_LOCK_prepare_ordered SIGNAL master_queued2 WAIT_FOR master_cont2';
-send INSERT INTO t3 VALUES (65, foo(65, '', ''));
-
---connection server_1
-SET debug_sync='now WAIT_FOR master_queued2';
-
---connection con_temp4
-# Create transaction T3, participating in T2's group commit.
-SET debug_sync='commit_after_release_LOCK_prepare_ordered SIGNAL master_queued3';
-send INSERT INTO t3 VALUES (66, foo(66, '', ''));
-
---connection server_1
-SET debug_sync='now WAIT_FOR master_queued3';
-
---connection con_temp5
-# Create transaction T4, participating in group commit with T2 and T3.
-SET debug_sync='commit_after_release_LOCK_prepare_ordered SIGNAL master_queued4';
-send INSERT INTO t3 VALUES (67, foo(67, '', ''));
-
---connection server_1
-SET debug_sync='now WAIT_FOR master_queued4';
-SET debug_sync='now SIGNAL master_cont2';
-
---connection con_temp3
-REAP;
---connection con_temp4
-REAP;
---connection con_temp5
-REAP;
-
---connection server_1
-SELECT * FROM t3 WHERE a >= 60 ORDER BY a;
-SET debug_sync='RESET';
-
---connection server_2
-# Now we have the four transactions pending for replication on the slave.
-# Let them be queued for our three worker threads in a controlled fashion.
-# We put them at a stage where T1 is delayed and T3 is waiting for T1 to
-# commit before T3 can start. Then we kill T3.
-
-# Make the worker D0 free, and wait for T1 to be queued in it.
-SET debug_sync='now SIGNAL d0_cont';
-SET debug_sync='now WAIT_FOR t1_waiting';
-
-# Make the worker D3 free, and wait for T2 to be queued in it.
-SET debug_sync='now SIGNAL d3_cont';
-SET debug_sync='now WAIT_FOR t2_waiting';
-
-# Now release worker D1, and wait for T3 to be queued in it.
-# T3 will wait for T1 to commit before it can start.
-SET debug_sync='now SIGNAL d1_cont';
-SET debug_sync='now WAIT_FOR t3_waiting';
-
-# Release worker D2. Wait for T4 to be queued, so we are sure it has
-# received the debug_sync signal (else we might overwrite it with the
-# next debug_sync).
-SET debug_sync='now SIGNAL d2_cont';
-SET debug_sync='now WAIT_FOR t4_waiting';
-
-# Now we kill the waiting transaction T3 in worker D1.
---replace_result $d1_thd_id THD_ID
-eval KILL $d1_thd_id;
-
-# Wait until T3 has reacted on the kill.
-SET debug_sync='now WAIT_FOR t3_killed';
-
-# Now we can allow T1 to proceed.
-SET debug_sync='now SIGNAL t1_cont';
-
---let $slave_sql_errno= 1317,1927,1964
---source include/wait_for_slave_sql_error.inc
-STOP SLAVE IO_THREAD;
-# Since T2, T3, and T4 run in parallel, we can not be sure if T2 will have time
-# to commit or not before the stop. However, T1 should commit, and T3/T4 may
-# not have committed. (After slave restart we check that all become committed
-# eventually).
-SELECT * FROM t3 WHERE a >= 60 AND a != 65 ORDER BY a;
-
-# Now we have to disable the debug_sync statements, so they do not trigger
-# when the events are retried.
-SET debug_sync='RESET';
-SET GLOBAL slave_parallel_threads=0;
-SET GLOBAL slave_parallel_threads=10;
-SET sql_log_bin=0;
-DROP FUNCTION foo;
---delimiter ||
-CREATE FUNCTION foo(x INT, d1 VARCHAR(500), d2 VARCHAR(500))
-  RETURNS INT DETERMINISTIC
-  BEGIN
-    RETURN x;
-  END
-||
---delimiter ;
-SET sql_log_bin=1;
-
---connection server_1
-UPDATE t3 SET b=b+1 WHERE a=60;
---save_master_pos
-
---connection server_2
---source include/start_slave.inc
---sync_with_master
-SELECT * FROM t3 WHERE a >= 60 ORDER BY a;
-# Restore the foo() function.
-SET sql_log_bin=0;
-DROP FUNCTION foo;
---delimiter ||
-CREATE FUNCTION foo(x INT, d1 VARCHAR(500), d2 VARCHAR(500))
-  RETURNS INT DETERMINISTIC
-  BEGIN
-    IF d1 != '' THEN
-      SET debug_sync = d1;
-    END IF;
-    IF d2 != '' THEN
-      SET debug_sync = d2;
-    END IF;
-    RETURN x;
-  END
-||
---delimiter ;
-SET sql_log_bin=1;
-
---connection server_2
-# Respawn all worker threads to clear any left-over debug_sync or other stuff.
---source include/stop_slave.inc
-SET GLOBAL binlog_format=@old_format;
-SET GLOBAL slave_parallel_threads=0;
-SET GLOBAL slave_parallel_threads=10;
---source include/start_slave.inc
-
-
---echo *** 5. Test killing thread that is waiting for queue of max length to shorten ***
-
-# Find the thread id of the driver SQL thread that we want to kill.
---let $wait_condition= SELECT COUNT(*) = 1 FROM INFORMATION_SCHEMA.PROCESSLIST WHERE STATE LIKE '%Slave has read all relay log%'
---source include/wait_condition.inc
---let $thd_id= `SELECT ID FROM INFORMATION_SCHEMA.PROCESSLIST WHERE STATE LIKE '%Slave has read all relay log%'`
-SET @old_max_queued= @@GLOBAL.slave_parallel_max_queued;
-SET GLOBAL slave_parallel_max_queued=9000;
-
---connection server_1
---let bigstring= `SELECT REPEAT('x', 10000)`
-SET binlog_format=statement;
-# Create an event that will wait to be signalled.
-INSERT INTO t3 VALUES (80, foo(0,
-       'ha_write_row_end SIGNAL query_waiting WAIT_FOR query_cont', ''));
-
---connection server_2
-SET debug_sync='now WAIT_FOR query_waiting';
-# Inject that the SQL driver thread will signal `wait_queue_ready' to debug_sync
-# as it goes to wait for the event queue to become smaller than the value of
-# @@slave_parallel_max_queued.
-SET @old_dbug= @@GLOBAL.debug_dbug;
-SET GLOBAL debug_dbug="+d,rpl_parallel_wait_queue_max";
-
---connection server_1
---disable_query_log
-# Create an event that will fill up the queue.
-# The Xid event at the end of the event group will have to wait for the Query
-# event with the INSERT to drain so the queue becomes shorter. However that in
-# turn waits for the prior event group to continue.
-eval INSERT INTO t3 VALUES (81, LENGTH('$bigstring'));
---enable_query_log
-SELECT * FROM t3 WHERE a >= 80 ORDER BY a;
-
---connection server_2
-SET debug_sync='now WAIT_FOR wait_queue_ready';
-
---replace_result $thd_id THD_ID
-eval KILL $thd_id;
-
-SET debug_sync='now WAIT_FOR wait_queue_killed';
-SET debug_sync='now SIGNAL query_cont';
-
---let $slave_sql_errno= 1317,1927,1964
---source include/wait_for_slave_sql_error.inc
-STOP SLAVE IO_THREAD;
-
-SET GLOBAL debug_dbug=@old_dbug;
-SET GLOBAL slave_parallel_max_queued= @old_max_queued;
-
---connection server_1
-INSERT INTO t3 VALUES (82,0);
-SET binlog_format=@old_format;
---save_master_pos
-
---connection server_2
-SET debug_sync='RESET';
---source include/start_slave.inc
---sync_with_master
-SELECT * FROM t3 WHERE a >= 80 ORDER BY a;
-
-
---connection server_2
---source include/stop_slave.inc
-SET GLOBAL binlog_format=@old_format;
-SET GLOBAL slave_parallel_threads=0;
-SET GLOBAL slave_parallel_threads=10;
---source include/start_slave.inc
-
---echo *** MDEV-5788 Incorrect free of rgi->deferred_events in parallel replication  ***
-
---connection server_2
-# Use just two worker threads, so we are sure to get the rpl_group_info added
-# to the free list, which is what triggered the bug.
---source include/stop_slave.inc
-SET GLOBAL replicate_ignore_table="test.t3";
-SET GLOBAL slave_parallel_threads=2;
---source include/start_slave.inc
-
---connection server_1
-INSERT INTO t3 VALUES (100, rand());
-INSERT INTO t3 VALUES (101, rand());
-
---save_master_pos
-
---connection server_2
---sync_with_master
-
---connection server_1
-INSERT INTO t3 VALUES (102, rand());
-INSERT INTO t3 VALUES (103, rand());
-INSERT INTO t3 VALUES (104, rand());
-INSERT INTO t3 VALUES (105, rand());
-
---save_master_pos
-
---connection server_2
---sync_with_master
---source include/stop_slave.inc
-SET GLOBAL replicate_ignore_table="";
---source include/start_slave.inc
-
---connection server_1
-INSERT INTO t3 VALUES (106, rand());
-INSERT INTO t3 VALUES (107, rand());
---save_master_pos
-
---connection server_2
---sync_with_master
---replace_column 2 #
-SELECT * FROM t3 WHERE a >= 100 ORDER BY a;
-
-
---echo *** MDEV-5921: In parallel replication, an error is not correctly signalled to the next transaction ***
-
---connection server_2
---source include/stop_slave.inc
-SET GLOBAL slave_parallel_threads=10;
---source include/start_slave.inc
-
---connection server_1
-INSERT INTO t3 VALUES (110, 1);
---save_master_pos
-
---connection server_2
---sync_with_master
-SELECT * FROM t3 WHERE a >= 110 ORDER BY a;
-# Inject a duplicate key error.
-SET sql_log_bin=0;
-INSERT INTO t3 VALUES (111, 666);
-SET sql_log_bin=1;
-
---connection server_1
-
-# Create a group commit with two inserts, the first one conflicts with a row on the slave
---connect (con1,127.0.0.1,root,,test,$SERVER_MYPORT_1,)
-SET debug_sync='commit_after_release_LOCK_prepare_ordered SIGNAL master_queued1 WAIT_FOR master_cont1';
-send INSERT INTO t3 VALUES (111, 2);
---connection server_1
-SET debug_sync='now WAIT_FOR master_queued1';
-
---connect (con2,127.0.0.1,root,,test,$SERVER_MYPORT_1,)
-SET debug_sync='commit_after_release_LOCK_prepare_ordered SIGNAL master_queued2';
-send INSERT INTO t3 VALUES (112, 3);
-
---connection server_1
-SET debug_sync='now WAIT_FOR master_queued2';
-SET debug_sync='now SIGNAL master_cont1';
-
---connection con1
-REAP;
---connection con2
-REAP;
-SET debug_sync='RESET';
---save_master_pos
-
---connection server_2
---let $slave_sql_errno= 1062
---source include/wait_for_slave_sql_error.inc
---source include/wait_for_slave_sql_to_stop.inc
-# We should not see the row (112,3) here, it should be rolled back due to
-# error signal from the prior transaction.
-SELECT * FROM t3 WHERE a >= 110 ORDER BY a;
-SET sql_log_bin=0;
-DELETE FROM t3 WHERE a=111 AND b=666;
-SET sql_log_bin=1;
-START SLAVE SQL_THREAD;
---sync_with_master
-SELECT * FROM t3 WHERE a >= 110 ORDER BY a;
-
-
---echo ***MDEV-5914: Parallel replication deadlock due to InnoDB lock conflicts ***
---connection server_2
---source include/stop_slave.inc
-
---connection server_1
-CREATE TABLE t4 (a INT PRIMARY KEY, b INT, KEY b_idx(b)) ENGINE=InnoDB;
-INSERT INTO t4 VALUES (1,NULL), (2,2), (3,NULL), (4,4), (5, NULL), (6, 6);
-
-# Create a group commit with UPDATE and DELETE, in that order.
-# The bug was that while the UPDATE's row lock does not block the DELETE, the
-# DELETE's gap lock _does_ block the UPDATE. This could cause a deadlock
-# on the slave.
---connection con1
-SET debug_sync='commit_after_release_LOCK_prepare_ordered SIGNAL master_queued1 WAIT_FOR master_cont1';
-send UPDATE t4 SET b=NULL WHERE a=6;
---connection server_1
-SET debug_sync='now WAIT_FOR master_queued1';
-
---connection con2
-SET debug_sync='commit_after_release_LOCK_prepare_ordered SIGNAL master_queued2';
-send DELETE FROM t4 WHERE b <= 3;
-
---connection server_1
-SET debug_sync='now WAIT_FOR master_queued2';
-SET debug_sync='now SIGNAL master_cont1';
-
---connection con1
-REAP;
---connection con2
-REAP;
-SET debug_sync='RESET';
---save_master_pos
-
---connection server_2
---source include/start_slave.inc
---sync_with_master
---source include/stop_slave.inc
-
-SELECT * FROM t4 ORDER BY a;
-
-
-# Another example, this one with INSERT vs. DELETE
---connection server_1
-DELETE FROM t4;
-INSERT INTO t4 VALUES (1,NULL), (2,2), (3,NULL), (4,4), (5, NULL), (6, 6);
-
-# Create a group commit with INSERT and DELETE, in that order.
-# The bug was that while the INSERT's insert intention lock does not block
-# the DELETE, the DELETE's gap lock _does_ block the INSERT. This could cause
-# a deadlock on the slave.
---connection con1
-SET debug_sync='commit_after_release_LOCK_prepare_ordered SIGNAL master_queued1 WAIT_FOR master_cont1';
-send INSERT INTO t4 VALUES (7, NULL);
---connection server_1
-SET debug_sync='now WAIT_FOR master_queued1';
-
---connection con2
-SET debug_sync='commit_after_release_LOCK_prepare_ordered SIGNAL master_queued2';
-send DELETE FROM t4 WHERE b <= 3;
-
---connection server_1
-SET debug_sync='now WAIT_FOR master_queued2';
-SET debug_sync='now SIGNAL master_cont1';
-
---connection con1
-REAP;
---connection con2
-REAP;
-SET debug_sync='RESET';
---save_master_pos
-
---connection server_2
---source include/start_slave.inc
---sync_with_master
---source include/stop_slave.inc
-
-SELECT * FROM t4 ORDER BY a;
-
-
-# MDEV-6549, failing to update gtid_slave_pos for a transaction that was retried.
-# The problem was that when a transaction updates the mysql.gtid_slave_pos
-# table, it clears the flag that marks that there is a GTID position that
-# needs to be updated. Then, if the transaction got killed after that due
-# to a deadlock, the subsequent retry would fail to notice that the GTID needs
-# to be recorded in gtid_slave_pos.
-#
-# (In the original bug report, the symptom was an assertion; this was however
-# just a side effect of the missing update of gtid_slave_pos, which also
-# happened to cause a missing clear of OPTION_GTID_BEGIN).
---connection server_1
-DELETE FROM t4;
-INSERT INTO t4 VALUES (1,NULL), (2,2), (3,NULL), (4,4), (5, NULL), (6, 6);
-
-# Create two transactions that can run in parallel on the slave but cause
-# a deadlock if the second runs before the first.
---connection con1
-SET debug_sync='commit_after_release_LOCK_prepare_ordered SIGNAL master_queued1 WAIT_FOR master_cont1';
-send UPDATE t4 SET b=NULL WHERE a=6;
---connection server_1
-SET debug_sync='now WAIT_FOR master_queued1';
-
---connection con2
-# Must use statement-based binlogging. Otherwise the transaction will not be
-# binlogged at all, as it modifies no rows.
-SET @old_format= @@SESSION.binlog_format;
-SET binlog_format='statement';
-SET debug_sync='commit_after_release_LOCK_prepare_ordered SIGNAL master_queued2';
-send DELETE FROM t4 WHERE b <= 1;
-
---connection server_1
-SET debug_sync='now WAIT_FOR master_queued2';
-SET debug_sync='now SIGNAL master_cont1';
-
---connection con1
-REAP;
---connection con2
-REAP;
-SET @old_format=@@GLOBAL.binlog_format;
-SET debug_sync='RESET';
---save_master_pos
---let $last_gtid= `SELECT @@last_gtid`
-
---connection server_2
-# Disable the usual skip of gap locks for transactions that are run in
-# parallel, using DBUG. This allows the deadlock to occur, and this in turn
-# triggers a retry of the second transaction, and the code that was buggy and
-# caused the gtid_slave_pos update to be skipped in the retry.
-SET @old_dbug= @@GLOBAL.debug_dbug;
-SET GLOBAL debug_dbug="+d,disable_thd_need_ordering_with";
---source include/start_slave.inc
---sync_with_master
-SET GLOBAL debug_dbug=@old_dbug;
-
-SELECT * FROM t4 ORDER BY a;
-# Check that the GTID of the second transaction was correctly recorded in
-# gtid_slave_pos, in the variable as well as in the table.
---replace_result $last_gtid GTID
-eval SET @last_gtid= '$last_gtid';
-SELECT IF(@@gtid_slave_pos LIKE CONCAT('%',@last_gtid,'%'), "GTID found ok",
-    CONCAT("GTID ", @last_gtid, " not found in gtid_slave_pos=", @@gtid_slave_pos))
-    AS result;
-SELECT "ROW FOUND" AS `Is the row found?`
-  FROM mysql.gtid_slave_pos
- WHERE CONCAT(domain_id, "-", server_id, "-", seq_no) = @last_gtid;
-
-
---echo *** MDEV-5938: Exec_master_log_pos not updated at log rotate in parallel replication ***
---connection server_2
---source include/stop_slave.inc
-SET GLOBAL slave_parallel_threads=1;
-SET DEBUG_SYNC= 'RESET';
---source include/start_slave.inc
-
---connection server_1
-CREATE TABLE t5 (a INT PRIMARY KEY, b INT);
-INSERT INTO t5 VALUES (1,1);
-INSERT INTO t5 VALUES (2,2), (3,8);
-INSERT INTO t5 VALUES (4,16);
---save_master_pos
-
---connection server_2
---sync_with_master
-let $io_file= query_get_value(SHOW SLAVE STATUS, Master_Log_File, 1);
-let $io_pos= query_get_value(SHOW SLAVE STATUS, Read_Master_Log_Pos, 1);
-let $sql_file= query_get_value(SHOW SLAVE STATUS, Relay_Master_Log_File, 1);
-let $sql_pos= query_get_value(SHOW SLAVE STATUS, Exec_Master_Log_Pos, 1);
---disable_query_log
-eval SELECT IF('$io_file' = '$sql_file', "OK", "Not ok, $io_file <> $sql_file") AS test_check;
-eval SELECT IF('$io_pos' = '$sql_pos', "OK", "Not ok, $io_pos <> $sql_pos") AS test_check;
---enable_query_log
-
---connection server_1
-FLUSH LOGS;
---source include/wait_for_binlog_checkpoint.inc
---save_master_pos
-
---connection server_2
---sync_with_master
-let $io_file= query_get_value(SHOW SLAVE STATUS, Master_Log_File, 1);
-let $io_pos= query_get_value(SHOW SLAVE STATUS, Read_Master_Log_Pos, 1);
-let $sql_file= query_get_value(SHOW SLAVE STATUS, Relay_Master_Log_File, 1);
-let $sql_pos= query_get_value(SHOW SLAVE STATUS, Exec_Master_Log_Pos, 1);
---disable_query_log
-eval SELECT IF('$io_file' = '$sql_file', "OK", "Not ok, $io_file <> $sql_file") AS test_check;
-eval SELECT IF('$io_pos' = '$sql_pos', "OK", "Not ok, $io_pos <> $sql_pos") AS test_check;
---enable_query_log
-
-
---echo *** MDEV_6435: Incorrect error handling when query binlogged partially on master with "killed" error ***
-
---connection server_1
-CREATE TABLE t6 (a INT) ENGINE=MyISAM;
-CREATE TRIGGER tr AFTER INSERT ON t6 FOR EACH ROW SET @a = 1;
-
---connection con1
-SET @old_format= @@binlog_format;
-SET binlog_format= statement;
---let $conid = `SELECT CONNECTION_ID()`
-SET debug_sync='sp_head_execute_before_loop SIGNAL ready WAIT_FOR cont';
-send INSERT INTO t6 VALUES (1), (2), (3);
-
---connection server_1
-SET debug_sync='now WAIT_FOR ready';
---replace_result $conid CONID
-eval KILL QUERY $conid;
-SET debug_sync='now SIGNAL cont';
-
---connection con1
---error ER_QUERY_INTERRUPTED
---reap
-SET binlog_format= @old_format;
-SET debug_sync='RESET';
---let $after_error_gtid_pos= `SELECT @@gtid_binlog_pos`
-
---connection server_1
-SET debug_sync='RESET';
-
-
---connection server_2
---let $slave_sql_errno= 1317
---source include/wait_for_slave_sql_error.inc
-STOP SLAVE IO_THREAD;
---replace_result $after_error_gtid_pos AFTER_ERROR_GTID_POS
-eval SET GLOBAL gtid_slave_pos= '$after_error_gtid_pos';
---source include/start_slave.inc
-
---connection server_1
-INSERT INTO t6 VALUES (4);
-SELECT * FROM t6 ORDER BY a;
---save_master_pos
-
---connection server_2
---sync_with_master
-SELECT * FROM t6 ORDER BY a;
-
-
---echo *** MDEV-6551: Some replication errors are ignored if slave_parallel_threads > 0 ***
-
---connection server_1
-INSERT INTO t2 VALUES (31);
---let $gtid1= `SELECT @@LAST_GTID`
---source include/save_master_gtid.inc
-
---connection server_2
---source include/sync_with_master_gtid.inc
---source include/stop_slave.inc
-SET GLOBAL slave_parallel_threads= 0;
---source include/start_slave.inc
-
-# Force a duplicate key error on the slave.
-SET sql_log_bin= 0;
-INSERT INTO t2 VALUES (32);
-SET sql_log_bin= 1;
-
---connection server_1
-INSERT INTO t2 VALUES (32);
---let $gtid2= `SELECT @@LAST_GTID`
-# Rotate the binlog; the bug is triggered when the master binlog file changes
-# after the event group that causes the duplicate key error.
-FLUSH LOGS;
-INSERT INTO t2 VALUES (33);
-INSERT INTO t2 VALUES (34);
-SELECT * FROM t2 WHERE a >= 30 ORDER BY a;
---source include/save_master_gtid.inc
-
---connection server_2
---let $slave_sql_errno= 1062
---source include/wait_for_slave_sql_error.inc
-
---connection server_2
---source include/stop_slave_io.inc
-SET GLOBAL slave_parallel_threads=10;
-START SLAVE;
-
---let $slave_sql_errno= 1062
---source include/wait_for_slave_sql_error.inc
-
-# Note: IO thread is still running at this point.
-# The bug seems to have been that restarting the SQL thread after an error with
-# the IO thread still running, somehow picks up a later relay log position and
-# thus ends up skipping the failing event, rather than re-executing.
-
-START SLAVE SQL_THREAD;
---let $slave_sql_errno= 1062
---source include/wait_for_slave_sql_error.inc
-
-SELECT * FROM t2 WHERE a >= 30 ORDER BY a;
-
-# Skip the duplicate error, so we can proceed.
---error ER_SLAVE_SKIP_NOT_IN_GTID
-SET sql_slave_skip_counter= 1;
---source include/stop_slave_io.inc
---disable_query_log
-eval SET GLOBAL gtid_slave_pos = REPLACE(@@gtid_slave_pos, "$gtid1", "$gtid2");
---enable_query_log
---source include/start_slave.inc
---source include/sync_with_master_gtid.inc
-
-SELECT * FROM t2 WHERE a >= 30 ORDER BY a;
-
-
---echo *** MDEV-6775: Wrong binlog order in parallel replication ***
---connection server_1
-# A bit tricky bug to reproduce. On the master, we binlog in statement-mode
-# two transactions, an UPDATE followed by a DELETE. On the slave, we replicate
-# with binlog-mode set to ROW, which means the DELETE, which modifies no rows,
-# is not binlogged. Then we inject a wait in the group commit code on the
-# slave, shortly before the actual commit of the UPDATE. The bug was that the
-# DELETE could wake up from wait_for_prior_commit() before the commit of the
-# UPDATE. So the test could see the slave position updated to after DELETE,
-# while the UPDATE was still not visible.
-DELETE FROM t4;
-INSERT INTO t4 VALUES (1,NULL), (3,NULL), (4,4), (5, NULL), (6, 6);
---source include/save_master_gtid.inc
-
---connection server_2
---source include/sync_with_master_gtid.inc
---source include/stop_slave.inc
-SET @old_dbug= @@GLOBAL.debug_dbug;
-SET GLOBAL debug_dbug="+d,inject_binlog_commit_before_get_LOCK_log";
-SET @old_format=@@GLOBAL.binlog_format;
-SET GLOBAL binlog_format=ROW;
-# Re-spawn the worker threads to be sure they pick up the new binlog format
-SET GLOBAL slave_parallel_threads=0;
-SET GLOBAL slave_parallel_threads=10;
-
---connection con1
-SET @old_format= @@binlog_format;
-SET binlog_format= statement;
-SET debug_sync='commit_after_release_LOCK_prepare_ordered SIGNAL master_queued1 WAIT_FOR master_cont1';
-send UPDATE t4 SET b=NULL WHERE a=6;
---connection server_1
-SET debug_sync='now WAIT_FOR master_queued1';
-
---connection con2
-SET @old_format= @@binlog_format;
-SET binlog_format= statement;
-SET debug_sync='commit_after_release_LOCK_prepare_ordered SIGNAL master_queued2';
-send DELETE FROM t4 WHERE b <= 3;
-
---connection server_1
-SET debug_sync='now WAIT_FOR master_queued2';
-SET debug_sync='now SIGNAL master_cont1';
-
---connection con1
-REAP;
-SET binlog_format= @old_format;
---connection con2
-REAP;
-SET binlog_format= @old_format;
-SET debug_sync='RESET';
---save_master_pos
-SELECT * FROM t4 ORDER BY a;
-
---connection server_2
---source include/start_slave.inc
-SET debug_sync= 'now WAIT_FOR waiting';
---sync_with_master
-SELECT * FROM t4 ORDER BY a;
-SET debug_sync= 'now SIGNAL cont';
-
-# Re-spawn the worker threads to remove any DBUG injections or DEBUG_SYNC.
---source include/stop_slave.inc
-SET GLOBAL debug_dbug=@old_dbug;
-SET GLOBAL binlog_format= @old_format;
-SET GLOBAL slave_parallel_threads=0;
-SET GLOBAL slave_parallel_threads=10;
---source include/start_slave.inc
-
-
---echo *** MDEV-7237: Parallel replication: incorrect relaylog position after stop/start the slave ***
---connection server_1
-INSERT INTO t2 VALUES (40);
---save_master_pos
-
---connection server_2
---sync_with_master
---source include/stop_slave.inc
-CHANGE MASTER TO master_use_gtid=no;
-SET @old_dbug= @@GLOBAL.debug_dbug;
-# This DBUG injection causes a DEBUG_SYNC signal "scheduled_gtid_0_x_100" when
-# GTID 0-1-100 has been scheduled for and fetched by a worker thread.
-SET GLOBAL debug_dbug="+d,rpl_parallel_scheduled_gtid_0_x_100";
-# This DBUG injection causes a DEBUG_SYNC signal "wait_for_done_waiting" when
-# STOP SLAVE has signalled all worker threads to stop.
-SET GLOBAL debug_dbug="+d,rpl_parallel_wait_for_done_trigger";
-# Reset worker threads to make DBUG setting catch on.
-SET GLOBAL slave_parallel_threads=0;
-SET GLOBAL slave_parallel_threads=10;
-
-
---connection server_1
-# Setup some transaction for the slave to replicate.
-INSERT INTO t2 VALUES (41);
-INSERT INTO t2 VALUES (42);
-# Need to log the DELETE in statement format, so we can see it in processlist.
-SET @old_format= @@binlog_format;
-SET binlog_format= statement;
-DELETE FROM t2 WHERE a=40;
-SET binlog_format= @old_format;
-INSERT INTO t2 VALUES (43);
-INSERT INTO t2 VALUES (44);
-# Force the slave to switch to a new relay log file.
-FLUSH LOGS;
-INSERT INTO t2 VALUES (45);
-# Inject a GTID 0-1-100, which will trigger a DEBUG_SYNC signal when this
-# transaction has been fetched by a worker thread.
-SET gtid_seq_no=100;
-INSERT INTO t2 VALUES (46);
---save_master_pos
-
---connection con_temp2
-# Temporarily block the DELETE on a=40 from completing.
-BEGIN;
-SELECT * FROM t2 WHERE a=40 FOR UPDATE;
-
-
---connection server_2
---source include/start_slave.inc
-
-# Wait for a worker thread to start on the DELETE that will be blocked
-# temporarily by the SELECT FOR UPDATE.
---let $wait_condition= SELECT count(*) > 0 FROM information_schema.processlist WHERE state='updating' and info LIKE '%DELETE FROM t2 WHERE a=40%'
---source include/wait_condition.inc
-
-# The DBUG injection set above will make the worker thread signal the following
-# debug_sync when the GTID 0-1-100 has been reached by a worker thread.
-# Thus, at this point, the SQL driver thread has reached the next
-# relay log file name, while a worker thread is still processing a
-# transaction in the previous relay log file, blocked on the SELECT FOR
-# UPDATE.
-SET debug_sync= 'now WAIT_FOR scheduled_gtid_0_x_100';
-# At this point, the SQL driver thread is in the new relay log file, while
-# the DELETE from the old relay log file is not yet complete. We will stop
-# the slave at this point. The bug was that the DELETE statement would
-# update the slave position to the _new_ relay log file name instead of
-# its own old file name. Thus, by stoping and restarting the slave at this
-# point, we would get an error at restart due to incorrect position. (If
-# we would let the slave catch up before stopping, the incorrect position
-# would be corrected by a later transaction).
-
-send STOP SLAVE;
-
---connection con_temp2
-# Wait for STOP SLAVE to have proceeded sufficiently that it has signalled
-# all worker threads to stop; this ensures that we will stop after the DELETE
-# transaction (and not after a later transaction that might have been able
-# to set a fixed position).
-SET debug_sync= 'now WAIT_FOR wait_for_done_waiting';
-# Now release the row lock that was blocking the replication of DELETE.
-ROLLBACK;
-
---connection server_2
-reap;
---source include/wait_for_slave_sql_to_stop.inc
-SELECT * FROM t2 WHERE a >= 40 ORDER BY a;
-# Now restart the slave. With the bug present, this would start at an
-# incorrect relay log position, causing relay log read error (or if unlucky,
-# silently skip a number of events).
---source include/start_slave.inc
---sync_with_master
-SELECT * FROM t2 WHERE a >= 40 ORDER BY a;
---source include/stop_slave.inc
-SET GLOBAL debug_dbug=@old_dbug;
-SET DEBUG_SYNC= 'RESET';
-SET GLOBAL slave_parallel_threads=0;
-SET GLOBAL slave_parallel_threads=10;
-CHANGE MASTER TO master_use_gtid=slave_pos;
---source include/start_slave.inc
-
-
---echo *** MDEV-7326 Server deadlock in connection with parallel replication ***
-# We use three transactions, each in a separate group commit.
-#   T1 does mark_start_commit(), then gets a deadlock error.
-#   T2 wakes up and starts running
-#   T1 does unmark_start_commit()
-#   T3 goes to wait for T2 to start its commit
-#   T2 does mark_start_commit()
-# The bug was that at this point, T3 got deadlocked. Because T1 has unmarked(),
-# T3 did not yet see the count_committing_event_groups reach its target value
-# yet. But when T1 later re-did mark_start_commit(), it failed to send a wakeup
-# to T3.
-
---connection server_2
---source include/stop_slave.inc
-SET GLOBAL slave_parallel_threads=0;
-SET GLOBAL slave_parallel_threads=3;
-SET GLOBAL debug_dbug="+d,rpl_parallel_simulate_temp_err_xid";
---source include/start_slave.inc
-
---connection server_1
-SET @old_format= @@SESSION.binlog_format;
-SET binlog_format= STATEMENT;
-# This debug_sync will linger on and be used to control T3 later.
-INSERT INTO t1 VALUES (foo(50,
-   "rpl_parallel_start_waiting_for_prior SIGNAL t3_ready",
-   "rpl_parallel_end_of_group SIGNAL prep_ready WAIT_FOR prep_cont"));
---save_master_pos
---connection  server_2
-# Wait for the debug_sync point for T3 to be set. But let the preparation
-# transaction remain hanging, so that T1 and T2 will be scheduled for the
-# remaining two worker threads.
-SET DEBUG_SYNC= "now WAIT_FOR prep_ready";
-
---connection server_1
-INSERT INTO t2 VALUES (foo(50,
-   "rpl_parallel_simulate_temp_err_xid SIGNAL t1_ready1 WAIT_FOR t1_cont1",
-   "rpl_parallel_retry_after_unmark SIGNAL t1_ready2 WAIT_FOR t1_cont2"));
---save_master_pos
-
---connection server_2
-SET DEBUG_SYNC= "now WAIT_FOR t1_ready1";
-# T1 has now done mark_start_commit(). It will later do a rollback and retry.
-
---connection server_1
-# Use a MyISAM table for T2 and T3, so they do not trigger the 
-# rpl_parallel_simulate_temp_err_xid DBUG insertion on XID event.
-INSERT INTO t1 VALUES (foo(51,
-   "rpl_parallel_before_mark_start_commit SIGNAL t2_ready1 WAIT_FOR t2_cont1",
-   "rpl_parallel_after_mark_start_commit SIGNAL t2_ready2"));
-
---connection server_2
-SET DEBUG_SYNC= "now WAIT_FOR t2_ready1";
-# T2 has now started running, but has not yet done mark_start_commit()
-SET DEBUG_SYNC= "now SIGNAL t1_cont1";
-SET DEBUG_SYNC= "now WAIT_FOR t1_ready2";
-# T1 has now done unmark_start_commit() in preparation for its retry.
-
---connection server_1
-INSERT INTO t1 VALUES (52);
-SET BINLOG_FORMAT= @old_format;
-SELECT * FROM t2 WHERE a>=50 ORDER BY a;
-SELECT * FROM t1 WHERE a>=50 ORDER BY a;
-
---connection server_2
-# Let the preparation transaction complete, so that the same worker thread
-# can continue with the transaction T3.
-SET DEBUG_SYNC= "now SIGNAL prep_cont";
-SET DEBUG_SYNC= "now WAIT_FOR t3_ready";
-# T3 has now gone to wait for T2 to start committing
-SET DEBUG_SYNC= "now SIGNAL t2_cont1";
-SET DEBUG_SYNC= "now WAIT_FOR t2_ready2";
-# T2 has now done mark_start_commit().
-# Let things run, and check that T3 does not get deadlocked.
-SET DEBUG_SYNC= "now SIGNAL t1_cont2";
---sync_with_master
-
---connection server_1
---save_master_pos
---connection server_2
---sync_with_master
-SELECT * FROM t2 WHERE a>=50 ORDER BY a;
-SELECT * FROM t1 WHERE a>=50 ORDER BY a;
-SET DEBUG_SYNC="reset";
-
-# Re-spawn the worker threads to remove any DBUG injections or DEBUG_SYNC.
---source include/stop_slave.inc
-SET GLOBAL debug_dbug=@old_dbug;
-SET GLOBAL slave_parallel_threads=0;
-SET GLOBAL slave_parallel_threads=10;
---source include/start_slave.inc
-
-
---echo *** MDEV-7326 Server deadlock in connection with parallel replication ***
-# Similar to the previous test, but with T2 and T3 in the same GCO.
-# We use three transactions, T1 in one group commit and T2/T3 in another.
-#   T1 does mark_start_commit(), then gets a deadlock error.
-#   T2 wakes up and starts running
-#   T1 does unmark_start_commit()
-#   T3 goes to wait for T1 to start its commit
-#   T2 does mark_start_commit()
-# The bug was that at this point, T3 got deadlocked. T2 increments the
-# count_committing_event_groups but does not signal T3, as they are in
-# the same GCO. Then later when T1 increments, it would also not signal
-# T3, because now the count_committing_event_groups is not equal to the
-# wait_count of T3 (it is one larger).
-
---connection server_2
---source include/stop_slave.inc
-SET GLOBAL slave_parallel_threads=0;
-SET GLOBAL slave_parallel_threads=3;
-SET GLOBAL debug_dbug="+d,rpl_parallel_simulate_temp_err_xid";
---source include/start_slave.inc
-
---connection server_1
-SET @old_format= @@SESSION.binlog_format;
-SET binlog_format= STATEMENT;
-# This debug_sync will linger on and be used to control T3 later.
-INSERT INTO t1 VALUES (foo(60,
-   "rpl_parallel_start_waiting_for_prior SIGNAL t3_ready",
-   "rpl_parallel_end_of_group SIGNAL prep_ready WAIT_FOR prep_cont"));
---save_master_pos
---connection  server_2
-# Wait for the debug_sync point for T3 to be set. But let the preparation
-# transaction remain hanging, so that T1 and T2 will be scheduled for the
-# remaining two worker threads.
-SET DEBUG_SYNC= "now WAIT_FOR prep_ready";
-
---connection server_1
-INSERT INTO t2 VALUES (foo(60,
-   "rpl_parallel_simulate_temp_err_xid SIGNAL t1_ready1 WAIT_FOR t1_cont1",
-   "rpl_parallel_retry_after_unmark SIGNAL t1_ready2 WAIT_FOR t1_cont2"));
---save_master_pos
-
---connection server_2
-SET DEBUG_SYNC= "now WAIT_FOR t1_ready1";
-# T1 has now done mark_start_commit(). It will later do a rollback and retry.
-
-# Do T2 and T3 in a single group commit.
-# Use a MyISAM table for T2 and T3, so they do not trigger the 
-# rpl_parallel_simulate_temp_err_xid DBUG insertion on XID event.
---connection con_temp3
-SET debug_sync='commit_after_release_LOCK_prepare_ordered SIGNAL master_queued1 WAIT_FOR master_cont1';
-SET binlog_format=statement;
-send INSERT INTO t1 VALUES (foo(61,
-   "rpl_parallel_before_mark_start_commit SIGNAL t2_ready1 WAIT_FOR t2_cont1",
-   "rpl_parallel_after_mark_start_commit SIGNAL t2_ready2"));
-
---connection server_1
-SET debug_sync='now WAIT_FOR master_queued1';
-
---connection con_temp4
-SET debug_sync='commit_after_release_LOCK_prepare_ordered SIGNAL master_queued2';
-send INSERT INTO t6 VALUES (62);
-
---connection server_1
-SET debug_sync='now WAIT_FOR master_queued2';
-SET debug_sync='now SIGNAL master_cont1';
-
---connection con_temp3
-REAP;
---connection con_temp4
-REAP;
-
---connection server_1
-SET debug_sync='RESET';
-SET BINLOG_FORMAT= @old_format;
-SELECT * FROM t2 WHERE a>=60 ORDER BY a;
-SELECT * FROM t1 WHERE a>=60 ORDER BY a;
-SELECT * FROM t6 WHERE a>=60 ORDER BY a;
-
---connection server_2
-SET DEBUG_SYNC= "now WAIT_FOR t2_ready1";
-# T2 has now started running, but has not yet done mark_start_commit()
-SET DEBUG_SYNC= "now SIGNAL t1_cont1";
-SET DEBUG_SYNC= "now WAIT_FOR t1_ready2";
-# T1 has now done unmark_start_commit() in preparation for its retry.
-
---connection server_2
-# Let the preparation transaction complete, so that the same worker thread
-# can continue with the transaction T3.
-SET DEBUG_SYNC= "now SIGNAL prep_cont";
-SET DEBUG_SYNC= "now WAIT_FOR t3_ready";
-# T3 has now gone to wait for T2 to start committing
-SET DEBUG_SYNC= "now SIGNAL t2_cont1";
-SET DEBUG_SYNC= "now WAIT_FOR t2_ready2";
-# T2 has now done mark_start_commit().
-# Let things run, and check that T3 does not get deadlocked.
-SET DEBUG_SYNC= "now SIGNAL t1_cont2";
---sync_with_master
-
---connection server_1
---save_master_pos
---connection server_2
---sync_with_master
-SELECT * FROM t2 WHERE a>=60 ORDER BY a;
-SELECT * FROM t1 WHERE a>=60 ORDER BY a;
-SELECT * FROM t6 WHERE a>=60 ORDER BY a;
-SET DEBUG_SYNC="reset";
-
-# Re-spawn the worker threads to remove any DBUG injections or DEBUG_SYNC.
---source include/stop_slave.inc
-SET GLOBAL debug_dbug=@old_dbug;
-SET GLOBAL slave_parallel_threads=0;
-SET GLOBAL slave_parallel_threads=10;
---source include/start_slave.inc
-
---echo *** MDEV-7335: Potential parallel slave deadlock with specific binlog corruption ***
-
---connection server_2
---source include/stop_slave.inc
-SET GLOBAL slave_parallel_threads=1;
-SET @old_dbug= @@GLOBAL.debug_dbug;
-SET GLOBAL debug_dbug="+d,slave_discard_xid_for_gtid_0_x_1000";
-
---connection server_1
-INSERT INTO t2 VALUES (101);
-INSERT INTO t2 VALUES (102);
-INSERT INTO t2 VALUES (103);
-INSERT INTO t2 VALUES (104);
-INSERT INTO t2 VALUES (105);
-# Inject a partial event group (missing XID at the end). The bug was that such
-# partial group was not handled appropriately, leading to server deadlock.
-SET gtid_seq_no=1000;
-INSERT INTO t2 VALUES (106);
-INSERT INTO t2 VALUES (107);
-INSERT INTO t2 VALUES (108);
-INSERT INTO t2 VALUES (109);
-INSERT INTO t2 VALUES (110);
-INSERT INTO t2 VALUES (111);
-INSERT INTO t2 VALUES (112);
-INSERT INTO t2 VALUES (113);
-INSERT INTO t2 VALUES (114);
-INSERT INTO t2 VALUES (115);
-INSERT INTO t2 VALUES (116);
-INSERT INTO t2 VALUES (117);
-INSERT INTO t2 VALUES (118);
-INSERT INTO t2 VALUES (119);
-INSERT INTO t2 VALUES (120);
-INSERT INTO t2 VALUES (121);
-INSERT INTO t2 VALUES (122);
-INSERT INTO t2 VALUES (123);
-INSERT INTO t2 VALUES (124);
-INSERT INTO t2 VALUES (125);
-INSERT INTO t2 VALUES (126);
-INSERT INTO t2 VALUES (127);
-INSERT INTO t2 VALUES (128);
-INSERT INTO t2 VALUES (129);
-INSERT INTO t2 VALUES (130);
---source include/save_master_gtid.inc
-
---connection server_2
---source include/start_slave.inc
---source include/sync_with_master_gtid.inc
-# The partial event group (a=106) should be rolled back and thus missing.
-SELECT * FROM t2 WHERE a >= 100 ORDER BY a;
-
---source include/stop_slave.inc
-SET GLOBAL debug_dbug=@old_dbug;
-SET GLOBAL slave_parallel_threads=10;
---source include/start_slave.inc
-
---echo *** MDEV-6676 - test syntax of @@slave_parallel_mode ***
---connection server_2
-
---let $status_items= Parallel_Mode
---source include/show_slave_status.inc
---source include/stop_slave.inc
-SET GLOBAL slave_parallel_mode='aggressive';
---let $status_items= Parallel_Mode
---source include/show_slave_status.inc
-SET GLOBAL slave_parallel_mode='conservative';
---let $status_items= Parallel_Mode
---source include/show_slave_status.inc
-
-
---echo *** MDEV-6676 - test that empty parallel_mode does not replicate in parallel ***
---connection server_1
-INSERT INTO t2 VALUES (1040);
---source include/save_master_gtid.inc
-
---connection server_2
-SET GLOBAL slave_parallel_mode='none';
-# Test that we do not use parallel apply, by injecting an unconditional
-# crash in the parallel apply code.
-SET @old_dbug= @@GLOBAL.debug_dbug;
-SET GLOBAL debug_dbug="+d,slave_crash_if_parallel_apply";
---source include/start_slave.inc
---source include/sync_with_master_gtid.inc
-SELECT * FROM t2 WHERE a >= 1040 ORDER BY a;
---source include/stop_slave.inc
-SET GLOBAL debug_dbug=@old_dbug;
-
-
---echo *** MDEV-6676 - test disabling domain-based parallel replication ***
---connection server_1
-# Let's do a bunch of transactions that will conflict if run out-of-order in
-# domain-based parallel replication mode.
-SET gtid_domain_id = 1;
-INSERT INTO t2 VALUES (1041);
-INSERT INTO t2 VALUES (1042);
-INSERT INTO t2 VALUES (1043);
-INSERT INTO t2 VALUES (1044);
-INSERT INTO t2 VALUES (1045);
-INSERT INTO t2 VALUES (1046);
-DELETE FROM t2 WHERE a >= 1041;
-SET gtid_domain_id = 2;
-INSERT INTO t2 VALUES (1041);
-INSERT INTO t2 VALUES (1042);
-INSERT INTO t2 VALUES (1043);
-INSERT INTO t2 VALUES (1044);
-INSERT INTO t2 VALUES (1045);
-INSERT INTO t2 VALUES (1046);
-SET gtid_domain_id = 0;
---source include/save_master_gtid.inc
---connection server_2
-SET GLOBAL slave_parallel_mode=minimal;
---source include/start_slave.inc
---source include/sync_with_master_gtid.inc
-SELECT * FROM t2 WHERE a >= 1040 ORDER BY a;
-
---echo *** MDEV-7888: ANALYZE TABLE does wakeup_subsequent_commits(), causing wrong binlog order and parallel replication hang ***
-
---connection server_2
---source include/stop_slave.inc
-SET GLOBAL slave_parallel_mode='conservative';
-SET GLOBAL slave_parallel_threads=10;
-
-SET @old_dbug= @@GLOBAL.debug_dbug;
-SET GLOBAL debug_dbug= '+d,inject_analyze_table_sleep';
-
---connection server_1
-# Inject two group commits. The bug was that ANALYZE TABLE would call
-# wakeup_subsequent_commits() too early, allowing the following transaction
-# in the same group to run ahead and binlog and free the GCO. Then we get
-# wrong binlog order and later access freed GCO, which causes lost wakeup
-# of following GCO and thus replication hang.
-# We injected a small sleep in ANALYZE to make the race easier to hit (this
-# can only cause false negatives in versions with the bug, not false positives,
-# so sleep is ok here. And it's in general not possible to trigger reliably
-# the race with debug_sync, since the bugfix makes the race impossible).
-
-SET @old_dbug= @@SESSION.debug_dbug;
-SET SESSION debug_dbug="+d,binlog_force_commit_id";
-
-# Group commit with cid=10000, two event groups.
-SET @commit_id= 10000;
-ANALYZE TABLE t2;
-INSERT INTO t3 VALUES (120, 0);
-
-# Group commit with cid=10001, one event group.
-SET @commit_id= 10001;
-INSERT INTO t3 VALUES (121, 0);
-
-SET SESSION debug_dbug=@old_dbug;
-
-SELECT * FROM t3 WHERE a >= 120 ORDER BY a;
---source include/save_master_gtid.inc
-
---connection server_2
---source include/start_slave.inc
---source include/sync_with_master_gtid.inc
-
-SELECT * FROM t3 WHERE a >= 120 ORDER BY a;
-
---source include/stop_slave.inc
-SET GLOBAL debug_dbug= @old_dbug;
---source include/start_slave.inc
-
-
---echo *** MDEV-7929: record_gtid() for non-transactional event group calls wakeup_subsequent_commits() too early, causing slave hang. ***
-
---connection server_2
---source include/stop_slave.inc
-SET @old_dbug= @@GLOBAL.debug_dbug;
-SET GLOBAL debug_dbug= '+d,inject_record_gtid_serverid_100_sleep';
-
---connection server_1
-# Inject two group commits. The bug was that record_gtid for a
-# non-transactional event group would commit its own transaction, which would
-# cause ha_commit_trans() to call wakeup_subsequent_commits() too early. This
-# in turn lead to access to freed group_commit_orderer object, losing a wakeup
-# and causing slave threads to hang.
-# We inject a small sleep in the corresponding record_gtid() to make the race
-# easier to hit.
-
-SET @old_dbug= @@SESSION.debug_dbug;
-SET SESSION debug_dbug="+d,binlog_force_commit_id";
-
-# Group commit with cid=10010, two event groups.
-SET @old_server_id= @@SESSION.server_id;
-SET SESSION server_id= 100;
-SET @commit_id= 10010;
-ALTER TABLE t1 COMMENT "Hulubulu!";
-SET SESSION server_id= @old_server_id;
-INSERT INTO t3 VALUES (130, 0);
-
-# Group commit with cid=10011, one event group.
-SET @commit_id= 10011;
-INSERT INTO t3 VALUES (131, 0);
-
-SET SESSION debug_dbug=@old_dbug;
-
-SELECT * FROM t3 WHERE a >= 130 ORDER BY a;
---source include/save_master_gtid.inc
-
---connection server_2
---source include/start_slave.inc
---source include/sync_with_master_gtid.inc
-
-SELECT * FROM t3 WHERE a >= 130 ORDER BY a;
-
---source include/stop_slave.inc
-SET GLOBAL debug_dbug= @old_dbug;
---source include/start_slave.inc
-
-
---echo *** MDEV-8031: Parallel replication stops on "connection killed" error (probably incorrectly handled deadlock kill) ***
-
---connection server_1
-INSERT INTO t3 VALUES (201,0), (202,0);
---source include/save_master_gtid.inc
-
---connection server_2
---source include/sync_with_master_gtid.inc
---source include/stop_slave.inc
-SET @old_dbug= @@GLOBAL.debug_dbug;
-SET GLOBAL debug_dbug= '+d,inject_mdev8031';
-
---connection server_1
-# We artificially create a situation that hopefully resembles the original
-# bug which was only seen "in the wild", and only once.
-# Setup a fake group commit with lots of conflicts that will lead to deadloc
-# kill. The slave DBUG injection causes the slave to be deadlock killed at
-# a particular point during the retry, and then later do a small sleep at
-# another critical point where the prior transaction then has a chance to
-# complete. Finally an extra KILL check catches an unhandled, lingering
-# deadlock kill. So rather artificial, but at least it exercises the
-# relevant code paths.
-SET @old_dbug= @@SESSION.debug_dbug;
-SET SESSION debug_dbug="+d,binlog_force_commit_id";
-
-SET @commit_id= 10200;
-INSERT INTO t3 VALUES (203, 1);
-INSERT INTO t3 VALUES (204, 1);
-INSERT INTO t3 VALUES (205, 1);
-UPDATE t3 SET b=b+1 WHERE a=201;
-UPDATE t3 SET b=b+1 WHERE a=201;
-UPDATE t3 SET b=b+1 WHERE a=201;
-UPDATE t3 SET b=b+1 WHERE a=202;
-UPDATE t3 SET b=b+1 WHERE a=202;
-UPDATE t3 SET b=b+1 WHERE a=202;
-UPDATE t3 SET b=b+1 WHERE a=202;
-UPDATE t3 SET b=b+1 WHERE a=203;
-UPDATE t3 SET b=b+1 WHERE a=203;
-UPDATE t3 SET b=b+1 WHERE a=204;
-UPDATE t3 SET b=b+1 WHERE a=204;
-UPDATE t3 SET b=b+1 WHERE a=204;
-UPDATE t3 SET b=b+1 WHERE a=203;
-UPDATE t3 SET b=b+1 WHERE a=205;
-UPDATE t3 SET b=b+1 WHERE a=205;
-SET SESSION debug_dbug=@old_dbug;
-
-SELECT * FROM t3 WHERE a>=200 ORDER BY a;
---source include/save_master_gtid.inc
-
---connection server_2
---source include/start_slave.inc
---source include/sync_with_master_gtid.inc
-
-SELECT * FROM t3 WHERE a>=200 ORDER BY a;
---source include/stop_slave.inc
-SET GLOBAL debug_dbug= @old_dbug;
---source include/start_slave.inc
-
-
---echo *** Check getting deadlock killed inside open_binlog() during retry. ***
-
---connection server_2
---source include/stop_slave.inc
-SET @old_dbug= @@GLOBAL.debug_dbug;
-SET GLOBAL debug_dbug= '+d,inject_retry_event_group_open_binlog_kill';
-SET @old_max= @@GLOBAL.max_relay_log_size;
-SET GLOBAL max_relay_log_size= 4096;
-
---connection server_1
-SET @old_dbug= @@SESSION.debug_dbug;
-SET SESSION debug_dbug="+d,binlog_force_commit_id";
-
---let $large= `SELECT REPEAT("*", 8192)`
-SET @commit_id= 10210;
---echo Omit long queries that cause relaylog rotations and transaction retries...
---disable_query_log
-eval UPDATE t3 SET b=b+1 WHERE a=201 /* $large */;
-eval UPDATE t3 SET b=b+1 WHERE a=201 /* $large */;
-eval UPDATE t3 SET b=b+1 WHERE a=201 /* $large */;
-eval UPDATE t3 SET b=b+1 WHERE a=202 /* $large */;
-eval UPDATE t3 SET b=b+1 WHERE a=202 /* $large */;
-eval UPDATE t3 SET b=b+1 WHERE a=202 /* $large */;
-eval UPDATE t3 SET b=b+1 WHERE a=202 /* $large */;
-eval UPDATE t3 SET b=b+1 WHERE a=203 /* $large */;
-eval UPDATE t3 SET b=b+1 WHERE a=203 /* $large */;
-eval UPDATE t3 SET b=b+1 WHERE a=204 /* $large */;
-eval UPDATE t3 SET b=b+1 WHERE a=204 /* $large */;
-eval UPDATE t3 SET b=b+1 WHERE a=204 /* $large */;
-eval UPDATE t3 SET b=b+1 WHERE a=203 /* $large */;
-eval UPDATE t3 SET b=b+1 WHERE a=205 /* $large */;
-eval UPDATE t3 SET b=b+1 WHERE a=205 /* $large */;
---enable_query_log
-SET SESSION debug_dbug=@old_dbug;
-
-SELECT * FROM t3 WHERE a>=200 ORDER BY a;
---source include/save_master_gtid.inc
-
---connection server_2
---source include/start_slave.inc
---source include/sync_with_master_gtid.inc
-
-SELECT * FROM t3 WHERE a>=200 ORDER BY a;
---source include/stop_slave.inc
-SET GLOBAL debug_dbug= @old_debg;
-SET GLOBAL max_relay_log_size= @old_max;
---source include/start_slave.inc
-
---echo *** MDEV-8725: Assertion on ROLLBACK statement in the binary log ***
---connection server_1
-# Inject an event group terminated by ROLLBACK, by mixing MyISAM and InnoDB
-# in a transaction. The bug was an assertion on the ROLLBACK due to
-# mark_start_commit() being already called.
---disable_warnings
-BEGIN;
-INSERT INTO t2 VALUES (2000);
-INSERT INTO t1 VALUES (2000);
-INSERT INTO t2 VALUES (2001);
-ROLLBACK;
---enable_warnings
-SELECT * FROM t1 WHERE a>=2000 ORDER BY a;
-SELECT * FROM t2 WHERE a>=2000 ORDER BY a;
---source include/save_master_gtid.inc
-
---connection server_2
---source include/sync_with_master_gtid.inc
-SELECT * FROM t1 WHERE a>=2000 ORDER BY a;
-SELECT * FROM t2 WHERE a>=2000 ORDER BY a;
-
-# Clean up.
---connection server_2
---source include/stop_slave.inc
-SET GLOBAL slave_parallel_threads=@old_parallel_threads;
---source include/start_slave.inc
-SET DEBUG_SYNC= 'RESET';
-
---connection server_1
-DROP function foo;
-DROP TABLE t1,t2,t3,t4,t5,t6;
-SET DEBUG_SYNC= 'RESET';
-
---source include/rpl_end.inc
-=======
---source extra/rpl_tests/rpl_parallel.inc
->>>>>>> c13b5011
+--source extra/rpl_tests/rpl_parallel.inc
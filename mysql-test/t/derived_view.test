--disable_warnings
drop table if exists t1,t2;
drop view if exists v1,v2,v3,v4;
--enable_warnings
create table t1(f1 int, f11 int);
create table t2(f2 int, f22 int);
insert into t1 values(1,1),(2,2),(3,3),(5,5),(9,9),(7,7);
insert into t1 values(17,17),(13,13),(11,11),(15,15),(19,19);
insert into t2 values(1,1),(3,3),(2,2),(4,4),(8,8),(6,6);
insert into t2 values(12,12),(14,14),(10,10),(18,18),(16,16);

--echo Tests:

--echo for merged derived tables
--echo  explain for simple derived
explain select * from (select * from t1) tt;
select * from (select * from t1) tt;
--echo  explain for multitable derived
explain extended select * from (select * from t1 join t2 on f1=f2) tt;
select * from (select * from t1 join t2 on f1=f2) tt;
--echo  explain for derived with where
explain extended 
  select * from (select * from t1 where f1 in (2,3)) tt where f11=2;
select * from (select * from t1 where f1 in (2,3)) tt where f11=2;
--echo join of derived
explain extended 
  select * from (select * from t1 where f1 in (2,3)) tt join
  (select * from t1 where f1 in (1,2)) aa on tt.f1=aa.f1;
select * from (select * from t1 where f1 in (2,3)) tt join
  (select * from t1 where f1 in (1,2)) aa on tt.f1=aa.f1;

flush status;
explain extended 
  select * from (select * from t1 where f1 in (2,3)) tt where f11=2;
show status like 'Handler_read%';
flush status;
select * from (select * from t1 where f1 in (2,3)) tt where f11=2;
show status like 'Handler_read%';

--echo for merged views
create view v1 as select * from t1;
create view v2 as select * from t1 join t2 on f1=f2;
create view v3 as select * from t1 where f1 in (2,3);
create view v4 as select * from t2 where f2 in (2,3);
--echo  explain for simple views
explain extended select * from v1;
select * from v1;
--echo  explain for multitable views
explain extended select * from v2;
select * from v2;
--echo  explain for views with where
explain extended select * from v3 where f11 in (1,3);
select * from v3 where f11 in (1,3);
--echo explain for joined views
explain extended
  select * from v3 join v4 on f1=f2;
select * from v3 join v4 on f1=f2;

flush status;
explain extended select * from v4 where f2 in (1,3);
show status like 'Handler_read%';
flush status;
select * from v4 where f2 in (1,3);
show status like 'Handler_read%';

--echo for materialized derived tables
--echo  explain for simple derived
explain extended select * from (select * from t1 group by f1) tt;
select * from (select * from t1 having f1=f1) tt;
--echo  explain showing created indexes
explain extended 
  select * from t1 join (select * from t2 group by f2) tt on f1=f2;
select * from t1 join (select * from t2 group by f2) tt on f1=f2;
--echo  explain showing late materialization
flush status;
explain select * from t1 join (select * from t2 group by f2) tt on f1=f2;
show status like 'Handler_read%';
flush status;
select * from t1 join (select * from t2 group by f2) tt on f1=f2;
show status like 'Handler_read%';

--echo for materialized views
drop view v1,v2,v3;
create view v1 as select * from t1 group by f1;
create view v2 as select * from t2 group by f2;
create view v3 as select t1.f1,t1.f11 from t1 join t1 as t11 where t1.f1=t11.f1
                    having t1.f1<100;
--echo  explain for simple derived
explain extended select * from v1;
select * from v1;
--echo  explain showing created indexes
explain extended select * from t1 join v2 on f1=f2;
select * from t1 join v2 on f1=f2;
explain extended
  select * from t1,v3 as v31,v3 where t1.f1=v31.f1 and t1.f1=v3.f1;
flush status;
select * from t1,v3 as v31,v3 where t1.f1=v31.f1 and t1.f1=v3.f1;
show status like 'Handler_read%';
--echo  explain showing late materialization
flush status;
explain select * from t1 join v2 on f1=f2;
show status like 'Handler_read%';
flush status;
select * from t1 join v2 on f1=f2;
show status like 'Handler_read%';

explain extended select * from v1 join v4 on f1=f2;
select * from v1 join v4 on f1=f2;

--echo merged derived in merged derived
explain extended select * from (select * from 
  (select * from t1 where f1 < 7) tt where f1 > 2) zz;
select * from (select * from 
  (select * from t1 where f1 < 7) tt where f1 > 2) zz;

--echo materialized derived in merged derived
explain extended  select * from (select * from 
  (select * from t1 where f1 < 7 group by f1) tt where f1 > 2) zz;
select * from (select * from 
  (select * from t1 where f1 < 7 group by f1) tt where f1 > 2) zz;

--echo merged derived in materialized derived
explain  extended select * from (select * from 
  (select * from t1 where f1 < 7) tt where f1 > 2 group by f1) zz;
select * from (select * from 
  (select * from t1 where f1 < 7) tt where f1 > 2 group by f1) zz;

--echo materialized derived in materialized derived
explain extended  select * from (select * from 
  (select * from t1 where f1 < 7 group by f1) tt where f1 > 2 group by f1) zz;
select * from (select * from 
  (select * from t1 where f1 < 7 group by f1) tt where f1 > 2 group by f1) zz;

--echo mat in merged derived join mat in merged derived
explain extended  select * from 
 (select * from (select * from t1 where f1 < 7 group by f1) tt where f1 > 2) x
join 
 (select * from (select * from t1 where f1 < 7 group by f1) tt where f1 > 2) z
 on x.f1 = z.f1;

flush status;
select * from 
 (select * from (select * from t1 where f1 < 7 group by f1) tt where f1 > 2) x
join 
 (select * from (select * from t1 where f1 < 7 group by f1) tt where f1 > 2) z
 on x.f1 = z.f1;
show status like 'Handler_read%';
flush status;

--echo merged in merged derived join merged in merged derived
explain extended  select * from 
 (select * from 
  (select * from t1 where f1 < 7 ) tt where f1 > 2 ) x
join 
 (select * from 
  (select * from t1 where f1 < 7 ) tt where f1 > 2 ) z
 on x.f1 = z.f1;

select * from 
 (select * from 
  (select * from t1 where f1 < 7 ) tt where f1 > 2 ) x
join 
 (select * from 
  (select * from t1 where f1 < 7 ) tt where f1 > 2 ) z
 on x.f1 = z.f1;

--echo materialized in materialized derived join 
--echo   materialized in materialized derived
explain extended  select * from 
 (select * from 
  (select * from t1 where f1 < 7 group by f1) tt where f1 > 2 group by f1) x
join 
 (select * from 
  (select * from t1 where f1 < 7 group by f1) tt where f1 > 2 group by f1) z
 on x.f1 = z.f1;

select * from 
 (select * from 
  (select * from t1 where f1 < 7 group by f1) tt where f1 > 2 group by f1) x
join 
 (select * from 
  (select * from t1 where f1 < 7 group by f1) tt where f1 > 2 group by f1) z
 on x.f1 = z.f1;

--echo merged view in materialized derived
explain extended
select * from (select * from v4 group by 1) tt;
select * from (select * from v4 group by 1) tt;

--echo materialized view in merged derived
explain extended 
select * from ( select * from v1 where f1 < 7) tt;
select * from ( select * from v1 where f1 < 7) tt;

--echo merged view in a merged view in a merged derived
create view v6 as select * from v4 where f2 < 7;
explain extended select * from (select * from v6) tt;
select * from (select * from v6) tt;

--echo materialized view in a merged view in a materialized derived
create view v7 as select * from v1;
explain extended select * from (select * from v7 group by 1) tt;
select * from (select * from v7 group by 1) tt;

--echo join of above two
explain extended select * from v6 join v7 on f2=f1;
select * from v6 join v7 on f2=f1;

--echo test two keys
explain select * from t1 join (select * from t2 group by f2) tt on t1.f1=tt.f2 join t1 xx on tt.f22=xx.f1;
select * from t1 join (select * from t2 group by f2) tt on t1.f1=tt.f2 join t1 xx on tt.f22=xx.f1;


--echo TODO: Add test with 64 tables mergeable view to test fall back to
--echo materialization on tables > MAX_TABLES merge
drop table t1,t2;
drop view v1,v2,v3,v4,v6,v7;

--echo #
--echo #  LP bug #794909: crash when defining possible keys for
--echo #                  a materialized view/derived_table
--echo #

CREATE TABLE t1 (f1 int) ;
INSERT INTO t1 VALUES (149), (150), (224), (29);

CREATE TABLE t2 (f1 int, KEY (f1));
INSERT INTO t2 VALUES (149), (NULL), (224);

CREATE ALGORITHM=TEMPTABLE VIEW v1 AS SELECT * FROM t1;

EXPLAIN
SELECT * FROM v1 JOIN t2 ON v1.f1 = t2.f1;
SELECT * FROM v1 JOIN t2 ON v1.f1 = t2.f1;

DROP VIEW v1;
DROP TABLE t1,t2;

--echo #
--echo #  LP bug #794890: abort failure on multi-update with view
--echo #

CREATE TABLE t1 (a int);
INSERT INTO t1 VALUES (20), (7);
CREATE TABLE t2 (a int);
INSERT INTO t2 VALUES (7), (9), (7);

CREATE ALGORITHM=TEMPTABLE VIEW v1 AS SELECT a FROM t1;

CREATE VIEW v2 AS SELECT t2.a FROM t2, v1 WHERE t2.a=t2.a;
UPDATE v2 SET a = 2;
SELECT * FROM t2;

UPDATE t1,v2 SET t1.a = 3;
SELECT * FROM t1;

DELETE t1 FROM t1,v2;
SELECT * FROM t1; 

DROP VIEW v1,v2;
DROP TABLE t1,t2;

--echo #
--echo #  LP bug #802023: MIN/MAX optimization 
--echo #                  for mergeable derived tables and views
--echo #

CREATE TABLE t1 (a int, b int, c varchar(32), INDEX idx(a,b));
INSERT INTO t1 VALUES 
  (7, 74, 'yyyyyyy'), (9, 97, 'aaaaaaaaa'), (2, 23, 'tt'),
  (5, 55, 'ddddd'), (2, 27, 'ss'), (7, 76, 'xxxxxxx'),
  (7, 79, 'zzzzzzz'), (9, 92, 'bbbbbbbbb'), (2, 25, 'pp'),
  (5, 53, 'eeeee'), (2, 23, 'qq'), (7, 76,'wwwwwww'),
  (7, 74, 'uuuuuuu'), (9, 92, 'ccccccccc'), (2, 25, 'oo');

CREATE VIEW v1 AS SELECT * FROM t1;

SELECT MIN(a) FROM t1 WHERE a >= 5;
EXPLAIN
SELECT MIN(a) FROM t1 WHERE a >= 5;

SELECT MIN(a) FROM (SELECT * FROM t1) t WHERE a >= 5;
EXPLAIN
SELECT MIN(a) FROM(SELECT * FROM t1) t WHERE a >= 5;

SELECT MIN(a) FROM v1 WHERE a >= 5;
EXPLAIN
SELECT MIN(a) FROM v1 WHERE a >= 5;

SELECT MAX(b) FROM t1 WHERE a=7 AND b<75;
EXPLAIN
SELECT MAX(b) FROM t1 WHERE a=7 AND b<75;

SELECT MAX(b) FROM (SELECT * FROM t1) t WHERE a=7 AND b<75;
EXPLAIN
SELECT MAX(b) FROM (SELECT * FROM t1) t WHERE a=7 AND b<75;

SELECT MAX(b) FROM v1 WHERE a=7 AND b<75;
EXPLAIN
SELECT MAX(b) FROM v1 WHERE a=7 AND b<75;

DROP VIEW v1;
DROP TABLE t1;


--echo #
--echo # LP bug #800535: GROUP BY query with nested left join                       
--echo #                 and a derived table in the nest
--echo #

CREATE TABLE t1 (a int) ;
INSERT INTO t1 VALUES (1), (2);

CREATE TABLE t2 (a int NOT NULL);
INSERT INTO t2 VALUES (1), (2);

CREATE TABLE t3 (a int, b int);
INSERT INTO t3 VALUES (3,3), (4,4);

EXPLAIN EXTENDED
SELECT t.a FROM t1 LEFT JOIN
                (t2  t  JOIN t3 ON t3.b > 5)  ON t.a >= 1 
  GROUP BY t.a;
SELECT t.a FROM t1 LEFT JOIN
                (t2 t  JOIN t3 ON t3.b > 5)  ON t.a >= 1 
  GROUP BY t.a;

EXPLAIN EXTENDED
SELECT t.a FROM t1 LEFT JOIN
                (( SELECT * FROM t2 ) t  JOIN t3 ON t3.b > 5)  ON t.a >= 1 
  GROUP BY t.a;
SELECT t.a FROM t1 LEFT JOIN
                (( SELECT * FROM t2 ) t  JOIN t3 ON t3.b > 5)  ON t.a >= 1 
  GROUP BY t.a;

CREATE VIEW v1 AS SELECT * FROM t2;

EXPLAIN EXTENDED
SELECT t.a FROM t1 LEFT JOIN
                (v1  t  JOIN t3 ON t3.b > 5)  ON t.a >= 1 
  GROUP BY t.a;
SELECT t.a FROM t1 LEFT JOIN
                (v1 t  JOIN t3 ON t3.b > 5)  ON t.a >= 1 
  GROUP BY t.a;

DROP VIEW v1;
DROP TABLE t1,t2,t3;

--echo #
--echo # LP bug #803410: materialized view/dt accessed by two-component key                       
--echo #                 

CREATE TABLE t1 (a varchar(1));
INSERT INTO t1 VALUES ('c');

CREATE TABLE t2 (a varchar(1) , KEY (a)) ;
INSERT INTO t2 VALUES ('c'), (NULL), ('r');

CREATE TABLE t3 (a varchar(1), b varchar(1));
INSERT INTO t3 VALUES ('e', 'c'), ('c', 'c'), ('c', 'r');

CREATE VIEW v1 AS SELECT a, MIN(b) AS b FROM t3 GROUP BY a;

EXPLAIN
SELECT * FROM t1, t2, v1 WHERE t2.a=t1.a AND t2.a=v1.a AND t2.a=v1.b;
SELECT * FROM t1, t2, v1 WHERE t2.a=t1.a AND t2.a=v1.a AND t2.a=v1.b;

DROP VIEW v1;
DROP TABLE t1,t2,t3;


--echo #
--echo # LP bug #802845: select from derived table with limit 0                       
--echo #                 

SELECT * FROM (SELECT 1 LIMIT 0) t;

CREATE TABLE t1 (a int);
INSERT INTO t1 VALUES (7), (1), (3);

SELECT * FROM (SELECT * FROM t1 LIMIT 0) t;

DROP TABLE t1;

--echo #
--echo # LP bug #803851: materialized view + IN->EXISTS                       
--echo #                 

SET SESSION optimizer_switch='semijoin=off,derived_with_keys=on';

CREATE TABLE t1 (a int, b int);
INSERT INTO t1 VALUES (2,2), (3,3), (1,1);

CREATE TABLE t2 (a int);
INSERT INTO t2 VALUES (1), (2), (1);

CREATE TABLE t3 (a int);
INSERT INTO t3 VALUES (3), (1), (2), (1);

CREATE VIEW v1 AS SELECT a, MAX(b) AS b FROM t1 GROUP BY a;

EXPLAIN EXTENDED
SELECT * FROM t3
  WHERE t3.a IN (SELECT v1.a FROM v1, t2 WHERE t2.a = v1.b);
SELECT * FROM t3
  WHERE t3.a IN (SELECT v1.a FROM v1, t2 WHERE t2.a = v1.b);

SET SESSION optimizer_switch=default;

DROP VIEW v1;
DROP TABLE t1,t2,t3;

--echo #
--echo # LP bug #804515: materialized derived + ORDER BY                      
--echo #                 

CREATE TABLE t1 (f1 varchar(1), f2 varchar(1), KEY (f2));
INSERT INTO t1 VALUES
  ('r','x'), ('x','d'), ('x','r'), ('r','f'), ('x','x'); 

CREATE TABLE t2 (f1 varchar(1), f2 varchar(1));
INSERT INTO t2 VALUES ('s','x');

CREATE TABLE t3 (f1 varchar(1), f2 varchar(1), KEY (f2));
INSERT INTO t3 VALUES
  (NULL,'x'), (NULL,'f'), ('t','p'), (NULL,'j'), ('g','c');

CREATE TABLE t4 (f1 int, f2 varchar(1), KEY (f2,f1)) ;
INSERT INTO t4 VALUES (1,'x'), (5,'r');

EXPLAIN
SELECT t.f1 AS f 
  FROM (SELECT DISTINCT t1.* FROM t1,t2 WHERE t2.f2 = t1.f2) t,t3,t4
    WHERE t4.f2 = t3.f2  AND t4.f2 = t.f1 ORDER BY f;
SELECT t.f1 AS f 
  FROM (SELECT DISTINCT t1.* FROM t1,t2 WHERE t2.f2 = t1.f2) t,t3,t4
    WHERE t4.f2 = t3.f2  AND t4.f2 = t.f1 ORDER BY f;

DROP TABLE t1,t2,t3,t4;

--echo #
--echo # LP bug #806431: join over materialized derived with key                    
--echo #             

CREATE TABLE t1 (a int, b int);
INSERT INTO t1 VALUES (0,0),(3,0),(1,0);

CREATE ALGORITHM=TEMPTABLE VIEW v1 AS SELECT a,b FROM t1 ;

SET SESSION optimizer_switch='derived_with_keys=off';
SELECT * FROM t1 AS t JOIN v1 AS v WHERE t.a = v.b AND t.b = v.b;
SET SESSION optimizer_switch='derived_with_keys=on';
EXPLAIN
SELECT * FROM t1 AS t JOIN v1 AS v WHERE t.a = v.b AND t.b = v.b;
SELECT * FROM t1 AS t JOIN v1 AS v WHERE t.a = v.b AND t.b = v.b;

SET SESSION optimizer_switch=default;

DROP VIEW v1;
DROP TABLE t1;

--echo #
--echo # LP bug #806477: left join over merged join with                    
--echo #                 where condition containing f=f
--echo #

CREATE TABLE t1 (a int NOT NULL);
INSERT INTO t1 VALUES (1), (50), (0);

CREATE TABLE t2 (a int);

CREATE TABLE t3 (a int, b int);
INSERT INTO t3 VALUES (76,2), (1,NULL);

CREATE VIEW v1 AS SELECT * FROM t1;

SELECT t3.b, v1.a 
  FROM t3 LEFT JOIN (t2, v1) ON t3.a <> 0
    WHERE v1.a = v1.a OR t3.b <> 0;
EXPLAIN EXTENDED
SELECT t3.b, v1.a 
  FROM t3 LEFT JOIN (t2, v1) ON t3.a <> 0
    WHERE v1.a = v1.a OR t3.b <> 0;

DROP VIEW v1;
DROP TABLE t1,t2,t3;

--echo #
--echo # LP bug #806510: subquery with outer reference
--echo #                 to a derived_table/view                    
--echo #

CREATE TABLE t1 (a int) ;
INSERT INTO t1 VALUES (4), (NULL);

CREATE TABLE t2 (a int) ;
INSERT INTO t2 VALUES (8), (0);

CREATE TABLE t3 (a int, b int) ;
INSERT INTO t3 VALUES (7,8);

CREATE VIEW v1 AS SELECT * FROM t1;

SELECT * FROM  t1 t
  WHERE EXISTS (SELECT t3.a FROM t3, t2
                  WHERE t2.a = t3.b AND t.a != 0);
EXPLAIN
SELECT * FROM  t1 t
  WHERE EXISTS (SELECT t3.a FROM t3, t2
                  WHERE t2.a = t3.b AND t.a != 0);

SELECT * FROM (SELECT * FROM t1) t
  WHERE EXISTS (SELECT t3.a FROM t3, t2
                  WHERE t2.a = t3.b AND t.a != 0);
EXPLAIN
SELECT * FROM (SELECT * FROM t1) t
  WHERE EXISTS (SELECT t3.a FROM t3, t2
                  WHERE t2.a = t3.b AND t.a != 0);

SELECT * FROM v1 t
  WHERE EXISTS (SELECT t3.a FROM t3, t2
                  WHERE t2.a = t3.b AND t.a != 0);
EXPLAIN
SELECT * FROM v1 t
  WHERE EXISTS (SELECT t3.a FROM t3, t2
                  WHERE t2.a = t3.b AND t.a != 0);

DROP VIEW v1;
DROP TABLE t1,t2,t3;

--echo #
--echo # LP bug #806097: left join over a view + DISTINCT           
--echo #

CREATE TABLE t1 (a int, b int);
INSERT INTO t1 VALUES (252,6), (232,0), (174,232);

CREATE TABLE t2 (a int);
INSERT INTO t2 VALUES (232), (174);

CREATE TABLE t3 (c int);
INSERT INTO t3 VALUES (1), (2);

CREATE VIEW v1 AS SELECT t2.a FROM t3,t2;

SELECT v1.a FROM t1 LEFT JOIN v1 ON t1.b = 0;

SELECT DISTINCT t2.a FROM t1 LEFT JOIN (t3,t2) ON t1.b = 0;
EXPLAIN
SELECT DISTINCT t2.a FROM t1 LEFT JOIN (t3,t2) ON t1.b = 0;

SELECT DISTINCT v1.a FROM t1 LEFT JOIN v1 ON t1.b = 0;
EXPLAIN
SELECT DISTINCT v1.a FROM t1 LEFT JOIN v1 ON t1.b = 0;

DROP VIEW v1;
DROP TABLE t1,t2,t3;

--echo #
--echo # LP bug #806504: right join over a view/derived table           
--echo #

CREATE TABLE t1 (a int, b int) ;
INSERT INTO t1 VALUES (0,0);

CREATE TABLE t2 (a int) ;
INSERT INTO t2 VALUES (0), (0);

CREATE VIEW v1 AS SELECT * FROM t1;

SELECT * FROM t2 RIGHT JOIN (SELECT * FROM t1) AS t ON t.a != 0
  WHERE t.a IN (SELECT b FROM t1);
EXPLAIN EXTENDED
SELECT * FROM t2 RIGHT JOIN (SELECT * FROM t1) AS t ON t.a != 0
  WHERE t.a IN (SELECT b FROM t1);

SELECT * FROM t2 RIGHT JOIN v1 AS t ON t.a != 0
  WHERE t.a IN (SELECT b FROM t1);
EXPLAIN EXTENDED
SELECT * FROM t2 RIGHT JOIN v1 AS t ON t.a != 0
  WHERE t.a IN (SELECT b FROM t1);

DROP VIEW v1;
DROP TABLE t1,t2;

--echo #
<<<<<<< HEAD
--echo # LP bug #809206: DISTINCT in derived table / view           
--echo #

CREATE TABLE t1 (a int) ;
INSERT INTO t1 VALUES (0);

CREATE TABLE t2 (a  varchar(32), b int, KEY (a)) ;
INSERT INTO t2 VALUES
  ('j',28), ('c',29), ('i',26), ('c',29), ('k',27),
  ('j',28), ('c',29), ('i',25), ('d',26), ('k',27);

CREATE TABLE t3 (a varchar(32));
INSERT INTO t3 VALUES ('j'), ('c');

CREATE VIEW v1 AS SELECT DISTINCT t2.b FROM t1,t2,t3 WHERE t3.a = t2.a;

SELECT DISTINCT t2.b FROM t1,t2,t3 WHERE t3.a = t2.a;
EXPLAIN 
SELECT DISTINCT t2.b FROM t1,t2,t3 WHERE t3.a = t2.a;

SELECT * FROM (SELECT DISTINCT t2.b FROM t1,t2,t3 WHERE t3.a = t2.a) t;
EXPLAIN
SELECT * FROM (SELECT DISTINCT t2.b FROM t1,t2,t3 WHERE t3.a = t2.a) t;

SELECT * FROM v1;
EXPLAIN 
SELECT * FROM v1;

DROP VIEW v1;
DROP TABLE t1,t2,t3;

--echo #
--echo # LP bug #809179           
--echo #

CREATE TABLE t1 (a int, b int);
INSERT INTO t1 VALUES (6,5);

CREATE TABLE t2 (a int, b int);
INSERT INTO t2 VALUES (1,0);

CREATE TABLE t3 (a int, b int);
INSERT INTO t3 VALUES (6,5);

CREATE VIEW v1 AS SELECT * FROM t1;

SELECT t.a,t.b FROM t3 RIGHT JOIN (t1 AS t, t2) ON t2.b != 0 
  WHERE (t.a,t.b) NOT IN (SELECT 7, 5);
EXPLAIN EXTENDED
SELECT t.a,t.b FROM t3 RIGHT JOIN (t1 AS t, t2) ON t2.b != 0 
  WHERE (t.a,t.b) NOT IN (SELECT 7, 5);

SELECT t.a,t.b FROM t3 RIGHT JOIN ((SELECT * FROM t1) AS t, t2) ON t2.b != 0 
  WHERE (t.a,t.b) NOT IN (SELECT 7, 5);
EXPLAIN EXTENDED
SELECT t.a,t.b FROM t3 RIGHT JOIN ((SELECT * FROM t1) AS t, t2) ON t2.b != 0 
  WHERE (t.a,t.b) NOT IN (SELECT 7, 5);

SELECT t.a,t.b FROM t3 RIGHT JOIN (v1 AS t, t2) ON t2.b != 0 
  WHERE (t.a,t.b) NOT IN (SELECT 7, 5);
EXPLAIN EXTENDED
SELECT t.a,t.b FROM t3 RIGHT JOIN (v1 AS t, t2) ON t2.b != 0 
  WHERE (t.a,t.b) NOT IN (SELECT 7, 5);

DROP VIEW v1;
=======
--echo # LP bug #794901: insert into a multi-table view           
--echo #

CREATE TABLE t1 (a int);
CREATE TABLE t2 (a int);
CREATE TABLE t3 (a int);

CREATE VIEW v1 AS SELECT t1.a FROM t1,t2;
CREATE VIEW v2 AS SELECT a FROM t2 GROUP BY a;
CREATE VIEW v3 AS SELECT v1.a FROM v1,v2;

-- error ER_NON_INSERTABLE_TABLE
INSERT INTO v3(a) VALUES (1);

DROP VIEW v1,v2,v3;
>>>>>>> 1eea03cc
DROP TABLE t1,t2,t3;<|MERGE_RESOLUTION|>--- conflicted
+++ resolved
@@ -584,7 +584,6 @@
 DROP TABLE t1,t2;
 
 --echo #
-<<<<<<< HEAD
 --echo # LP bug #809206: DISTINCT in derived table / view           
 --echo #
 
@@ -650,7 +649,9 @@
   WHERE (t.a,t.b) NOT IN (SELECT 7, 5);
 
 DROP VIEW v1;
-=======
+DROP TABLE t1,t2,t3;
+
+--echo #
 --echo # LP bug #794901: insert into a multi-table view           
 --echo #
 
@@ -666,5 +667,4 @@
 INSERT INTO v3(a) VALUES (1);
 
 DROP VIEW v1,v2,v3;
->>>>>>> 1eea03cc
 DROP TABLE t1,t2,t3;
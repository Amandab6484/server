--- conflicted
+++ resolved
@@ -107,7 +107,7 @@
    */
   if(!regOperPtr->m_copy_tuple_location.isNull())
   {
-    ljam();
+    jam();
     c_undo_buffer.free_copy_tuple(&regOperPtr->m_copy_tuple_location);
   }  
 
@@ -173,7 +173,7 @@
   Uint32 extra_bits = Tuple_header::FREED;
   if (bits & Tuple_header::DISK_PART)
   {
-    ljam();
+    jam();
     Local_key disk;
     memcpy(&disk, ptr->get_disk_ref_ptr(regTabPtr), sizeof(disk));
     PagePtr tmpptr;
@@ -186,7 +186,7 @@
   if (! (bits & (Tuple_header::LCP_SKIP | Tuple_header::ALLOC)) && 
       lcpScan_ptr_i != RNIL)
   {
-    ljam();
+    jam();
     ScanOpPtr scanOp;
     c_scanOpPool.getPtr(scanOp, lcpScan_ptr_i);
     Local_key rowid = regOperPtr->m_tuple_location;
@@ -194,7 +194,7 @@
     rowid.m_page_no = page->frag_page_id;
     if (rowid > scanpos)
     {
-      ljam();
+      jam();
       extra_bits = Tuple_header::LCP_KEEP; // Note REMOVE FREE
       ptr->m_operation_ptr_i = lcp_keep_list;
       regFragPtr->m_lcp_keep_list = rowid.ref();
@@ -235,13 +235,13 @@
   Uint32 mm_vars= regTabPtr->m_attributes[MM].m_no_of_varsize;
   if(mm_vars == 0)
   {
-    ljam();
+    jam();
     memcpy(tuple_ptr, copy, 4*fixsize);
     disk_ptr= (Tuple_header*)(((Uint32*)copy)+fixsize);
   }
   else
   {
-    ljam();
+    jam();
     /**
      * Var_part_ref is only stored in *allocated* tuple
      * so memcpy from copy, will over write it...
@@ -266,7 +266,7 @@
     
     if(copy_bits & Tuple_header::MM_SHRINK)
     {
-      ljam();
+      jam();
       vpagePtrP->shrink_entry(tmp.m_page_idx, (sz + 3) >> 2);
       update_free_page_list(regFragPtr, vpagePtr);
     } 
@@ -277,7 +277,7 @@
   if (regTabPtr->m_no_of_disk_attributes &&
       (copy_bits & Tuple_header::DISK_INLINE))
   {
-    ljam();
+    jam();
     Local_key key;
     memcpy(&key, copy->get_disk_ref_ptr(regTabPtr), sizeof(Local_key));
     Uint32 logfile_group_id= regFragPtr->m_logfile_group_id;
@@ -288,26 +288,26 @@
     Uint32 sz, *dst;
     if(copy_bits & Tuple_header::DISK_ALLOC)
     {
-      ljam();
+      jam();
       disk_page_alloc(signal, regTabPtr, regFragPtr, &key, diskPagePtr, gci);
     }
     
     if(regTabPtr->m_attributes[DD].m_no_of_varsize == 0)
     {
-      ljam();
+      jam();
       sz= regTabPtr->m_offsets[DD].m_fix_header_size;
       dst= ((Fix_page*)diskPagePtr.p)->get_ptr(key.m_page_idx, sz);
     }
     else
     {
-      ljam();
+      jam();
       dst= ((Var_page*)diskPagePtr.p)->get_ptr(key.m_page_idx);
       sz= ((Var_page*)diskPagePtr.p)->get_entry_len(key.m_page_idx);
     }
     
     if(! (copy_bits & Tuple_header::DISK_ALLOC))
     {
-      ljam();
+      jam();
       disk_page_undo_update(diskPagePtr.p, 
 			    &key, dst, sz, gci, logfile_group_id);
     }
@@ -321,7 +321,7 @@
   
   if(lcpScan_ptr_i != RNIL && (bits & Tuple_header::ALLOC))
   {
-    ljam();
+    jam();
     ScanOpPtr scanOp;
     c_scanOpPool.getPtr(scanOp, lcpScan_ptr_i);
     Local_key rowid = regOperPtr->m_tuple_location;
@@ -329,7 +329,7 @@
     rowid.m_page_no = pagePtr.p->frag_page_id;
     if(rowid > scanpos)
     {
-      ljam();
+      jam();
        copy_bits |= Tuple_header::LCP_SKIP;
     }
   }
@@ -389,7 +389,7 @@
   execTUP_COMMITREQ(signal);
   if(signal->theData[0] == 0)
   {
-    ljam();
+    jam();
     c_lqh->tupcommit_conf_callback(signal, regOperPtr.p->userpointer);
   }
 }
@@ -429,7 +429,7 @@
 void
 Dbtup::fix_commit_order(OperationrecPtr opPtr)
 {
-  ljam();
+  jam();
   ndbassert(!opPtr.p->is_first_operation());
   OperationrecPtr firstPtr = opPtr;
   while(firstPtr.p->prevActiveOp != RNIL)
@@ -456,7 +456,7 @@
   c_operation_pool.getPtr(prev)->nextActiveOp = firstPtr.i;
   if(next != RNIL)
   {
-    ljam();
+    jam();
     c_operation_pool.getPtr(next)->prevActiveOp = firstPtr.i;
   }
 }
@@ -523,7 +523,7 @@
   bool get_page = false;
   if(regOperPtr.p->op_struct.m_load_diskpage_on_commit)
   {
-    ljam();
+    jam();
     Page_cache_client::Request req;
     ndbassert(regOperPtr.p->is_first_operation() && 
 	      regOperPtr.p->is_last_operation());
@@ -533,7 +533,7 @@
      */
     if(!regOperPtr.p->m_copy_tuple_location.isNull())
     {
-      ljam();
+      jam();
       Tuple_header* tmp= (Tuple_header*)
 	c_undo_buffer.get_ptr(&regOperPtr.p->m_copy_tuple_location);
       
@@ -543,7 +543,7 @@
       if (unlikely(regOperPtr.p->op_struct.op_type == ZDELETE &&
 		   tmp->m_header_bits & Tuple_header::DISK_ALLOC))
       {
-        ljam();
+        jam();
 	/**
 	 * Insert+Delete
 	 */
@@ -554,19 +554,15 @@
         
         c_lgman->free_log_space(regFragPtr.p->m_logfile_group_id, 
 				regOperPtr.p->m_undo_buffer_space);
-<<<<<<< HEAD
-	if (0) ndbout_c("insert+delete");
 	goto skip_disk;
-=======
-        ndbout_c("insert+delete");
-        ljamEntry();
+        if (0) ndbout_c("insert+delete");
+        jamEntry();
         goto skip_disk;
->>>>>>> 9763d0d0
       }
     } 
     else
     {
-      ljam();
+      jam();
       // initial delete
       ndbassert(regOperPtr.p->op_struct.op_type == ZDELETE);
       memcpy(&req.m_page, 
@@ -590,14 +586,14 @@
       /**
        * Timeslice
        */
-      ljam();
+      jam();
       signal->theData[0] = 1;
       return;
     case -1:
       ndbrequire("NOT YET IMPLEMENTED" == 0);
       break;
     default:
-      ljam();
+      jam();
     }
     get_page = true;
 
@@ -614,7 +610,7 @@
   
   if(regOperPtr.p->op_struct.m_wait_log_buffer)
   {
-    ljam();
+    jam();
     ndbassert(regOperPtr.p->is_first_operation() && 
 	      regOperPtr.p->is_last_operation());
     
@@ -626,23 +622,23 @@
     
     Logfile_client lgman(this, c_lgman, regFragPtr.p->m_logfile_group_id);
     int res= lgman.get_log_buffer(signal, sz, &cb);
-    ljamEntry();
+    jamEntry();
     switch(res){
     case 0:
-      ljam();
+      jam();
       signal->theData[0] = 1;
       return;
     case -1:
       ndbrequire("NOT YET IMPLEMENTED" == 0);
       break;
     default:
-      ljam();
+      jam();
     }
   }
   
   if(!tuple_ptr)
   {
-    ljam();
+    jam();
     tuple_ptr = (Tuple_header*)
       get_ptr(&page, &regOperPtr.p->m_tuple_location,regTabPtr.p);
   }
@@ -651,7 +647,7 @@
   
   if(get_tuple_state(regOperPtr.p) == TUPLE_PREPARED)
   {
-    ljam();
+    jam();
     /**
      * Execute all tux triggers at first commit
      *   since previous tuple is otherwise removed...
@@ -677,7 +673,7 @@
   
   if(regOperPtr.p->is_last_operation())
   {
-    ljam();
+    jam();
     /**
      * Perform "real" commit
      */
@@ -688,14 +684,14 @@
     
     if(regOperPtr.p->op_struct.op_type != ZDELETE)
     {
-      ljam();
+      jam();
       commit_operation(signal, gci, tuple_ptr, page,
 		       regOperPtr.p, regFragPtr.p, regTabPtr.p); 
       removeActiveOpList(regOperPtr.p, tuple_ptr);
     }
     else
     {
-      ljam();
+      jam();
       removeActiveOpList(regOperPtr.p, tuple_ptr);
       if (get_page)
 	ndbassert(tuple_ptr->m_header_bits & Tuple_header::DISK_PART);
@@ -705,7 +701,7 @@
   } 
   else
   {
-    ljam();
+    jam();
     removeActiveOpList(regOperPtr.p, tuple_ptr);   
   }
   

--- conflicted
+++ resolved
@@ -79,12 +79,26 @@
 void
 buf_flush_init_for_writing(
 /*=======================*/
-<<<<<<< HEAD
 	byte*		page,		/*!< in/out: page */
 	void*		page_zip_,	/*!< in/out: compressed page, or NULL */
 	ib_uint64_t	newest_lsn);	/*!< in: newest modification lsn
 					to the page */
 #ifndef UNIV_HOTBACKUP
+# if defined UNIV_DEBUG || defined UNIV_IBUF_DEBUG
+/********************************************************************//**
+Writes a flushable page asynchronously from the buffer pool to a file.
+NOTE: buf_pool_mutex and block->mutex must be held upon entering this
+function, and they will be released by this function after flushing.
+This is loosely based on buf_flush_batch() and buf_flush_page().
+@return TRUE if the page was flushed and the mutexes released */
+UNIV_INTERN
+ibool
+buf_flush_page_try(
+/*===============*/
+	buf_pool_t*	buf_pool,	/*!< in/out: buffer pool instance */
+	buf_block_t*	block)		/*!< in/out: buffer control block */
+	__attribute__((nonnull, warn_unused_result));
+# endif /* UNIV_DEBUG || UNIV_IBUF_DEBUG */
 /*******************************************************************//**
 This utility flushes dirty blocks from the end of the LRU list.
 NOTE: The calling thread may own latches to pages: to avoid deadlocks,
@@ -93,33 +107,6 @@
 @return number of blocks for which the write request was queued;
 ULINT_UNDEFINED if there was a flush of the same type already running */
 UNIV_INTERN
-=======
-	byte*	page,		/* in: page */
-	dulint	newest_lsn,	/* in: newest modification lsn to the page */
-	ulint	space,		/* in: space id */
-	ulint	page_no);	/* in: page number */
-# if defined UNIV_DEBUG || defined UNIV_IBUF_DEBUG
-/**********************************************************************
-Writes a flushable page asynchronously from the buffer pool to a file.
-NOTE: buf_pool_mutex and block->mutex must be held upon entering this
-function, and they will be released by this function after flushing.
-This is loosely based on buf_flush_batch() and buf_flush_try_page(). */
-
-ibool
-buf_flush_page_try(
-/*===============*/
-					/* out: TRUE if flushed and
-					mutexes released */
-	buf_block_t*	block);		/*!< in/out: buffer control block */
-#endif /* UNIV_DEBUG || UNIV_IBUF_DEBUG */
-/***********************************************************************
-This utility flushes dirty blocks from the end of the LRU list or flush_list.
-NOTE 1: in the case of an LRU flush the calling thread may own latches to
-pages: to avoid deadlocks, this function must be written so that it cannot
-end up waiting for these latches! NOTE 2: in the case of a flush list flush,
-the calling thread is not allowed to own any latches on pages! */
-
->>>>>>> b568369d
 ulint
 buf_flush_LRU(
 /*==========*/

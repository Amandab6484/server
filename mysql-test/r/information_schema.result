--- conflicted
+++ resolved
@@ -2137,11 +2137,8 @@
 Opened_tables	3
 drop database mysqltest;
 drop database db1;
-<<<<<<< HEAD
 connection default;
 disconnect con1;
-set global sql_mode=default;
-=======
 set global sql_mode=default;
 USE test;
 #
@@ -2174,5 +2171,4 @@
 column_name
 c1
 c2
-DROP TABLE tt1, tt2;
->>>>>>> 01e656a6
+DROP TABLE tt1, tt2;
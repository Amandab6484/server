/******************************************************
MariaBackup: hot backup tool for InnoDB
(c) 2009-2017 Percona LLC and/or its affiliates
Originally Created 3/3/2009 Yasufumi Kinoshita
Written by Alexey Kopytov, Aleksandr Kuzminsky, Stewart Smith, Vadim Tkachenko,
Yasufumi Kinoshita, Ignacio Nin and Baron Schwartz.
(c) 2017, 2018, MariaDB Corporation.
Portions written by Marko Mäkelä.

This program is free software; you can redistribute it and/or modify
it under the terms of the GNU General Public License as published by
the Free Software Foundation; version 2 of the License.

This program is distributed in the hope that it will be useful,
but WITHOUT ANY WARRANTY; without even the implied warranty of
MERCHANTABILITY or FITNESS FOR A PARTICULAR PURPOSE.  See the
GNU General Public License for more details.

You should have received a copy of the GNU General Public License
along with this program; if not, write to the Free Software
Foundation, Inc., 51 Franklin Street, Fifth Floor, Boston, MA  02110-1301, USA

*******************************************************

This file incorporates work covered by the following copyright and
permission notice:

Copyright (c) 2000, 2011, MySQL AB & Innobase Oy. All Rights Reserved.

This program is free software; you can redistribute it and/or modify it under
the terms of the GNU General Public License as published by the Free Software
Foundation; version 2 of the License.

This program is distributed in the hope that it will be useful, but WITHOUT
ANY WARRANTY; without even the implied warranty of MERCHANTABILITY or FITNESS
FOR A PARTICULAR PURPOSE. See the GNU General Public License for more details.

You should have received a copy of the GNU General Public License along with
this program; if not, write to the Free Software Foundation, Inc.,
51 Franklin Street, Fifth Floor, Boston, MA  02110-1301, USA

*******************************************************/

//#define XTRABACKUP_TARGET_IS_PLUGIN

#include <my_config.h>
#include <unireg.h>
#include <mysql_version.h>
#include <my_base.h>
#include <my_getopt.h>
#include <mysql_com.h>
#include <my_default.h>
#include <mysqld.h>

#include <fcntl.h>
#include <string.h>

#ifdef __linux__
# include <sys/prctl.h>
#include <sys/resource.h>
#endif


#include <btr0sea.h>
#include <dict0priv.h>
#include <lock0lock.h>
#include <log0recv.h>
#include <log0crypt.h>
#include <row0mysql.h>
#include <row0quiesce.h>
#include <srv0start.h>
#include "trx0sys.h"
#include <buf0dblwr.h>

#include <list>
#include <sstream>
#include <set>
#include <mysql.h>

#define G_PTR uchar*

#include "common.h"
#include "datasink.h"

#include "xb_regex.h"
#include "fil_cur.h"
#include "write_filt.h"
#include "xtrabackup.h"
#include "ds_buffer.h"
#include "ds_tmpfile.h"
#include "xbstream.h"
#include "changed_page_bitmap.h"
#include "read_filt.h"
#include "backup_wsrep.h"
#include "innobackupex.h"
#include "backup_mysql.h"
#include "backup_copy.h"
#include "backup_mysql.h"
#include "xb0xb.h"
#include "encryption_plugin.h"
#include <sql_plugin.h>
#include <srv0srv.h>
#include <crc_glue.h>
#include <log.h>

int sys_var_init();

/* === xtrabackup specific options === */
char xtrabackup_real_target_dir[FN_REFLEN] = "./xtrabackup_backupfiles/";
char *xtrabackup_target_dir= xtrabackup_real_target_dir;
static my_bool xtrabackup_version;
static my_bool verbose;
my_bool xtrabackup_backup;
my_bool xtrabackup_prepare;
my_bool xtrabackup_copy_back;
my_bool xtrabackup_move_back;
my_bool xtrabackup_decrypt_decompress;
my_bool xtrabackup_print_param;

my_bool xtrabackup_export;

longlong xtrabackup_use_memory;

uint opt_protocol;
long xtrabackup_throttle; /* 0:unlimited */
static lint io_ticket;
static os_event_t wait_throttle;
static os_event_t log_copying_stop;

char *xtrabackup_incremental;
lsn_t incremental_lsn;
lsn_t incremental_to_lsn;
lsn_t incremental_last_lsn;
xb_page_bitmap *changed_page_bitmap;

char *xtrabackup_incremental_basedir; /* for --backup */
char *xtrabackup_extra_lsndir; /* for --backup with --extra-lsndir */
char *xtrabackup_incremental_dir; /* for --prepare */

char xtrabackup_real_incremental_basedir[FN_REFLEN];
char xtrabackup_real_extra_lsndir[FN_REFLEN];
char xtrabackup_real_incremental_dir[FN_REFLEN];


char *xtrabackup_tmpdir;

char *xtrabackup_tables;
char *xtrabackup_tables_file;
char *xtrabackup_tables_exclude;
char *xb_rocksdb_datadir;
my_bool xb_backup_rocksdb = 1;

typedef std::list<regex_t> regex_list_t;
static regex_list_t regex_include_list;
static regex_list_t regex_exclude_list;

static hash_table_t* tables_include_hash = NULL;
static hash_table_t* tables_exclude_hash = NULL;

char *xtrabackup_databases = NULL;
char *xtrabackup_databases_file = NULL;
char *xtrabackup_databases_exclude = NULL;
static hash_table_t* databases_include_hash = NULL;
static hash_table_t* databases_exclude_hash = NULL;

static hash_table_t* inc_dir_tables_hash;

struct xb_filter_entry_struct{
	char*		name;
	ibool		has_tables;
	hash_node_t	name_hash;
};
typedef struct xb_filter_entry_struct	xb_filter_entry_t;

lsn_t checkpoint_lsn_start;
lsn_t checkpoint_no_start;
static lsn_t log_copy_scanned_lsn;
static bool log_copying_running;
static bool io_watching_thread_running;

int xtrabackup_parallel;

char *xtrabackup_stream_str = NULL;
xb_stream_fmt_t xtrabackup_stream_fmt = XB_STREAM_FMT_NONE;
ibool xtrabackup_stream = FALSE;

const char *xtrabackup_compress_alg = NULL;
uint xtrabackup_compress = FALSE;
uint xtrabackup_compress_threads;
ulonglong xtrabackup_compress_chunk_size = 0;

/* sleep interval beetween log copy iterations in log copying thread
in milliseconds (default is 1 second) */
ulint xtrabackup_log_copy_interval = 1000;
static ulong max_buf_pool_modified_pct;

/* Ignored option (--log) for MySQL option compatibility */
static char*	log_ignored_opt;


extern my_bool opt_use_ssl;
my_bool opt_ssl_verify_server_cert;
my_bool opt_extended_validation;
my_bool opt_encrypted_backup;

/* === metadata of backup === */
#define XTRABACKUP_METADATA_FILENAME "xtrabackup_checkpoints"
char metadata_type[30] = ""; /*[full-backuped|log-applied|incremental]*/
static lsn_t metadata_from_lsn;
lsn_t metadata_to_lsn;
static lsn_t metadata_last_lsn;

static ds_file_t*	dst_log_file;

static char mysql_data_home_buff[2];

const char *defaults_group = "mysqld";

/* === static parameters in ha_innodb.cc */

#define HA_INNOBASE_ROWS_IN_TABLE 10000 /* to get optimization right */
#define HA_INNOBASE_RANGE_COUNT	  100

ulong 	innobase_large_page_size = 0;

/* The default values for the following, type long or longlong, start-up
parameters are declared in mysqld.cc: */

long innobase_buffer_pool_awe_mem_mb = 0;
long innobase_file_io_threads = 4;
long innobase_read_io_threads = 4;
long innobase_write_io_threads = 4;
long innobase_log_buffer_size = 1024*1024L;
long innobase_open_files = 300L;

longlong innobase_page_size = (1LL << 14); /* 16KB */
char*	innobase_buffer_pool_filename = NULL;

longlong innobase_buffer_pool_size = 8*1024*1024L;

/* The default values for the following char* start-up parameters
are determined in innobase_init below: */

static char*	innobase_ignored_opt;
char*	innobase_data_home_dir;
char*	innobase_data_file_path;
/* The following has a misleading name: starting from 4.0.5, this also
affects Windows: */
char*	innobase_unix_file_flush_method;

my_bool innobase_use_doublewrite;
my_bool innobase_use_large_pages;
my_bool	innobase_file_per_table;
my_bool innobase_locks_unsafe_for_binlog;
my_bool innobase_rollback_on_timeout;
my_bool innobase_create_status_file;

/* The following counter is used to convey information to InnoDB
about server activity: in selects it is not sensible to call
srv_active_wake_master_thread after each fetch or search, we only do
it every INNOBASE_WAKE_INTERVAL'th step. */

#define INNOBASE_WAKE_INTERVAL	32
ulong	innobase_active_counter	= 0;


static char *xtrabackup_debug_sync = NULL;

my_bool xtrabackup_incremental_force_scan = FALSE;

/* The flushed lsn which is read from data files */
lsn_t	flushed_lsn= 0;

ulong xb_open_files_limit= 0;
char *xb_plugin_dir;
char *xb_plugin_load;
my_bool xb_close_files;

/* Datasinks */
ds_ctxt_t       *ds_data     = NULL;
ds_ctxt_t       *ds_meta     = NULL;
ds_ctxt_t       *ds_redo     = NULL;

static bool	innobackupex_mode = false;

/* String buffer used by --print-param to accumulate server options as they are
parsed from the defaults file */
static std::ostringstream print_param_str;

/* Set of specified parameters */
std::set<std::string> param_set;

static ulonglong global_max_value;

extern "C" sig_handler handle_fatal_signal(int sig);
extern LOGGER logger;

my_bool opt_galera_info = FALSE;
my_bool opt_slave_info = FALSE;
my_bool opt_no_lock = FALSE;
my_bool opt_safe_slave_backup = FALSE;
my_bool opt_rsync = FALSE;
my_bool opt_force_non_empty_dirs = FALSE;
my_bool opt_noversioncheck = FALSE;
my_bool opt_no_backup_locks = FALSE;
my_bool opt_decompress = FALSE;
my_bool opt_remove_original;

my_bool opt_lock_ddl_per_table = FALSE;
static my_bool opt_check_privileges;

static const char *binlog_info_values[] = {"off", "lockless", "on", "auto",
					   NullS};
static TYPELIB binlog_info_typelib = {array_elements(binlog_info_values)-1, "",
				      binlog_info_values, NULL};
ulong opt_binlog_info;

char *opt_incremental_history_name;
char *opt_incremental_history_uuid;

char *opt_user;
char *opt_password;
char *opt_host;
char *opt_defaults_group;
char *opt_socket;
uint opt_port;
char *opt_log_bin;

const char *query_type_names[] = { "ALL", "UPDATE", "SELECT", NullS};

TYPELIB query_type_typelib= {array_elements(query_type_names) - 1, "",
	query_type_names, NULL};

ulong opt_lock_wait_query_type;
ulong opt_kill_long_query_type;

uint opt_kill_long_queries_timeout = 0;
uint opt_lock_wait_timeout = 0;
uint opt_lock_wait_threshold = 0;
uint opt_debug_sleep_before_unlock = 0;
uint opt_safe_slave_backup_timeout = 0;

const char *opt_history = NULL;


char mariabackup_exe[FN_REFLEN];
char orig_argv1[FN_REFLEN];

pthread_mutex_t backup_mutex;
pthread_cond_t  scanned_lsn_cond;

typedef std::map<space_id_t,std::string> space_id_to_name_t;

struct ddl_tracker_t {
	/** Tablspaces with their ID and name, as they were copied to backup.*/
	space_id_to_name_t tables_in_backup;
	/** Tablespaces for that optimized DDL without redo log was found.*/
	std::set<space_id_t> optimized_ddl;
	/** Drop operations found in redo log. */
	std::set<space_id_t> drops;
	/* For DDL operation found in redo log,  */
	space_id_to_name_t id_to_name;
};

static ddl_tracker_t ddl_tracker;

/* Whether xtrabackup_binlog_info should be created on recovery */
static bool recover_binlog_info;

/* Simple datasink creation tracking...add datasinks in the reverse order you
want them destroyed. */
#define XTRABACKUP_MAX_DATASINKS	10
static	ds_ctxt_t	*datasinks[XTRABACKUP_MAX_DATASINKS];
static	uint		actual_datasinks = 0;
static inline
void
xtrabackup_add_datasink(ds_ctxt_t *ds)
{
	xb_ad(actual_datasinks < XTRABACKUP_MAX_DATASINKS);
	datasinks[actual_datasinks] = ds; actual_datasinks++;
}


typedef void (*process_single_tablespace_func_t)(const char *dirname, const char *filname, bool is_remote);
static dberr_t enumerate_ibd_files(process_single_tablespace_func_t callback);


/* ======== Datafiles iterator ======== */
struct datafiles_iter_t {
	fil_system_t	*system;
	fil_space_t	*space;
	fil_node_t	*node;
	ibool		started;
	pthread_mutex_t	mutex;
};

/* ======== Datafiles iterator ======== */
static
datafiles_iter_t *
datafiles_iter_new(fil_system_t *f_system)
{
	datafiles_iter_t *it;

	it = static_cast<datafiles_iter_t *>(malloc(sizeof(datafiles_iter_t)));
	pthread_mutex_init(&it->mutex, NULL);

	it->system = f_system;
	it->space = NULL;
	it->node = NULL;
	it->started = FALSE;

	return it;
}

static
fil_node_t *
datafiles_iter_next(datafiles_iter_t *it)
{
	fil_node_t *new_node;

	pthread_mutex_lock(&it->mutex);

	if (it->node == NULL) {
		if (it->started)
			goto end;
		it->started = TRUE;
	} else {
		it->node = UT_LIST_GET_NEXT(chain, it->node);
		if (it->node != NULL)
			goto end;
	}

	it->space = (it->space == NULL) ?
		UT_LIST_GET_FIRST(it->system->space_list) :
		UT_LIST_GET_NEXT(space_list, it->space);

	while (it->space != NULL &&
	       (it->space->purpose != FIL_TYPE_TABLESPACE ||
		UT_LIST_GET_LEN(it->space->chain) == 0))
		it->space = UT_LIST_GET_NEXT(space_list, it->space);
	if (it->space == NULL)
		goto end;

	it->node = UT_LIST_GET_FIRST(it->space->chain);

end:
	new_node = it->node;
	pthread_mutex_unlock(&it->mutex);

	return new_node;
}

static
void
datafiles_iter_free(datafiles_iter_t *it)
{
	pthread_mutex_destroy(&it->mutex);
	free(it);
}

#ifndef DBUG_OFF
struct dbug_thread_param_t
{
	MYSQL *con;
	const char *query;
	int expect_err;
	int expect_errno;
	os_event_t done_event;
};


/* Thread procedure used in dbug_start_query_thread. */
extern "C"
os_thread_ret_t
DECLARE_THREAD(dbug_execute_in_new_connection)(void *arg)
{
	mysql_thread_init();
	dbug_thread_param_t *par= (dbug_thread_param_t *)arg;
	int err = mysql_query(par->con, par->query);
	int err_no = mysql_errno(par->con);
	DBUG_ASSERT(par->expect_err == err);
	if (err && par->expect_errno)
		DBUG_ASSERT(err_no == par->expect_errno);
	mysql_close(par->con);
	mysql_thread_end();
	os_event_t done = par->done_event;
	delete par;
	os_event_set(done);
	os_thread_exit();
	return os_thread_ret_t(0);
}

/*
Execute query from a new connection, in own thread.

@param query - query to be executed
@param wait_state - if not NULL, wait until query from new connection
	reaches this state (value of column State in I_S.PROCESSLIST)
@param expected_err - if 0, query is supposed to finish successfully,
	otherwise query should return error.
@param expected_errno - if not 0, and query finished with error,
	expected mysql_errno()
*/
static os_event_t dbug_start_query_thread(
	const char *query,
	const char *wait_state,
	int expected_err,
	int expected_errno)

{
	dbug_thread_param_t *par = new dbug_thread_param_t;
	par->query = query;
	par->expect_err = expected_err;
	par->expect_errno = expected_errno;
	par->done_event = os_event_create(0);
	par->con =  xb_mysql_connect();
	os_thread_create(dbug_execute_in_new_connection, par, 0);

	if (!wait_state)
		return par->done_event;

	char q[256];
	snprintf(q, sizeof(q),
		"SELECT 1 FROM INFORMATION_SCHEMA.PROCESSLIST where ID=%lu"
		" AND Command='Query' AND State='%s'",
		mysql_thread_id(par->con), wait_state);
	for (;;) {
		MYSQL_RES *result = xb_mysql_query(mysql_connection,q, true, true);
		bool exists = mysql_fetch_row(result) != NULL;
		mysql_free_result(result);
		if (exists) {
			goto end;
		}
		msg("Waiting for query '%s' on connection %lu to "
			" reach state '%s'", query, mysql_thread_id(par->con),
			wait_state);
		my_sleep(1000);
	}
end:
	msg("query '%s' on connection %lu reached state '%s'", query,
	mysql_thread_id(par->con), wait_state);
	return par->done_event;
}

os_event_t dbug_alter_thread_done;
#endif

void mdl_lock_all()
{
	mdl_lock_init();
	datafiles_iter_t *it = datafiles_iter_new(fil_system);
	if (!it)
		return;

	while (fil_node_t *node = datafiles_iter_next(it)){
		if (fil_is_user_tablespace_id(node->space->id)
			&& check_if_skip_table(node->space->name))
			continue;

		mdl_lock_table(node->space->id);
	}
	datafiles_iter_free(it);
}


// Convert non-null terminated filename to space name
std::string filename_to_spacename(const byte *filename, size_t len)
{
	// null- terminate filename
	char *f = (char *)malloc(len + 1);
	ut_a(f);
	memcpy(f, filename, len);
	f[len] = 0;
	for (size_t i = 0; i < len; i++)
		if (f[i] == '\\')
			f[i] = '/';
	char *p = strrchr(f, '.');
	ut_a(p);
	*p = 0;
	char *table = strrchr(f, '/');
	ut_a(table);
	*table = 0;
	char *db = strrchr(f, '/');
	ut_a(db);
	*table = '/';
	std::string s(db+1);
	free(f);
	return s;
}

/** Report an operation to create, delete, or rename a file during backup.
@param[in]	space_id	tablespace identifier
@param[in]	flags		tablespace flags (NULL if not create)
@param[in]	name		file name (not NUL-terminated)
@param[in]	len		length of name, in bytes
@param[in]	new_name	new file name (NULL if not rename)
@param[in]	new_len		length of new_name, in bytes (0 if NULL) */
static void backup_file_op(ulint space_id, const byte* flags,
	const byte* name, ulint len,
	const byte* new_name, ulint new_len)
{

	ut_ad(!flags || !new_name);
	ut_ad(name);
	ut_ad(len);
	ut_ad(!new_name == !new_len);
	pthread_mutex_lock(&backup_mutex);

	if (flags) {
		ddl_tracker.id_to_name[space_id] = filename_to_spacename(name, len);
		msg("DDL tracking :  create %zu \"%.*s\": %x",
			space_id, int(len), name, mach_read_from_4(flags));
	}
	else if (new_name) {
		ddl_tracker.id_to_name[space_id] = filename_to_spacename(new_name, new_len);
		msg("DDL tracking : rename %zu \"%.*s\",\"%.*s\"",
			space_id, int(len), name, int(new_len), new_name);
	} else {
		ddl_tracker.drops.insert(space_id);
		msg("DDL tracking : delete %zu \"%.*s\"", space_id, int(len), name);
	}
	pthread_mutex_unlock(&backup_mutex);
}


/*
 This callback is called if DDL operation is detected,
 at the end of backup

 Normally, DDL operations are blocked due to FTWRL,
 but in rare cases of --no-lock, they are not.

 We will abort backup in this case.
*/
static void backup_file_op_fail(ulint space_id, const byte* flags,
	const byte* name, ulint len,
	const byte* new_name, ulint new_len)
{
	ut_a(opt_no_lock);
	bool fail;
	if (flags) {
		msg("DDL tracking :  create %zu \"%.*s\": %x",
			space_id, int(len), name, mach_read_from_4(flags));
		std::string  spacename = filename_to_spacename(name, len);
		fail = !check_if_skip_table(spacename.c_str());
	}
	else if (new_name) {
		msg("DDL tracking : rename %zu \"%.*s\",\"%.*s\"",
			space_id, int(len), name, int(new_len), new_name);
		std::string  spacename = filename_to_spacename(name, len);
		std::string  new_spacename = filename_to_spacename(new_name, new_len);
		fail = !check_if_skip_table(spacename.c_str()) || !check_if_skip_table(new_spacename.c_str());
	}
	else {
		std::string  spacename = filename_to_spacename(name, len);
		fail = !check_if_skip_table(spacename.c_str());
		msg("DDL tracking : delete %zu \"%.*s\"", space_id, int(len), name);
	}
	if (fail) {
		die("DDL operation detected in the late phase of backup."
			"Backup is inconsistent. Remove --no-lock option to fix.");
	}
}


/** Callback whenever MLOG_INDEX_LOAD happens.
@param[in]	space_id	space id to check */
static void backup_optimized_ddl_op(ulint space_id)
{
	pthread_mutex_lock(&backup_mutex);
	ddl_tracker.optimized_ddl.insert(space_id);
	pthread_mutex_unlock(&backup_mutex);
}

/*
  Optimized DDL callback at the end of backup that
  run with --no-lock. Usually aborts the backup.
*/
static void backup_optimized_ddl_op_fail(ulint space_id) {
	ut_a(opt_no_lock);
	msg("DDL tracking : optimized DDL on space %zu", space_id);
	if (ddl_tracker.tables_in_backup.find(space_id) != ddl_tracker.tables_in_backup.end()) {
		msg("ERROR : Optimized DDL operation detected in the late phase of backup."
			"Backup is inconsistent. Remove --no-lock option to fix.");
		exit(EXIT_FAILURE);
	}
}


/** Callback whenever MLOG_TRUNCATE happens. */
static void backup_truncate_fail()
{
	msg("mariabackup: Incompatible TRUNCATE operation detected.%s",
	    opt_lock_ddl_per_table
	    ? ""
	    : " Use --lock-ddl-per-table to lock all tables before backup.");
}


/*
  Retrieve default data directory, to be used with --copy-back.

  On Windows, default datadir is ..\data, relative to the
  directory where mariabackup.exe is located(usually "bin")

  Elsewhere, the compiled-in constant MYSQL_DATADIR is used.
*/
static char *get_default_datadir() {
	static char ddir[] = MYSQL_DATADIR;
#ifdef _WIN32
	static char buf[MAX_PATH];
	DWORD size = (DWORD)sizeof(buf) - 1;
	if (GetModuleFileName(NULL, buf, size) <= size)
	{
		char *p;
		if ((p = strrchr(buf, '\\')))
		{
			*p = 0;
			if ((p = strrchr(buf, '\\')))
			{
				strncpy(p + 1, "data", buf + MAX_PATH - p);
				return buf;
			}
		}
	}
#endif
	return ddir;
}


/* ======== Date copying thread context ======== */

typedef struct {
	datafiles_iter_t 	*it;
	uint			num;
	uint			*count;
	pthread_mutex_t*	count_mutex;
	os_thread_id_t		id;
} data_thread_ctxt_t;

/* ======== for option and variables ======== */
#include <../../client/client_priv.h>

enum options_xtrabackup
{
  OPT_XTRA_TARGET_DIR = 1000,     /* make sure it is larger
                                     than OPT_MAX_CLIENT_OPTION */
  OPT_XTRA_BACKUP,
  OPT_XTRA_PREPARE,
  OPT_XTRA_EXPORT,
  OPT_XTRA_PRINT_PARAM,
  OPT_XTRA_USE_MEMORY,
  OPT_XTRA_THROTTLE,
  OPT_XTRA_LOG_COPY_INTERVAL,
  OPT_XTRA_INCREMENTAL,
  OPT_XTRA_INCREMENTAL_BASEDIR,
  OPT_XTRA_EXTRA_LSNDIR,
  OPT_XTRA_INCREMENTAL_DIR,
  OPT_XTRA_TABLES,
  OPT_XTRA_TABLES_FILE,
  OPT_XTRA_DATABASES,
  OPT_XTRA_DATABASES_FILE,
  OPT_XTRA_PARALLEL,
  OPT_XTRA_EXTENDED_VALIDATION,
  OPT_XTRA_ENCRYPTED_BACKUP,
  OPT_XTRA_STREAM,
  OPT_XTRA_COMPRESS,
  OPT_XTRA_COMPRESS_THREADS,
  OPT_XTRA_COMPRESS_CHUNK_SIZE,
  OPT_LOG,
  OPT_INNODB,
  OPT_INNODB_DATA_FILE_PATH,
  OPT_INNODB_DATA_HOME_DIR,
  OPT_INNODB_ADAPTIVE_HASH_INDEX,
  OPT_INNODB_DOUBLEWRITE,
  OPT_INNODB_FILE_PER_TABLE,
  OPT_INNODB_FLUSH_LOG_AT_TRX_COMMIT,
  OPT_INNODB_FLUSH_METHOD,
  OPT_INNODB_LOCKS_UNSAFE_FOR_BINLOG,
  OPT_INNODB_LOG_GROUP_HOME_DIR,
  OPT_INNODB_MAX_DIRTY_PAGES_PCT,
  OPT_INNODB_MAX_PURGE_LAG,
  OPT_INNODB_ROLLBACK_ON_TIMEOUT,
  OPT_INNODB_STATUS_FILE,
  OPT_INNODB_AUTOEXTEND_INCREMENT,
  OPT_INNODB_BUFFER_POOL_SIZE,
  OPT_INNODB_COMMIT_CONCURRENCY,
  OPT_INNODB_CONCURRENCY_TICKETS,
  OPT_INNODB_FILE_IO_THREADS,
  OPT_INNODB_IO_CAPACITY,
  OPT_INNODB_READ_IO_THREADS,
  OPT_INNODB_WRITE_IO_THREADS,
  OPT_INNODB_USE_NATIVE_AIO,
  OPT_INNODB_PAGE_SIZE,
  OPT_INNODB_BUFFER_POOL_FILENAME,
  OPT_INNODB_LOCK_WAIT_TIMEOUT,
  OPT_INNODB_LOG_BUFFER_SIZE,
  OPT_INNODB_LOG_FILE_SIZE,
  OPT_INNODB_LOG_FILES_IN_GROUP,
  OPT_INNODB_OPEN_FILES,
  OPT_XTRA_DEBUG_SYNC,
  OPT_INNODB_CHECKSUM_ALGORITHM,
  OPT_INNODB_UNDO_DIRECTORY,
  OPT_INNODB_UNDO_TABLESPACES,
  OPT_INNODB_LOG_CHECKSUMS,
  OPT_XTRA_INCREMENTAL_FORCE_SCAN,
  OPT_DEFAULTS_GROUP,
  OPT_INNODB_ENCRYPT_LOG,
  OPT_CLOSE_FILES,
  OPT_CORE_FILE,

  OPT_COPY_BACK,
  OPT_MOVE_BACK,
  OPT_GALERA_INFO,
  OPT_SLAVE_INFO,
  OPT_NO_LOCK,
  OPT_SAFE_SLAVE_BACKUP,
  OPT_RSYNC,
  OPT_FORCE_NON_EMPTY_DIRS,
  OPT_NO_VERSION_CHECK,
  OPT_NO_BACKUP_LOCKS,
  OPT_DECOMPRESS,
  OPT_INCREMENTAL_HISTORY_NAME,
  OPT_INCREMENTAL_HISTORY_UUID,
  OPT_REMOVE_ORIGINAL,
  OPT_LOCK_WAIT_QUERY_TYPE,
  OPT_KILL_LONG_QUERY_TYPE,
  OPT_HISTORY,
  OPT_KILL_LONG_QUERIES_TIMEOUT,
  OPT_LOCK_WAIT_TIMEOUT,
  OPT_LOCK_WAIT_THRESHOLD,
  OPT_DEBUG_SLEEP_BEFORE_UNLOCK,
  OPT_SAFE_SLAVE_BACKUP_TIMEOUT,
  OPT_BINLOG_INFO,
  OPT_XB_SECURE_AUTH,

  OPT_XTRA_TABLES_EXCLUDE,
  OPT_XTRA_DATABASES_EXCLUDE,
  OPT_PROTOCOL,
  OPT_LOCK_DDL_PER_TABLE,
  OPT_ROCKSDB_DATADIR,
  OPT_BACKUP_ROCKSDB,
  OPT_XTRA_CHECK_PRIVILEGES
};

struct my_option xb_client_options[] =
{
  {"verbose", 'V', "display verbose output",
   (G_PTR*) &verbose, (G_PTR*) &verbose, 0, GET_BOOL, NO_ARG,
   FALSE, 0, 0, 0, 0, 0},
  {"version", 'v', "print xtrabackup version information",
   (G_PTR *) &xtrabackup_version, (G_PTR *) &xtrabackup_version, 0, GET_BOOL,
   NO_ARG, 0, 0, 0, 0, 0, 0},
  {"target-dir", OPT_XTRA_TARGET_DIR, "destination directory", (G_PTR*) &xtrabackup_target_dir,
   (G_PTR*) &xtrabackup_target_dir, 0, GET_STR, REQUIRED_ARG, 0, 0, 0, 0, 0, 0},
  {"backup", OPT_XTRA_BACKUP, "take backup to target-dir",
   (G_PTR*) &xtrabackup_backup, (G_PTR*) &xtrabackup_backup,
   0, GET_BOOL, NO_ARG, 0, 0, 0, 0, 0, 0},
  {"prepare", OPT_XTRA_PREPARE, "prepare a backup for starting mysql server on the backup.",
   (G_PTR*) &xtrabackup_prepare, (G_PTR*) &xtrabackup_prepare,
   0, GET_BOOL, NO_ARG, 0, 0, 0, 0, 0, 0},
  {"export", OPT_XTRA_EXPORT, "create files to import to another database when prepare.",
   (G_PTR*) &xtrabackup_export, (G_PTR*) &xtrabackup_export,
   0, GET_BOOL, NO_ARG, 0, 0, 0, 0, 0, 0},
  {"print-param", OPT_XTRA_PRINT_PARAM, "print parameter of mysqld needed for copyback.",
   (G_PTR*) &xtrabackup_print_param, (G_PTR*) &xtrabackup_print_param,
   0, GET_BOOL, NO_ARG, 0, 0, 0, 0, 0, 0},
  {"use-memory", OPT_XTRA_USE_MEMORY, "The value is used instead of buffer_pool_size",
   (G_PTR*) &xtrabackup_use_memory, (G_PTR*) &xtrabackup_use_memory,
   0, GET_LL, REQUIRED_ARG, 100*1024*1024L, 1024*1024L, LONGLONG_MAX, 0,
   1024*1024L, 0},
  {"throttle", OPT_XTRA_THROTTLE, "limit count of IO operations (pairs of read&write) per second to IOS values (for '--backup')",
   (G_PTR*) &xtrabackup_throttle, (G_PTR*) &xtrabackup_throttle,
   0, GET_LONG, REQUIRED_ARG, 0, 0, LONG_MAX, 0, 1, 0},
  {"log", OPT_LOG, "Ignored option for MySQL option compatibility",
   (G_PTR*) &log_ignored_opt, (G_PTR*) &log_ignored_opt, 0,
   GET_STR, OPT_ARG, 0, 0, 0, 0, 0, 0},
  {"log-copy-interval", OPT_XTRA_LOG_COPY_INTERVAL, "time interval between checks done by log copying thread in milliseconds (default is 1 second).",
   (G_PTR*) &xtrabackup_log_copy_interval, (G_PTR*) &xtrabackup_log_copy_interval,
   0, GET_LONG, REQUIRED_ARG, 1000, 0, LONG_MAX, 0, 1, 0},
  {"extra-lsndir", OPT_XTRA_EXTRA_LSNDIR, "(for --backup): save an extra copy of the xtrabackup_checkpoints file in this directory.",
   (G_PTR*) &xtrabackup_extra_lsndir, (G_PTR*) &xtrabackup_extra_lsndir,
   0, GET_STR, REQUIRED_ARG, 0, 0, 0, 0, 0, 0},
  {"incremental-lsn", OPT_XTRA_INCREMENTAL, "(for --backup): copy only .ibd pages newer than specified LSN 'high:low'. ##ATTENTION##: If a wrong LSN value is specified, it is impossible to diagnose this, causing the backup to be unusable. Be careful!",
   (G_PTR*) &xtrabackup_incremental, (G_PTR*) &xtrabackup_incremental,
   0, GET_STR, REQUIRED_ARG, 0, 0, 0, 0, 0, 0},
  {"incremental-basedir", OPT_XTRA_INCREMENTAL_BASEDIR, "(for --backup): copy only .ibd pages newer than backup at specified directory.",
   (G_PTR*) &xtrabackup_incremental_basedir, (G_PTR*) &xtrabackup_incremental_basedir,
   0, GET_STR, REQUIRED_ARG, 0, 0, 0, 0, 0, 0},
  {"incremental-dir", OPT_XTRA_INCREMENTAL_DIR, "(for --prepare): apply .delta files and logfile in the specified directory.",
   (G_PTR*) &xtrabackup_incremental_dir, (G_PTR*) &xtrabackup_incremental_dir,
   0, GET_STR, REQUIRED_ARG, 0, 0, 0, 0, 0, 0},
  {"tables", OPT_XTRA_TABLES, "filtering by regexp for table names.",
   (G_PTR*) &xtrabackup_tables, (G_PTR*) &xtrabackup_tables,
   0, GET_STR, REQUIRED_ARG, 0, 0, 0, 0, 0, 0},
  {"tables_file", OPT_XTRA_TABLES_FILE, "filtering by list of the exact database.table name in the file.",
   (G_PTR*) &xtrabackup_tables_file, (G_PTR*) &xtrabackup_tables_file,
   0, GET_STR, REQUIRED_ARG, 0, 0, 0, 0, 0, 0},
  {"databases", OPT_XTRA_DATABASES, "filtering by list of databases.",
   (G_PTR*) &xtrabackup_databases, (G_PTR*) &xtrabackup_databases,
   0, GET_STR, REQUIRED_ARG, 0, 0, 0, 0, 0, 0},
  {"databases_file", OPT_XTRA_DATABASES_FILE,
   "filtering by list of databases in the file.",
   (G_PTR*) &xtrabackup_databases_file, (G_PTR*) &xtrabackup_databases_file,
   0, GET_STR, REQUIRED_ARG, 0, 0, 0, 0, 0, 0},
  {"tables-exclude", OPT_XTRA_TABLES_EXCLUDE, "filtering by regexp for table names. "
  "Operates the same way as --tables, but matched names are excluded from backup. "
  "Note that this option has a higher priority than --tables.",
    (G_PTR*) &xtrabackup_tables_exclude, (G_PTR*) &xtrabackup_tables_exclude,
    0, GET_STR, REQUIRED_ARG, 0, 0, 0, 0, 0, 0},
  {"databases-exclude", OPT_XTRA_DATABASES_EXCLUDE, "Excluding databases based on name, "
  "Operates the same way as --databases, but matched names are excluded from backup. "
  "Note that this option has a higher priority than --databases.",
    (G_PTR*) &xtrabackup_databases_exclude, (G_PTR*) &xtrabackup_databases_exclude,
    0, GET_STR, REQUIRED_ARG, 0, 0, 0, 0, 0, 0},

  {"stream", OPT_XTRA_STREAM, "Stream all backup files to the standard output "
   "in the specified format." 
   "Supported format is 'xbstream'."
   ,
   (G_PTR*) &xtrabackup_stream_str, (G_PTR*) &xtrabackup_stream_str, 0, GET_STR,
   REQUIRED_ARG, 0, 0, 0, 0, 0, 0},

  {"compress", OPT_XTRA_COMPRESS, "Compress individual backup files using the "
   "specified compression algorithm. Currently the only supported algorithm "
   "is 'quicklz'. It is also the default algorithm, i.e. the one used when "
   "--compress is used without an argument.",
   (G_PTR*) &xtrabackup_compress_alg, (G_PTR*) &xtrabackup_compress_alg, 0,
   GET_STR, OPT_ARG, 0, 0, 0, 0, 0, 0},

  {"compress-threads", OPT_XTRA_COMPRESS_THREADS,
   "Number of threads for parallel data compression. The default value is 1.",
   (G_PTR*) &xtrabackup_compress_threads, (G_PTR*) &xtrabackup_compress_threads,
   0, GET_UINT, REQUIRED_ARG, 1, 1, UINT_MAX, 0, 0, 0},

  {"compress-chunk-size", OPT_XTRA_COMPRESS_CHUNK_SIZE,
   "Size of working buffer(s) for compression threads in bytes. The default value is 64K.",
   (G_PTR*) &xtrabackup_compress_chunk_size, (G_PTR*) &xtrabackup_compress_chunk_size,
   0, GET_ULL, REQUIRED_ARG, (1 << 16), 1024, ULONGLONG_MAX, 0, 0, 0},

  {"incremental-force-scan", OPT_XTRA_INCREMENTAL_FORCE_SCAN,
   "Perform a full-scan incremental backup even in the presence of changed "
   "page bitmap data",
   (G_PTR*)&xtrabackup_incremental_force_scan,
   (G_PTR*)&xtrabackup_incremental_force_scan, 0, GET_BOOL, NO_ARG,
   0, 0, 0, 0, 0, 0},


  {"close_files", OPT_CLOSE_FILES, "do not keep files opened. Use at your own "
   "risk.", (G_PTR*) &xb_close_files, (G_PTR*) &xb_close_files, 0, GET_BOOL,
   NO_ARG, 0, 0, 0, 0, 0, 0},

  {"core-file", OPT_CORE_FILE, "Write core on fatal signals", 0, 0, 0,
   GET_NO_ARG, NO_ARG, 0, 0, 0, 0, 0, 0},


  {"copy-back", OPT_COPY_BACK, "Copy all the files in a previously made "
   "backup from the backup directory to their original locations.",
   (uchar *) &xtrabackup_copy_back, (uchar *) &xtrabackup_copy_back, 0,
   GET_BOOL, NO_ARG, 0, 0, 0, 0, 0, 0},

  {"move-back", OPT_MOVE_BACK, "Move all the files in a previously made "
   "backup from the backup directory to the actual datadir location. "
   "Use with caution, as it removes backup files.",
   (uchar *) &xtrabackup_move_back, (uchar *) &xtrabackup_move_back, 0,
   GET_BOOL, NO_ARG, 0, 0, 0, 0, 0, 0},

  {"galera-info", OPT_GALERA_INFO, "This options creates the "
   "xtrabackup_galera_info file which contains the local node state at "
   "the time of the backup. Option should be used when performing the "
   "backup of MariaDB Galera Cluster. Has no effect when backup locks "
   "are used to create the backup.",
   (uchar *) &opt_galera_info, (uchar *) &opt_galera_info, 0,
   GET_BOOL, NO_ARG, 0, 0, 0, 0, 0, 0},

  {"slave-info", OPT_SLAVE_INFO, "This option is useful when backing "
   "up a replication slave server. It prints the binary log position "
   "and name of the master server. It also writes this information to "
   "the \"xtrabackup_slave_info\" file as a \"CHANGE MASTER\" command. "
   "A new slave for this master can be set up by starting a slave server "
   "on this backup and issuing a \"CHANGE MASTER\" command with the "
   "binary log position saved in the \"xtrabackup_slave_info\" file.",
   (uchar *) &opt_slave_info, (uchar *) &opt_slave_info, 0,
   GET_BOOL, NO_ARG, 0, 0, 0, 0, 0, 0},

  {"no-lock", OPT_NO_LOCK, "Use this option to disable table lock "
   "with \"FLUSH TABLES WITH READ LOCK\". Use it only if ALL your "
   "tables are InnoDB and you DO NOT CARE about the binary log "
   "position of the backup. This option shouldn't be used if there "
   "are any DDL statements being executed or if any updates are "
   "happening on non-InnoDB tables (this includes the system MyISAM "
   "tables in the mysql database), otherwise it could lead to an "
   "inconsistent backup. If you are considering to use --no-lock "
   "because your backups are failing to acquire the lock, this could "
   "be because of incoming replication events preventing the lock "
   "from succeeding. Please try using --safe-slave-backup to "
   "momentarily stop the replication slave thread, this may help "
   "the backup to succeed and you then don't need to resort to "
   "using this option.",
   (uchar *) &opt_no_lock, (uchar *) &opt_no_lock, 0,
   GET_BOOL, NO_ARG, 0, 0, 0, 0, 0, 0},

  {"safe-slave-backup", OPT_SAFE_SLAVE_BACKUP, "Stop slave SQL thread "
   "and wait to start backup until Slave_open_temp_tables in "
   "\"SHOW STATUS\" is zero. If there are no open temporary tables, "
   "the backup will take place, otherwise the SQL thread will be "
   "started and stopped until there are no open temporary tables. "
   "The backup will fail if Slave_open_temp_tables does not become "
   "zero after --safe-slave-backup-timeout seconds. The slave SQL "
   "thread will be restarted when the backup finishes.",
   (uchar *) &opt_safe_slave_backup,
   (uchar *) &opt_safe_slave_backup,
   0, GET_BOOL, NO_ARG, 0, 0, 0, 0, 0, 0},

  {"rsync", OPT_RSYNC, "Uses the rsync utility to optimize local file "
   "transfers. When this option is specified, innobackupex uses rsync "
   "to copy all non-InnoDB files instead of spawning a separate cp for "
   "each file, which can be much faster for servers with a large number "
   "of databases or tables.  This option cannot be used together with "
   "--stream.",
   (uchar *) &opt_rsync, (uchar *) &opt_rsync,
   0, GET_BOOL, NO_ARG, 0, 0, 0, 0, 0, 0},

  {"force-non-empty-directories", OPT_FORCE_NON_EMPTY_DIRS, "This "
   "option, when specified, makes --copy-back or --move-back transfer "
   "files to non-empty directories. Note that no existing files will be "
   "overwritten. If --copy-back or --nove-back has to copy a file from "
   "the backup directory which already exists in the destination "
   "directory, it will still fail with an error.",
   (uchar *) &opt_force_non_empty_dirs,
   (uchar *) &opt_force_non_empty_dirs,
   0, GET_BOOL, NO_ARG, 0, 0, 0, 0, 0, 0},

  {"no-version-check", OPT_NO_VERSION_CHECK, "This option disables the "
   "version check which is enabled by the --version-check option.",
   (uchar *) &opt_noversioncheck,
   (uchar *) &opt_noversioncheck,
   0, GET_BOOL, NO_ARG, 0, 0, 0, 0, 0, 0},

  {"no-backup-locks", OPT_NO_BACKUP_LOCKS, "This option controls if "
   "backup locks should be used instead of FLUSH TABLES WITH READ LOCK "
   "on the backup stage. The option has no effect when backup locks are "
   "not supported by the server. This option is enabled by default, "
   "disable with --no-backup-locks.",
   (uchar *) &opt_no_backup_locks,
   (uchar *) &opt_no_backup_locks,
   0, GET_BOOL, NO_ARG, 0, 0, 0, 0, 0, 0},

  {"decompress", OPT_DECOMPRESS, "Decompresses all files with the .qp "
   "extension in a backup previously made with the --compress option.",
   (uchar *) &opt_decompress,
   (uchar *) &opt_decompress,
   0, GET_BOOL, NO_ARG, 0, 0, 0, 0, 0, 0},

  {"user", 'u', "This option specifies the MySQL username used "
   "when connecting to the server, if that's not the current user. "
   "The option accepts a string argument. See mysql --help for details.",
   (uchar*) &opt_user, (uchar*) &opt_user, 0, GET_STR,
   REQUIRED_ARG, 0, 0, 0, 0, 0, 0},

  {"host", 'H', "This option specifies the host to use when "
   "connecting to the database server with TCP/IP.  The option accepts "
   "a string argument. See mysql --help for details.",
   (uchar*) &opt_host, (uchar*) &opt_host, 0, GET_STR,
   REQUIRED_ARG, 0, 0, 0, 0, 0, 0},

  {"port", 'P', "This option specifies the port to use when "
   "connecting to the database server with TCP/IP.  The option accepts "
   "a string argument. See mysql --help for details.",
   &opt_port, &opt_port, 0, GET_UINT, REQUIRED_ARG,
   0, 0, 0, 0, 0, 0},

  {"password", 'p', "This option specifies the password to use "
   "when connecting to the database. It accepts a string argument.  "
   "See mysql --help for details.",
   0, 0, 0, GET_STR,
   REQUIRED_ARG, 0, 0, 0, 0, 0, 0},

  {"protocol", OPT_PROTOCOL, "The protocol to use for connection (tcp, socket, pipe, memory).",
   0, 0, 0, GET_STR, REQUIRED_ARG, 0, 0, 0, 0, 0, 0},

  {"socket", 'S', "This option specifies the socket to use when "
   "connecting to the local database server with a UNIX domain socket.  "
   "The option accepts a string argument. See mysql --help for details.",
   (uchar*) &opt_socket, (uchar*) &opt_socket, 0, GET_STR,
   REQUIRED_ARG, 0, 0, 0, 0, 0, 0},

  {"incremental-history-name", OPT_INCREMENTAL_HISTORY_NAME,
   "This option specifies the name of the backup series stored in the "
   "PERCONA_SCHEMA.xtrabackup_history history record to base an "
   "incremental backup on. Xtrabackup will search the history table "
   "looking for the most recent (highest innodb_to_lsn), successful "
   "backup in the series and take the to_lsn value to use as the "
   "starting lsn for the incremental backup. This will be mutually "
   "exclusive with --incremental-history-uuid, --incremental-basedir "
   "and --incremental-lsn. If no valid lsn can be found (no series by "
   "that name, no successful backups by that name) xtrabackup will "
   "return with an error. It is used with the --incremental option.",
   (uchar*) &opt_incremental_history_name,
   (uchar*) &opt_incremental_history_name, 0, GET_STR,
   REQUIRED_ARG, 0, 0, 0, 0, 0, 0},

  {"incremental-history-uuid", OPT_INCREMENTAL_HISTORY_UUID,
   "This option specifies the UUID of the specific history record "
   "stored in the PERCONA_SCHEMA.xtrabackup_history to base an "
   "incremental backup on. --incremental-history-name, "
   "--incremental-basedir and --incremental-lsn. If no valid lsn can be "
   "found (no success record with that uuid) xtrabackup will return "
   "with an error. It is used with the --incremental option.",
   (uchar*) &opt_incremental_history_uuid,
   (uchar*) &opt_incremental_history_uuid, 0, GET_STR,
   REQUIRED_ARG, 0, 0, 0, 0, 0, 0},

  {"remove-original", OPT_REMOVE_ORIGINAL, "Remove .qp files after decompression.",
   (uchar *) &opt_remove_original,
   (uchar *) &opt_remove_original,
   0, GET_BOOL, NO_ARG, 0, 0, 0, 0, 0, 0},

  {"ftwrl-wait-query-type", OPT_LOCK_WAIT_QUERY_TYPE,
   "This option specifies which types of queries are allowed to complete "
   "before innobackupex will issue the global lock. Default is all.",
   (uchar*) &opt_lock_wait_query_type,
   (uchar*) &opt_lock_wait_query_type, &query_type_typelib,
   GET_ENUM, REQUIRED_ARG, QUERY_TYPE_ALL, 0, 0, 0, 0, 0},

  {"kill-long-query-type", OPT_KILL_LONG_QUERY_TYPE,
   "This option specifies which types of queries should be killed to "
   "unblock the global lock. Default is \"all\".",
   (uchar*) &opt_kill_long_query_type,
   (uchar*) &opt_kill_long_query_type, &query_type_typelib,
   GET_ENUM, REQUIRED_ARG, QUERY_TYPE_SELECT, 0, 0, 0, 0, 0},

  {"history", OPT_HISTORY,
   "This option enables the tracking of backup history in the "
   "PERCONA_SCHEMA.xtrabackup_history table. An optional history "
   "series name may be specified that will be placed with the history "
   "record for the current backup being taken.",
   NULL, NULL, 0, GET_STR, OPT_ARG, 0, 0, 0, 0, 0, 0},

  {"kill-long-queries-timeout", OPT_KILL_LONG_QUERIES_TIMEOUT,
   "This option specifies the number of seconds innobackupex waits "
   "between starting FLUSH TABLES WITH READ LOCK and killing those "
   "queries that block it. Default is 0 seconds, which means "
   "innobackupex will not attempt to kill any queries.",
   (uchar*) &opt_kill_long_queries_timeout,
   (uchar*) &opt_kill_long_queries_timeout, 0, GET_UINT,
   REQUIRED_ARG, 0, 0, 0, 0, 0, 0},

  {"ftwrl-wait-timeout", OPT_LOCK_WAIT_TIMEOUT,
   "This option specifies time in seconds that innobackupex should wait "
   "for queries that would block FTWRL before running it. If there are "
   "still such queries when the timeout expires, innobackupex terminates "
   "with an error. Default is 0, in which case innobackupex does not "
   "wait for queries to complete and starts FTWRL immediately.",
   (uchar*) &opt_lock_wait_timeout,
   (uchar*) &opt_lock_wait_timeout, 0, GET_UINT,
   REQUIRED_ARG, 0, 0, 0, 0, 0, 0},

  {"ftwrl-wait-threshold", OPT_LOCK_WAIT_THRESHOLD,
   "This option specifies the query run time threshold which is used by "
   "innobackupex to detect long-running queries with a non-zero value "
   "of --ftwrl-wait-timeout. FTWRL is not started until such "
   "long-running queries exist. This option has no effect if "
   "--ftwrl-wait-timeout is 0. Default value is 60 seconds.",
   (uchar*) &opt_lock_wait_threshold,
   (uchar*) &opt_lock_wait_threshold, 0, GET_UINT,
   REQUIRED_ARG, 60, 0, 0, 0, 0, 0},

  {"debug-sleep-before-unlock", OPT_DEBUG_SLEEP_BEFORE_UNLOCK,
   "This is a debug-only option used by the XtraBackup test suite.",
   (uchar*) &opt_debug_sleep_before_unlock,
   (uchar*) &opt_debug_sleep_before_unlock, 0, GET_UINT,
   REQUIRED_ARG, 0, 0, 0, 0, 0, 0},

  {"safe-slave-backup-timeout", OPT_SAFE_SLAVE_BACKUP_TIMEOUT,
   "How many seconds --safe-slave-backup should wait for "
   "Slave_open_temp_tables to become zero. (default 300)",
   (uchar*) &opt_safe_slave_backup_timeout,
   (uchar*) &opt_safe_slave_backup_timeout, 0, GET_UINT,
   REQUIRED_ARG, 300, 0, 0, 0, 0, 0},

  {"binlog-info", OPT_BINLOG_INFO,
   "This option controls how XtraBackup should retrieve server's binary log "
   "coordinates corresponding to the backup. Possible values are OFF, ON, "
   "LOCKLESS and AUTO. See the XtraBackup manual for more information",
   &opt_binlog_info, &opt_binlog_info,
   &binlog_info_typelib, GET_ENUM, OPT_ARG, BINLOG_INFO_AUTO, 0, 0, 0, 0, 0},

  {"secure-auth", OPT_XB_SECURE_AUTH, "Refuse client connecting to server if it"
    " uses old (pre-4.1.1) protocol.", &opt_secure_auth,
    &opt_secure_auth, 0, GET_BOOL, NO_ARG, 1, 0, 0, 0, 0, 0},
#define MYSQL_CLIENT
#include "sslopt-longopts.h"
#undef MYSQL_CLIENT

  { 0, 0, 0, 0, 0, 0, GET_NO_ARG, NO_ARG, 0, 0, 0, 0, 0, 0}
};

uint xb_client_options_count = array_elements(xb_client_options);

#ifndef DBUG_OFF
/** Parameters to DBUG */
static const char *dbug_option;
#endif

struct my_option xb_server_options[] =
{
  {"datadir", 'h', "Path to the database root.", (G_PTR*) &mysql_data_home,
   (G_PTR*) &mysql_data_home, 0, GET_STR, REQUIRED_ARG, 0, 0, 0, 0, 0, 0},
  {"tmpdir", 't',
   "Path for temporary files. Several paths may be specified, separated by a "
#if defined(__WIN__) || defined(OS2) || defined(__NETWARE__)
   "semicolon (;)"
#else
   "colon (:)"
#endif
   ", in this case they are used in a round-robin fashion.",
   (G_PTR*) &opt_mysql_tmpdir,
   (G_PTR*) &opt_mysql_tmpdir, 0, GET_STR, REQUIRED_ARG, 0, 0, 0, 0, 0, 0},
  {"parallel", OPT_XTRA_PARALLEL,
   "Number of threads to use for parallel datafiles transfer. "
   "The default value is 1.",
   (G_PTR*) &xtrabackup_parallel, (G_PTR*) &xtrabackup_parallel, 0, GET_INT,
   REQUIRED_ARG, 1, 1, INT_MAX, 0, 0, 0},

  {"extended_validation", OPT_XTRA_EXTENDED_VALIDATION,
   "Enable extended validation for Innodb data pages during backup phase. "
   "Will slow down backup considerably, in case encryption is used. "
   "May fail if tables are created during the backup.",
   (G_PTR*)&opt_extended_validation,
   (G_PTR*)&opt_extended_validation,
   0, GET_BOOL, NO_ARG, FALSE, 0, 0, 0, 0, 0},

  {"encrypted_backup", OPT_XTRA_ENCRYPTED_BACKUP,
   "In --backup, assume that nonzero key_version implies that the page"
   " is encrypted. Use --backup --skip-encrypted-backup to allow"
   " copying unencrypted that were originally created before MySQL 5.1.48.",
   (G_PTR*)&opt_encrypted_backup,
   (G_PTR*)&opt_encrypted_backup,
   0, GET_BOOL, NO_ARG, TRUE, 0, 0, 0, 0, 0},

   {"log", OPT_LOG, "Ignored option for MySQL option compatibility",
   (G_PTR*) &log_ignored_opt, (G_PTR*) &log_ignored_opt, 0,
   GET_STR, OPT_ARG, 0, 0, 0, 0, 0, 0},

   {"log_bin", OPT_LOG, "Base name for the log sequence",
   &opt_log_bin, &opt_log_bin, 0, GET_STR, OPT_ARG, 0, 0, 0, 0, 0, 0},

   {"innodb", OPT_INNODB, "Ignored option for MySQL option compatibility",
   (G_PTR*) &innobase_ignored_opt, (G_PTR*) &innobase_ignored_opt, 0,
   GET_STR, OPT_ARG, 0, 0, 0, 0, 0, 0},
#ifdef BTR_CUR_HASH_ADAPT
  {"innodb_adaptive_hash_index", OPT_INNODB_ADAPTIVE_HASH_INDEX,
   "Enable InnoDB adaptive hash index (enabled by default).  "
   "Disable with --skip-innodb-adaptive-hash-index.",
   &btr_search_enabled,
   &btr_search_enabled,
   0, GET_BOOL, NO_ARG, 1, 0, 0, 0, 0, 0},
#endif /* BTR_CUR_HASH_ADAPT */
  {"innodb_autoextend_increment", OPT_INNODB_AUTOEXTEND_INCREMENT,
   "Data file autoextend increment in megabytes",
   (G_PTR*) &sys_tablespace_auto_extend_increment,
   (G_PTR*) &sys_tablespace_auto_extend_increment,
   0, GET_ULONG, REQUIRED_ARG, 8L, 1L, 1000L, 0, 1L, 0},
  {"innodb_buffer_pool_size", OPT_INNODB_BUFFER_POOL_SIZE,
   "The size of the memory buffer InnoDB uses to cache data and indexes of its tables.",
   (G_PTR*) &innobase_buffer_pool_size, (G_PTR*) &innobase_buffer_pool_size, 0,
   GET_LL, REQUIRED_ARG, 8*1024*1024L, 1024*1024L, LONGLONG_MAX, 0,
   1024*1024L, 0},
  {"innodb_data_file_path", OPT_INNODB_DATA_FILE_PATH,
   "Path to individual files and their sizes.", &innobase_data_file_path,
   &innobase_data_file_path, 0, GET_STR, REQUIRED_ARG, 0, 0, 0, 0, 0, 0},
  {"innodb_data_home_dir", OPT_INNODB_DATA_HOME_DIR,
   "The common part for InnoDB table spaces.", &innobase_data_home_dir,
   &innobase_data_home_dir, 0, GET_STR, REQUIRED_ARG, 0, 0, 0, 0, 0, 0},
  {"innodb_doublewrite", OPT_INNODB_DOUBLEWRITE,
   "Enable InnoDB doublewrite buffer during --prepare.",
   (G_PTR*) &innobase_use_doublewrite,
   (G_PTR*) &innobase_use_doublewrite, 0, GET_BOOL, NO_ARG, 0, 0, 0, 0, 0, 0},
  {"innodb_io_capacity", OPT_INNODB_IO_CAPACITY,
   "Number of IOPs the server can do. Tunes the background IO rate",
   (G_PTR*) &srv_io_capacity, (G_PTR*) &srv_io_capacity,
   0, GET_ULONG, OPT_ARG, 200, 100, ~0UL, 0, 0, 0},
  {"innodb_file_io_threads", OPT_INNODB_FILE_IO_THREADS,
   "Number of file I/O threads in InnoDB.", (G_PTR*) &innobase_file_io_threads,
   (G_PTR*) &innobase_file_io_threads, 0, GET_LONG, REQUIRED_ARG, 4, 4, 64, 0,
   1, 0},
  {"innodb_read_io_threads", OPT_INNODB_READ_IO_THREADS,
   "Number of background read I/O threads in InnoDB.", (G_PTR*) &innobase_read_io_threads,
   (G_PTR*) &innobase_read_io_threads, 0, GET_LONG, REQUIRED_ARG, 4, 1, 64, 0,
   1, 0},
  {"innodb_write_io_threads", OPT_INNODB_WRITE_IO_THREADS,
   "Number of background write I/O threads in InnoDB.", (G_PTR*) &innobase_write_io_threads,
   (G_PTR*) &innobase_write_io_threads, 0, GET_LONG, REQUIRED_ARG, 4, 1, 64, 0,
   1, 0},
  {"innodb_file_per_table", OPT_INNODB_FILE_PER_TABLE,
   "Stores each InnoDB table to an .ibd file in the database dir.",
   (G_PTR*) &innobase_file_per_table,
   (G_PTR*) &innobase_file_per_table, 0, GET_BOOL, NO_ARG,
   FALSE, 0, 0, 0, 0, 0},

  {"innodb_flush_method", OPT_INNODB_FLUSH_METHOD,
   "With which method to flush data.", (G_PTR*) &innobase_unix_file_flush_method,
   (G_PTR*) &innobase_unix_file_flush_method, 0, GET_STR, REQUIRED_ARG, 0, 0, 0,
   0, 0, 0},

  {"innodb_log_buffer_size", OPT_INNODB_LOG_BUFFER_SIZE,
   "The size of the buffer which InnoDB uses to write log to the log files on disk.",
   (G_PTR*) &innobase_log_buffer_size, (G_PTR*) &innobase_log_buffer_size, 0,
   GET_LONG, REQUIRED_ARG, 1024*1024L, 256*1024L, LONG_MAX, 0, 1024, 0},
  {"innodb_log_file_size", OPT_INNODB_LOG_FILE_SIZE,
   "Ignored for mysqld option compatibility",
   (G_PTR*) &srv_log_file_size, (G_PTR*) &srv_log_file_size, 0,
   GET_ULL, REQUIRED_ARG, 48 << 20, 1 << 20, 512ULL << 30, 0,
   UNIV_PAGE_SIZE_MAX, 0},
  {"innodb_log_files_in_group", OPT_INNODB_LOG_FILES_IN_GROUP,
   "Ignored for mysqld option compatibility",
   &srv_n_log_files, &srv_n_log_files,
   0, GET_LONG, REQUIRED_ARG, 1, 1, 100, 0, 1, 0},
  {"innodb_log_group_home_dir", OPT_INNODB_LOG_GROUP_HOME_DIR,
   "Path to InnoDB log files.", &srv_log_group_home_dir,
   &srv_log_group_home_dir, 0, GET_STR, REQUIRED_ARG, 0, 0, 0, 0, 0, 0},
  {"innodb_max_dirty_pages_pct", OPT_INNODB_MAX_DIRTY_PAGES_PCT,
   "Percentage of dirty pages allowed in bufferpool.", (G_PTR*) &srv_max_buf_pool_modified_pct,
   (G_PTR*) &srv_max_buf_pool_modified_pct, 0, GET_ULONG, REQUIRED_ARG, 90, 0, 100, 0, 0, 0},
  {"innodb_open_files", OPT_INNODB_OPEN_FILES,
   "How many files at the maximum InnoDB keeps open at the same time.",
   (G_PTR*) &innobase_open_files, (G_PTR*) &innobase_open_files, 0,
   GET_LONG, REQUIRED_ARG, 300L, 10L, LONG_MAX, 0, 1L, 0},
  {"innodb_use_native_aio", OPT_INNODB_USE_NATIVE_AIO,
   "Use native AIO if supported on this platform.",
   (G_PTR*) &srv_use_native_aio,
   (G_PTR*) &srv_use_native_aio, 0, GET_BOOL, NO_ARG,
   TRUE, 0, 0, 0, 0, 0},
  {"innodb_page_size", OPT_INNODB_PAGE_SIZE,
   "The universal page size of the database.",
   (G_PTR*) &innobase_page_size, (G_PTR*) &innobase_page_size, 0,
   /* Use GET_LL to support numeric suffixes in 5.6 */
   GET_LL, REQUIRED_ARG,
   (1LL << 14), (1LL << 12), (1LL << UNIV_PAGE_SIZE_SHIFT_MAX), 0, 1L, 0},
  {"innodb_buffer_pool_filename", OPT_INNODB_BUFFER_POOL_FILENAME,
   "Ignored for mysqld option compatibility",
   (G_PTR*) &innobase_buffer_pool_filename,
   (G_PTR*) &innobase_buffer_pool_filename,
   0, GET_STR, REQUIRED_ARG, 0, 0, 0, 0, 0, 0},

#ifndef DBUG_OFF /* unfortunately "debug" collides with existing options */
  {"dbug", '#', "Built in DBUG debugger.",
   &dbug_option, &dbug_option, 0, GET_STR, OPT_ARG,
   0, 0, 0, 0, 0, 0},
#endif
#ifndef __WIN__
  {"debug-sync", OPT_XTRA_DEBUG_SYNC,
   "Debug sync point. This is only used by the xtrabackup test suite",
   (G_PTR*) &xtrabackup_debug_sync,
   (G_PTR*) &xtrabackup_debug_sync,
   0, GET_STR, REQUIRED_ARG, 0, 0, 0, 0, 0, 0},
#endif

  {"innodb_checksum_algorithm", OPT_INNODB_CHECKSUM_ALGORITHM,
  "The algorithm InnoDB uses for page checksumming. [CRC32, STRICT_CRC32, "
   "INNODB, STRICT_INNODB, NONE, STRICT_NONE]", &srv_checksum_algorithm,
   &srv_checksum_algorithm, &innodb_checksum_algorithm_typelib, GET_ENUM,
   REQUIRED_ARG, SRV_CHECKSUM_ALGORITHM_CRC32, 0, 0, 0, 0, 0},

  {"innodb_undo_directory", OPT_INNODB_UNDO_DIRECTORY,
   "Directory where undo tablespace files live, this path can be absolute.",
   &srv_undo_dir, &srv_undo_dir, 0, GET_STR, REQUIRED_ARG, 0, 0, 0, 0, 0,
   0},

  {"innodb_undo_tablespaces", OPT_INNODB_UNDO_TABLESPACES,
   "Number of undo tablespaces to use.",
   (G_PTR*)&srv_undo_tablespaces, (G_PTR*)&srv_undo_tablespaces,
   0, GET_ULONG, REQUIRED_ARG, 0, 0, 126, 0, 1, 0},

  {"defaults_group", OPT_DEFAULTS_GROUP, "defaults group in config file (default \"mysqld\").",
   (G_PTR*) &defaults_group, (G_PTR*) &defaults_group,
   0, GET_STR, REQUIRED_ARG, 0, 0, 0, 0, 0, 0},

  {"plugin-dir", OPT_PLUGIN_DIR,
  "Server plugin directory. Used to load encryption plugin during 'prepare' phase."
  "Has no effect in the 'backup' phase (plugin directory during backup is the same as server's)",
  &xb_plugin_dir, &xb_plugin_dir,
  0, GET_STR, REQUIRED_ARG, 0, 0, 0, 0, 0, 0 },

  { "innodb-encrypt-log", OPT_INNODB_ENCRYPT_LOG, "Whether to encrypt innodb log",
  &srv_encrypt_log, &srv_encrypt_log,
  0, GET_BOOL, REQUIRED_ARG, 0, 0, 0, 0, 0, 0 },

  {"innodb-log-checksums", OPT_INNODB_LOG_CHECKSUMS,
   "Whether to require checksums for InnoDB redo log blocks",
   &innodb_log_checksums, &innodb_log_checksums,
   0, GET_BOOL, REQUIRED_ARG, 1, 0, 0, 0, 0, 0 },

  {"open_files_limit", OPT_OPEN_FILES_LIMIT, "the maximum number of file "
   "descriptors to reserve with setrlimit().",
   (G_PTR*) &xb_open_files_limit, (G_PTR*) &xb_open_files_limit, 0, GET_ULONG,
   REQUIRED_ARG, 0, 0, UINT_MAX, 0, 1, 0},

  {"lock-ddl-per-table", OPT_LOCK_DDL_PER_TABLE, "Lock DDL for each table "
   "before xtrabackup starts to copy it and until the backup is completed.",
   (uchar*) &opt_lock_ddl_per_table, (uchar*) &opt_lock_ddl_per_table, 0,
   GET_BOOL, NO_ARG, 0, 0, 0, 0, 0, 0},

  {"rocksdb-datadir", OPT_ROCKSDB_DATADIR, "RocksDB data directory."
   "This option is only  used with --copy-back or --move-back option",
  &xb_rocksdb_datadir, &xb_rocksdb_datadir,
  0, GET_STR, REQUIRED_ARG, 0, 0, 0, 0, 0, 0 },

  { "rocksdb-backup", OPT_BACKUP_ROCKSDB, "Backup rocksdb data, if rocksdb plugin is installed."
   "Used only with --backup option. Can be useful for partial backups, to exclude all rocksdb data",
   &xb_backup_rocksdb, &xb_backup_rocksdb,
   0, GET_BOOL, NO_ARG, 1, 0, 0, 0, 0, 0 },

   {"check-privileges", OPT_XTRA_CHECK_PRIVILEGES, "Check database user "
   "privileges fro the backup user",
   &opt_check_privileges, &opt_check_privileges,
   0, GET_BOOL, NO_ARG, 1, 0, 0, 0, 0, 0 },

  { 0, 0, 0, 0, 0, 0, GET_NO_ARG, NO_ARG, 0, 0, 0, 0, 0, 0}
};

uint xb_server_options_count = array_elements(xb_server_options);

#ifndef __WIN__
static int debug_sync_resumed;

static void sigcont_handler(int sig);

static void sigcont_handler(int sig __attribute__((unused)))
{
	debug_sync_resumed= 1;
}
#endif

static inline
void
debug_sync_point(const char *name)
{
#ifndef __WIN__
	FILE	*fp;
	pid_t	pid;
	char	pid_path[FN_REFLEN];

	if (xtrabackup_debug_sync == NULL) {
		return;
	}

	if (strcmp(xtrabackup_debug_sync, name)) {
		return;
	}

	pid = getpid();

	snprintf(pid_path, sizeof(pid_path), "%s/xtrabackup_debug_sync",
		 xtrabackup_target_dir);
	fp = fopen(pid_path, "w");
	if (fp == NULL) {
		die("Can't open open %s", pid_path);
	}
	fprintf(fp, "%u\n", (uint) pid);
	fclose(fp);

	msg("mariabackup: DEBUG: Suspending at debug sync point '%s'. "
	    "Resume with 'kill -SIGCONT %u'.", name, (uint) pid);

	debug_sync_resumed= 0;
	kill(pid, SIGSTOP);
	while (!debug_sync_resumed) {
		sleep(1);
	}

	/* On resume */
	msg("mariabackup: DEBUG: removing the pid file.");
	my_delete(pid_path, MYF(MY_WME));
#endif
}

<<<<<<< HEAD

static std::set<std::string> tables_for_export;

static void append_export_table(const char *dbname, const char *tablename, bool is_remote)
{
  if(dbname && tablename && !is_remote)
  {
    char buf[3*FN_REFLEN];
    snprintf(buf,sizeof(buf),"%s/%s",dbname, tablename);
    // trim .ibd
    char *p=strrchr(buf, '.');
    if (p) *p=0;

    std::string name=ut_get_name(0, buf);
    /* Strip partition name comment from table name, if any */
    if (ends_with(name.c_str(), "*/"))
    {
      size_t pos= name.rfind("/*");
      if (pos != std::string::npos)
         name.resize(pos);
    }
    tables_for_export.insert(name);
  }
}


#define BOOTSTRAP_FILENAME "mariabackup_prepare_for_export.sql"

static int create_bootstrap_file()
{
  FILE *f= fopen(BOOTSTRAP_FILENAME,"wb");
  if(!f)
   return -1;

  fputs("SET NAMES UTF8;\n",f);
  enumerate_ibd_files(append_export_table);
  for (std::set<std::string>::iterator it = tables_for_export.begin();
       it != tables_for_export.end(); it++)
  {
     const char *tab = it->c_str();
     fprintf(f,
     "BEGIN NOT ATOMIC "
       "DECLARE CONTINUE HANDLER FOR NOT FOUND,SQLEXCEPTION BEGIN END;"
       "FLUSH TABLES %s FOR EXPORT;"
     "END;\n"
     "UNLOCK TABLES;\n",
      tab);
  }
  fclose(f);
  return 0;
}

static int prepare_export()
{
  int err= -1;

  char cmdline[2*FN_REFLEN];
  FILE *outf;

  if (create_bootstrap_file())
    return -1;

  // Process defaults-file , it can have some --lc-language stuff,
  // which is* unfortunately* still necessary to get mysqld up
  if (strncmp(orig_argv1,"--defaults-file=",16) == 0)
  {
    snprintf(cmdline, sizeof cmdline,
     IF_WIN("\"","") "\"%s\" --mysqld \"%s\" "
      " --defaults-extra-file=./backup-my.cnf --defaults-group-suffix=%s --datadir=."
      " --innodb --innodb-fast-shutdown=0 --loose-partition"
      " --innodb_purge_rseg_truncate_frequency=1 --innodb-buffer-pool-size=%llu"
      " --console  --skip-log-error --bootstrap  < "  BOOTSTRAP_FILENAME IF_WIN("\"",""),
      mariabackup_exe, 
      orig_argv1, (my_defaults_group_suffix?my_defaults_group_suffix:""),
      xtrabackup_use_memory);
  }
  else
  {
    sprintf(cmdline,
     IF_WIN("\"","") "\"%s\" --mysqld"
      " --defaults-file=./backup-my.cnf --defaults-group-suffix=%s --datadir=."
      " --innodb --innodb-fast-shutdown=0 --loose-partition"
      " --innodb_purge_rseg_truncate_frequency=1 --innodb-buffer-pool-size=%llu"
      " --console  --log-error= --bootstrap  < "  BOOTSTRAP_FILENAME IF_WIN("\"",""),
      mariabackup_exe,
      (my_defaults_group_suffix?my_defaults_group_suffix:""),
      xtrabackup_use_memory);
  }

  msg("Prepare export : executing %s\n", cmdline);
  fflush(stderr);

  outf= popen(cmdline,"r");
  if (!outf)
    goto end;
  
  char outline[FN_REFLEN];
  while(fgets(outline, sizeof(outline)-1, outf))
    fprintf(stderr,"%s",outline);

  err = pclose(outf);
end:
  unlink(BOOTSTRAP_FILENAME);
  return err;
}


static const char *xb_client_default_groups[]=
	{ "xtrabackup", "mariabackup", "client", 0, 0, 0 };
=======
static const char *xb_client_default_groups[]={ 
   "xtrabackup", "mariabackup", 
   "client", "client-server", 
   "client-mariadb", 
   0, 0, 0 
};
>>>>>>> ef0b91ea

static const char *xb_server_default_groups[]={
   "xtrabackup", "mariabackup",
   "mysqld", "server", MYSQL_BASE_VERSION,
   "mariadb", MARIADB_BASE_VERSION,
   "client-server",
   #ifdef WITH_WSREP
   "galera",
   #endif
   0, 0, 0
};

static void print_version(void)
{
  msg("%s based on MariaDB server %s %s (%s)",
      my_progname, MYSQL_SERVER_VERSION, SYSTEM_TYPE, MACHINE_TYPE);
}

static void usage(void)
{
  puts("Open source backup tool for InnoDB and XtraDB\n\
\n\
Copyright (C) 2009-2015 Percona LLC and/or its affiliates.\n\
Portions Copyright (C) 2000, 2011, MySQL AB & Innobase Oy. All Rights Reserved.\n\
\n\
This program is free software; you can redistribute it and/or\n\
modify it under the terms of the GNU General Public License\n\
as published by the Free Software Foundation version 2\n\
of the License.\n\
\n\
This program is distributed in the hope that it will be useful,\n\
but WITHOUT ANY WARRANTY; without even the implied warranty of\n\
MERCHANTABILITY or FITNESS FOR A PARTICULAR PURPOSE.  See the\n\
GNU General Public License for more details.\n\
\n\
You can download full text of the license on http://www.gnu.org/licenses/gpl-2.0.txt\n");

  printf("Usage: %s [--defaults-file=#] [--backup | --prepare | --copy-back | --move-back] [OPTIONS]\n",my_progname);
  print_defaults("my", xb_server_default_groups);
  my_print_help(xb_client_options);
  my_print_help(xb_server_options);
  my_print_variables(xb_server_options);
  my_print_variables(xb_client_options);
}

#define ADD_PRINT_PARAM_OPT(value)              \
  { \
    print_param_str << opt->name << "=" << value << "\n"; \
    param_set.insert(opt->name); \
  }

/************************************************************************
Check if parameter is set in defaults file or via command line argument
@return true if parameter is set. */
bool
check_if_param_set(const char *param)
{
	return param_set.find(param) != param_set.end();
}

my_bool
xb_get_one_option(int optid,
		  const struct my_option *opt __attribute__((unused)),
		  char *argument)
{
  switch(optid) {
  case 'h':
    strmake(mysql_real_data_home,argument, FN_REFLEN - 1);
    mysql_data_home= mysql_real_data_home;

    ADD_PRINT_PARAM_OPT(mysql_real_data_home);
    break;

  case 't':

    ADD_PRINT_PARAM_OPT(opt_mysql_tmpdir);
    break;

  case OPT_INNODB_DATA_HOME_DIR:

    ADD_PRINT_PARAM_OPT(innobase_data_home_dir);
    break;

  case OPT_INNODB_DATA_FILE_PATH:

    ADD_PRINT_PARAM_OPT(innobase_data_file_path);
    break;

  case OPT_INNODB_LOG_GROUP_HOME_DIR:

    ADD_PRINT_PARAM_OPT(srv_log_group_home_dir);
    break;

  case OPT_INNODB_LOG_FILES_IN_GROUP:
  case OPT_INNODB_LOG_FILE_SIZE:
    break;

  case OPT_INNODB_FLUSH_METHOD:

    ADD_PRINT_PARAM_OPT(innobase_unix_file_flush_method);
    break;

  case OPT_INNODB_PAGE_SIZE:

    ADD_PRINT_PARAM_OPT(innobase_page_size);
    break;

  case OPT_INNODB_UNDO_DIRECTORY:

    ADD_PRINT_PARAM_OPT(srv_undo_dir);
    break;

  case OPT_INNODB_UNDO_TABLESPACES:

    ADD_PRINT_PARAM_OPT(srv_undo_tablespaces);
    break;

  case OPT_INNODB_CHECKSUM_ALGORITHM:

    ut_a(srv_checksum_algorithm <= SRV_CHECKSUM_ALGORITHM_STRICT_NONE);

    ADD_PRINT_PARAM_OPT(innodb_checksum_algorithm_names[srv_checksum_algorithm]);
    break;

  case OPT_INNODB_BUFFER_POOL_FILENAME:

    ADD_PRINT_PARAM_OPT(innobase_buffer_pool_filename);
    break;

  case OPT_XTRA_TARGET_DIR:
    strmake(xtrabackup_real_target_dir,argument, sizeof(xtrabackup_real_target_dir)-1);
    xtrabackup_target_dir= xtrabackup_real_target_dir;
    break;
  case OPT_XTRA_STREAM:
    if (!strcasecmp(argument, "xbstream"))
      xtrabackup_stream_fmt = XB_STREAM_FMT_XBSTREAM;
    else
    {
      msg("Invalid --stream argument: %s", argument);
      return 1;
    }
    xtrabackup_stream = TRUE;
    break;
  case OPT_XTRA_COMPRESS:
    if (argument == NULL)
      xtrabackup_compress_alg = "quicklz";
    else if (strcasecmp(argument, "quicklz"))
    {
      msg("Invalid --compress argument: %s", argument);
      return 1;
    }
    xtrabackup_compress = TRUE;
    break;
  case OPT_DECOMPRESS:
    opt_decompress = TRUE;
    xtrabackup_decrypt_decompress = true;
    break;
  case (int) OPT_CORE_FILE:
    test_flags |= TEST_CORE_ON_SIGNAL;
    break;
  case OPT_HISTORY:
    if (argument) {
      opt_history = argument;
    } else {
      opt_history = "";
    }
    break;
  case 'p':
    if (argument)
    {
      char *start= argument;
      my_free(opt_password);
      opt_password= my_strdup(argument, MYF(MY_FAE));
      while (*argument) *argument++= 'x';               // Destroy argument
      if (*start)
        start[1]=0 ;
    }
    break;
  case OPT_PROTOCOL:
    if (argument)
    {
      if ((opt_protocol= find_type_with_warning(argument, &sql_protocol_typelib,
                                                opt->name)) <= 0)
      {
        sf_leaking_memory= 1; /* no memory leak reports here */
        exit(1);
      }
    }
    break;
#define MYSQL_CLIENT
#include "sslopt-case.h"
#undef MYSQL_CLIENT

  case '?':
    usage();
    exit(EXIT_SUCCESS);
    break;
  case 'v':
    print_version();
    exit(EXIT_SUCCESS);
    break;
  default:
    break;
  }
  return 0;
}

static my_bool
innodb_init_param(void)
{
	srv_is_being_started = TRUE;
	/* === some variables from mysqld === */
	memset((G_PTR) &mysql_tmpdir_list, 0, sizeof(mysql_tmpdir_list));

	if (init_tmpdir(&mysql_tmpdir_list, opt_mysql_tmpdir))
		die("init_tmpdir() failed");
	xtrabackup_tmpdir = my_tmpdir(&mysql_tmpdir_list);
	/* dummy for initialize all_charsets[] */
	get_charset_name(0);

	srv_page_size = 0;
	srv_page_size_shift = 0;

	if (innobase_page_size != (1LL << 14)) {
		int n_shift = (int)get_bit_shift((ulint) innobase_page_size);

		if (n_shift >= 12 && n_shift <= UNIV_PAGE_SIZE_SHIFT_MAX) {
			srv_page_size_shift = n_shift;
			srv_page_size = 1 << n_shift;
			msg("InnoDB: The page size of the "
			    "database is set to %lu.", srv_page_size);
		} else {
			die("invalid value of "
			    "innobase_page_size: %lld", innobase_page_size);
		}
	} else {
		srv_page_size_shift = 14;
		srv_page_size = (1 << srv_page_size_shift);
	}

	/* Check that values don't overflow on 32-bit systems. */
	if (sizeof(ulint) == 4) {
		if (xtrabackup_use_memory > UINT_MAX32) {
			msg("mariabackup: use-memory can't be over 4GB"
			    " on 32-bit systems");
		}

		if (innobase_buffer_pool_size > UINT_MAX32) {
			msg("mariabackup: innobase_buffer_pool_size can't be "
			    "over 4GB on 32-bit systems");

			goto error;
		}
	}

	static char default_path[2] = { FN_CURLIB, 0 };
	fil_path_to_mysql_datadir = default_path;

	/* Set InnoDB initialization parameters according to the values
	read from MySQL .cnf file */

	if (xtrabackup_backup) {
		msg("mariabackup: using the following InnoDB configuration:");
	} else {
		msg("mariabackup: using the following InnoDB configuration "
		    "for recovery:");
	}

	/*--------------- Data files -------------------------*/

	/* The default dir for data files is the datadir of MySQL */

	srv_data_home = (xtrabackup_backup && innobase_data_home_dir
			 ? innobase_data_home_dir : default_path);
	msg("innodb_data_home_dir = %s", srv_data_home);

	/* Set default InnoDB data file size to 10 MB and let it be
  	auto-extending. Thus users can use InnoDB in >= 4.0 without having
	to specify any startup options. */

	if (!innobase_data_file_path) {
  		innobase_data_file_path = (char*) "ibdata1:10M:autoextend";
	}
	msg("innodb_data_file_path = %s",
	    innobase_data_file_path);

	/* This is the first time univ_page_size is used.
	It was initialized to 16k pages before srv_page_size was set */
	univ_page_size.copy_from(
		page_size_t(srv_page_size, srv_page_size, false));

	srv_sys_space.set_space_id(TRX_SYS_SPACE);
	srv_sys_space.set_name("innodb_system");
	srv_sys_space.set_path(srv_data_home);
	srv_sys_space.set_flags(FSP_FLAGS_PAGE_SSIZE());

	if (!srv_sys_space.parse_params(innobase_data_file_path, true)) {
		goto error;
	}

	/* -------------- Log files ---------------------------*/

	/* The default dir for log files is the datadir of MySQL */

	if (!(xtrabackup_backup && srv_log_group_home_dir)) {
		srv_log_group_home_dir = default_path;
	}
	if (xtrabackup_prepare && xtrabackup_incremental_dir) {
		srv_log_group_home_dir = xtrabackup_incremental_dir;
	}
	msg("innodb_log_group_home_dir = %s",
	    srv_log_group_home_dir);

	os_normalize_path(srv_log_group_home_dir);

	if (strchr(srv_log_group_home_dir, ';')) {
		msg("syntax error in innodb_log_group_home_dir, ");
		goto error;
	}

	srv_adaptive_flushing = FALSE;
	srv_file_format = 1; /* Barracuda */
	srv_max_file_format_at_startup = UNIV_FORMAT_MIN; /* on */
	/* --------------------------------------------------*/

	srv_file_flush_method_str = innobase_unix_file_flush_method;

	srv_log_buffer_size = (ulint) innobase_log_buffer_size;

        /* We set srv_pool_size here in units of 1 kB. InnoDB internally
        changes the value so that it becomes the number of database pages. */

	srv_buf_pool_size = (ulint) xtrabackup_use_memory;
	srv_buf_pool_chunk_unit = srv_buf_pool_size;
	srv_buf_pool_instances = 1;

	srv_n_file_io_threads = (ulint) innobase_file_io_threads;
	srv_n_read_io_threads = (ulint) innobase_read_io_threads;
	srv_n_write_io_threads = (ulint) innobase_write_io_threads;

	srv_use_doublewrite_buf = (ibool) innobase_use_doublewrite;

	os_use_large_pages = (ibool) innobase_use_large_pages;
	os_large_page_size = (ulint) innobase_large_page_size;
	row_rollback_on_timeout = (ibool) innobase_rollback_on_timeout;

	srv_file_per_table = (my_bool) innobase_file_per_table;

        srv_locks_unsafe_for_binlog = (ibool) innobase_locks_unsafe_for_binlog;

	srv_max_n_open_files = (ulint) innobase_open_files;
	srv_innodb_status = (ibool) innobase_create_status_file;

	srv_print_verbose_log = verbose ? 2 : 1;

	/* Store the default charset-collation number of this MySQL
	installation */

	/* We cannot treat characterset here for now!! */
	data_mysql_default_charset_coll = (ulint)default_charset_info->number;

	ut_a(DATA_MYSQL_BINARY_CHARSET_COLL == my_charset_bin.number);

	//innobase_commit_concurrency_init_default();

	/* Since we in this module access directly the fields of a trx
        struct, and due to different headers and flags it might happen that
	mutex_t has a different size in this module and in InnoDB
	modules, we check at run time that the size is the same in
	these compilation modules. */

	/* On 5.5+ srv_use_native_aio is TRUE by default. It is later reset
	if it is not supported by the platform in
	innobase_start_or_create_for_mysql(). As we don't call it in xtrabackup,
	we have to duplicate checks from that function here. */

#ifdef _WIN32
	srv_use_native_aio = TRUE;

#elif defined(LINUX_NATIVE_AIO)

	if (srv_use_native_aio) {
		msg("InnoDB: Using Linux native AIO");
	}
#else
	/* Currently native AIO is supported only on windows and linux
	and that also when the support is compiled in. In all other
	cases, we ignore the setting of innodb_use_native_aio. */
	srv_use_native_aio = FALSE;

#endif

	/* Assign the default value to srv_undo_dir if it's not specified, as
	my_getopt does not support default values for string options. We also
	ignore the option and override innodb_undo_directory on --prepare,
	because separate undo tablespaces are copied to the root backup
	directory. */

	if (!srv_undo_dir || !xtrabackup_backup) {
		srv_undo_dir = (char*) ".";
	}

	log_checksum_algorithm_ptr = innodb_log_checksums || srv_encrypt_log
		? log_block_calc_checksum_crc32
		: log_block_calc_checksum_none;

	return(FALSE);

error:
	msg("innodb_init_param(): Error occured.");
	return(TRUE);
}

static bool innodb_init()
{
	dberr_t err = innobase_start_or_create_for_mysql();
	if (err != DB_SUCCESS) {
		msg("mariabackup: innodb_init() returned %d (%s).",
		    err, ut_strerr(err));
		innodb_shutdown();
		return(TRUE);
	}

	return(FALSE);
}

/* ================= common ================= */

/***********************************************************************
Read backup meta info.
@return TRUE on success, FALSE on failure. */
static
my_bool
xtrabackup_read_metadata(char *filename)
{
	FILE	*fp;
	my_bool	 r = TRUE;
	int	 t;

	fp = fopen(filename,"r");
	if(!fp) {
		msg("Error: cannot open %s", filename);
		return(FALSE);
	}

	if (fscanf(fp, "backup_type = %29s\n", metadata_type)
	    != 1) {
		r = FALSE;
		goto end;
	}
	/* Use UINT64PF instead of LSN_PF here, as we have to maintain the file
	format. */
	if (fscanf(fp, "from_lsn = " UINT64PF "\n", &metadata_from_lsn)
			!= 1) {
		r = FALSE;
		goto end;
	}
	if (fscanf(fp, "to_lsn = " UINT64PF "\n", &metadata_to_lsn)
			!= 1) {
		r = FALSE;
		goto end;
	}
	if (fscanf(fp, "last_lsn = " UINT64PF "\n", &metadata_last_lsn)
			!= 1) {
		metadata_last_lsn = 0;
	}
	/* Optional fields */

	if (fscanf(fp, "recover_binlog_info = %d\n", &t) == 1) {
		recover_binlog_info = (t == 1);
	}
end:
	fclose(fp);

	return(r);
}

/***********************************************************************
Print backup meta info to a specified buffer. */
static
void
xtrabackup_print_metadata(char *buf, size_t buf_len)
{
	/* Use UINT64PF instead of LSN_PF here, as we have to maintain the file
	format. */
	snprintf(buf, buf_len,
		 "backup_type = %s\n"
		 "from_lsn = " UINT64PF "\n"
		 "to_lsn = " UINT64PF "\n"
		 "last_lsn = " UINT64PF "\n"
		 "recover_binlog_info = %d\n",
		 metadata_type,
		 metadata_from_lsn,
		 metadata_to_lsn,
		 metadata_last_lsn,
		 MY_TEST(opt_binlog_info == BINLOG_INFO_LOCKLESS));
}

/***********************************************************************
Stream backup meta info to a specified datasink.
@return TRUE on success, FALSE on failure. */
static
my_bool
xtrabackup_stream_metadata(ds_ctxt_t *ds_ctxt)
{
	char		buf[1024];
	size_t		len;
	ds_file_t	*stream;
	MY_STAT		mystat;
	my_bool		rc = TRUE;

	xtrabackup_print_metadata(buf, sizeof(buf));

	len = strlen(buf);

	mystat.st_size = len;
	mystat.st_mtime = my_time(0);

	stream = ds_open(ds_ctxt, XTRABACKUP_METADATA_FILENAME, &mystat);
	if (stream == NULL) {
		msg("Error: cannot open output stream for %s", XTRABACKUP_METADATA_FILENAME);
		return(FALSE);
	}

	if (ds_write(stream, buf, len)) {
		rc = FALSE;
	}

	if (ds_close(stream)) {
		rc = FALSE;
	}

	return(rc);
}

/***********************************************************************
Write backup meta info to a specified file.
@return TRUE on success, FALSE on failure. */
static
my_bool
xtrabackup_write_metadata(const char *filepath)
{
	char		buf[1024];
	size_t		len;
	FILE		*fp;

	xtrabackup_print_metadata(buf, sizeof(buf));

	len = strlen(buf);

	fp = fopen(filepath, "w");
	if(!fp) {
		msg("Error: cannot open %s", filepath);
		return(FALSE);
	}
	if (fwrite(buf, len, 1, fp) < 1) {
		fclose(fp);
		return(FALSE);
	}

	fclose(fp);

	return(TRUE);
}

/***********************************************************************
Read meta info for an incremental delta.
@return TRUE on success, FALSE on failure. */
static my_bool
xb_read_delta_metadata(const char *filepath, xb_delta_info_t *info)
{
	FILE*	fp;
	char	key[51];
	char	value[51];
	my_bool	r			= TRUE;

	/* set defaults */
	ulint page_size = ULINT_UNDEFINED, zip_size = 0;
	info->space_id = ULINT_UNDEFINED;

	fp = fopen(filepath, "r");
	if (!fp) {
		/* Meta files for incremental deltas are optional */
		return(TRUE);
	}

	while (!feof(fp)) {
		if (fscanf(fp, "%50s = %50s\n", key, value) == 2) {
			if (strcmp(key, "page_size") == 0) {
				page_size = strtoul(value, NULL, 10);
			} else if (strcmp(key, "zip_size") == 0) {
				zip_size = strtoul(value, NULL, 10);
			} else if (strcmp(key, "space_id") == 0) {
				info->space_id = strtoul(value, NULL, 10);
			}
		}
	}

	fclose(fp);

	if (page_size == ULINT_UNDEFINED) {
		msg("page_size is required in %s", filepath);
		r = FALSE;
	} else {
		info->page_size = page_size_t(zip_size ? zip_size : page_size,
					      page_size, zip_size != 0);
	}

	if (info->space_id == ULINT_UNDEFINED) {
		msg("mariabackup: Warning: This backup was taken with XtraBackup 2.0.1 "
			"or earlier, some DDL operations between full and incremental "
			"backups may be handled incorrectly");
	}

	return(r);
}

/***********************************************************************
Write meta info for an incremental delta.
@return TRUE on success, FALSE on failure. */
my_bool
xb_write_delta_metadata(const char *filename, const xb_delta_info_t *info)
{
	ds_file_t	*f;
	char		buf[64];
	my_bool		ret;
	size_t		len;
	MY_STAT		mystat;

	snprintf(buf, sizeof(buf),
		 "page_size = " ULINTPF "\n"
		 "zip_size = " ULINTPF " \n"
		 "space_id = " ULINTPF "\n",
		 info->page_size.logical(),
		 info->page_size.is_compressed()
		 ? info->page_size.physical() : 0,
		 info->space_id);
	len = strlen(buf);

	mystat.st_size = len;
	mystat.st_mtime = my_time(0);

	f = ds_open(ds_meta, filename, &mystat);
	if (f == NULL) {
		msg("Error: Can't open output stream for %s",filename);
		return(FALSE);
	}

	ret = (ds_write(f, buf, len) == 0);

	if (ds_close(f)) {
		ret = FALSE;
	}

	return(ret);
}

/* ================= backup ================= */
void
xtrabackup_io_throttling(void)
{
	if (xtrabackup_backup && xtrabackup_throttle && (io_ticket--) < 0) {
		os_event_reset(wait_throttle);
		os_event_wait(wait_throttle);
	}
}

static
my_bool regex_list_check_match(
	const regex_list_t& list,
	const char* name)
{
	regmatch_t tables_regmatch[1];
	for (regex_list_t::const_iterator i = list.begin(), end = list.end();
	     i != end; ++i) {
		const regex_t& regex = *i;
		int regres = regexec(&regex, name, 1, tables_regmatch, 0);

		if (regres != REG_NOMATCH) {
			return(TRUE);
		}
	}
	return(FALSE);
}

static
my_bool
find_filter_in_hashtable(
	const char* name,
	hash_table_t* table,
	xb_filter_entry_t** result
)
{
	xb_filter_entry_t* found = NULL;
	HASH_SEARCH(name_hash, table, ut_fold_string(name),
		    xb_filter_entry_t*,
		    found, (void) 0,
		    !strcmp(found->name, name));

	if (found && result) {
		*result = found;
	}
	return (found != NULL);
}

/************************************************************************
Checks if a given table name matches any of specifications given in
regex_list or tables_hash.

@return TRUE on match or both regex_list and tables_hash are empty.*/
static my_bool
check_if_table_matches_filters(const char *name,
	const regex_list_t& regex_list,
	hash_table_t* tables_hash)
{
	if (regex_list.empty() && !tables_hash) {
		return(FALSE);
	}

	if (regex_list_check_match(regex_list, name)) {
		return(TRUE);
	}

	if (tables_hash && find_filter_in_hashtable(name, tables_hash, NULL)) {
		return(TRUE);
	}

	return FALSE;
}

enum skip_database_check_result {
	DATABASE_SKIP,
	DATABASE_SKIP_SOME_TABLES,
	DATABASE_DONT_SKIP,
	DATABASE_DONT_SKIP_UNLESS_EXPLICITLY_EXCLUDED,
};

/************************************************************************
Checks if a database specified by name should be skipped from backup based on
the --databases, --databases_file or --databases_exclude options.

@return TRUE if entire database should be skipped,
	FALSE otherwise.
*/
static
skip_database_check_result
check_if_skip_database(
	const char* name  /*!< in: path to the database */
)
{
	/* There are some filters for databases, check them */
	xb_filter_entry_t*	database = NULL;

	if (databases_exclude_hash &&
		find_filter_in_hashtable(name, databases_exclude_hash,
					 &database) &&
		!database->has_tables) {
		/* Database is found and there are no tables specified,
		   skip entire db. */
		return DATABASE_SKIP;
	}

	if (databases_include_hash) {
		if (!find_filter_in_hashtable(name, databases_include_hash,
					      &database)) {
		/* Database isn't found, skip the database */
			return DATABASE_SKIP;
		} else if (database->has_tables) {
			return DATABASE_SKIP_SOME_TABLES;
		} else {
			return DATABASE_DONT_SKIP_UNLESS_EXPLICITLY_EXCLUDED;
		}
	}

	return DATABASE_DONT_SKIP;
}

/************************************************************************
Checks if a database specified by path should be skipped from backup based on
the --databases, --databases_file or --databases_exclude options.

@return TRUE if the table should be skipped. */
my_bool
check_if_skip_database_by_path(
	const char* path /*!< in: path to the db directory. */
)
{
	if (databases_include_hash == NULL &&
		databases_exclude_hash == NULL) {
		return(FALSE);
	}

	const char* db_name = strrchr(path, OS_PATH_SEPARATOR);
	if (db_name == NULL) {
		db_name = path;
	} else {
		++db_name;
	}

	return check_if_skip_database(db_name) == DATABASE_SKIP;
}

/************************************************************************
Checks if a table specified as a name in the form "database/name" (InnoDB 5.6)
or "./database/name.ibd" (InnoDB 5.5-) should be skipped from backup based on
the --tables or --tables-file options.

@return TRUE if the table should be skipped. */
my_bool
check_if_skip_table(
/******************/
	const char*	name)	/*!< in: path to the table */
{
	char buf[FN_REFLEN];
	const char *dbname, *tbname;
	const char *ptr;
	char *eptr;

	if (regex_exclude_list.empty() &&
		regex_include_list.empty() &&
		tables_include_hash == NULL &&
		tables_exclude_hash == NULL &&
		databases_include_hash == NULL &&
		databases_exclude_hash == NULL) {
		return(FALSE);
	}

	dbname = NULL;
	tbname = name;
	while ((ptr = strchr(tbname, '/')) != NULL) {
		dbname = tbname;
		tbname = ptr + 1;
	}

	if (dbname == NULL) {
		return(FALSE);
	}

	strncpy(buf, dbname, FN_REFLEN);
	buf[tbname - 1 - dbname] = 0;

	const skip_database_check_result skip_database =
			check_if_skip_database(buf);
	if (skip_database == DATABASE_SKIP) {
		return (TRUE);
	}

	buf[FN_REFLEN - 1] = '\0';
	buf[tbname - 1 - dbname] = '.';

	/* Check if there's a suffix in the table name. If so, truncate it. We
	rely on the fact that a dot cannot be a part of a table name (it is
	encoded by the server with the @NNNN syntax). */
	if ((eptr = strchr(&buf[tbname - dbname], '.')) != NULL) {

		*eptr = '\0';
	}

	/* For partitioned tables first try to match against the regexp
	without truncating the #P#... suffix so we can backup individual
	partitions with regexps like '^test[.]t#P#p5' */
	if (check_if_table_matches_filters(buf, regex_exclude_list,
					   tables_exclude_hash)) {
		return(TRUE);
	}
	if (check_if_table_matches_filters(buf, regex_include_list,
					   tables_include_hash)) {
		return(FALSE);
	}
	if ((eptr = strstr(buf, "#P#")) != NULL) {
		*eptr = 0;

		if (check_if_table_matches_filters(buf, regex_exclude_list,
						   tables_exclude_hash)) {
			return (TRUE);
		}
		if (check_if_table_matches_filters(buf, regex_include_list,
						   tables_include_hash)) {
			return(FALSE);
		}
	}

	if (skip_database == DATABASE_DONT_SKIP_UNLESS_EXPLICITLY_EXCLUDED) {
		/* Database is in include-list, and qualified name wasn't
		   found in any of exclusion filters.*/
		return (FALSE);
	}

	if (skip_database == DATABASE_SKIP_SOME_TABLES ||
		!regex_include_list.empty() ||
		tables_include_hash) {

		/* Include lists are present, but qualified name
		   failed to match any.*/
		return(TRUE);
	}

	return(FALSE);
}

const char*
xb_get_copy_action(const char *dflt)
{
	const char *action;

	if (xtrabackup_stream) {
		if (xtrabackup_compress) {
			action = "Compressing and streaming";
		} else {
			action = "Streaming";
		}
	} else {
		if (xtrabackup_compress) {
			action = "Compressing";
		} else {
			action = dflt;
		}
	}

	return(action);
}

/* TODO: We may tune the behavior (e.g. by fil_aio)*/

static
my_bool
xtrabackup_copy_datafile(fil_node_t* node, uint thread_n, const char *dest_name=0, ulonglong max_size=ULLONG_MAX)
{
	char			 dst_name[FN_REFLEN];
	ds_file_t		*dstfile = NULL;
	xb_fil_cur_t		 cursor;
	xb_fil_cur_result_t	 res;
	xb_write_filt_t		*write_filter = NULL;
	xb_write_filt_ctxt_t	 write_filt_ctxt;
	const char		*action;
	xb_read_filt_t		*read_filter;
	my_bool			rc = FALSE;

	/* Get the name and the path for the tablespace. node->name always
	contains the path (which may be absolute for remote tablespaces in
	5.6+). space->name contains the tablespace name in the form
	"./database/table.ibd" (in 5.5-) or "database/table" (in 5.6+). For a
	multi-node shared tablespace, space->name contains the name of the first
	node, but that's irrelevant, since we only need node_name to match them
	against filters, and the shared tablespace is always copied regardless
	of the filters value. */

	const char* const node_name = node->space->name;
	const char* const node_path = node->name;

	if (fil_is_user_tablespace_id(node->space->id)
	    && check_if_skip_table(node_name)) {
		msg(thread_n, "Skipping %s.", node_name);
		return(FALSE);
	}

	bool was_dropped;
	pthread_mutex_lock(&backup_mutex);
	was_dropped = (ddl_tracker.drops.find(node->space->id) != ddl_tracker.drops.end());
	pthread_mutex_unlock(&backup_mutex);
	if (was_dropped) {
		fil_space_close(node->space->name);
		goto skip;
	}

	if (!changed_page_bitmap) {
		read_filter = &rf_pass_through;
	}
	else {
		read_filter = &rf_bitmap;
	}

	res = xb_fil_cur_open(&cursor, read_filter, node, thread_n,max_size);
	if (res == XB_FIL_CUR_SKIP) {
		goto skip;
	} else if (res == XB_FIL_CUR_ERROR) {
		goto error;
	}

	strncpy(dst_name, (dest_name)?dest_name : cursor.rel_path, sizeof(dst_name));


	/* Setup the page write filter */
	if (xtrabackup_incremental) {
		write_filter = &wf_incremental;
	} else {
		write_filter = &wf_write_through;
	}

	memset(&write_filt_ctxt, 0, sizeof(xb_write_filt_ctxt_t));
	ut_a(write_filter->process != NULL);

	if (write_filter->init != NULL &&
	    !write_filter->init(&write_filt_ctxt, dst_name, &cursor)) {
		msg (thread_n, "mariabackup: error: failed to initialize page write filter.");
		goto error;
	}

	dstfile = ds_open(ds_data, dst_name, &cursor.statinfo);
	if (dstfile == NULL) {
		msg(thread_n,"mariabackup: error: can't open the destination stream for %s", dst_name);
		goto error;
	}

	action = xb_get_copy_action();

	if (xtrabackup_stream) {
		msg(thread_n, "%s %s", action, node_path);
	} else {
		msg(thread_n, "%s %s to %s", action, node_path, dstfile->path);
	}

	/* The main copy loop */
	while ((res = xb_fil_cur_read(&cursor)) == XB_FIL_CUR_SUCCESS) {
		if (!write_filter->process(&write_filt_ctxt, dstfile)) {
			goto error;
		}
	}

	if (res == XB_FIL_CUR_ERROR) {
		goto error;
	}

	if (write_filter->finalize
	    && !write_filter->finalize(&write_filt_ctxt, dstfile)) {
		goto error;
	}

	pthread_mutex_lock(&backup_mutex);
	ddl_tracker.tables_in_backup[node->space->id] = node_name;
	pthread_mutex_unlock(&backup_mutex);

	/* close */
	msg(thread_n,"        ...done");
	xb_fil_cur_close(&cursor);
	if (ds_close(dstfile)) {
		rc = TRUE;
	}
	if (write_filter && write_filter->deinit) {
		write_filter->deinit(&write_filt_ctxt);
	}
	return(rc);

error:
	xb_fil_cur_close(&cursor);
	if (dstfile != NULL) {
		ds_close(dstfile);
	}
	if (write_filter && write_filter->deinit) {
		write_filter->deinit(&write_filt_ctxt);;
	}
	msg(thread_n, "mariabackup: xtrabackup_copy_datafile() failed.");
	return(TRUE); /*ERROR*/

skip:

	if (dstfile != NULL) {
		ds_close(dstfile);
	}
	if (write_filter && write_filter->deinit) {
		write_filter->deinit(&write_filt_ctxt);
	}
	msg(thread_n,"Warning: We assume the  table was dropped during xtrabackup execution and ignore the tablespace %s", node_name);
	return(FALSE);
}

/** Copy redo log blocks to the data sink.
@param start_lsn	buffer start LSN
@param end_lsn		buffer end LSN
@param last		whether we are copying the final part of the log
@return	last scanned LSN
@retval	0	on failure */
static lsn_t xtrabackup_copy_log(lsn_t start_lsn, lsn_t end_lsn, bool last)
{
	lsn_t	scanned_lsn	= start_lsn;
	const byte* log_block = log_sys->buf;
	bool more_data = false;

	for (ulint scanned_checkpoint = 0;
	     scanned_lsn < end_lsn;
	     log_block += OS_FILE_LOG_BLOCK_SIZE) {
		ulint checkpoint = log_block_get_checkpoint_no(log_block);

		if (scanned_checkpoint > checkpoint
		    && scanned_checkpoint - checkpoint >= 0x80000000UL) {
			/* Garbage from a log buffer flush which was made
			before the most recent database recovery */
			msg(0,"checkpoint wrap: " LSN_PF ",%zx,%zx",
				scanned_lsn, scanned_checkpoint, checkpoint);
			break;
		}

		scanned_checkpoint = checkpoint;

		ulint	data_len = log_block_get_data_len(log_block);

		more_data = recv_sys_add_to_parsing_buf(
				log_block,
				scanned_lsn + data_len);

		recv_sys->scanned_lsn = scanned_lsn + data_len;

		if (data_len == OS_FILE_LOG_BLOCK_SIZE) {
			/* We got a full log block. */
			scanned_lsn += data_len;
		} else if (data_len
			   >= OS_FILE_LOG_BLOCK_SIZE - LOG_BLOCK_TRL_SIZE
			   || data_len <= LOG_BLOCK_HDR_SIZE) {
			/* We got a garbage block (abrupt end of the log). */
			msg(0,"garbage block: " LSN_PF ",%zu",scanned_lsn, data_len);
			break;
		} else {
			/* We got a partial block (abrupt end of the log). */
			scanned_lsn += data_len;
			break;
		}
	}

	if (more_data && recv_parse_log_recs(0, STORE_NO, false)) {

		msg("Error: copying the log failed");

		return(0);
	}

	recv_sys_justify_left_parsing_buf();

	log_sys->log.scanned_lsn = scanned_lsn;

	end_lsn = last
		? ut_uint64_align_up(scanned_lsn, OS_FILE_LOG_BLOCK_SIZE)
		: scanned_lsn & ~lsn_t(OS_FILE_LOG_BLOCK_SIZE - 1);

	if (ulint write_size = ulint(end_lsn - start_lsn)) {
		if (srv_encrypt_log) {
			log_crypt(log_sys->buf, start_lsn, write_size);
		}

		if (ds_write(dst_log_file, log_sys->buf, write_size)) {
			msg("Error: write to logfile failed\n");
			return(0);
		}
	}

	return(scanned_lsn);
}

/** Copy redo log until the current end of the log is reached
@param last	whether we are copying the final part of the log
@return	whether the operation failed */
static bool xtrabackup_copy_logfile(bool last = false)
{
	ut_a(dst_log_file != NULL);
	ut_ad(recv_sys != NULL);

	lsn_t	start_lsn;
	lsn_t	end_lsn;

	recv_sys->parse_start_lsn = log_copy_scanned_lsn;
	recv_sys->scanned_lsn = log_copy_scanned_lsn;

	start_lsn = ut_uint64_align_down(log_copy_scanned_lsn,
					 OS_FILE_LOG_BLOCK_SIZE);
	do {
		end_lsn = start_lsn + RECV_SCAN_SIZE;

		xtrabackup_io_throttling();

		log_mutex_enter();
		lsn_t lsn= start_lsn;
		for (int retries= 0; retries < 100; retries++) {
			if (log_group_read_log_seg(log_sys->buf, &log_sys->log,
						   &lsn, end_lsn)
			    || lsn != start_lsn) {
				break;
			}
			msg("Retrying read of log at LSN=" LSN_PF, lsn);
			my_sleep(1000);
		}

		start_lsn = (lsn == start_lsn)
			? 0 : xtrabackup_copy_log(start_lsn, lsn, last);

		log_mutex_exit();

		if (!start_lsn) {
			die("xtrabackup_copy_logfile() failed.");
		}
	} while (start_lsn == end_lsn);

	ut_ad(start_lsn == log_sys->log.scanned_lsn);

	msg(">> log scanned up to (" LSN_PF ")", start_lsn);

	/* update global variable*/
	pthread_mutex_lock(&backup_mutex);
	log_copy_scanned_lsn = start_lsn;
	pthread_cond_broadcast(&scanned_lsn_cond);
	pthread_mutex_unlock(&backup_mutex);

	debug_sync_point("xtrabackup_copy_logfile_pause");
	return(false);
}

/**
Wait until redo log copying thread processes given lsn
*/
void backup_wait_for_lsn(lsn_t lsn) {
	bool completed = false;
	pthread_mutex_lock(&backup_mutex);
	do {
		pthread_cond_wait(&scanned_lsn_cond, &backup_mutex);
		completed = log_copy_scanned_lsn >= lsn;
	} while (!completed);
	pthread_mutex_unlock(&backup_mutex);
}

extern lsn_t server_lsn_after_lock;

static os_thread_ret_t log_copying_thread(void*)
{
	/*
	  Initialize mysys thread-specific memory so we can
	  use mysys functions in this thread.
	*/
	my_thread_init();

	for (;;) {
		os_event_reset(log_copying_stop);
		os_event_wait_time_low(log_copying_stop,
				       xtrabackup_log_copy_interval * 1000ULL,
				       0);
		if (xtrabackup_copy_logfile()) {
			break;
		}

		log_mutex_enter();
		bool completed = metadata_to_lsn
			&& metadata_to_lsn <= log_copy_scanned_lsn;
		log_mutex_exit();
		if (completed) {
			break;
		}
	}

	log_copying_running = false;
	my_thread_end();
	os_thread_exit();

	return(0);
}

/* io throttle watching (rough) */
static os_thread_ret_t io_watching_thread(void*)
{
	/* currently, for --backup only */
	ut_a(xtrabackup_backup);

	while (log_copying_running && !metadata_to_lsn) {
		os_thread_sleep(1000000); /*1 sec*/
		io_ticket = xtrabackup_throttle;
		os_event_set(wait_throttle);
	}

	/* stop io throttle */
	xtrabackup_throttle = 0;
	os_event_set(wait_throttle);

	io_watching_thread_running = false;

	os_thread_exit();

	return(0);
}

#ifndef DBUG_OFF
/*
In debug mode,  execute SQL statement that was passed via environment.
To use this facility, you need to

1. Add code DBUG_EXECUTE_MARIABACKUP_EVENT("my_event_name", key););
  to the code. key is usually a table name
2. Set environment variable my_event_name_$key SQL statement you want to execute
   when event occurs, in DBUG_EXECUTE_IF from above.
   In mtr , you can set environment via 'let' statement (do not use $ as the first char
   for the variable)
3. start mariabackup with --dbug=+d,debug_mariabackup_events
*/
static void dbug_mariabackup_event(const char *event,const char *key)
{
	char envvar[FN_REFLEN];
	if (key) {
		snprintf(envvar, sizeof(envvar), "%s_%s", event, key);
		char *slash = strchr(envvar, '/');
		if (slash)
			*slash = '_';
	} else {
		strncpy(envvar, event, sizeof(envvar));
	}
	char *sql = getenv(envvar);
	if (sql) {
		msg("dbug_mariabackup_event : executing '%s'", sql);
		xb_mysql_query(mysql_connection, sql, false, true);
	}

}
#define DBUG_MARIABACKUP_EVENT(A, B) DBUG_EXECUTE_IF("mariabackup_events", dbug_mariabackup_event(A,B););
#else
#define DBUG_MARIABACKUP_EVENT(A,B)
#endif

/**************************************************************************
Datafiles copying thread.*/
static
os_thread_ret_t
data_copy_thread_func(
/*==================*/
	void *arg) /* thread context */
{
	data_thread_ctxt_t	*ctxt = (data_thread_ctxt_t *) arg;
	uint			num = ctxt->num;
	fil_node_t*		node;

	/*
	  Initialize mysys thread-specific memory so we can
	  use mysys functions in this thread.
	*/
	my_thread_init();

	debug_sync_point("data_copy_thread_func");

	while ((node = datafiles_iter_next(ctxt->it)) != NULL) {
		DBUG_MARIABACKUP_EVENT("before_copy", node->space->name);
		/* copy the datafile */
		if(xtrabackup_copy_datafile(node, num)) {
			die("failed to copy datafile.");
		}

		DBUG_MARIABACKUP_EVENT("after_copy", node->space->name);

	}

	pthread_mutex_lock(ctxt->count_mutex);
	(*ctxt->count)--;
	pthread_mutex_unlock(ctxt->count_mutex);

	my_thread_end();
	os_thread_exit();
	OS_THREAD_DUMMY_RETURN;
}

/************************************************************************
Initialize the appropriate datasink(s). Both local backups and streaming in the
'xbstream' format allow parallel writes so we can write directly.

Otherwise (i.e. when streaming in the 'tar' format) we need 2 separate datasinks
for the data stream (and don't allow parallel data copying) and for metainfo
files (including ib_logfile0). The second datasink writes to temporary
files first, and then streams them in a serialized way when closed. */
static void
xtrabackup_init_datasinks(void)
{
	/* Start building out the pipelines from the terminus back */
	if (xtrabackup_stream) {
		/* All streaming goes to stdout */
		ds_data = ds_meta = ds_redo = ds_create(xtrabackup_target_dir,
						        DS_TYPE_STDOUT);
	} else {
		/* Local filesystem */
		ds_data = ds_meta = ds_redo = ds_create(xtrabackup_target_dir,
						        DS_TYPE_LOCAL);
	}

	/* Track it for destruction */
	xtrabackup_add_datasink(ds_data);

	/* Stream formatting */
	if (xtrabackup_stream) {
		ds_ctxt_t	*ds;

	 ut_a(xtrabackup_stream_fmt == XB_STREAM_FMT_XBSTREAM);
	 ds = ds_create(xtrabackup_target_dir, DS_TYPE_XBSTREAM);

		xtrabackup_add_datasink(ds);

		ds_set_pipe(ds, ds_data);
		ds_data = ds;


		ds_redo = ds_meta = ds_data;
	}

	/* Compression for ds_data and ds_redo */
	if (xtrabackup_compress) {
		ds_ctxt_t	*ds;

		/* Use a 1 MB buffer for compressed output stream */
		ds = ds_create(xtrabackup_target_dir, DS_TYPE_BUFFER);
		ds_buffer_set_size(ds, 1024 * 1024);
		xtrabackup_add_datasink(ds);
		ds_set_pipe(ds, ds_data);
		if (ds_data != ds_redo) {
			ds_data = ds;
			ds = ds_create(xtrabackup_target_dir, DS_TYPE_BUFFER);
			ds_buffer_set_size(ds, 1024 * 1024);
			xtrabackup_add_datasink(ds);
			ds_set_pipe(ds, ds_redo);
			ds_redo = ds;
		} else {
			ds_redo = ds_data = ds;
		}

		ds = ds_create(xtrabackup_target_dir, DS_TYPE_COMPRESS);
		xtrabackup_add_datasink(ds);
		ds_set_pipe(ds, ds_data);
		if (ds_data != ds_redo) {
			ds_data = ds;
			ds = ds_create(xtrabackup_target_dir, DS_TYPE_COMPRESS);
			xtrabackup_add_datasink(ds);
			ds_set_pipe(ds, ds_redo);
			ds_redo = ds;
		} else {
			ds_redo = ds_data = ds;
		}
	}
}

/************************************************************************
Destroy datasinks.

Destruction is done in the specific order to not violate their order in the
pipeline so that each datasink is able to flush data down the pipeline. */
static void xtrabackup_destroy_datasinks(void)
{
	for (uint i = actual_datasinks; i > 0; i--) {
		ds_destroy(datasinks[i-1]);
		datasinks[i-1] = NULL;
	}
	ds_data = NULL;
	ds_meta = NULL;
	ds_redo = NULL;
}

#define SRV_MAX_N_PENDING_SYNC_IOS	100

/** Initialize the tablespace cache subsystem. */
static
void
xb_fil_io_init()
{
	fil_init(srv_file_per_table ? 50000 : 5000, LONG_MAX);
	fsp_init();
}

static
Datafile*
xb_new_datafile(const char *name, bool is_remote)
{
	if (is_remote) {
		RemoteDatafile *remote_file = new RemoteDatafile();
		remote_file->set_name(name);
		return(remote_file);
	} else {
		Datafile *file = new Datafile();
		file->set_name(name);
		file->make_filepath(".", name, IBD);
		return(file);
	}
}


static
void
xb_load_single_table_tablespace(
	const char *dirname,
	const char *filname,
	bool is_remote)
{
	ut_ad(srv_operation == SRV_OPERATION_BACKUP
	      || srv_operation == SRV_OPERATION_RESTORE_DELTA);
	/* Ignore .isl files on XtraBackup recovery. All tablespaces must be
	local. */
	if (is_remote && srv_operation == SRV_OPERATION_RESTORE_DELTA) {
		return;
	}
	if (check_if_skip_table(filname)) {
		return;
	}

	/* The name ends in .ibd or .isl;
	try opening the file */
	char*	name;
	size_t	dirlen		= dirname == NULL ? 0 : strlen(dirname);
	size_t	namelen		= strlen(filname);
	ulint	pathlen		= dirname == NULL ? namelen + 1: dirlen + namelen + 2;
	lsn_t	flush_lsn;
	dberr_t	err;
	fil_space_t	*space;

	name = static_cast<char*>(ut_malloc_nokey(pathlen));

	if (dirname != NULL) {
		snprintf(name, pathlen, "%s/%s", dirname, filname);
		name[pathlen - 5] = 0;
	} else {
		snprintf(name, pathlen, "%s", filname);
		name[pathlen - 5] = 0;
	}

	Datafile *file = xb_new_datafile(name, is_remote);

	if (file->open_read_only(true) != DB_SUCCESS) {
		die("Can't open datafile %s", name);
	}

	err = file->validate_first_page(&flush_lsn);

	if (err == DB_SUCCESS && file->space_id() != SRV_TMP_SPACE_ID) {
		os_offset_t	node_size = os_file_get_size(file->handle());
		os_offset_t	n_pages;

		ut_a(node_size != (os_offset_t) -1);

		n_pages = node_size / page_size_t(file->flags()).physical();

		space = fil_space_create(
			name, file->space_id(), file->flags(),
			FIL_TYPE_TABLESPACE, NULL/* TODO: crypt_data */);

		ut_a(space != NULL);

		space->add(file->filepath(), OS_FILE_CLOSED, ulint(n_pages),
			   false, false);
		/* by opening the tablespace we forcing node and space objects
		in the cache to be populated with fields from space header */
		fil_space_open(space->name);

		if (srv_operation == SRV_OPERATION_RESTORE_DELTA
		    || xb_close_files) {
			fil_space_close(space->name);
		}
	}

	ut_free(name);

	delete file;

	if (err != DB_SUCCESS && err != DB_CORRUPTION && xtrabackup_backup) {
		/* allow corrupted first page for xtrabackup, it could be just
		zero-filled page, which we restore from redo log later */
		die("Failed to not validate first page of the file %s, error %d",name, (int)err);
	}
}

/** Scan the database directories under the MySQL datadir, looking for
.ibd files and determining the space id in each of them.
@return	DB_SUCCESS or error number */

static dberr_t enumerate_ibd_files(process_single_tablespace_func_t callback)
{
	int		ret;
	char*		dbpath		= NULL;
	ulint		dbpath_len	= 100;
	os_file_dir_t	dir;
	os_file_dir_t	dbdir;
	os_file_stat_t	dbinfo;
	os_file_stat_t	fileinfo;
	dberr_t		err		= DB_SUCCESS;
	size_t len;

	/* The datadir of MySQL is always the default directory of mysqld */

	dir = os_file_opendir(fil_path_to_mysql_datadir, true);

	if (dir == NULL) {

		return(DB_ERROR);
	}

	dbpath = static_cast<char*>(ut_malloc_nokey(dbpath_len));

	/* Scan all directories under the datadir. They are the database
	directories of MySQL. */

	ret = fil_file_readdir_next_file(&err, fil_path_to_mysql_datadir, dir,
					 &dbinfo);
	while (ret == 0) {

		/* General tablespaces are always at the first level of the
		data home dir */
		if (dbinfo.type == OS_FILE_TYPE_FILE) {
			bool is_isl = ends_with(dbinfo.name, ".isl");
			bool is_ibd = !is_isl && ends_with(dbinfo.name,".ibd");

			if (is_isl || is_ibd) {
				(*callback)(NULL, dbinfo.name, is_isl);
			}
		}

		if (dbinfo.type == OS_FILE_TYPE_FILE
		    || dbinfo.type == OS_FILE_TYPE_UNKNOWN) {

			goto next_datadir_item;
		}

		/* We found a symlink or a directory; try opening it to see
		if a symlink is a directory */

		len = strlen(fil_path_to_mysql_datadir)
			+ strlen (dbinfo.name) + 2;
		if (len > dbpath_len) {
			dbpath_len = len;

			if (dbpath) {
				ut_free(dbpath);
			}

			dbpath = static_cast<char*>(ut_malloc_nokey(dbpath_len));
		}
		snprintf(dbpath, dbpath_len,
			 "%s/%s", fil_path_to_mysql_datadir, dbinfo.name);
		os_normalize_path(dbpath);

		if (check_if_skip_database_by_path(dbpath)) {
			fprintf(stderr, "Skipping db: %s\n", dbpath);
			goto next_datadir_item;
		}

		/* We want wrong directory permissions to be a fatal error for
		XtraBackup. */
		dbdir = os_file_opendir(dbpath, true);

		if (dbdir != NULL) {

			/* We found a database directory; loop through it,
			looking for possible .ibd files in it */

			for (ret = fil_file_readdir_next_file(&err, dbpath,
							      dbdir,
							      &fileinfo);
			     ret == 0;
			     ret = fil_file_readdir_next_file(&err, dbpath,
							      dbdir,
							      &fileinfo)) {
				if (fileinfo.type == OS_FILE_TYPE_DIR) {
					continue;
				}

				/* We found a symlink or a file */
				if (strlen(fileinfo.name) > 4) {
					bool is_isl= false;
					if (ends_with(fileinfo.name, ".ibd") || ((is_isl = ends_with(fileinfo.name, ".isl"))))
						(*callback)(dbinfo.name, fileinfo.name, is_isl);
				}
			}

			if (0 != os_file_closedir(dbdir)) {
				fprintf(stderr, "InnoDB: Warning: could not"
				 " close database directory %s\n",
					dbpath);

				err = DB_ERROR;
			}

		} else {

			err = DB_ERROR;
			break;

		}

next_datadir_item:
		ret = fil_file_readdir_next_file(&err,
						 fil_path_to_mysql_datadir,
						 dir, &dbinfo);
	}

	ut_free(dbpath);

	if (0 != os_file_closedir(dir)) {
		fprintf(stderr,
			"InnoDB: Error: could not close MySQL datadir\n");

		return(DB_ERROR);
	}

	return(err);
}

/** Assign srv_undo_space_id_start variable if there are undo tablespace present.
Read the TRX_SYS page from ibdata1 file and get the minimum space id from
the first slot rollback segments of TRX_SYS_PAGE_NO.
@retval DB_ERROR if file open or page read failed.
@retval DB_SUCCESS if srv_undo_space_id assigned successfully. */
static dberr_t xb_assign_undo_space_start()
{

	pfs_os_file_t	file;
	byte*		buf;
	byte*		page;
	bool		ret;
	dberr_t		error = DB_SUCCESS;
	ulint		space, page_no;
	int n_retries = 5;

	if (srv_undo_tablespaces == 0) {
		return error;
	}

	file = os_file_create(0, srv_sys_space.first_datafile()->filepath(),
		OS_FILE_OPEN, OS_FILE_NORMAL, OS_DATA_FILE, true, &ret);

	if (!ret) {
		msg("Error opening %s", srv_sys_space.first_datafile()->filepath());
		return DB_ERROR;
	}

	buf = static_cast<byte*>(ut_malloc_nokey(2 * UNIV_PAGE_SIZE));
	page = static_cast<byte*>(ut_align(buf, UNIV_PAGE_SIZE));

retry:
	if (!os_file_read(IORequestRead, file, page, TRX_SYS_PAGE_NO * UNIV_PAGE_SIZE,
			  UNIV_PAGE_SIZE)) {
		msg("Reading TRX_SYS page failed.");
		error = DB_ERROR;
		goto func_exit;
	}

	/* TRX_SYS page can't be compressed or encrypted. */
	if (buf_page_is_corrupted(false, page, univ_page_size)) {
		if (n_retries--) {
			os_thread_sleep(1000);
			goto retry;
		} else {
			msg("mariabackup: TRX_SYS page corrupted.\n");
			error = DB_ERROR;
			goto func_exit;
		}
	}

	/* 0th slot always points to system tablespace.
	1st slot should point to first undotablespace which is minimum. */

	page_no = mach_read_ulint(TRX_SYS + TRX_SYS_RSEGS
				  + TRX_SYS_RSEG_SLOT_SIZE
				  + TRX_SYS_RSEG_PAGE_NO + page, MLOG_4BYTES);
	ut_ad(page_no != FIL_NULL);

	space = mach_read_ulint(TRX_SYS + TRX_SYS_RSEGS
				+ TRX_SYS_RSEG_SLOT_SIZE
				+ TRX_SYS_RSEG_SPACE + page, MLOG_4BYTES);

	srv_undo_space_id_start = space;

func_exit:
	ut_free(buf);
	ret = os_file_close(file);
	ut_a(ret);

	return error;
}

/****************************************************************************
Populates the tablespace memory cache by scanning for and opening data files.
@returns DB_SUCCESS or error code.*/
static
dberr_t
xb_load_tablespaces()
{
	bool	create_new_db;
	dberr_t	err;
	ulint   sum_of_new_sizes;
        lsn_t	flush_lsn;

	ut_ad(srv_operation == SRV_OPERATION_BACKUP
	      || srv_operation == SRV_OPERATION_RESTORE_DELTA);

	err = srv_sys_space.check_file_spec(&create_new_db, 0);

	/* create_new_db must not be true. */
	if (err != DB_SUCCESS || create_new_db) {
		msg("Could not find data files at the specified datadir");
		return(DB_ERROR);
	}

	for (int i= 0; i < 10; i++) {
		err = srv_sys_space.open_or_create(false, false, &sum_of_new_sizes,
						 &flush_lsn);
		if (err == DB_PAGE_CORRUPTED || err == DB_CORRUPTION) {
			my_sleep(1000);
		}
		else
		 break;
	}

	if (err != DB_SUCCESS) {
		msg("Could not open data files.\n");
		return(err);
	}

	/* Add separate undo tablespaces to fil_system */

	err = xb_assign_undo_space_start();

	if (err != DB_SUCCESS) {
		return err;
	}

	err = srv_undo_tablespaces_init(false);

	if (err != DB_SUCCESS) {
		return(err);
	}

	/* It is important to call xb_load_single_table_tablespaces() after
	srv_undo_tablespaces_init(), because fil_is_user_tablespace_id() *
	relies on srv_undo_tablespaces_open to be properly initialized */

	msg("mariabackup: Generating a list of tablespaces");

	err = enumerate_ibd_files(xb_load_single_table_tablespace);
	if (err != DB_SUCCESS) {
		return(err);
	}

	debug_sync_point("xtrabackup_load_tablespaces_pause");
	DBUG_MARIABACKUP_EVENT("after_load_tablespaces", 0);
	return(DB_SUCCESS);
}

/************************************************************************
Initialize the tablespace memory cache and populate it by scanning for and
opening data files.
@returns DB_SUCCESS or error code.*/
static
dberr_t
xb_data_files_init()
{
	xb_fil_io_init();

	return(xb_load_tablespaces());
}

/************************************************************************
Destroy the tablespace memory cache. */
static
void
xb_data_files_close()
{
	ut_ad(!os_thread_count);
	fil_close_all_files();
	if (buf_dblwr) {
		buf_dblwr_free();
	}
}

/***********************************************************************
Allocate and initialize the entry for databases and tables filtering
hash tables. If memory allocation is not successful, terminate program.
@return pointer to the created entry.  */
static
xb_filter_entry_t *
xb_new_filter_entry(
/*================*/
	const char*	name)	/*!< in: name of table/database */
{
	xb_filter_entry_t	*entry;
	ulint namelen = strlen(name);

	ut_a(namelen <= NAME_LEN * 2 + 1);

	entry = static_cast<xb_filter_entry_t *>
		(malloc(sizeof(xb_filter_entry_t) + namelen + 1));
	memset(entry, '\0', sizeof(xb_filter_entry_t) + namelen + 1);
	entry->name = ((char*)entry) + sizeof(xb_filter_entry_t);
	strcpy(entry->name, name);
	entry->has_tables = FALSE;

	return entry;
}

/***********************************************************************
Add entry to hash table. If hash table is NULL, allocate and initialize
new hash table */
static
xb_filter_entry_t*
xb_add_filter(
/*========================*/
	const char*	name,	/*!< in: name of table/database */
	hash_table_t**	hash)	/*!< in/out: hash to insert into */
{
	xb_filter_entry_t*	entry;

	entry = xb_new_filter_entry(name);

	if (UNIV_UNLIKELY(*hash == NULL)) {
		*hash = hash_create(1000);
	}
	HASH_INSERT(xb_filter_entry_t,
		name_hash, *hash,
		ut_fold_string(entry->name),
		entry);

	return entry;
}

/***********************************************************************
Validate name of table or database. If name is invalid, program will
be finished with error code */
static
void
xb_validate_name(
/*=============*/
	const char*	name,	/*!< in: name */
	size_t		len)	/*!< in: length of name */
{
	const char*	p;

	/* perform only basic validation. validate length and
	path symbols */
	if (len > NAME_LEN) {
		die("name `%s` is too long.", name);
	}
	p = strpbrk(name, "/\\~");
	if (p && (uint) (p - name) < NAME_LEN) {
		die("name `%s` is not valid.", name);
	}
}

/***********************************************************************
Register new filter entry which can be either database
or table name.  */
static
void
xb_register_filter_entry(
/*=====================*/
	const char*	name,	/*!< in: name */
	hash_table_t** databases_hash,
	hash_table_t** tables_hash
	)
{
	const char*		p;
	size_t			namelen;
	xb_filter_entry_t*	db_entry = NULL;

	namelen = strlen(name);
	if ((p = strchr(name, '.')) != NULL) {
		char dbname[NAME_LEN + 1];

		xb_validate_name(name, p - name);
		xb_validate_name(p + 1, namelen - (p - name));

		strncpy(dbname, name, p - name);
		dbname[p - name] = 0;

		if (*databases_hash) {
			HASH_SEARCH(name_hash, (*databases_hash),
					ut_fold_string(dbname),
					xb_filter_entry_t*,
					db_entry, (void) 0,
					!strcmp(db_entry->name, dbname));
		}
		if (!db_entry) {
			db_entry = xb_add_filter(dbname, databases_hash);
		}
		db_entry->has_tables = TRUE;
		xb_add_filter(name, tables_hash);
	} else {
		xb_validate_name(name, namelen);

		xb_add_filter(name, databases_hash);
	}
}

static
void
xb_register_include_filter_entry(
	const char* name
)
{
	xb_register_filter_entry(name, &databases_include_hash,
				 &tables_include_hash);
}

static
void
xb_register_exclude_filter_entry(
	const char* name
)
{
	xb_register_filter_entry(name, &databases_exclude_hash,
				 &tables_exclude_hash);
}

/***********************************************************************
Register new table for the filter.  */
static
void
xb_register_table(
/*==============*/
	const char* name)	/*!< in: name of table */
{
	if (strchr(name, '.') == NULL) {
		die("`%s` is not fully qualified name.", name);
	}

	xb_register_include_filter_entry(name);
}

static
void
xb_add_regex_to_list(
	const char* regex,  /*!< in: regex */
	const char* error_context,  /*!< in: context to error message */
	regex_list_t* list) /*! in: list to put new regex to */
{
	char			errbuf[100];
	int			ret;

	regex_t compiled_regex;
	ret = regcomp(&compiled_regex, regex, REG_EXTENDED);

	if (ret != 0) {
		regerror(ret, &compiled_regex, errbuf, sizeof(errbuf));
		msg("mariabackup: error: %s regcomp(%s): %s",
			error_context, regex, errbuf);
		exit(EXIT_FAILURE);
	}

	list->push_back(compiled_regex);
}

/***********************************************************************
Register new regex for the include filter.  */
static
void
xb_register_include_regex(
/*==============*/
	const char* regex)	/*!< in: regex */
{
	xb_add_regex_to_list(regex, "tables", &regex_include_list);
}

/***********************************************************************
Register new regex for the exclude filter.  */
static
void
xb_register_exclude_regex(
/*==============*/
	const char* regex)	/*!< in: regex */
{
	xb_add_regex_to_list(regex, "tables-exclude", &regex_exclude_list);
}

typedef void (*insert_entry_func_t)(const char*);

/***********************************************************************
Scan string and load filter entries from it.  */
static
void
xb_load_list_string(
/*================*/
	char* list,			/*!< in: string representing a list */
	const char* delimiters,		/*!< in: delimiters of entries */
	insert_entry_func_t ins)	/*!< in: callback to add entry */
{
	char*	p;
	char*	saveptr;

	p = strtok_r(list, delimiters, &saveptr);
	while (p) {

		ins(p);

		p = strtok_r(NULL, delimiters, &saveptr);
	}
}

/***********************************************************************
Scan file and load filter entries from it.  */
static
void
xb_load_list_file(
/*==============*/
	const char* filename,		/*!< in: name of file */
	insert_entry_func_t ins)	/*!< in: callback to add entry */
{
	char	name_buf[NAME_LEN*2+2];
	FILE*	fp;

	/* read and store the filenames */
	fp = fopen(filename, "r");
	if (!fp) {
		die("Can't open %s",
		    filename);
	}
	while (fgets(name_buf, sizeof(name_buf), fp) != NULL) {
		char*	p = strchr(name_buf, '\n');
		if (p) {
			*p = '\0';
		} else {
			die("`%s...` name is too long", name_buf);
		}

		ins(name_buf);
	}

	fclose(fp);
}


static
void
xb_filters_init()
{
	if (xtrabackup_databases) {
		xb_load_list_string(xtrabackup_databases, " \t",
				    xb_register_include_filter_entry);
	}

	if (xtrabackup_databases_file) {
		xb_load_list_file(xtrabackup_databases_file,
				  xb_register_include_filter_entry);
	}

	if (xtrabackup_databases_exclude) {
		xb_load_list_string(xtrabackup_databases_exclude, " \t",
				    xb_register_exclude_filter_entry);
	}

	if (xtrabackup_tables) {
		xb_load_list_string(xtrabackup_tables, ",",
				    xb_register_include_regex);
	}

	if (xtrabackup_tables_file) {
		xb_load_list_file(xtrabackup_tables_file, xb_register_table);
	}

	if (xtrabackup_tables_exclude) {
		xb_load_list_string(xtrabackup_tables_exclude, ",",
				    xb_register_exclude_regex);
	}
}

static
void
xb_filter_hash_free(hash_table_t* hash)
{
	ulint	i;

	/* free the hash elements */
	for (i = 0; i < hash_get_n_cells(hash); i++) {
		xb_filter_entry_t*	table;

		table = static_cast<xb_filter_entry_t *>
			(HASH_GET_FIRST(hash, i));

		while (table) {
			xb_filter_entry_t*	prev_table = table;

			table = static_cast<xb_filter_entry_t *>
				(HASH_GET_NEXT(name_hash, prev_table));

			HASH_DELETE(xb_filter_entry_t, name_hash, hash,
				ut_fold_string(prev_table->name), prev_table);
			free(prev_table);
		}
	}

	/* free hash */
	hash_table_free(hash);
}

static void xb_regex_list_free(regex_list_t* list)
{
	while (list->size() > 0) {
		xb_regfree(&list->front());
		list->pop_front();
	}
}

/************************************************************************
Destroy table filters for partial backup. */
static
void
xb_filters_free()
{
	xb_regex_list_free(&regex_include_list);
	xb_regex_list_free(&regex_exclude_list);

	if (tables_include_hash) {
		xb_filter_hash_free(tables_include_hash);
	}

	if (tables_exclude_hash) {
		xb_filter_hash_free(tables_exclude_hash);
	}

	if (databases_include_hash) {
		xb_filter_hash_free(databases_include_hash);
	}

	if (databases_exclude_hash) {
		xb_filter_hash_free(databases_exclude_hash);
	}
}

/*********************************************************************//**
Create log file metadata. */
static
void
open_or_create_log_file(
/*====================*/
	fil_space_t* space,
	ulint	i)			/*!< in: log file number in group */
{
	char	name[10000];
	ulint	dirnamelen;

	os_normalize_path(srv_log_group_home_dir);

	dirnamelen = strlen(srv_log_group_home_dir);
	ut_a(dirnamelen < (sizeof name) - 10 - sizeof "ib_logfile");
	memcpy(name, srv_log_group_home_dir, dirnamelen);

	/* Add a path separator if needed. */
	if (dirnamelen && name[dirnamelen - 1] != OS_PATH_SEPARATOR) {
		name[dirnamelen++] = OS_PATH_SEPARATOR;
	}

	sprintf(name + dirnamelen, "%s%zu", "ib_logfile", i);

	ut_a(fil_validate());

	space->add(name, OS_FILE_CLOSED,
		   ulint(srv_log_file_size >> srv_page_size_shift),
		   false, false);
}

/*********************************************************************//**
Normalizes init parameter values to use units we use inside InnoDB.
@return	DB_SUCCESS or error code */
static
void
xb_normalize_init_values(void)
/*==========================*/
{
	srv_sys_space.normalize();
	srv_log_buffer_size /= UNIV_PAGE_SIZE;
	srv_lock_table_size = 5 * (srv_buf_pool_size / UNIV_PAGE_SIZE);
}

/***********************************************************************
Set the open files limit. Based on set_max_open_files().

@return the resulting open files limit. May be less or more than the requested
value.  */
static uint
xb_set_max_open_files(
/*==================*/
	uint max_file_limit)	/*!<in: open files limit */
{
#if defined(RLIMIT_NOFILE)
	struct rlimit rlimit;
	uint old_cur;

	if (getrlimit(RLIMIT_NOFILE, &rlimit)) {

		goto end;
	}

	old_cur = (uint) rlimit.rlim_cur;

	if (rlimit.rlim_cur == RLIM_INFINITY) {

		rlimit.rlim_cur = max_file_limit;
	}

	if (rlimit.rlim_cur >= max_file_limit) {

		max_file_limit = rlimit.rlim_cur;
		goto end;
	}

	rlimit.rlim_cur = rlimit.rlim_max = max_file_limit;

	if (setrlimit(RLIMIT_NOFILE, &rlimit)) {

		max_file_limit = old_cur;	/* Use original value */
	} else {

		rlimit.rlim_cur = 0;	/* Safety if next call fails */

		(void) getrlimit(RLIMIT_NOFILE, &rlimit);

		if (rlimit.rlim_cur) {

			/* If call didn't fail */
			max_file_limit = (uint) rlimit.rlim_cur;
		}
	}

end:
	return(max_file_limit);
#else
	return(0);
#endif
}

static void stop_backup_threads()
{
	if (log_copying_stop && log_copying_running) {
		os_event_set(log_copying_stop);
		fputs("mariabackup: Stopping log copying thread", stderr);
		fflush(stderr);
		while (log_copying_running) {
			putc('.', stderr);
			fflush(stderr);
			os_thread_sleep(200000); /*0.2 sec*/
		}
		putc('\n', stderr);
		os_event_destroy(log_copying_stop);
	}

	if (wait_throttle) {
		/* wait for io_watching_thread completion */
		while (io_watching_thread_running) {
			os_thread_sleep(1000000);
		}
		os_event_destroy(wait_throttle);
	}
}

/** Implement the core of --backup
@return	whether the operation succeeded */
static bool xtrabackup_backup_low()
{
	ut_ad(!metadata_to_lsn);

	/* read the latest checkpoint lsn */
	{
		ulint	max_cp_field;

		log_mutex_enter();

		if (recv_find_max_checkpoint(&max_cp_field) == DB_SUCCESS
		    && log_sys->log.format != 0) {
			if (max_cp_field == LOG_CHECKPOINT_1) {
				log_group_header_read(&log_sys->log,
						      max_cp_field);
			}
			metadata_to_lsn = mach_read_from_8(
				log_sys->checkpoint_buf + LOG_CHECKPOINT_LSN);
			msg("The latest check point"
			    " (for incremental): '" LSN_PF "'",
			    metadata_to_lsn);
		} else {
			msg("Error: recv_find_max_checkpoint() failed.");
		}
		log_mutex_exit();
	}

	stop_backup_threads();

	if (metadata_to_lsn && xtrabackup_copy_logfile(true)) {
		ds_close(dst_log_file);
		dst_log_file = NULL;
		return false;
	}

	if (ds_close(dst_log_file) || !metadata_to_lsn) {
		dst_log_file = NULL;
		return false;
	}

	dst_log_file = NULL;

	if(!xtrabackup_incremental) {
		strcpy(metadata_type, "full-backuped");
		metadata_from_lsn = 0;
	} else {
		strcpy(metadata_type, "incremental");
		metadata_from_lsn = incremental_lsn;
	}
	metadata_last_lsn = log_copy_scanned_lsn;

	if (!xtrabackup_stream_metadata(ds_meta)) {
		msg("Error: failed to stream metadata.");
		return false;
	}
	if (xtrabackup_extra_lsndir) {
		char	filename[FN_REFLEN];

		sprintf(filename, "%s/%s", xtrabackup_extra_lsndir,
			XTRABACKUP_METADATA_FILENAME);
		if (!xtrabackup_write_metadata(filename)) {
			msg("Error: failed to write metadata "
			    "to '%s'.", filename);
			return false;
		}
		sprintf(filename, "%s/%s", xtrabackup_extra_lsndir,
			XTRABACKUP_INFO);
		if (!write_xtrabackup_info(mysql_connection, filename, false)) {
			msg("Error: failed to write info "
			 "to '%s'.", filename);
			return false;
		}
	}

	return true;
}

/** Implement --backup
@return	whether the operation succeeded */
static
bool
xtrabackup_backup_func()
{
	MY_STAT			 stat_info;
	uint			 i;
	uint			 count;
	pthread_mutex_t		 count_mutex;
	data_thread_ctxt_t 	*data_threads;
	pthread_mutex_init(&backup_mutex, NULL);
	pthread_cond_init(&scanned_lsn_cond, NULL);

#ifdef USE_POSIX_FADVISE
	msg("uses posix_fadvise().");
#endif

	/* cd to datadir */

	if (my_setwd(mysql_real_data_home,MYF(MY_WME)))
	{
		msg("my_setwd() failed , %s", mysql_real_data_home);
		return(false);
	}
	msg("cd to %s", mysql_real_data_home);
	encryption_plugin_backup_init(mysql_connection);
	msg("open files limit requested %u, set to %u",
	    (uint) xb_open_files_limit,
	    xb_set_max_open_files(xb_open_files_limit));

	mysql_data_home= mysql_data_home_buff;
	mysql_data_home[0]=FN_CURLIB;		// all paths are relative from here
	mysql_data_home[1]=0;

	srv_n_purge_threads = 1;
	srv_read_only_mode = TRUE;

	srv_operation = SRV_OPERATION_BACKUP;
	log_file_op = backup_file_op;
	metadata_to_lsn = 0;

	/* initialize components */
        if(innodb_init_param()) {
fail:
		metadata_to_lsn = log_copying_running;
		stop_backup_threads();
		log_file_op = NULL;
		if (dst_log_file) {
			ds_close(dst_log_file);
			dst_log_file = NULL;
		}
		if (fil_system) {
			innodb_shutdown();
		}
		return(false);
	}

	xb_normalize_init_values();

	if (srv_file_flush_method_str == NULL) {
		/* These are the default options */
		srv_file_flush_method = SRV_FSYNC;
	} else if (0 == ut_strcmp(srv_file_flush_method_str, "fsync")) {
		srv_file_flush_method = SRV_FSYNC;
	} else if (0 == ut_strcmp(srv_file_flush_method_str, "O_DSYNC")) {
		srv_file_flush_method = SRV_O_DSYNC;

	} else if (0 == ut_strcmp(srv_file_flush_method_str, "O_DIRECT")) {
		srv_file_flush_method = SRV_O_DIRECT;
		msg("using O_DIRECT");
	} else if (0 == ut_strcmp(srv_file_flush_method_str, "littlesync")) {
		srv_file_flush_method = SRV_LITTLESYNC;
	} else if (0 == ut_strcmp(srv_file_flush_method_str, "nosync")) {
		srv_file_flush_method = SRV_NOSYNC;
	} else if (0 == ut_strcmp(srv_file_flush_method_str, "ALL_O_DIRECT")) {
		srv_file_flush_method = SRV_ALL_O_DIRECT_FSYNC;
		msg("using ALL_O_DIRECT");
	} else if (0 == ut_strcmp(srv_file_flush_method_str,
				  "O_DIRECT_NO_FSYNC")) {
		srv_file_flush_method = SRV_O_DIRECT_NO_FSYNC;
		msg("using O_DIRECT_NO_FSYNC");
	} else {
		msg("Unrecognized value %s for "
		    "innodb_flush_method", srv_file_flush_method_str);
		goto fail;
	}

#ifdef _WIN32
  srv_file_flush_method = SRV_ALL_O_DIRECT_FSYNC;
	srv_use_native_aio = TRUE;
#endif

	if (srv_buf_pool_size >= 1000 * 1024 * 1024) {
                                  /* Here we still have srv_pool_size counted
                                  in kilobytes (in 4.0 this was in bytes)
				  srv_boot() converts the value to
                                  pages; if buffer pool is less than 1000 MB,
                                  assume fewer threads. */
                srv_max_n_threads = 50000;

	} else if (srv_buf_pool_size >= 8 * 1024 * 1024) {

                srv_max_n_threads = 10000;
        } else {
		srv_max_n_threads = 1000;       /* saves several MB of memory,
                                                especially in 64-bit
                                                computers */
        }

	sync_check_init();
	ut_d(sync_check_enable());
	/* Reset the system variables in the recovery module. */
	recv_sys_var_init();
	trx_pool_init();

	ut_crc32_init();
	crc_init();
	recv_sys_init();

#ifdef WITH_INNODB_DISALLOW_WRITES
	srv_allow_writes_event = os_event_create(0);
	os_event_set(srv_allow_writes_event);
#endif

	xb_filters_init();

	xb_fil_io_init();
	srv_n_file_io_threads = srv_n_read_io_threads;

	os_aio_init(srv_n_read_io_threads, srv_n_write_io_threads,
		    SRV_MAX_N_PENDING_SYNC_IOS);

	log_sys_init();
	log_init(srv_n_log_files);
	fil_space_t*	space = fil_space_create(
		"innodb_redo_log", SRV_LOG_SPACE_FIRST_ID, 0,
		FIL_TYPE_LOG, NULL);

	lock_sys_create(srv_lock_table_size);

	for (ulint i = 0; i < srv_n_log_files; i++) {
		open_or_create_log_file(space, i);
	}

	/* create extra LSN dir if it does not exist. */
	if (xtrabackup_extra_lsndir
		&&!my_stat(xtrabackup_extra_lsndir,&stat_info,MYF(0))
		&& (my_mkdir(xtrabackup_extra_lsndir,0777,MYF(0)) < 0)) {
		msg("Error: cannot mkdir %d: %s\n",
		    my_errno, xtrabackup_extra_lsndir);
		goto fail;
	}

	/* create target dir if not exist */
	if (!xtrabackup_stream_str && !my_stat(xtrabackup_target_dir,&stat_info,MYF(0))
		&& (my_mkdir(xtrabackup_target_dir,0777,MYF(0)) < 0)){
		msg("Error: cannot mkdir %d: %s\n",
		    my_errno, xtrabackup_target_dir);
		goto fail;
	}

        {
	/* definition from recv_recovery_from_checkpoint_start() */
	ulint		max_cp_field;

	/* start back ground thread to copy newer log */
	os_thread_id_t log_copying_thread_id;

	/* get current checkpoint_lsn */
	/* Look for the latest checkpoint from any of the log groups */

	log_mutex_enter();

	dberr_t err = recv_find_max_checkpoint(&max_cp_field);

	if (err != DB_SUCCESS) {
log_fail:
		log_mutex_exit();
		goto fail;
	}

	if (log_sys->log.format == 0) {
old_format:
		msg("Error: cannot process redo log"
		    " before MariaDB 10.2.2");
		log_mutex_exit();
		goto log_fail;
	}

	const byte* buf = log_sys->checkpoint_buf;

reread_log_header:
	checkpoint_lsn_start = log_sys->log.lsn;
	checkpoint_no_start = log_sys->next_checkpoint_no;

	err = recv_find_max_checkpoint(&max_cp_field);

	if (err != DB_SUCCESS) {
		goto log_fail;
	}

	if (log_sys->log.format == 0) {
		goto old_format;
	}

	log_group_header_read(&log_sys->log, max_cp_field);

	if (checkpoint_no_start != mach_read_from_8(buf + LOG_CHECKPOINT_NO)) {
		goto reread_log_header;
	}

	log_mutex_exit();

	xtrabackup_init_datasinks();

	if (!select_history()) {
		goto fail;
	}

	/* open the log file */
	memset(&stat_info, 0, sizeof(MY_STAT));
	dst_log_file = ds_open(ds_redo, "ib_logfile0", &stat_info);
	if (dst_log_file == NULL) {
		msg("§rror: failed to open the target stream for "
		    "'ib_logfile0'.");
		goto fail;
	}

	/* label it */
	byte MY_ALIGNED(OS_FILE_LOG_BLOCK_SIZE) log_hdr[OS_FILE_LOG_BLOCK_SIZE];
	memset(log_hdr, 0, sizeof log_hdr);
	mach_write_to_4(LOG_HEADER_FORMAT + log_hdr, log_sys->log.format);
	mach_write_to_4(LOG_HEADER_SUBFORMAT + log_hdr,
			log_sys->log.subformat);
	mach_write_to_8(LOG_HEADER_START_LSN + log_hdr, checkpoint_lsn_start);
	strcpy(reinterpret_cast<char*>(LOG_HEADER_CREATOR + log_hdr),
	       "Backup " MYSQL_SERVER_VERSION);
	log_block_set_checksum(log_hdr,
			       log_block_calc_checksum_crc32(log_hdr));

	/* Write the log header. */
	if (ds_write(dst_log_file, log_hdr, sizeof log_hdr)) {
	log_write_fail:
		msg("error: write to logfile failed");
		goto fail;
	}
	/* Adjust the checkpoint page. */
	memcpy(log_hdr, buf, OS_FILE_LOG_BLOCK_SIZE);
	mach_write_to_8(log_hdr + LOG_CHECKPOINT_OFFSET,
			(checkpoint_lsn_start & (OS_FILE_LOG_BLOCK_SIZE - 1))
			| LOG_FILE_HDR_SIZE);
	log_block_set_checksum(log_hdr,
			       log_block_calc_checksum_crc32(log_hdr));
	/* Write checkpoint page 1 and two empty log pages before the
	payload. */
	if (ds_write(dst_log_file, log_hdr, OS_FILE_LOG_BLOCK_SIZE)
	    || !memset(log_hdr, 0, sizeof log_hdr)
	    || ds_write(dst_log_file, log_hdr, sizeof log_hdr)
	    || ds_write(dst_log_file, log_hdr, sizeof log_hdr)) {
		goto log_write_fail;
	}

	log_copying_running = true;
	/* start io throttle */
	if(xtrabackup_throttle) {
		os_thread_id_t io_watching_thread_id;

		io_ticket = xtrabackup_throttle;
		wait_throttle = os_event_create(0);
		io_watching_thread_running = true;

		os_thread_create(io_watching_thread, NULL,
				 &io_watching_thread_id);
	}

	/* Populate fil_system with tablespaces to copy */
	err = xb_load_tablespaces();
	if (err != DB_SUCCESS) {
		msg("merror: xb_load_tablespaces() failed with"
		    " error %s.", ut_strerr(err));
fail_before_log_copying_thread_start:
		log_copying_running = false;
		goto fail;
	}

	/* copy log file by current position */
	log_copy_scanned_lsn = checkpoint_lsn_start;
	recv_sys->recovered_lsn = log_copy_scanned_lsn;
	log_optimized_ddl_op = backup_optimized_ddl_op;
	log_truncate = backup_truncate_fail;

	if (xtrabackup_copy_logfile())
		goto fail_before_log_copying_thread_start;

	log_copying_stop = os_event_create(0);
	os_thread_create(log_copying_thread, NULL, &log_copying_thread_id);

	/* FLUSH CHANGED_PAGE_BITMAPS call */
	if (!flush_changed_page_bitmaps()) {
		goto fail;
	}
	debug_sync_point("xtrabackup_suspend_at_start");


	ut_a(xtrabackup_parallel > 0);

	if (xtrabackup_parallel > 1) {
		msg("mariabackup: Starting %u threads for parallel data "
		    "files transfer", xtrabackup_parallel);
	}

	if (opt_lock_ddl_per_table) {
		mdl_lock_all();

		DBUG_EXECUTE_IF("check_mdl_lock_works",
			dbug_alter_thread_done =
			dbug_start_query_thread("ALTER TABLE test.t ADD COLUMN mdl_lock_column int",
				"Waiting for table metadata lock", 1, ER_QUERY_INTERRUPTED););
	}

	datafiles_iter_t *it = datafiles_iter_new(fil_system);
	if (it == NULL) {
		msg("mariabackup: Error: datafiles_iter_new() failed.");
		goto fail;
	}

	/* Create data copying threads */
	data_threads = (data_thread_ctxt_t *)
		malloc(sizeof(data_thread_ctxt_t) * xtrabackup_parallel);
	count = xtrabackup_parallel;
	pthread_mutex_init(&count_mutex, NULL);

	for (i = 0; i < (uint) xtrabackup_parallel; i++) {
		data_threads[i].it = it;
		data_threads[i].num = i+1;
		data_threads[i].count = &count;
		data_threads[i].count_mutex = &count_mutex;
		os_thread_create(data_copy_thread_func, data_threads + i,
				 &data_threads[i].id);
	}

	/* Wait for threads to exit */
	while (1) {
		os_thread_sleep(1000000);
		pthread_mutex_lock(&count_mutex);
		bool stop = count == 0;
		pthread_mutex_unlock(&count_mutex);
		if (stop) {
			break;
		}
	}

	pthread_mutex_destroy(&count_mutex);
	free(data_threads);
	datafiles_iter_free(it);
	}

	bool ok = backup_start();

	if (ok) {
		ok = xtrabackup_backup_low();

		backup_release();

		DBUG_EXECUTE_IF("check_mdl_lock_works",
			os_event_wait(dbug_alter_thread_done);
			os_event_destroy(dbug_alter_thread_done);
		);

		if (ok) {
			backup_finish();
		}
	}

	if (!ok) {
		goto fail;
	}

	if (changed_page_bitmap) {
		xb_page_bitmap_deinit(changed_page_bitmap);
	}
	xtrabackup_destroy_datasinks();

	msg("Redo log (from LSN " LSN_PF " to " LSN_PF
	    ") was copied.", checkpoint_lsn_start, log_copy_scanned_lsn);
	xb_filters_free();

	xb_data_files_close();

	/* Make sure that the latest checkpoint was included */
	if (metadata_to_lsn > log_copy_scanned_lsn) {
		msg("Error: failed to copy enough redo log ("
		    "LSN=" LSN_PF "; checkpoint LSN=" LSN_PF ").",
		    log_copy_scanned_lsn, metadata_to_lsn);
		goto fail;
	}

	innodb_shutdown();
	log_file_op = NULL;
	pthread_mutex_destroy(&backup_mutex);
	pthread_cond_destroy(&scanned_lsn_cond);
	return(true);
}


/**
This function handles DDL changes at the end of backup, under protection of
FTWRL.  This ensures consistent backup in presence of DDL.

- New tables, that were created during backup, are now copied into backup.
  Also, tablespaces with optimized (no redo loggin DDL) are re-copied into 
  backup. This tablespaces will get the extension ".new" in the backup

- Tables that were renamed during backup, are marked as renamed
  For these, file <old_name>.ren will be created.
  The content of the file is the new tablespace name.

- Tables that were deleted during backup, are marked as deleted
  For these , an empty file <name>.del will be created

  It is the responsibility of the prepare phase to deal with .new, .ren, and .del
  files.
*/
void backup_fix_ddl(void)
{
	std::set<std::string> new_tables;
	std::set<std::string> dropped_tables;
	std::map<std::string, std::string> renamed_tables;

	/* Disable further DDL on backed up tables (only needed for --no-lock).*/
	pthread_mutex_lock(&backup_mutex);
	log_file_op = backup_file_op_fail;
	log_optimized_ddl_op = backup_optimized_ddl_op_fail;
	pthread_mutex_unlock(&backup_mutex);

	DBUG_MARIABACKUP_EVENT("backup_fix_ddl",0);

	for (space_id_to_name_t::iterator iter = ddl_tracker.tables_in_backup.begin();
		iter != ddl_tracker.tables_in_backup.end();
		iter++) {

		const std::string name = iter->second;
		ulint id = iter->first;

		if (ddl_tracker.drops.find(id) != ddl_tracker.drops.end()) {
			dropped_tables.insert(name);
			continue;
		}

		bool has_optimized_ddl =
			ddl_tracker.optimized_ddl.find(id) != ddl_tracker.optimized_ddl.end();

		if (ddl_tracker.id_to_name.find(id) == ddl_tracker.id_to_name.end()) {
			if (has_optimized_ddl) {
				new_tables.insert(name);
			}
			continue;
		}

		/* tablespace was affected by DDL. */
		const std::string new_name = ddl_tracker.id_to_name[id];
		if (new_name != name) {
			if (has_optimized_ddl) {
				/* table was renamed, but we need a full copy
				of it because of optimized DDL. We emulate a drop/create.*/
				dropped_tables.insert(name);
				new_tables.insert(new_name);
			} else {
				/* Renamed, and no optimized DDL*/
				renamed_tables[name] = new_name;
			}
		} else if (has_optimized_ddl) {
			/* Table was recreated, or optimized DDL ran.
			In both cases we need a full copy in the backup.*/
			new_tables.insert(name);
		}
	}

	/* Find tables that were created during backup (and not removed).*/
	for(space_id_to_name_t::iterator iter = ddl_tracker.id_to_name.begin();
		iter != ddl_tracker.id_to_name.end();
		iter++) {

		ulint id = iter->first;
		std::string name = iter->second;

		if (ddl_tracker.tables_in_backup.find(id) != ddl_tracker.tables_in_backup.end()) {
			/* already processed above */
			continue;
		}

		if (ddl_tracker.drops.find(id) == ddl_tracker.drops.end()) {
			dropped_tables.erase(name);
			new_tables.insert(name);
		}
	}

	// Mark tablespaces for rename
	for (std::map<std::string, std::string>::iterator iter = renamed_tables.begin();
		iter != renamed_tables.end(); ++iter) {
		const std::string old_name = iter->first;
		std::string new_name = iter->second;
		backup_file_printf((old_name + ".ren").c_str(), "%s", new_name.c_str());
	}

	// Mark tablespaces for drop
	for (std::set<std::string>::iterator iter = dropped_tables.begin();
		iter != dropped_tables.end();
		iter++) {
		const std::string name(*iter);
		backup_file_printf((name + ".del").c_str(), "%s", "");
	}

	//  Load and copy new tables.
	//  Close all datanodes first, reload only new tables.
	std::vector<fil_node_t *> all_nodes;
	datafiles_iter_t *it = datafiles_iter_new(fil_system);
	if (!it)
		return;
	while (fil_node_t *node = datafiles_iter_next(it)) {
		all_nodes.push_back(node);
	}
	for (size_t i = 0; i < all_nodes.size(); i++) {
		fil_node_t *n = all_nodes[i];
		if (n->space->id == 0)
			continue;
		fil_space_close(n->space->name);
		fil_space_free(n->space->id, false);
	}
	datafiles_iter_free(it);

	for (std::set<std::string>::iterator iter = new_tables.begin();
		iter != new_tables.end(); iter++) {
		const char *space_name = iter->c_str();
		if (check_if_skip_table(space_name))
			continue;
		std::string name(*iter);
		bool is_remote = access((name + ".ibd").c_str(), R_OK) != 0;
		const char *extension = is_remote ? ".isl" : ".ibd";
		name.append(extension);
		char buf[FN_REFLEN];
		strncpy(buf, name.c_str(), sizeof(buf));
		const char *dbname = buf;
		char *p = strchr(buf, '/');
		if (p == 0) {
			msg("Unexpected tablespace %s filename %s", space_name, name.c_str());
			ut_a(0);
		}
		ut_a(p);
		*p = 0;
		const char *tablename = p + 1;
		xb_load_single_table_tablespace(dbname, tablename, is_remote);
	}

	it = datafiles_iter_new(fil_system);
	if (!it)
		return;

	while (fil_node_t *node = datafiles_iter_next(it)) {
		fil_space_t * space = node->space;
		if (!fil_is_user_tablespace_id(space->id))
			continue;
		std::string dest_name(node->space->name);
		dest_name.append(".new");
		xtrabackup_copy_datafile(node, 0, dest_name.c_str()/*, do_full_copy ? ULONGLONG_MAX:UNIV_PAGE_SIZE */);
	}

	datafiles_iter_free(it);
}

/* ================= prepare ================= */

/***********************************************************************
Generates path to the meta file path from a given path to an incremental .delta
by replacing trailing ".delta" with ".meta", or returns error if 'delta_path'
does not end with the ".delta" character sequence.
@return TRUE on success, FALSE on error. */
static
ibool
get_meta_path(
	const char	*delta_path,	/* in: path to a .delta file */
	char 		*meta_path)	/* out: path to the corresponding .meta
					file */
{
	size_t		len = strlen(delta_path);

	if (len <= 6 || strcmp(delta_path + len - 6, ".delta")) {
		return FALSE;
	}
	memcpy(meta_path, delta_path, len - 6);
	strcpy(meta_path + len - 6, XB_DELTA_INFO_SUFFIX);

	return TRUE;
}

/****************************************************************//**
Create a new tablespace on disk and return the handle to its opened
file. Code adopted from fil_create_new_single_table_tablespace with
the main difference that only disk file is created without updating
the InnoDB in-memory dictionary data structures.

@return true on success, false on error.  */
static
bool
xb_space_create_file(
/*==================*/
	const char*	path,		/*!<in: path to tablespace */
	ulint		space_id,	/*!<in: space id */
	ulint		flags,		/*!<in: tablespace flags */
	pfs_os_file_t*	file)		/*!<out: file handle */
{
	bool		ret;
	byte*		buf;
	byte*		page;

	*file = os_file_create_simple_no_error_handling(
		0, path, OS_FILE_CREATE, OS_FILE_READ_WRITE, false, &ret);
	if (!ret) {
		msg("Can't create file %s", path);
		return ret;
	}

	ret = os_file_set_size(path, *file,
			       FIL_IBD_FILE_INITIAL_SIZE * UNIV_PAGE_SIZE);
	if (!ret) {
		msg("mariabackup: cannot set size for file %s", path);
		os_file_close(*file);
		os_file_delete(0, path);
		return ret;
	}

	buf = static_cast<byte *>(malloc(3 * UNIV_PAGE_SIZE));
	/* Align the memory for file i/o if we might have O_DIRECT set */
	page = static_cast<byte *>(ut_align(buf, UNIV_PAGE_SIZE));

	memset(page, '\0', UNIV_PAGE_SIZE);

	fsp_header_init_fields(page, space_id, flags);
	mach_write_to_4(page + FIL_PAGE_ARCH_LOG_NO_OR_SPACE_ID, space_id);

	const page_size_t page_size(flags);

	if (!page_size.is_compressed()) {
		buf_flush_init_for_writing(NULL, page, NULL, 0);

		ret = os_file_write(IORequestWrite, path, *file, page, 0,
				    UNIV_PAGE_SIZE);
	} else {
		page_zip_des_t	page_zip;
		ulint zip_size = page_size.physical();
		page_zip_set_size(&page_zip, zip_size);
		page_zip.data = page + UNIV_PAGE_SIZE;
		fprintf(stderr, "zip_size = " ULINTPF "\n", zip_size);

#ifdef UNIV_DEBUG
		page_zip.m_start =
#endif /* UNIV_DEBUG */
			page_zip.m_end = page_zip.m_nonempty =
			page_zip.n_blobs = 0;

		buf_flush_init_for_writing(NULL, page, &page_zip, 0);

		ret = os_file_write(IORequestWrite, path, *file,
				    page_zip.data, 0, zip_size);
	}

	free(buf);

	if (!ret) {
		msg("mariabackup: could not write the first page to %s",
		    path);
		os_file_close(*file);
		os_file_delete(0, path);
		return ret;
	}

	return TRUE;
}

/***********************************************************************
Searches for matching tablespace file for given .delta file and space_id
in given directory. When matching tablespace found, renames it to match the
name of .delta file. If there was a tablespace with matching name and
mismatching ID, renames it to xtrabackup_tmp_#ID.ibd. If there was no
matching file, creates a new tablespace.
@return file handle of matched or created file */
static
pfs_os_file_t
xb_delta_open_matching_space(
	const char*	dbname,		/* in: path to destination database dir */
	const char*	name,		/* in: name of delta file (without .delta) */
	const xb_delta_info_t& info,
	char*		real_name,	/* out: full path of destination file */
	size_t		real_name_len,	/* out: buffer size for real_name */
	bool* 		success)	/* out: indicates error. true = success */
{
	char			dest_dir[FN_REFLEN];
	char			dest_space_name[FN_REFLEN];
	fil_space_t*		fil_space;
	pfs_os_file_t		file;
	xb_filter_entry_t*	table;

	ut_a(dbname != NULL ||
	     !fil_is_user_tablespace_id(info.space_id) ||
	     info.space_id == ULINT_UNDEFINED);

	*success = false;

	if (dbname) {
		snprintf(dest_dir, FN_REFLEN, "%s/%s",
			xtrabackup_target_dir, dbname);
		os_normalize_path(dest_dir);

		snprintf(dest_space_name, FN_REFLEN, "%s/%s", dbname, name);
	} else {
		snprintf(dest_dir, FN_REFLEN, "%s", xtrabackup_target_dir);
		os_normalize_path(dest_dir);

		snprintf(dest_space_name, FN_REFLEN, "%s", name);
	}

	snprintf(real_name, real_name_len,
		 "%s/%s",
		 xtrabackup_target_dir, dest_space_name);
	os_normalize_path(real_name);
	/* Truncate ".ibd" */
	dest_space_name[strlen(dest_space_name) - 4] = '\0';

	/* Create the database directory if it doesn't exist yet */
	if (!os_file_create_directory(dest_dir, FALSE)) {
		msg("mariabackup: error: cannot create dir %s", dest_dir);
		return file;
	}

	log_mutex_enter();
	if (!fil_is_user_tablespace_id(info.space_id)) {
found:
		/* open the file and return its handle */

		file = os_file_create_simple_no_error_handling(
			0, real_name,
			OS_FILE_OPEN, OS_FILE_READ_WRITE, false, success);

		if (!*success) {
			msg("mariabackup: Cannot open file %s\n", real_name);
		}
exit:
		log_mutex_exit();
		return file;
	}

	/* remember space name for further reference */
	table = static_cast<xb_filter_entry_t *>
		(malloc(sizeof(xb_filter_entry_t) +
			strlen(dest_space_name) + 1));

	table->name = ((char*)table) + sizeof(xb_filter_entry_t);
	strcpy(table->name, dest_space_name);
	HASH_INSERT(xb_filter_entry_t, name_hash, inc_dir_tables_hash,
			ut_fold_string(table->name), table);

	mutex_enter(&fil_system->mutex);
	fil_space = fil_space_get_by_name(dest_space_name);
	mutex_exit(&fil_system->mutex);

	if (fil_space != NULL) {
		if (fil_space->id == info.space_id
		    || info.space_id == ULINT_UNDEFINED) {
			/* we found matching space */
			goto found;
		} else {

			char	tmpname[FN_REFLEN];

			snprintf(tmpname, FN_REFLEN, "%s/xtrabackup_tmp_#" ULINTPF,
				 dbname, fil_space->id);

			msg("mariabackup: Renaming %s to %s.ibd",
				fil_space->name, tmpname);

			if (!fil_rename_tablespace(
				fil_space->id,
				fil_space->chain.start->name,
				tmpname, NULL))
			{
				msg("mariabackup: Cannot rename %s to %s",
					fil_space->name, tmpname);
				goto exit;
			}
		}
	}

	if (info.space_id == ULINT_UNDEFINED)
	{
		die("Can't handle DDL operation on tablespace "
		    "%s\n", dest_space_name);
	}
	mutex_enter(&fil_system->mutex);
	fil_space = fil_space_get_by_id(info.space_id);
	mutex_exit(&fil_system->mutex);
	if (fil_space != NULL) {
		char	tmpname[FN_REFLEN];

		strncpy(tmpname, dest_space_name, FN_REFLEN);

		msg("mariabackup: Renaming %s to %s",
		    fil_space->name, dest_space_name);

		if (!fil_rename_tablespace(fil_space->id,
					   fil_space->chain.start->name,
					   tmpname,
					   NULL))
		{
			msg("mariabackup: Cannot rename %s to %s",
				fil_space->name, dest_space_name);
			goto exit;
		}

		goto found;
	}

	/* No matching space found. create the new one.  */
	const ulint flags = info.page_size.is_compressed()
		? get_bit_shift(info.page_size.physical()
				>> (UNIV_ZIP_SIZE_SHIFT_MIN - 1))
		<< FSP_FLAGS_POS_ZIP_SSIZE
		| FSP_FLAGS_MASK_POST_ANTELOPE
		| FSP_FLAGS_MASK_ATOMIC_BLOBS
		| (info.page_size.logical() == UNIV_PAGE_SIZE_ORIG
		   ? 0
		   : get_bit_shift(info.page_size.logical()
				   >> (UNIV_ZIP_SIZE_SHIFT_MIN - 1))
		   << FSP_FLAGS_POS_PAGE_SSIZE)
		: FSP_FLAGS_PAGE_SSIZE();
	ut_ad(page_size_t(flags).equals_to(info.page_size));

	if (fil_space_create(dest_space_name, info.space_id, flags,
			      FIL_TYPE_TABLESPACE, 0)) {
		*success = xb_space_create_file(real_name, info.space_id,
						flags, &file);
	} else {
		msg("Can't create tablespace %s\n", dest_space_name);
	}

	goto exit;
}

/************************************************************************
Applies a given .delta file to the corresponding data file.
@return TRUE on success */
static
ibool
xtrabackup_apply_delta(
	const char*	dirname,	/* in: dir name of incremental */
	const char*	dbname,		/* in: database name (ibdata: NULL) */
	const char*	filename,	/* in: file name (not a path),
					including the .delta extension */
	void*		/*data*/)
{
	pfs_os_file_t	src_file;
	pfs_os_file_t	dst_file;
	char	src_path[FN_REFLEN];
	char	dst_path[FN_REFLEN];
	char	meta_path[FN_REFLEN];
	char	space_name[FN_REFLEN];
	bool	success;

	ibool	last_buffer = FALSE;
	ulint	page_in_buffer;
	ulint	incremental_buffers = 0;

	xb_delta_info_t info(univ_page_size, SRV_TMP_SPACE_ID);
	ulint		page_size;
	ulint		page_size_shift;
	byte*		incremental_buffer_base = NULL;
	byte*		incremental_buffer;

	size_t		offset;

	ut_a(xtrabackup_incremental);

	if (dbname) {
		snprintf(src_path, sizeof(src_path), "%s/%s/%s",
			 dirname, dbname, filename);
		snprintf(dst_path, sizeof(dst_path), "%s/%s/%s",
			 xtrabackup_real_target_dir, dbname, filename);
	} else {
		snprintf(src_path, sizeof(src_path), "%s/%s",
			 dirname, filename);
		snprintf(dst_path, sizeof(dst_path), "%s/%s",
			 xtrabackup_real_target_dir, filename);
	}
	dst_path[strlen(dst_path) - 6] = '\0';

	strncpy(space_name, filename, FN_REFLEN);
	space_name[strlen(space_name) -  6] = 0;

	if (!get_meta_path(src_path, meta_path)) {
		goto error;
	}

	os_normalize_path(dst_path);
	os_normalize_path(src_path);
	os_normalize_path(meta_path);

	if (!xb_read_delta_metadata(meta_path, &info)) {
		goto error;
	}

	page_size = info.page_size.physical();
	page_size_shift = get_bit_shift(page_size);
	msg("page size for %s is %zu bytes",
	    src_path, page_size);
	if (page_size_shift < 10 ||
	    page_size_shift > UNIV_PAGE_SIZE_SHIFT_MAX) {
		msg("error: invalid value of page_size "
		    "(%zu bytes) read from %s", page_size, meta_path);
		goto error;
	}

	src_file = os_file_create_simple_no_error_handling(
		0, src_path,
		OS_FILE_OPEN, OS_FILE_READ_WRITE, false, &success);
	if (!success) {
		os_file_get_last_error(TRUE);
		msg("error: can't open %s", src_path);
		goto error;
	}

	posix_fadvise(src_file, 0, 0, POSIX_FADV_SEQUENTIAL);

	dst_file = xb_delta_open_matching_space(
			dbname, space_name, info,
			dst_path, sizeof(dst_path), &success);
	if (!success) {
		msg("error: can't open %s", dst_path);
		goto error;
	}

	posix_fadvise(dst_file, 0, 0, POSIX_FADV_DONTNEED);

	/* allocate buffer for incremental backup (4096 pages) */
	incremental_buffer_base = static_cast<byte *>
		(malloc((page_size / 4 + 1) * page_size));
	incremental_buffer = static_cast<byte *>
		(ut_align(incremental_buffer_base,
			  page_size));

	msg("Applying %s to %s...", src_path, dst_path);

	while (!last_buffer) {
		ulint cluster_header;

		/* read to buffer */
		/* first block of block cluster */
		offset = ((incremental_buffers * (page_size / 4))
			 << page_size_shift);
		success = os_file_read(IORequestRead, src_file,
				       incremental_buffer, offset, page_size);
		if (!success) {
			goto error;
		}

		cluster_header = mach_read_from_4(incremental_buffer);
		switch(cluster_header) {
			case 0x78747261UL: /*"xtra"*/
				break;
			case 0x58545241UL: /*"XTRA"*/
				last_buffer = TRUE;
				break;
			default:
				msg("error: %s seems not "
				    ".delta file.", src_path);
				goto error;
		}

		/* FIXME: If the .delta modifies FSP_SIZE on page 0,
		extend the file to that size. */

		for (page_in_buffer = 1; page_in_buffer < page_size / 4;
		     page_in_buffer++) {
			if (mach_read_from_4(incremental_buffer + page_in_buffer * 4)
			    == 0xFFFFFFFFUL)
				break;
		}

		ut_a(last_buffer || page_in_buffer == page_size / 4);

		/* read whole of the cluster */
		success = os_file_read(IORequestRead, src_file,
				       incremental_buffer,
				       offset, page_in_buffer * page_size);
		if (!success) {
			goto error;
		}

		posix_fadvise(src_file, offset, page_in_buffer * page_size,
			      POSIX_FADV_DONTNEED);

		for (page_in_buffer = 1; page_in_buffer < page_size / 4;
		     page_in_buffer++) {
			ulint offset_on_page;

			offset_on_page = mach_read_from_4(incremental_buffer + page_in_buffer * 4);

			if (offset_on_page == 0xFFFFFFFFUL)
				break;

			uchar *buf = incremental_buffer + page_in_buffer * page_size;
			const os_offset_t off = os_offset_t(offset_on_page)*page_size;

			if (off == 0) {
				/* Read tablespace size from page 0,
				and extend the file to specified size.*/
				os_offset_t n_pages = mach_read_from_4(
					buf + FSP_HEADER_OFFSET + FSP_SIZE);
				if (mach_read_from_4(buf
						     + FIL_PAGE_SPACE_ID)) {
					if (!os_file_set_size(
						    dst_path, dst_file,
						    n_pages * page_size))
						goto error;
				} else if (fil_space_t* space
					   = fil_space_acquire(0)) {
					/* The system tablespace can
					consist of multiple files. The
					first one has full tablespace
					size in page 0, but only the last
					file should be extended. */
					fil_node_t* n = UT_LIST_GET_FIRST(
						space->chain);
					bool fail = !strcmp(n->name, dst_path)
						&& !fil_space_extend(
							space, (ulint)n_pages);
					fil_space_release(space);
					if (fail) goto error;
				}
			}

			success = os_file_write(IORequestWrite,
						dst_path, dst_file, buf, off, page_size);
			if (!success) {
				goto error;
			}
		}

		/* Free file system buffer cache after the batch was written. */
#ifdef __linux__
		os_file_flush_func(dst_file);
#endif
		posix_fadvise(dst_file, 0, 0, POSIX_FADV_DONTNEED);


		incremental_buffers++;
	}

	free(incremental_buffer_base);
	if (src_file != OS_FILE_CLOSED) {
		os_file_close(src_file);
		os_file_delete(0,src_path);
	}
	if (dst_file != OS_FILE_CLOSED)
		os_file_close(dst_file);
	return TRUE;

error:
	free(incremental_buffer_base);
	if (src_file != OS_FILE_CLOSED)
		os_file_close(src_file);
	if (dst_file != OS_FILE_CLOSED)
		os_file_close(dst_file);
	msg("Error: xtrabackup_apply_delta(): "
	    "failed to apply %s to %s.\n", src_path, dst_path);
	return FALSE;
}


std::string change_extension(std::string filename, std::string new_ext) {
	DBUG_ASSERT(new_ext.size() == 3);
	std::string new_name(filename);
	new_name.resize(new_name.size() - new_ext.size());
	new_name.append(new_ext);
	return new_name;
}


static void rename_file(const char *from,const char *to) {
	msg("Renaming %s to %s\n", from, to);
	if (my_rename(from, to, MY_WME)) {
		die("Can't rename %s to %s errno %d", from, to, errno);
	}
}

static void rename_file(const std::string& from, const std::string &to) {
	rename_file(from.c_str(), to.c_str());
}
/************************************************************************
Callback to handle datadir entry. Function of this type will be called
for each entry which matches the mask by xb_process_datadir.
@return should return TRUE on success */
typedef ibool (*handle_datadir_entry_func_t)(
/*=========================================*/
	const char*	data_home_dir,		/*!<in: path to datadir */
	const char*	db_name,		/*!<in: database name */
	const char*	file_name,		/*!<in: file name with suffix */
	void*		arg);			/*!<in: caller-provided data */

/** Rename, and replace destination file, if exists */
static void rename_force(const char *from, const char *to) {
	if (access(to, R_OK) == 0) {
		msg("Removing %s", to);
		if (my_delete(to, MYF(MY_WME))) {
			msg("Can't remove %s, errno %d", to, errno);
			exit(EXIT_FAILURE);
		}
	}
	rename_file(from,to);
}

/* During prepare phase, rename ".new" files , that were created in backup_fix_ddl(),
  to ".ibd".*/
static ibool prepare_handle_new_files(
	const char*	data_home_dir,		/*!<in: path to datadir */
	const char*	db_name,		/*!<in: database name */
	const char*	file_name,		/*!<in: file name with suffix */
	void *)
{

	std::string src_path = std::string(data_home_dir) + '/' + std::string(db_name) + '/' + file_name;
	std::string dest_path = src_path;

	size_t index = dest_path.find(".new");
	DBUG_ASSERT(index != std::string::npos);
	dest_path.replace(index, 4, ".ibd");
	rename_force(src_path.c_str(),dest_path.c_str());
	return TRUE;
}

/************************************************************************
Callback to handle datadir entry. Deletes entry if it has no matching
fil_space in fil_system directory.
@return FALSE if delete attempt was unsuccessful */
static
ibool
rm_if_not_found(
	const char*	data_home_dir,		/*!<in: path to datadir */
	const char*	db_name,		/*!<in: database name */
	const char*	file_name,		/*!<in: file name with suffix */
	void*		arg __attribute__((unused)))
{
	char			name[FN_REFLEN];
	xb_filter_entry_t*	table;

	snprintf(name, FN_REFLEN, "%s/%s", db_name, file_name);
	/* Truncate ".ibd" */
	name[strlen(name) - 4] = '\0';

	HASH_SEARCH(name_hash, inc_dir_tables_hash, ut_fold_string(name),
		    xb_filter_entry_t*,
		    table, (void) 0,
		    !strcmp(table->name, name));

	if (!table) {
		snprintf(name, FN_REFLEN, "%s/%s/%s", data_home_dir,
						      db_name, file_name);
		return os_file_delete(0, name);
	}

	return(TRUE);
}

/************************************************************************
Function enumerates files in datadir (provided by path) which are matched
by provided suffix. For each entry callback is called.
@return FALSE if callback for some entry returned FALSE */
static
ibool
xb_process_datadir(
	const char*			path,	/*!<in: datadir path */
	const char*			suffix,	/*!<in: suffix to match
						against */
	handle_datadir_entry_func_t	func)	/*!<in: callback */
{
	ulint		ret;
	char		dbpath[OS_FILE_MAX_PATH];
	os_file_dir_t	dir;
	os_file_dir_t	dbdir;
	os_file_stat_t	dbinfo;
	os_file_stat_t	fileinfo;
	ulint		suffix_len;
	dberr_t		err 		= DB_SUCCESS;
	static char	current_dir[2];

	current_dir[0] = FN_CURLIB;
	current_dir[1] = 0;
	srv_data_home = current_dir;

	suffix_len = strlen(suffix);

	/* datafile */
	dbdir = os_file_opendir(path, FALSE);

	if (dbdir != NULL) {
		ret = fil_file_readdir_next_file(&err, path, dbdir,
							&fileinfo);
		while (ret == 0) {
			if (fileinfo.type == OS_FILE_TYPE_DIR) {
				goto next_file_item_1;
			}

			if (strlen(fileinfo.name) > suffix_len
			    && 0 == strcmp(fileinfo.name + 
					strlen(fileinfo.name) - suffix_len,
					suffix)) {
				if (!func(
					    path, NULL,
					    fileinfo.name, NULL))
				{
					os_file_closedir(dbdir);
					return(FALSE);
				}
			}
next_file_item_1:
			ret = fil_file_readdir_next_file(&err,
							path, dbdir,
							&fileinfo);
		}

		os_file_closedir(dbdir);
	} else {
		msg("Can't open dir %s", path);
	}

	/* single table tablespaces */
	dir = os_file_opendir(path, FALSE);

	if (dir == NULL) {
		msg("Can't open dir %s", path);
	}

		ret = fil_file_readdir_next_file(&err, path, dir,
								&dbinfo);
	while (ret == 0) {
		if (dbinfo.type == OS_FILE_TYPE_FILE
		    || dbinfo.type == OS_FILE_TYPE_UNKNOWN) {

		        goto next_datadir_item;
		}

		snprintf(dbpath, sizeof(dbpath), "%s/%s", path, dbinfo.name);

		os_normalize_path(dbpath);

		dbdir = os_file_opendir(dbpath, FALSE);

		if (dbdir != NULL) {

			ret = fil_file_readdir_next_file(&err, dbpath, dbdir,
								&fileinfo);
			while (ret == 0) {

			        if (fileinfo.type == OS_FILE_TYPE_DIR) {

				        goto next_file_item_2;
				}

				if (strlen(fileinfo.name) > suffix_len
				    && 0 == strcmp(fileinfo.name + 
						strlen(fileinfo.name) -
								suffix_len,
						suffix)) {
					/* The name ends in suffix; process
					the file */
					if (!func(
						    path,
						    dbinfo.name,
						    fileinfo.name, NULL))
					{
						os_file_closedir(dbdir);
						return(FALSE);
					}
				}
next_file_item_2:
				ret = fil_file_readdir_next_file(&err,
								dbpath, dbdir,
								&fileinfo);
			}

			os_file_closedir(dbdir);
		}
next_datadir_item:
		ret = fil_file_readdir_next_file(&err,
						path,
								dir, &dbinfo);
	}

	os_file_closedir(dir);

	return(TRUE);
}

/************************************************************************
Applies all .delta files from incremental_dir to the full backup.
@return TRUE on success. */
static
ibool
xtrabackup_apply_deltas()
{
	return xb_process_datadir(xtrabackup_incremental_dir, ".delta",
		xtrabackup_apply_delta);
}


static
void
innodb_free_param()
{
	srv_sys_space.shutdown();
	free_tmpdir(&mysql_tmpdir_list);
}


/** Store the current binary log coordinates in a specified file.
@param[in]	filename	file name
@param[in]	name		binary log file name
@param[in]	pos		binary log file position
@return whether the operation succeeded */
static bool
store_binlog_info(const char* filename, const char* name, ulonglong pos)
{
	FILE *fp = fopen(filename, "w");

	if (!fp) {
		msg("mariabackup: failed to open '%s'", filename);
		return(false);
	}

	fprintf(fp, "%s\t%llu\n", name, pos);
	fclose(fp);

	return(true);
}

/** Check if file exists*/
static bool file_exists(std::string name)
{
	return access(name.c_str(), R_OK) == 0 ;
}

/** Read file content into STL string */
static std::string read_file_as_string(const std::string file) {
	char content[FN_REFLEN];
	FILE *f = fopen(file.c_str(), "r");
	if (!f) {
		msg("Can not open %s", file.c_str());
	}
	size_t len = fread(content, 1, FN_REFLEN, f);
	fclose(f);
	return std::string(content, len);
}

/** Delete file- Provide verbose diagnostics and exit, if operation fails. */
static void delete_file(const std::string& file, bool if_exists = false) {
	if (if_exists && !file_exists(file))
		return;
	if (my_delete(file.c_str(), MYF(MY_WME))) {
		die("Can't remove %s, errno %d", file.c_str(), errno);
	}
}

/**
Rename tablespace during prepare.
Backup in its end phase may generate some .ren files, recording
tablespaces that should be renamed in --prepare.
*/
static void rename_table_in_prepare(const std::string &datadir, const std::string& from , const std::string& to,
	const char *extension=0) {
	if (!extension) {
		static const char *extensions_nonincremental[] = { ".ibd", 0 };
		static const char *extensions_incremental[] = { ".ibd.delta", ".ibd.meta", 0 };
		const char **extensions = xtrabackup_incremental_dir ?
			extensions_incremental : extensions_nonincremental;
		for (size_t i = 0; extensions[i]; i++) {
			rename_table_in_prepare(datadir, from, to, extensions[i]);
		}
		return;
	}
	std::string src = std::string(datadir) + "/" + from + extension;
	std::string dest = std::string(datadir) + "/" + to + extension;
	std::string ren2, tmp;
	if (file_exists(dest)) {
		ren2= std::string(datadir) + "/" + to + ".ren";
		if (!file_exists(ren2)) {
			msg("ERROR : File %s was not found, but expected during rename processing\n", ren2.c_str());
			ut_a(0);
		}
		tmp = to + "#";
		rename_table_in_prepare(datadir, to, tmp);
	}
	rename_file(src, dest);
	if (ren2.size()) {
		// Make sure the temp. renamed file is processed.
		std::string to2 = read_file_as_string(ren2);
		rename_table_in_prepare(datadir, tmp, to2);
		delete_file(ren2);
	}
}

static ibool prepare_handle_ren_files(const char *datadir, const char *db, const char *filename, void *) {

	std::string ren_file = std::string(datadir) + "/" + db + "/" + filename;
	if (!file_exists(ren_file))
		return TRUE;

	std::string to = read_file_as_string(ren_file);
	std::string source_space_name = std::string(db) + "/" + filename;
	source_space_name.resize(source_space_name.size() - 4); // remove extension

	rename_table_in_prepare(datadir, source_space_name.c_str(), to.c_str());
	delete_file(ren_file);
	return TRUE;
}

/* Remove tablespaces during backup, based on */
static ibool prepare_handle_del_files(const char *datadir, const char *db, const char *filename, void *) {
	std::string del_file = std::string(datadir) + "/" + db + "/" + filename;
	std::string path(del_file);
	path.resize(path.size() - 4); // remove extension;
	if (xtrabackup_incremental) {
		delete_file(path + ".ibd.delta", true);
		delete_file(path + ".ibd.meta", true);
	}
	else {
		delete_file(path + ".ibd", true);
	}
	delete_file(del_file);
	return TRUE;
}

/** Implement --prepare
@return	whether the operation succeeded */
static bool
xtrabackup_prepare_func(char** argv)
{
	char			 metadata_path[FN_REFLEN];

	/* cd to target-dir */

	if (my_setwd(xtrabackup_real_target_dir,MYF(MY_WME)))
	{
		msg("can't my_setwd %s", xtrabackup_real_target_dir);
		return(false);
	}
	msg("cd to %s", xtrabackup_real_target_dir);

	fil_path_to_mysql_datadir = ".";

	/* Fix DDL for prepare. Process .del,.ren, and .new files.
	The order in which files are processed, is important
	(see MDEV-18185, MDEV-18201)
	*/
	xb_process_datadir(xtrabackup_incremental_dir ? xtrabackup_incremental_dir : ".",
		".del", prepare_handle_del_files);
	xb_process_datadir(xtrabackup_incremental_dir? xtrabackup_incremental_dir:".",
		".ren", prepare_handle_ren_files);
	if (xtrabackup_incremental_dir) {
		xb_process_datadir(xtrabackup_incremental_dir, ".new.meta", prepare_handle_new_files);
		xb_process_datadir(xtrabackup_incremental_dir, ".new.delta", prepare_handle_new_files);
	}
	else {
		xb_process_datadir(".", ".new", prepare_handle_new_files);
	}

	int argc; for (argc = 0; argv[argc]; argc++) {}
	encryption_plugin_prepare_init(argc, argv);

	xtrabackup_target_dir= mysql_data_home_buff;
	xtrabackup_target_dir[0]=FN_CURLIB;		// all paths are relative from here
	xtrabackup_target_dir[1]=0;
	const lsn_t target_lsn = xtrabackup_incremental
		? incremental_to_lsn : metadata_to_lsn;

	/*
	  read metadata of target
	*/
	sprintf(metadata_path, "%s/%s", xtrabackup_target_dir,
		XTRABACKUP_METADATA_FILENAME);

	if (!xtrabackup_read_metadata(metadata_path)) {
		msg("Error: failed to read metadata from '%s'\n",
		    metadata_path);
		return(false);
	}

	if (!strcmp(metadata_type, "full-backuped")) {
		if (xtrabackup_incremental) {
			msg("error: applying incremental backup "
			    "needs a prepared target.");
			return(false);
		}
		msg("This target seems to be not prepared yet.");
	} else if (!strcmp(metadata_type, "log-applied")) {
		msg("This target seems to be already prepared.");
	} else {
		msg("This target does not have correct metadata.");
		return(false);
	}

	bool ok = !xtrabackup_incremental
		|| metadata_to_lsn == incremental_lsn;
	if (!ok) {
		msg("error: This incremental backup seems "
		    "not to be proper for the target. Check 'to_lsn' of the target and "
		    "'from_lsn' of the incremental.");
		return(false);
	}

	srv_max_n_threads = 1000;
	srv_undo_logs = 1;
	srv_n_purge_threads = 1;

	xb_filters_init();

	srv_log_group_home_dir = NULL;
	srv_thread_concurrency = 1;

	if (xtrabackup_incremental) {
		srv_operation = SRV_OPERATION_RESTORE_DELTA;

		if (innodb_init_param()) {
			goto error_cleanup;
		}

		xb_normalize_init_values();
		sync_check_init();
		ut_d(sync_check_enable());
		ut_crc32_init();
		recv_sys_init();
		log_sys_init();
		recv_recovery_on = true;

#ifdef WITH_INNODB_DISALLOW_WRITES
		srv_allow_writes_event = os_event_create(0);
		os_event_set(srv_allow_writes_event);
#endif
		dberr_t err = xb_data_files_init();
		if (err != DB_SUCCESS) {
			msg("mariabackup: error: xb_data_files_init() failed "
			    "with error %s\n", ut_strerr(err));
			goto error_cleanup;
		}

		inc_dir_tables_hash = hash_create(1000);

		ok = xtrabackup_apply_deltas();

		xb_data_files_close();

		if (ok) {
			/* Cleanup datadir from tablespaces deleted
			between full and incremental backups */

			xb_process_datadir("./", ".ibd", rm_if_not_found);
		}

		xb_filter_hash_free(inc_dir_tables_hash);

		fil_close();
#ifdef WITH_INNODB_DISALLOW_WRITES
		os_event_destroy(srv_allow_writes_event);
#endif
		innodb_free_param();
		log_shutdown();
		sync_check_close();
		if (!ok) goto error_cleanup;
	}

	srv_operation = xtrabackup_export
		? SRV_OPERATION_RESTORE_EXPORT : SRV_OPERATION_RESTORE;

	if (innodb_init_param()) {
		goto error_cleanup;
	}

	/* increase IO threads */
	if (srv_n_file_io_threads < 10) {
		srv_n_read_io_threads = 4;
		srv_n_write_io_threads = 4;
	}

	msg("Starting InnoDB instance for recovery.");

	msg("mariabackup: Using %lld bytes for buffer pool "
	    "(set by --use-memory parameter)", xtrabackup_use_memory);

	srv_max_buf_pool_modified_pct = (double)max_buf_pool_modified_pct;

	if (srv_max_dirty_pages_pct_lwm > srv_max_buf_pool_modified_pct) {
		srv_max_dirty_pages_pct_lwm = srv_max_buf_pool_modified_pct;
	}

	if (innodb_init()) {
		goto error_cleanup;
	}

	if (ok) {
		mtr_t			mtr;
		mtr.start();
		const trx_sysf_t*	sys_header = trx_sysf_get(&mtr);

		if (mach_read_from_4(TRX_SYS_MYSQL_LOG_INFO
				     + TRX_SYS_MYSQL_LOG_MAGIC_N_FLD
				     + sys_header)
		    == TRX_SYS_MYSQL_LOG_MAGIC_N) {
			ulonglong pos = mach_read_from_8(
				TRX_SYS_MYSQL_LOG_INFO
				+ TRX_SYS_MYSQL_LOG_OFFSET
				+ sys_header);
			const char* name = reinterpret_cast<const char*>(
				TRX_SYS_MYSQL_LOG_INFO + TRX_SYS_MYSQL_LOG_NAME
				+ sys_header);
			msg("Last binlog file %s, position %llu", name, pos);

			/* output to xtrabackup_binlog_pos_innodb and
			(if backup_safe_binlog_info was available on
			the server) to xtrabackup_binlog_info. In the
			latter case xtrabackup_binlog_pos_innodb
			becomes redundant and is created only for
			compatibility. */
			ok = store_binlog_info(
				"xtrabackup_binlog_pos_innodb", name, pos)
				&& (!recover_binlog_info || store_binlog_info(
					    XTRABACKUP_BINLOG_INFO,
					    name, pos));
		}

		mtr.commit();
	}

	/* Check whether the log is applied enough or not. */
	if ((srv_start_lsn || fil_space_get(SRV_LOG_SPACE_FIRST_ID))
	    && srv_start_lsn < target_lsn) {
		msg("mariabackup: error: "
		    "The log was only applied up to LSN " LSN_PF
		    ", instead of " LSN_PF,
		    srv_start_lsn, target_lsn);
		ok = false;
	}
#ifdef WITH_WSREP
	else if (ok) xb_write_galera_info(xtrabackup_incremental);
#endif

	innodb_shutdown();
	innodb_free_param();

	/* output to metadata file */
	if (ok) {
		char	filename[FN_REFLEN];

		strcpy(metadata_type, "log-applied");

		if(xtrabackup_incremental
		   && metadata_to_lsn < incremental_to_lsn)
		{
			metadata_to_lsn = incremental_to_lsn;
			metadata_last_lsn = incremental_last_lsn;
		}

		sprintf(filename, "%s/%s", xtrabackup_target_dir, XTRABACKUP_METADATA_FILENAME);
		if (!xtrabackup_write_metadata(filename)) {

			msg("mariabackup: Error: failed to write metadata "
			    "to '%s'", filename);
			ok = false;
		} else if (xtrabackup_extra_lsndir) {
			sprintf(filename, "%s/%s", xtrabackup_extra_lsndir, XTRABACKUP_METADATA_FILENAME);
			if (!xtrabackup_write_metadata(filename)) {
				msg("mariabackup: Error: failed to write "
				    "metadata to '%s'", filename);
				ok = false;
			}
		}
	}

	if (ok) ok = apply_log_finish();

	if (ok && xtrabackup_export)
		ok= (prepare_export() == 0);

error_cleanup:
	xb_filters_free();
	return ok;
}

/**************************************************************************
Append group name to xb_load_default_groups list. */
static
void
append_defaults_group(const char *group, const char *default_groups[],
		      size_t default_groups_size)
{
	uint i;
	bool appended = false;
	for (i = 0; i < default_groups_size - 1; i++) {
		if (default_groups[i] == NULL) {
			default_groups[i] = group;
			appended = true;
			break;
		}
	}
	ut_a(appended);
}

static const char*
normalize_privilege_target_name(const char* name)
{
	if (strcmp(name, "*") == 0) {
		return "\\*";
	}
	else {
		/* should have no regex special characters. */
		ut_ad(strpbrk(name, ".()[]*+?") == 0);
	}
	return name;
}

/******************************************************************//**
Check if specific privilege is granted.
Uses regexp magic to check if requested privilege is granted for given
database.table or database.* or *.*
or if user has 'ALL PRIVILEGES' granted.
@return true if requested privilege is granted, false otherwise. */
static bool
has_privilege(const std::list<std::string> &granted,
	const char* required,
	const char* db_name,
	const char* table_name)
{
	char buffer[1000];
	regex_t priv_re;
	regmatch_t tables_regmatch[1];
	bool result = false;

	db_name = normalize_privilege_target_name(db_name);
	table_name = normalize_privilege_target_name(table_name);

	int written = snprintf(buffer, sizeof(buffer),
		"GRANT .*(%s)|(ALL PRIVILEGES).* ON (\\*|`%s`)\\.(\\*|`%s`)",
		required, db_name, table_name);
	if (written < 0 || written == sizeof(buffer)
		|| regcomp(&priv_re, buffer, REG_EXTENDED)) {
		die("regcomp() failed for '%s'", buffer);
	}

	typedef std::list<std::string>::const_iterator string_iter;
	for (string_iter i = granted.begin(), e = granted.end(); i != e; ++i) {
		int res = regexec(&priv_re, i->c_str(),
			1, tables_regmatch, 0);

		if (res != REG_NOMATCH) {
			result = true;
			break;
		}
	}

	xb_regfree(&priv_re);
	return result;
}

enum {
	PRIVILEGE_OK = 0,
	PRIVILEGE_WARNING = 1,
	PRIVILEGE_ERROR = 2,
};

/******************************************************************//**
Check if specific privilege is granted.
Prints error message if required privilege is missing.
@return PRIVILEGE_OK if requested privilege is granted, error otherwise. */
static
int check_privilege(
	const std::list<std::string> &granted_priv, /* in: list of
							granted privileges*/
	const char* required,		/* in: required privilege name */
	const char* target_database,	/* in: required privilege target
						database name */
	const char* target_table,	/* in: required privilege target
						table name */
	int error = PRIVILEGE_ERROR)	/* in: return value if privilege
						is not granted */
{
	if (!has_privilege(granted_priv,
		required, target_database, target_table)) {
		msg("%s: missing required privilege %s on %s.%s",
			(error == PRIVILEGE_ERROR ? "Error" : "Warning"),
			required, target_database, target_table);
		return error;
	}
	return PRIVILEGE_OK;
}


/******************************************************************//**
Check DB user privileges according to the intended actions.

Fetches DB user privileges, determines intended actions based on
command-line arguments and prints missing privileges.
May terminate application with EXIT_FAILURE exit code.*/
static void
check_all_privileges()
{
	if (!mysql_connection) {
		/* Not connected, no queries is going to be executed. */
		return;
	}

	/* Fetch effective privileges. */
	std::list<std::string> granted_privileges;
	MYSQL_ROW row = 0;
	MYSQL_RES* result = xb_mysql_query(mysql_connection, "SHOW GRANTS",
		true);
	while ((row = mysql_fetch_row(result))) {
		granted_privileges.push_back(*row);
	}
	mysql_free_result(result);

	int check_result = PRIVILEGE_OK;

	/* FLUSH TABLES WITH READ LOCK */
	if (!opt_no_lock)
	{
		check_result |= check_privilege(
			granted_privileges,
			"RELOAD", "*", "*");
	}

	if (!opt_no_lock)
	{
		check_result |= check_privilege(
			granted_privileges,
		"PROCESS", "*", "*");
	}

	/* KILL ... */
	if ((!opt_no_lock && (opt_kill_long_queries_timeout || opt_lock_ddl_per_table))
		/* START SLAVE SQL_THREAD */
		/* STOP SLAVE SQL_THREAD */
		|| opt_safe_slave_backup) {
		check_result |= check_privilege(
			granted_privileges,
			"SUPER", "*", "*",
			PRIVILEGE_WARNING);
	}

	/* SHOW MASTER STATUS */
	/* SHOW SLAVE STATUS */
	if (opt_galera_info || opt_slave_info
		|| (opt_no_lock && opt_safe_slave_backup)) {
		check_result |= check_privilege(granted_privileges,
			"REPLICATION CLIENT", "*", "*",
			PRIVILEGE_WARNING);
	}

	if (check_result & PRIVILEGE_ERROR) {
		mysql_close(mysql_connection);
		die("Insufficient privileges");
	}
}

bool
xb_init()
{
	const char *mixed_options[4] = {NULL, NULL, NULL, NULL};
	int n_mixed_options;

	/* sanity checks */

	if (opt_slave_info
		&& opt_no_lock
		&& !opt_safe_slave_backup) {
		msg("Error: --slave-info is used with --no-lock but "
			"without --safe-slave-backup. The binlog position "
			"cannot be consistent with the backup data.");
		return(false);
	}

	if (xtrabackup_backup && opt_rsync)
	{
		if (xtrabackup_stream_fmt)
		{
			msg("Error: --rsync doesn't work with --stream\n");
			return(false);
		}
		bool have_rsync = IF_WIN(false, (system("rsync --version > /dev/null 2>&1") == 0));
		if (!have_rsync)
		{
			msg("Error: rsync executable not found, cannot run backup with --rsync\n");
			return false;
		}
	}

	n_mixed_options = 0;

	if (opt_decompress) {
		mixed_options[n_mixed_options++] = "--decompress";
	}

	if (xtrabackup_copy_back) {
		mixed_options[n_mixed_options++] = "--copy-back";
	}

	if (xtrabackup_move_back) {
		mixed_options[n_mixed_options++] = "--move-back";
	}

	if (xtrabackup_prepare) {
		mixed_options[n_mixed_options++] = "--apply-log";
	}

	if (n_mixed_options > 1) {
		msg("Error: %s and %s are mutually exclusive\n",
			mixed_options[0], mixed_options[1]);
		return(false);
	}

	if (xtrabackup_backup) {
		if ((mysql_connection = xb_mysql_connect()) == NULL) {
			return(false);
		}

		if (!get_mysql_vars(mysql_connection)) {
			return(false);
		}
		if (opt_check_privileges) {
			check_all_privileges();
		}
		history_start_time = time(NULL);

	}

	return(true);
}


extern void init_signals(void);

#include <sql_locale.h>

/* Messages . Avoid loading errmsg.sys file */
void setup_error_messages()
{
  static const char *my_msgs[ERRORS_PER_RANGE];
  static const char **all_msgs[] = { my_msgs, my_msgs, my_msgs, my_msgs };
  my_default_lc_messages = &my_locale_en_US;
  my_default_lc_messages->errmsgs->errmsgs = all_msgs;

  /* Populate the necessary error messages */
  struct {
    int id;
    const char *fmt;
  }
  xb_msgs[] =
  {
  { ER_DATABASE_NAME,"Database" },
  { ER_TABLE_NAME,"Table"},
  { ER_PARTITION_NAME, "Partition" },
  { ER_SUBPARTITION_NAME, "Subpartition" },
  { ER_TEMPORARY_NAME, "Temporary"},
  { ER_RENAMED_NAME, "Renamed"},
  { ER_CANT_FIND_DL_ENTRY, "Can't find symbol '%-.128s' in library"},
  { ER_CANT_OPEN_LIBRARY, "Can't open shared library '%-.192s' (errno: %d, %-.128s)" },
  { ER_OUTOFMEMORY, "Out of memory; restart server and try again (needed %d bytes)" },
  { ER_CANT_OPEN_LIBRARY, "Can't open shared library '%-.192s' (errno: %d, %-.128s)" },
  { ER_UDF_NO_PATHS, "No paths allowed for shared library" },
  { ER_CANT_INITIALIZE_UDF,"Can't initialize function '%-.192s'; %-.80s"},
  { ER_PLUGIN_IS_NOT_LOADED,"Plugin '%-.192s' is not loaded" }
  };

  for (int i = 0; i < (int)array_elements(all_msgs); i++)
    all_msgs[0][i] = "Unknown error";

  for (int i = 0; i < (int)array_elements(xb_msgs); i++)
    all_msgs[0][xb_msgs[i].id - ER_ERROR_FIRST] = xb_msgs[i].fmt;
}

void
handle_options(int argc, char **argv, char ***argv_client, char ***argv_server)
{
	/* Setup some variables for Innodb.*/

	srv_operation = SRV_OPERATION_RESTORE;

	files_charset_info = &my_charset_utf8_general_ci;


	setup_error_messages();
	sys_var_init();
	plugin_mutex_init();
	mysql_prlock_init(key_rwlock_LOCK_system_variables_hash, &LOCK_system_variables_hash);
	opt_stack_trace = 1;
	test_flags |=  TEST_SIGINT;
	init_signals();
#ifndef _WIN32
	/* Exit process on SIGINT. */
	my_sigset(SIGINT, SIG_DFL);
#endif

	sf_leaking_memory = 1; /* don't report memory leaks on early exist */

	int i;
	int ho_error;

	char*	target_dir = NULL;
	bool	prepare = false;

	char	conf_file[FN_REFLEN];
	int	argc_client = argc;
	int	argc_server = argc;

	/* scan options for group and config file to load defaults from */
	for (i = 1; i < argc; i++) {

		char *optend = strcend(argv[i], '=');

		if (strncmp(argv[i], "--defaults-group",
			    optend - argv[i]) == 0) {
			defaults_group = optend + 1;
			append_defaults_group(defaults_group,
				xb_server_default_groups,
				array_elements(xb_server_default_groups));
		}

		if (strncmp(argv[i], "--login-path",
			    optend - argv[i]) == 0) {
			append_defaults_group(optend + 1,
				xb_client_default_groups,
				array_elements(xb_client_default_groups));
		}

		if (!strncmp(argv[i], "--prepare",
			     optend - argv[i])) {
			prepare = true;
		}

		if (!strncmp(argv[i], "--apply-log",
			     optend - argv[i])) {
			prepare = true;
		}

		if (!strncmp(argv[i], "--target-dir",
			     optend - argv[i]) && *optend) {
			target_dir = optend + 1;
		}

		if (!*optend && argv[i][0] != '-') {
			target_dir = argv[i];
		}
	}

	snprintf(conf_file, sizeof(conf_file), "my");

	if (prepare && target_dir) {
		snprintf(conf_file, sizeof(conf_file),
			 "%s/backup-my.cnf", target_dir);
			if (!strncmp(argv[1], "--defaults-file=", 16)) {
				/* Remove defaults-file*/
				for (int i = 2; ; i++) {
					if ((argv[i-1]= argv[i]) == 0)
						break;
				}
				argc--;
			}
	}

	*argv_client = argv;
	*argv_server = argv;
	load_defaults_or_exit(conf_file, xb_server_default_groups,
			      &argc_server, argv_server);

	int n;
	for (n = 0; (*argv_server)[n]; n++) {};
	argc_server = n;

	print_param_str <<
		"# This MySQL options file was generated by XtraBackup.\n"
		"[" << defaults_group << "]\n";

	/* We want xtrabackup to ignore unknown options, because it only
	recognizes a small subset of server variables */
	my_getopt_skip_unknown = TRUE;

	/* Reset u_max_value for all options, as we don't want the
	--maximum-... modifier to set the actual option values */
	for (my_option *optp= xb_server_options; optp->name; optp++) {
		optp->u_max_value = (G_PTR *) &global_max_value;
	}


	/* Throw a descriptive error if --defaults-file or --defaults-extra-file
	is not the first command line argument */
	for (int i = 2 ; i < argc ; i++) {
		char *optend = strcend((argv)[i], '=');

		if (optend - argv[i] == 15 &&
			!strncmp(argv[i], "--defaults-file", optend - argv[i])) {
			die("--defaults-file must be specified first on the command line");
		}
		if (optend - argv[i] == 21 &&
			!strncmp(argv[i], "--defaults-extra-file",
				optend - argv[i])) {
			die("--defaults-extra-file must be specified first on the command line");
		}
	}

	if (argc_server > 0
	    && (ho_error=handle_options(&argc_server, argv_server,
					xb_server_options, xb_get_one_option)))
		exit(ho_error);

	load_defaults_or_exit(conf_file, xb_client_default_groups,
			      &argc_client, argv_client);

	for (n = 0; (*argv_client)[n]; n++) {};
 	argc_client = n;

	if (innobackupex_mode && argc_client > 0) {
		/* emulate innobackupex script */
		innobackupex_mode = true;
		if (!ibx_handle_options(&argc_client, argv_client)) {
			exit(EXIT_FAILURE);
		}
	}

	if (argc_client > 0
	    && (ho_error=handle_options(&argc_client, argv_client,
					xb_client_options, xb_get_one_option)))
		exit(ho_error);

	/* Reject command line arguments that don't look like options, i.e. are
	not of the form '-X' (single-character options) or '--option' (long
	options) */
	for (int i = 0 ; i < argc_client ; i++) {
		const char * const opt = (*argv_client)[i];

		if (strncmp(opt, "--", 2) &&
		    !(strlen(opt) == 2 && opt[0] == '-')) {
			bool server_option = true;

			for (int j = 0; j < argc_server; j++) {
				if (opt == (*argv_server)[j]) {
					server_option = false;
					break;
				}
			}

			if (!server_option) {
				msg("mariabackup: Error:"
				    " unknown argument: '%s'", opt);
				exit(EXIT_FAILURE);
			}
		}
	}
}

static int main_low(char** argv);
static int get_exepath(char *buf, size_t size, const char *argv0);

/* ================= main =================== */
int main(int argc, char **argv)
{
	char **client_defaults, **server_defaults;

	if (get_exepath(mariabackup_exe,FN_REFLEN, argv[0]))
    strncpy(mariabackup_exe,argv[0], FN_REFLEN-1);


	if (argc > 1 )
	{
		/* In "prepare export", we need  to start mysqld 
		Since it is not always be installed on the machine,
		we start "mariabackup --mysqld", which acts as mysqld
		*/
		if (strcmp(argv[1], "--mysqld") == 0)
		{
			extern int mysqld_main(int argc, char **argv);
			argc--;
			argv++;
			argv[0]+=2;
			return mysqld_main(argc, argv);
		}
		if(strcmp(argv[1], "--innobackupex") == 0)
		{
			argv++;
			argc--;
			innobackupex_mode = true;
		}
	}
  
	if (argc > 1)
		strncpy(orig_argv1,argv[1],sizeof(orig_argv1) -1);

	init_signals();
	MY_INIT(argv[0]);

	pthread_key_create(&THR_THD, NULL);
	my_pthread_setspecific_ptr(THR_THD, NULL);

	xb_regex_init();

	capture_tool_command(argc, argv);

	if (mysql_server_init(-1, NULL, NULL))
	{
		die("mysql_server_init() failed");
	}

	system_charset_info = &my_charset_utf8_general_ci;
	key_map_full.set_all();

	logger.init_base();
	logger.set_handlers(LOG_FILE, LOG_NONE, LOG_NONE);
	mysql_mutex_init(key_LOCK_error_log, &LOCK_error_log,
			 MY_MUTEX_INIT_FAST);

	handle_options(argc, argv, &client_defaults, &server_defaults);

#ifndef DBUG_OFF
	if (dbug_option) {
		DBUG_SET_INITIAL(dbug_option);
		DBUG_SET(dbug_option);
	}
#endif

	int status = main_low(server_defaults);

	backup_cleanup();

	if (innobackupex_mode) {
		ibx_cleanup();
	}

	free_defaults(client_defaults);
	free_defaults(server_defaults);

#ifndef DBUG_OFF
	if (dbug_option) {
		DBUG_END();
	}
#endif

	if (THR_THD)
		(void) pthread_key_delete(THR_THD);

	logger.cleanup_base();
	mysql_mutex_destroy(&LOCK_error_log);

	if (status == EXIT_SUCCESS) {
		msg("completed OK!");
	}

	return status;
}

static int main_low(char** argv)
{
	if (innobackupex_mode) {
		if (!ibx_init()) {
			return(EXIT_FAILURE);
		}
	}

	if (!xtrabackup_print_param && !xtrabackup_prepare
	    && !strcmp(mysql_data_home, "./")) {
		if (!xtrabackup_print_param)
			usage();
		msg("mariabackup: Error: Please set parameter 'datadir'");
		return(EXIT_FAILURE);
	}

	/* Expand target-dir, incremental-basedir, etc. */

	char cwd[FN_REFLEN];
	my_getwd(cwd, sizeof(cwd), MYF(0));

	my_load_path(xtrabackup_real_target_dir,
		     xtrabackup_target_dir, cwd);
	unpack_dirname(xtrabackup_real_target_dir,
		       xtrabackup_real_target_dir);
	xtrabackup_target_dir= xtrabackup_real_target_dir;

	if (xtrabackup_incremental_basedir) {
		my_load_path(xtrabackup_real_incremental_basedir,
			     xtrabackup_incremental_basedir, cwd);
		unpack_dirname(xtrabackup_real_incremental_basedir,
			       xtrabackup_real_incremental_basedir);
		xtrabackup_incremental_basedir =
			xtrabackup_real_incremental_basedir;
	}

	if (xtrabackup_incremental_dir) {
		my_load_path(xtrabackup_real_incremental_dir,
			     xtrabackup_incremental_dir, cwd);
		unpack_dirname(xtrabackup_real_incremental_dir,
			       xtrabackup_real_incremental_dir);
		xtrabackup_incremental_dir = xtrabackup_real_incremental_dir;
	}

	if (xtrabackup_extra_lsndir) {
		my_load_path(xtrabackup_real_extra_lsndir,
			     xtrabackup_extra_lsndir, cwd);
		unpack_dirname(xtrabackup_real_extra_lsndir,
			       xtrabackup_real_extra_lsndir);
		xtrabackup_extra_lsndir = xtrabackup_real_extra_lsndir;
	}

	/* get default temporary directory */
	if (!opt_mysql_tmpdir || !opt_mysql_tmpdir[0]) {
		opt_mysql_tmpdir = getenv("TMPDIR");
#if defined(__WIN__)
		if (!opt_mysql_tmpdir) {
			opt_mysql_tmpdir = getenv("TEMP");
		}
		if (!opt_mysql_tmpdir) {
			opt_mysql_tmpdir = getenv("TMP");
		}
#endif
		if (!opt_mysql_tmpdir || !opt_mysql_tmpdir[0]) {
			opt_mysql_tmpdir = const_cast<char*>(DEFAULT_TMPDIR);
		}
	}

	/* temporary setting of enough size */
	srv_page_size_shift = UNIV_PAGE_SIZE_SHIFT_MAX;
	srv_page_size = UNIV_PAGE_SIZE_MAX;
	if (xtrabackup_backup && xtrabackup_incremental) {
		/* direct specification is only for --backup */
		/* and the lsn is prior to the other option */

		char* endchar;
		int error = 0;
		incremental_lsn = strtoll(xtrabackup_incremental, &endchar, 10);
		if (*endchar != '\0')
			error = 1;

		if (error) {
			msg("mariabackup: value '%s' may be wrong format for "
			    "incremental option.", xtrabackup_incremental);
			return(EXIT_FAILURE);
		}
	} else if (xtrabackup_backup && xtrabackup_incremental_basedir) {
		char	filename[FN_REFLEN];

		sprintf(filename, "%s/%s", xtrabackup_incremental_basedir, XTRABACKUP_METADATA_FILENAME);

		if (!xtrabackup_read_metadata(filename)) {
			msg("mariabackup: error: failed to read metadata from "
			    "%s", filename);
			return(EXIT_FAILURE);
		}

		incremental_lsn = metadata_to_lsn;
		xtrabackup_incremental = xtrabackup_incremental_basedir; //dummy
	} else if (xtrabackup_prepare && xtrabackup_incremental_dir) {
		char	filename[FN_REFLEN];

		sprintf(filename, "%s/%s", xtrabackup_incremental_dir, XTRABACKUP_METADATA_FILENAME);

		if (!xtrabackup_read_metadata(filename)) {
			msg("mariabackup: error: failed to read metadata from "
			    "%s", filename);
			return(EXIT_FAILURE);
		}

		incremental_lsn = metadata_from_lsn;
		incremental_to_lsn = metadata_to_lsn;
		incremental_last_lsn = metadata_last_lsn;
		xtrabackup_incremental = xtrabackup_incremental_dir; //dummy

	} else if (opt_incremental_history_name) {
		xtrabackup_incremental = opt_incremental_history_name;
	} else if (opt_incremental_history_uuid) {
		xtrabackup_incremental = opt_incremental_history_uuid;
	} else {
		xtrabackup_incremental = NULL;
	}

	if (xtrabackup_stream && !xtrabackup_backup) {
		msg("Warning: --stream parameter is ignored, it only works together with --backup.");
	}

	if (!xb_init()) {
		return(EXIT_FAILURE);
	}

	/* --print-param */
	if (xtrabackup_print_param) {
		printf("%s", print_param_str.str().c_str());
		return(EXIT_SUCCESS);
	}

	print_version();
	if (xtrabackup_incremental) {
		msg("incremental backup from " LSN_PF " is enabled.",
		    incremental_lsn);
	}

	if (xtrabackup_export && innobase_file_per_table == FALSE) {
		msg("mariabackup: auto-enabling --innodb-file-per-table due to "
		    "the --export option");
		innobase_file_per_table = TRUE;
	}

	/* cannot execute both for now */
	{
		int num = 0;

		if (xtrabackup_backup) num++;
		if (xtrabackup_prepare) num++;
		if (xtrabackup_copy_back) num++;
		if (xtrabackup_move_back) num++;
		if (xtrabackup_decrypt_decompress) num++;
		if (num != 1) { /* !XOR (for now) */
			usage();
			return(EXIT_FAILURE);
		}
	}

#ifndef __WIN__
	if (xtrabackup_debug_sync) {
		signal(SIGCONT, sigcont_handler);
	}
#endif

	/* --backup */
	if (xtrabackup_backup && !xtrabackup_backup_func()) {
		return(EXIT_FAILURE);
	}

	/* --prepare */
	if (xtrabackup_prepare
	    && !xtrabackup_prepare_func(argv)) {
		return(EXIT_FAILURE);
	}

	if (xtrabackup_copy_back || xtrabackup_move_back) {
		if (!check_if_param_set("datadir")) {
			mysql_data_home = get_default_datadir();
		}
		if (!copy_back())
			return(EXIT_FAILURE);
	}

	if (xtrabackup_decrypt_decompress && !decrypt_decompress()) {
		return(EXIT_FAILURE);
	}

	return(EXIT_SUCCESS);
}


static int get_exepath(char *buf, size_t size, const char *argv0)
{
#ifdef _WIN32
  DWORD ret = GetModuleFileNameA(NULL, buf, size);
  if (ret > 0)
    return 0;
#elif defined(__linux__)
  ssize_t ret = readlink("/proc/self/exe", buf, size-1);
  if(ret > 0)
    return 0;
#endif

  return my_realpath(buf, argv0, 0);
}


#if defined (__SANITIZE_ADDRESS__) && defined (__linux__)
/* Avoid LeakSanitizer's false positives. */
const char* __asan_default_options()
{
  return "detect_leaks=0";
}
#endif<|MERGE_RESOLUTION|>--- conflicted
+++ resolved
@@ -1476,7 +1476,6 @@
 #endif
 }
 
-<<<<<<< HEAD
 
 static std::set<std::string> tables_for_export;
 
@@ -1584,16 +1583,12 @@
 }
 
 
-static const char *xb_client_default_groups[]=
-	{ "xtrabackup", "mariabackup", "client", 0, 0, 0 };
-=======
-static const char *xb_client_default_groups[]={ 
+static const char *xb_client_default_groups[]={
    "xtrabackup", "mariabackup", 
    "client", "client-server", 
    "client-mariadb", 
    0, 0, 0 
 };
->>>>>>> ef0b91ea
 
 static const char *xb_server_default_groups[]={
    "xtrabackup", "mariabackup",

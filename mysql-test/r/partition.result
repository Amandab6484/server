drop table if exists t1;
CREATE TABLE t1 (
d DATE NOT NULL
)
PARTITION BY RANGE( YEAR(d) ) (
PARTITION p0 VALUES LESS THAN (1960),
PARTITION p1 VALUES LESS THAN (1970),
PARTITION p2 VALUES LESS THAN (1980),
PARTITION p3 VALUES LESS THAN (1990)
);
ALTER TABLE t1 ADD PARTITION (
PARTITION `p5` VALUES LESS THAN (2010)
COMMENT 'APSTART \' APEND'
);
SELECT * FROM t1 LIMIT 1;
d
DROP TABLE t1;
create table t1 (id int auto_increment, s1 int, primary key (id));
insert into t1 values (null,1);
insert into t1 values (null,6);
select * from t1;
id	s1
1	1
2	6
alter table t1 partition by range (id) (
partition p0 values less than (3),
partition p1 values less than maxvalue
);
drop table t1;
create table t1 (a int)
partition by key(a)
partitions 0.2+e1;
ERROR 42000: Only integers allowed as number here near '0.2+e1' at line 3
create table t1 (a int)
partition by key(a)
partitions -1;
ERROR 42000: You have an error in your SQL syntax; check the manual that corresponds to your MySQL server version for the right syntax to use near '-1' at line 3
create table t1 (a int)
partition by key(a)
partitions 1.5;
ERROR 42000: Only integers allowed as number here near '1.5' at line 3
create table t1 (a int)
partition by key(a)
partitions 1e+300;
ERROR 42000: Only integers allowed as number here near '1e+300' at line 3
create table t1 (a int)
partition by key (a)
(partition p0 DATA DIRECTORY 'part-data' INDEX DIRECTORY 'part-data');
ERROR 42000: Incorrect table name 'part-data'
create table t1 (a int)
partition by key (a)
(partition p0,
partition p1 DATA DIRECTORY 'part-data' INDEX DIRECTORY 'part-data');
ERROR 42000: Incorrect table name 'part-data'
create table t1 (a int)
partition by list (a)
(partition p0 values in (1));
create procedure pz()
alter table t1 engine = myisam;
call pz();
call pz();
drop procedure pz;
drop table t1;
create table t1 (a bigint)
partition by range (a)
(partition p0 values less than (0xFFFFFFFFFFFFFFFF),
partition p1 values less than (10));
ERROR 42000: VALUES value must be of same type as partition function near '),
partition p1 values less than (10))' at line 3
create table t1 (a bigint)
partition by list (a)
(partition p0 values in (0xFFFFFFFFFFFFFFFF),
partition p1 values in (10));
ERROR 42000: VALUES value must be of same type as partition function near '),
partition p1 values in (10))' at line 3
create table t1 (a bigint unsigned)
partition by range (a)
(partition p0 values less than (100),
partition p1 values less than MAXVALUE);
insert into t1 values (1);
drop table t1;
create table t1 (a bigint unsigned)
partition by hash (a);
insert into t1 values (0xFFFFFFFFFFFFFFFD);
insert into t1 values (0xFFFFFFFFFFFFFFFE);
select * from t1 where (a + 1) < 10;
a
select * from t1 where (a + 1) > 10;
a
18446744073709551613
18446744073709551614
drop table t1;
create table t1 (a int)
partition by key(a)
(partition p0 engine = MEMORY);
drop table t1;
create table t1 (a int)
partition by range (a)
subpartition by key (a)
(partition p0 values less than (1));
alter table t1 add partition (partition p1 values less than (2));
show create table t1;
Table	Create Table
t1	CREATE TABLE `t1` (
  `a` int(11) DEFAULT NULL
) ENGINE=MyISAM DEFAULT CHARSET=latin1 /*!50100 PARTITION BY RANGE (a) SUBPARTITION BY KEY (a) (PARTITION p0 VALUES LESS THAN (1) ENGINE = MyISAM, PARTITION p1 VALUES LESS THAN (2) ENGINE = MyISAM) */
alter table t1 reorganize partition p1 into (partition p1 values less than (3));
show create table t1;
Table	Create Table
t1	CREATE TABLE `t1` (
  `a` int(11) DEFAULT NULL
) ENGINE=MyISAM DEFAULT CHARSET=latin1 /*!50100 PARTITION BY RANGE (a) SUBPARTITION BY KEY (a) (PARTITION p0 VALUES LESS THAN (1) ENGINE = MyISAM, PARTITION p1 VALUES LESS THAN (3) ENGINE = MyISAM) */
drop table t1;
CREATE TABLE t1 (
a int not null,
b int not null,
c int not null,
primary key(a,b))
partition by key (a);
select count(*) from t1;
count(*)
0
show create table t1;
Table	Create Table
t1	CREATE TABLE `t1` (
  `a` int(11) NOT NULL,
  `b` int(11) NOT NULL,
  `c` int(11) NOT NULL,
  PRIMARY KEY (`a`,`b`)
) ENGINE=MyISAM DEFAULT CHARSET=latin1 /*!50100 PARTITION BY KEY (a)  */
drop table t1;
CREATE TABLE t1 (
a int not null,
b int not null,
c int not null,
primary key(a,b))
partition by key (a, b);
drop table t1;
CREATE TABLE t1 (
a int not null,
b int not null,
c int not null,
primary key(a,b))
partition by key (a)
partitions 3
(partition x1, partition x2, partition x3);
drop table t1;
CREATE TABLE t1 (
a int not null,
b int not null,
c int not null,
primary key(a,b))
partition by key (a)
partitions 3
(partition x1 nodegroup 0,
partition x2 nodegroup 1,
partition x3 nodegroup 2);
drop table t1;
CREATE TABLE t1 (
a int not null,
b int not null,
c int not null,
primary key(a,b))
partition by key (a)
partitions 3
(partition x1 engine myisam,
partition x2 engine myisam,
partition x3 engine myisam);
drop table t1;
CREATE TABLE t1 (
a int not null,
b int not null,
c int not null,
primary key(a,b))
partition by key (a)
partitions 3
(partition x1 tablespace ts1,
partition x2 tablespace ts2,
partition x3 tablespace ts3);
CREATE TABLE t2 LIKE t1;
drop table t2;
drop table t1;
CREATE TABLE t1 (
a int not null,
b int not null,
c int not null,
primary key(a,b))
partition by list (a)
partitions 3
(partition x1 values in (1,2,9,4) tablespace ts1,
partition x2 values in (3, 11, 5, 7) tablespace ts2,
partition x3 values in (16, 8, 5+19, 70-43) tablespace ts3);
drop table t1;
CREATE TABLE t1 (
a int not null,
b int not null,
c int not null,
primary key(a,b))
partition by list (b*a)
partitions 3
(partition x1 values in (1,2,9,4) tablespace ts1,
partition x2 values in (3, 11, 5, 7) tablespace ts2,
partition x3 values in (16, 8, 5+19, 70-43) tablespace ts3);
drop table t1;
CREATE TABLE t1 (
a int not null,
b int not null,
c int not null,
primary key(a,b))
partition by list (b*a)
(partition x1 values in (1) tablespace ts1,
partition x2 values in (3, 11, 5, 7) tablespace ts2,
partition x3 values in (16, 8, 5+19, 70-43) tablespace ts3);
drop table t1;
CREATE TABLE t1 (
a int not null)
partition by key(a);
LOCK TABLES t1 WRITE;
insert into t1 values (1);
insert into t1 values (2);
insert into t1 values (3);
insert into t1 values (4);
UNLOCK TABLES;
drop table t1;
CREATE TABLE t1 (a int, name VARCHAR(50), purchased DATE)
PARTITION BY RANGE (a)
(PARTITION p0 VALUES LESS THAN (3),
PARTITION p1 VALUES LESS THAN (7),
PARTITION p2 VALUES LESS THAN (9),
PARTITION p3 VALUES LESS THAN (11));
INSERT INTO t1 VALUES
(1, 'desk organiser', '2003-10-15'),
(2, 'CD player', '1993-11-05'),
(3, 'TV set', '1996-03-10'),
(4, 'bookcase', '1982-01-10'),
(5, 'exercise bike', '2004-05-09'),
(6, 'sofa', '1987-06-05'),
(7, 'popcorn maker', '2001-11-22'),
(8, 'acquarium', '1992-08-04'),
(9, 'study desk', '1984-09-16'),
(10, 'lava lamp', '1998-12-25');
SELECT * from t1 ORDER BY a;
a	name	purchased
1	desk organiser	2003-10-15
2	CD player	1993-11-05
3	TV set	1996-03-10
4	bookcase	1982-01-10
5	exercise bike	2004-05-09
6	sofa	1987-06-05
7	popcorn maker	2001-11-22
8	acquarium	1992-08-04
9	study desk	1984-09-16
10	lava lamp	1998-12-25
ALTER TABLE t1 DROP PARTITION p0;
SELECT * from t1 ORDER BY a;
a	name	purchased
3	TV set	1996-03-10
4	bookcase	1982-01-10
5	exercise bike	2004-05-09
6	sofa	1987-06-05
7	popcorn maker	2001-11-22
8	acquarium	1992-08-04
9	study desk	1984-09-16
10	lava lamp	1998-12-25
drop table t1;
CREATE TABLE t1 (a int)
PARTITION BY LIST (a)
(PARTITION p0 VALUES IN (1,2,3), PARTITION p1 VALUES IN (4,5,6));
insert into t1 values (1),(2),(3),(4),(5),(6);
select * from t1;
a
1
2
3
4
5
6
truncate t1;
select * from t1;
a
truncate t1;
select * from t1;
a
drop table t1;
CREATE TABLE t1 (a int, b int, primary key(a,b))
PARTITION BY KEY(b,a) PARTITIONS 4;
insert into t1 values (0,0),(1,1),(2,2),(3,3),(4,4),(5,5),(6,6);
select * from t1 where a = 4;
a	b
4	4
drop table t1;
CREATE TABLE t1 (a int)
PARTITION BY LIST (a)
PARTITIONS 1
(PARTITION x1 VALUES IN (1) ENGINE=MEMORY);
show create table t1;
Table	Create Table
t1	CREATE TABLE `t1` (
  `a` int(11) DEFAULT NULL
) ENGINE=MEMORY DEFAULT CHARSET=latin1 /*!50100 PARTITION BY LIST (a) (PARTITION x1 VALUES IN (1) ENGINE = MEMORY) */
drop table t1;
CREATE TABLE t1 (a int, unique(a))
PARTITION BY LIST (a)
(PARTITION x1 VALUES IN (10), PARTITION x2 VALUES IN (20));
REPLACE t1 SET a = 4;
ERROR HY000: Table has no partition for value 4
drop table t1;
CREATE TABLE t1 (a int)
PARTITION BY LIST (a)
(PARTITION x1 VALUES IN (2), PARTITION x2 VALUES IN (3));
insert into t1 values (2), (3);
insert into t1 values (4);
ERROR HY000: Table has no partition for value 4
insert into t1 values (1);
ERROR HY000: Table has no partition for value 1
drop table t1;
CREATE TABLE t1 (a int)
PARTITION BY HASH(a)
PARTITIONS 5;
SHOW CREATE TABLE t1;
Table	Create Table
t1	CREATE TABLE `t1` (
  `a` int(11) DEFAULT NULL
) ENGINE=MyISAM DEFAULT CHARSET=latin1 /*!50100 PARTITION BY HASH (a) PARTITIONS 5  */
drop table t1;
CREATE TABLE t1 (a int)
PARTITION BY RANGE (a)
(PARTITION x1 VALUES LESS THAN (2));
insert into t1 values (1);
update t1 set a = 5;
ERROR HY000: Table has no partition for value 5
drop table t1;
CREATE TABLE t1 (a int)
PARTITION BY LIST (a)
(PARTITION x1 VALUES IN (10), PARTITION x2 VALUES IN (20));
analyze table t1;
Table	Op	Msg_type	Msg_text
test.t1	analyze	status	OK
drop table t1;
create table t1
(a int)
partition by range (a)
( partition p0 values less than(10),
partition p1 values less than (20),
partition p2 values less than (25));
alter table t1 reorganize partition p2 into (partition p2 values less than (30));
show create table t1;
Table	Create Table
t1	CREATE TABLE `t1` (
  `a` int(11) DEFAULT NULL
) ENGINE=MyISAM DEFAULT CHARSET=latin1 /*!50100 PARTITION BY RANGE (a) (PARTITION p0 VALUES LESS THAN (10) ENGINE = MyISAM, PARTITION p1 VALUES LESS THAN (20) ENGINE = MyISAM, PARTITION p2 VALUES LESS THAN (30) ENGINE = MyISAM) */
drop table t1;
CREATE TABLE t1 (a int, b int)
PARTITION BY RANGE (a)
(PARTITION x0 VALUES LESS THAN (2),
PARTITION x1 VALUES LESS THAN (4),
PARTITION x2 VALUES LESS THAN (6),
PARTITION x3 VALUES LESS THAN (8),
PARTITION x4 VALUES LESS THAN (10),
PARTITION x5 VALUES LESS THAN (12),
PARTITION x6 VALUES LESS THAN (14),
PARTITION x7 VALUES LESS THAN (16),
PARTITION x8 VALUES LESS THAN (18),
PARTITION x9 VALUES LESS THAN (20));
ALTER TABLE t1 REORGANIZE PARTITION x0,x1,x2 INTO
(PARTITION x1 VALUES LESS THAN (6));
show create table t1;
Table	Create Table
t1	CREATE TABLE `t1` (
  `a` int(11) DEFAULT NULL,
  `b` int(11) DEFAULT NULL
) ENGINE=MyISAM DEFAULT CHARSET=latin1 /*!50100 PARTITION BY RANGE (a) (PARTITION x1 VALUES LESS THAN (6) ENGINE = MyISAM, PARTITION x3 VALUES LESS THAN (8) ENGINE = MyISAM, PARTITION x4 VALUES LESS THAN (10) ENGINE = MyISAM, PARTITION x5 VALUES LESS THAN (12) ENGINE = MyISAM, PARTITION x6 VALUES LESS THAN (14) ENGINE = MyISAM, PARTITION x7 VALUES LESS THAN (16) ENGINE = MyISAM, PARTITION x8 VALUES LESS THAN (18) ENGINE = MyISAM, PARTITION x9 VALUES LESS THAN (20) ENGINE = MyISAM) */
drop table t1;
create table t1 (a int not null, b int not null) partition by LIST (a+b) (
partition p0 values in (12),
partition p1 values in (14)
);
insert into t1 values (10,1);
ERROR HY000: Table has no partition for value 11
drop table t1;
create table t1 (f1 integer,f2 integer, f3 varchar(10), primary key(f1,f2))
partition by range(f1) subpartition by hash(f2) subpartitions 2
(partition p1 values less than (0),
partition p2 values less than (2),
partition p3 values less than (2147483647));
insert into t1 values(10,10,'10');
insert into t1 values(2,2,'2');
select * from t1 where f1 = 2;
f1	f2	f3
2	2	2
drop table t1;
create table t1 (f1 integer,f2 integer, unique index(f1))
partition by range(f1 div 2)
subpartition by hash(f1) subpartitions 2
(partition partb values less than (2),
partition parte values less than (4),
partition partf values less than (10000));
insert into t1 values(10,1);
select * from t1 where f1 = 10;
f1	f2
10	1
drop table t1;
set session storage_engine= 'memory';
create table t1 (f_int1 int(11) default null) engine = memory
partition by range (f_int1) subpartition by hash (f_int1)
(partition part1 values less than (1000)
(subpartition subpart11 engine = memory));
drop table t1;
set session storage_engine='myisam';
create table t1 (f_int1 integer, f_int2 integer, primary key (f_int1))
partition by hash(f_int1) partitions 2;
insert into t1 values (1,1),(2,2);
replace into t1 values (1,1),(2,2);
drop table t1;
create table t1 (s1 int, unique (s1)) partition by list (s1) (partition x1 VALUES in (10), partition x2 values in (20));
alter table t1 add partition (partition x3 values in (30));
drop table t1;
create table t1 (a int)
partition by key(a)
partitions 2
(partition p0 engine=myisam, partition p1 engine=myisam);
show create table t1;
Table	Create Table
t1	CREATE TABLE `t1` (
  `a` int(11) DEFAULT NULL
) ENGINE=MyISAM DEFAULT CHARSET=latin1 /*!50100 PARTITION BY KEY (a) (PARTITION p0 ENGINE = MyISAM, PARTITION p1 ENGINE = MyISAM) */
alter table t1;
show create table t1;
Table	Create Table
t1	CREATE TABLE `t1` (
  `a` int(11) DEFAULT NULL
) ENGINE=MyISAM DEFAULT CHARSET=latin1 /*!50100 PARTITION BY KEY (a) (PARTITION p0 ENGINE = MyISAM, PARTITION p1 ENGINE = MyISAM) */
alter table t1 engine=myisam;
show create table t1;
Table	Create Table
t1	CREATE TABLE `t1` (
  `a` int(11) DEFAULT NULL
) ENGINE=MyISAM DEFAULT CHARSET=latin1 /*!50100 PARTITION BY KEY (a) (PARTITION p0 ENGINE = MyISAM, PARTITION p1 ENGINE = MyISAM) */
alter table t1 engine=heap;
show create table t1;
Table	Create Table
t1	CREATE TABLE `t1` (
  `a` int(11) DEFAULT NULL
) ENGINE=MEMORY DEFAULT CHARSET=latin1 /*!50100 PARTITION BY KEY (a) (PARTITION p0 ENGINE = MEMORY, PARTITION p1 ENGINE = MEMORY) */
alter table t1 remove partitioning;
show create table t1;
Table	Create Table
t1	CREATE TABLE `t1` (
  `a` int(11) DEFAULT NULL
) ENGINE=MEMORY DEFAULT CHARSET=latin1
drop table t1;
create table t1 (a int)
engine=myisam
partition by key(a)
partitions 2
(partition p0 engine=myisam, partition p1 engine=myisam);
show create table t1;
Table	Create Table
t1	CREATE TABLE `t1` (
  `a` int(11) DEFAULT NULL
) ENGINE=MyISAM DEFAULT CHARSET=latin1 /*!50100 PARTITION BY KEY (a) (PARTITION p0 ENGINE = MyISAM, PARTITION p1 ENGINE = MyISAM) */
alter table t1 add column b int remove partitioning;
show create table t1;
Table	Create Table
t1	CREATE TABLE `t1` (
  `a` int(11) DEFAULT NULL,
  `b` int(11) DEFAULT NULL
) ENGINE=MyISAM DEFAULT CHARSET=latin1
alter table t1
engine=myisam
partition by key(a)
(partition p0 engine=myisam, partition p1);
show create table t1;
Table	Create Table
t1	CREATE TABLE `t1` (
  `a` int(11) DEFAULT NULL,
  `b` int(11) DEFAULT NULL
) ENGINE=MyISAM DEFAULT CHARSET=latin1 /*!50100 PARTITION BY KEY (a) (PARTITION p0 ENGINE = MyISAM, PARTITION p1 ENGINE = MyISAM) */
alter table t1
engine=heap
partition by key(a)
(partition p0, partition p1 engine=heap);
show create table t1;
Table	Create Table
t1	CREATE TABLE `t1` (
  `a` int(11) DEFAULT NULL,
  `b` int(11) DEFAULT NULL
) ENGINE=MEMORY DEFAULT CHARSET=latin1 /*!50100 PARTITION BY KEY (a) (PARTITION p0 ENGINE = MEMORY, PARTITION p1 ENGINE = MEMORY) */
alter table t1 engine=myisam, add column c int remove partitioning;
show create table t1;
Table	Create Table
t1	CREATE TABLE `t1` (
  `a` int(11) DEFAULT NULL,
  `b` int(11) DEFAULT NULL,
  `c` int(11) DEFAULT NULL
) ENGINE=MyISAM DEFAULT CHARSET=latin1
alter table t1
engine=heap
partition by key (a)
(partition p0, partition p1);
show create table t1;
Table	Create Table
t1	CREATE TABLE `t1` (
  `a` int(11) DEFAULT NULL,
  `b` int(11) DEFAULT NULL,
  `c` int(11) DEFAULT NULL
) ENGINE=MEMORY DEFAULT CHARSET=latin1 /*!50100 PARTITION BY KEY (a) (PARTITION p0 ENGINE = MEMORY, PARTITION p1 ENGINE = MEMORY) */
alter table t1
partition by key (a)
(partition p0, partition p1);
show create table t1;
Table	Create Table
t1	CREATE TABLE `t1` (
  `a` int(11) DEFAULT NULL,
  `b` int(11) DEFAULT NULL,
  `c` int(11) DEFAULT NULL
) ENGINE=MEMORY DEFAULT CHARSET=latin1 /*!50100 PARTITION BY KEY (a) (PARTITION p0 ENGINE = MEMORY, PARTITION p1 ENGINE = MEMORY) */
alter table t1
engine=heap
partition by key (a)
(partition p0, partition p1);
show create table t1;
Table	Create Table
t1	CREATE TABLE `t1` (
  `a` int(11) DEFAULT NULL,
  `b` int(11) DEFAULT NULL,
  `c` int(11) DEFAULT NULL
) ENGINE=MEMORY DEFAULT CHARSET=latin1 /*!50100 PARTITION BY KEY (a) (PARTITION p0 ENGINE = MEMORY, PARTITION p1 ENGINE = MEMORY) */
alter table t1
partition by key(a)
(partition p0, partition p1 engine=heap);
ERROR HY000: The mix of handlers in the partitions is not allowed in this version of MySQL
alter table t1
partition by key(a)
(partition p0 engine=heap, partition p1);
ERROR HY000: The mix of handlers in the partitions is not allowed in this version of MySQL
alter table t1
engine=heap
partition by key (a)
(partition p0 engine=heap, partition p1 engine=myisam);
ERROR HY000: The mix of handlers in the partitions is not allowed in this version of MySQL
alter table t1
partition by key (a)
(partition p0 engine=heap, partition p1 engine=myisam);
ERROR HY000: The mix of handlers in the partitions is not allowed in this version of MySQL
drop table t1;
CREATE TABLE t1 (
f_int1 INTEGER, f_int2 INTEGER,
f_char1 CHAR(10), f_char2 CHAR(10), f_charbig VARCHAR(1000)
)
PARTITION BY RANGE(f_int1 DIV 2)
SUBPARTITION BY HASH(f_int1)
SUBPARTITIONS 2
(PARTITION parta VALUES LESS THAN (0),
PARTITION partb VALUES LESS THAN (5),
PARTITION parte VALUES LESS THAN (10),
PARTITION partf VALUES LESS THAN (2147483647));
INSERT INTO t1 SET f_int1 = NULL , f_int2 = -20, f_char1 = CAST(-20 AS CHAR),
f_char2 = CAST(-20 AS CHAR), f_charbig = '#NULL#';
SELECT * FROM t1 WHERE f_int1 IS NULL;
f_int1	f_int2	f_char1	f_char2	f_charbig
NULL	-20	-20	-20	#NULL#
SELECT * FROM t1;
f_int1	f_int2	f_char1	f_char2	f_charbig
NULL	-20	-20	-20	#NULL#
drop table t1;
CREATE TABLE t1 (
f_int1 INTEGER, f_int2 INTEGER,
f_char1 CHAR(10), f_char2 CHAR(10), f_charbig VARCHAR(1000)  )
PARTITION BY LIST(MOD(f_int1,2))
SUBPARTITION BY KEY(f_int1)
(PARTITION part1 VALUES IN (-1) (SUBPARTITION sp1, SUBPARTITION sp2),
PARTITION part2 VALUES IN (0) (SUBPARTITION sp3, SUBPARTITION sp5),
PARTITION part3 VALUES IN (1) (SUBPARTITION sp4, SUBPARTITION sp6));
INSERT INTO t1 SET f_int1 = 2, f_int2 = 2, f_char1 = '2', f_char2 = '2', f_charbig = '===2===';
INSERT INTO t1 SET f_int1 = 2, f_int2 = 2, f_char1 = '2', f_char2 = '2', f_charbig = '===2===';
SELECT * FROM t1 WHERE f_int1  IS NULL;
f_int1	f_int2	f_char1	f_char2	f_charbig
drop table t1;
create procedure p ()
begin
create table t1 (s1 mediumint,s2 mediumint)
partition by list (s2)
(partition p1 values in (0),
partition p2 values in (1));
end//
call p()//
drop procedure p//
drop table t1;
create procedure p ()
begin
create table t1 (a int not null,b int not null,c int not null,primary key (a,b))
partition by range (a)
subpartition by hash (a+b)
(partition x1 values less than (1)
(subpartition x11,
subpartition x12),
partition x2 values less than (5)
(subpartition x21,
subpartition x22));
end//
call p()//
drop procedure p//
drop table t1//
create table t1 (a int,b int,c int,key(a,b))
partition by range (a)
partitions 3
(partition x1 values less than (0) tablespace ts1,
partition x2 values less than (10) tablespace ts2,
partition x3 values less than maxvalue tablespace ts3);
insert into t1 values (NULL, 1, 1);
insert into t1 values (0, 1, 1);
insert into t1 values (12, 1, 1);
select partition_name, partition_description, table_rows
from information_schema.partitions where table_schema ='test';
partition_name	partition_description	table_rows
x1	0	1
x2	10	1
x3	MAXVALUE	1
drop table t1;
create table t1 (a int,b int, c int)
partition by list(a)
partitions 2
(partition x123 values in (11,12),
partition x234 values in (1 ,NULL, NULL));
ERROR HY000: Multiple definition of same constant in list partitioning
create table t1 (a int,b int, c int)
partition by list(a)
partitions 2
(partition x123 values in (11, NULL),
partition x234 values in (1 ,NULL));
ERROR HY000: Multiple definition of same constant in list partitioning
create table t1 (a int,b int, c int)
partition by list(a)
partitions 2
(partition x123 values in (11, 12),
partition x234 values in (5, 1));
insert into t1 values (NULL,1,1);
ERROR HY000: Table has no partition for value NULL
drop table t1;
create table t1 (a int,b int, c int)
partition by list(a)
partitions 2
(partition x123 values in (11, 12),
partition x234 values in (NULL, 1));
insert into t1 values (11,1,6);
insert into t1 values (NULL,1,1);
select partition_name, partition_description, table_rows
from information_schema.partitions where table_schema ='test';
partition_name	partition_description	table_rows
x123	11,12	1
x234	NULL,1	1
drop table t1;
create table t1 (a int)
partition by list (a)
(partition p0 values in (1));
alter table t1 rebuild partition;
ERROR 42000: You have an error in your SQL syntax; check the manual that corresponds to your MySQL server version for the right syntax to use near '' at line 1
drop table t1;
create table t1 (a int)
partition by list (a)
(partition p0 values in (5));
insert into t1 values (0);
ERROR HY000: Table has no partition for value 0
drop table t1;
create table t1 (a int)
partition by range (a) subpartition by hash (a)
(partition p0 values less than (100));
show create table t1;
Table	Create Table
t1	CREATE TABLE `t1` (
  `a` int(11) DEFAULT NULL
) ENGINE=MyISAM DEFAULT CHARSET=latin1 /*!50100 PARTITION BY RANGE (a) SUBPARTITION BY HASH (a) (PARTITION p0 VALUES LESS THAN (100) ENGINE = MyISAM) */
alter table t1 add partition (partition p1 values less than (200)
(subpartition subpart21));
show create table t1;
Table	Create Table
t1	CREATE TABLE `t1` (
  `a` int(11) DEFAULT NULL
) ENGINE=MyISAM DEFAULT CHARSET=latin1 /*!50100 PARTITION BY RANGE (a) SUBPARTITION BY HASH (a) (PARTITION p0 VALUES LESS THAN (100) (SUBPARTITION p0sp0 ENGINE = MyISAM), PARTITION p1 VALUES LESS THAN (200) (SUBPARTITION subpart21 ENGINE = MyISAM)) */
drop table t1;
create table t1 (a int)
partition by key (a);
show create table t1;
Table	Create Table
t1	CREATE TABLE `t1` (
  `a` int(11) DEFAULT NULL
) ENGINE=MyISAM DEFAULT CHARSET=latin1 /*!50100 PARTITION BY KEY (a)  */
alter table t1 add partition (partition p1);
show create table t1;
Table	Create Table
t1	CREATE TABLE `t1` (
  `a` int(11) DEFAULT NULL
) ENGINE=MyISAM DEFAULT CHARSET=latin1 /*!50100 PARTITION BY KEY (a) (PARTITION p0 ENGINE = MyISAM, PARTITION p1 ENGINE = MyISAM) */
drop table t1;
create table t1 (a int, b int)
partition by range (a)
subpartition by hash(a)
(partition p0 values less than (0) (subpartition sp0),
partition p1 values less than (1));
ERROR 42000: Wrong number of subpartitions defined, mismatch with previous setting near ')' at line 5
create table t1 (a int, b int)
partition by range (a)
subpartition by hash(a)
(partition p0 values less than (0),
partition p1 values less than (1) (subpartition sp0));
ERROR 42000: Wrong number of subpartitions defined, mismatch with previous setting near '))' at line 5
create table t1 (a int)
partition by hash (a)
(partition p0 (subpartition sp0));
ERROR HY000: It is only possible to mix RANGE/LIST partitioning with HASH/KEY partitioning for subpartitioning
create table t1 (a int)
partition by range (a)
(partition p0 values less than (1));
alter table t1 add partition (partition p1 values in (2));
ERROR HY000: Only LIST PARTITIONING can use VALUES IN in partition definition
alter table t1 add partition (partition p1);
ERROR HY000: Syntax error: RANGE PARTITIONING requires definition of VALUES LESS THAN for each partition
drop table t1;
create table t1 (a int)
partition by list (a)
(partition p0 values in (1));
alter table t1 add partition (partition p1 values less than (2));
ERROR HY000: Only RANGE PARTITIONING can use VALUES LESS THAN in partition definition
alter table t1 add partition (partition p1);
ERROR HY000: Syntax error: LIST PARTITIONING requires definition of VALUES IN for each partition
drop table t1;
create table t1 (a int)
partition by hash (a)
(partition p0);
alter table t1 add partition (partition p1 values less than (2));
ERROR HY000: Only RANGE PARTITIONING can use VALUES LESS THAN in partition definition
alter table t1 add partition (partition p1 values in (2));
ERROR HY000: Only LIST PARTITIONING can use VALUES IN in partition definition
drop table t1;
create table t1 (a int)
partition by list (a)
(partition p0 values in (1));
alter table t1 rebuild partition;
ERROR 42000: You have an error in your SQL syntax; check the manual that corresponds to your MySQL server version for the right syntax to use near '' at line 1
drop table t1;
create table t2 (s1 int not null auto_increment, primary key (s1)) partition by list (s1) (partition p1 values in (1),partition p2 values in (2),partition p3 values in (3),partition p4 values in (4));
insert into t2 values (null),(null),(null);
select * from t2;
s1
1
2
3
select * from t2 where s1 < 2;
s1
1
update t2 set s1 = s1 + 1 order by s1 desc;
select * from t2 where s1 < 3;
s1
2
select * from t2 where s1 = 2;
s1
2
drop table t2;
create temporary table t1 (a int) partition by hash(a);
ERROR HY000: Cannot create temporary table with partitions
create table t1 (a int, b int) partition by list (a)
(partition p1 values in (1), partition p2 values in (2));
alter table t1 add primary key (b);
ERROR HY000: A PRIMARY KEY must include all columns in the table's partitioning function
show create table t1;
Table	Create Table
t1	CREATE TABLE `t1` (
  `a` int(11) DEFAULT NULL,
  `b` int(11) DEFAULT NULL
) ENGINE=MyISAM DEFAULT CHARSET=latin1 /*!50100 PARTITION BY LIST (a) (PARTITION p1 VALUES IN (1) ENGINE = MyISAM, PARTITION p2 VALUES IN (2) ENGINE = MyISAM) */
drop table t1;
create table t1 (a int unsigned not null auto_increment primary key)
partition by key(a);
alter table t1 rename t2, add c char(10), comment "no comment";
show create table t2;
Table	Create Table
t2	CREATE TABLE `t2` (
  `a` int(10) unsigned NOT NULL AUTO_INCREMENT,
  `c` char(10) DEFAULT NULL,
  PRIMARY KEY (`a`)
) ENGINE=MyISAM DEFAULT CHARSET=latin1 COMMENT='no comment' /*!50100 PARTITION BY KEY (a)  */
drop table t2;
create table t1 (f1 int) partition by hash (f1) as select 1;
drop table t1;
prepare stmt1 from 'create table t1 (s1 int) partition by hash (s1)';
execute stmt1;
execute stmt1;
ERROR 42S01: Table 't1' already exists
drop table t1;
CREATE PROCEDURE test.p1(IN i INT)
BEGIN
DECLARE CONTINUE HANDLER FOR sqlexception BEGIN END;
DROP TABLE IF EXISTS t1;
CREATE TABLE t1 (num INT,PRIMARY KEY(num));
START TRANSACTION;
INSERT INTO t1 VALUES(i);
savepoint t1_save;
INSERT INTO t1 VALUES (14);
ROLLBACK to savepoint t1_save;
COMMIT;
END|
CALL test.p1(12);
Warnings:
Note	1051	Unknown table 't1'
Warning	1196	Some non-transactional changed tables couldn't be rolled back
CALL test.p1(13);
Warnings:
Warning	1196	Some non-transactional changed tables couldn't be rolled back
drop table t1;
drop procedure test.p1;
CREATE TABLE t1 (a int not null)
partition by key(a)
(partition p0 COMMENT='first partition');
drop table t1;
CREATE TABLE t1 (`a b` int not null)
partition by key(`a b`);
drop table t1;
CREATE TABLE t1 (`a b` int not null)
partition by hash(`a b`);
drop table t1;
create table t1 (f1 integer) partition by range(f1)
(partition p1 values less than (0), partition p2 values less than (10));
insert into t1 set f1 = null;
select * from t1 where f1 is null;
f1
NULL
explain partitions select * from t1 where f1 is null;
id	select_type	table	partitions	type	possible_keys	key	key_len	ref	rows	Extra
1	SIMPLE	t1	p1	system	NULL	NULL	NULL	NULL	1	
drop table t1;
create table t1 (f1 integer) partition by list(f1)
(partition p1 values in (1), partition p2 values in (null));
insert into t1 set f1 = null;
insert into t1 set f1 = 1;
select * from t1 where f1 is null or f1 = 1;
f1
1
NULL
drop table t1;
create table t1 (f1 smallint)
partition by list (f1) (partition p0 values in (null));
insert into t1 values (null);
select * from t1 where f1 is null;
f1
NULL
select * from t1 where f1 < 1;
f1
select * from t1 where f1 <= NULL;
f1
select * from t1 where f1 < NULL;
f1
select * from t1 where f1 >= NULL;
f1
select * from t1 where f1 > NULL;
f1
select * from t1 where f1 > 1;
f1
drop table t1;
create table t1 (f1 smallint)
partition by range (f1) (partition p0 values less than (0));
insert into t1 values (null);
select * from t1 where f1 is null;
f1
NULL
drop table t1;
create table t1 (f1 integer) partition by list(f1)
(
partition p1 values in (1),
partition p2 values in (NULL),
partition p3 values in (2),
partition p4 values in (3),
partition p5 values in (4)
);
insert into t1 values (1),(2),(3),(4),(null);
select * from t1 where f1 < 3;
f1
1
2
explain partitions select * from t1 where f1 < 3;
id	select_type	table	partitions	type	possible_keys	key	key_len	ref	rows	Extra
1	SIMPLE	t1	p1,p3	ALL	NULL	NULL	NULL	NULL	2	Using where
select * from t1 where f1 is null;
f1
NULL
explain partitions select * from t1 where f1 is null;
id	select_type	table	partitions	type	possible_keys	key	key_len	ref	rows	Extra
1	SIMPLE	t1	p2	system	NULL	NULL	NULL	NULL	1	
drop table t1;
create table t1 (f1 int) partition by list(f1 div 2)
(
partition p1 values in (1),
partition p2 values in (NULL),
partition p3 values in (2),
partition p4 values in (3),
partition p5 values in (4)
);
insert into t1 values (2),(4),(6),(8),(null);
select * from t1 where f1 < 3;
f1
2
explain partitions select * from t1 where f1 < 3;
id	select_type	table	partitions	type	possible_keys	key	key_len	ref	rows	Extra
1	SIMPLE	t1	p1,p2,p3,p4,p5	ALL	NULL	NULL	NULL	NULL	5	Using where
select * from t1 where f1 is null;
f1
NULL
explain partitions select * from t1 where f1 is null;
id	select_type	table	partitions	type	possible_keys	key	key_len	ref	rows	Extra
1	SIMPLE	t1	p2	system	NULL	NULL	NULL	NULL	1	
drop table t1;
create table t1 (a int) partition by LIST(a) (
partition pn values in (NULL),
partition p0 values in (0),
partition p1 values in (1),
partition p2 values in (2)
);
insert into t1 values (NULL),(0),(1),(2);
select * from t1 where a is null or a < 2;
a
NULL
0
1
explain partitions select * from t1 where a is null or a < 2;
id	select_type	table	partitions	type	possible_keys	key	key_len	ref	rows	Extra
1	SIMPLE	t1	pn,p0,p1	ALL	NULL	NULL	NULL	NULL	3	Using where
select * from t1 where a is null or a < 0 or a > 1;
a
NULL
2
explain partitions select * from t1 where a is null or a < 0 or a > 1;
id	select_type	table	partitions	type	possible_keys	key	key_len	ref	rows	Extra
1	SIMPLE	t1	pn,p2	ALL	NULL	NULL	NULL	NULL	2	Using where
drop table t1;
CREATE TABLE t1 (id INT NOT NULL PRIMARY KEY, name VARCHAR(20)) 
ENGINE=MyISAM DEFAULT CHARSET=latin1
PARTITION BY RANGE(id)
(PARTITION p0  VALUES LESS THAN (10) ENGINE = MyISAM,
PARTITION p1 VALUES LESS THAN (20) ENGINE = MyISAM,
PARTITION p2 VALUES LESS THAN (30) ENGINE = MyISAM);
SHOW TABLE STATUS;
Name	Engine	Version	Row_format	Rows	Avg_row_length	Data_length	Max_data_length	Index_length	Data_free	Auto_increment	Create_time	Update_time	Check_time	Collation	Checksum	Create_options	Comment
t1	MyISAM	10	Dynamic	0	0	0	0	0	0	NULL	NULL	NULL	NULL	latin1_swedish_ci	NULL	partitioned	
DROP TABLE t1;
create table t1 (a bigint unsigned)
partition by list (a)
(partition p0 values in (0-1));
ERROR HY000: Partition constant is out of partition function domain
create table t1 (a bigint unsigned)
partition by range (a)
(partition p0 values less than (10));
insert into t1 values (0xFFFFFFFFFFFFFFFF);
ERROR HY000: Table has no partition for value 18446744073709551615
drop table t1;
create table t1 (a int)
partition by list (a)
(partition `s1 s2` values in (0));
drop table t1;
create table t1 (a int)
partition by list (a)
(partition `7` values in (0));
drop table t1;
create table t1 (a int)
partition by list (a)
(partition `s1 s2 ` values in (0));
ERROR HY000: Incorrect partition name
create table t1 (a int)
partition by list (a)
subpartition by hash (a)
(partition p1 values in (0) (subpartition `p1 p2 `));
ERROR HY000: Incorrect partition name
CREATE TABLE t1 (a int)
PARTITION BY LIST (a)
(PARTITION p0 VALUES IN (NULL));
SHOW CREATE TABLE t1;
Table	Create Table
t1	CREATE TABLE `t1` (
  `a` int(11) DEFAULT NULL
) ENGINE=MyISAM DEFAULT CHARSET=latin1 /*!50100 PARTITION BY LIST (a) (PARTITION p0 VALUES IN (NULL) ENGINE = MyISAM) */
DROP TABLE t1;
CREATE TABLE t1 (a int)
PARTITION BY RANGE(a)
(PARTITION p0 VALUES LESS THAN (NULL));
ERROR 42000: Not allowed to use NULL value in VALUES LESS THAN near '))' at line 3
create table t1 (s1 int auto_increment primary key)
partition by list (s1)
(partition p1 values in (1),
partition p2 values in (2),
partition p3 values in (3));
insert into t1 values (null);
insert into t1 values (null);
insert into t1 values (null);
select auto_increment from information_schema.tables where table_name='t1';
auto_increment
4
select * from t1;
s1
1
2
3
drop table t1;
create table t1 (a int) engine=memory
partition by key(a);
insert into t1 values (1);
create index inx1 on t1(a);
drop table t1;
create table t1 (a int)
PARTITION BY KEY (a)
(PARTITION p0);
set session sql_mode='no_table_options';
show create table t1;
Table	Create Table
t1	CREATE TABLE `t1` (
  `a` int(11) DEFAULT NULL
) /*!50100 PARTITION BY KEY (a) (PARTITION p0) */
set session sql_mode='';
drop table t1;
create table t1 (a int)
partition by key (a)
(partition p0 engine = MERGE);
ERROR HY000: Engine cannot be used in partitioned tables
create table t1 (a varchar(1))
partition by key (a)
as select 'a';
show create table t1;
Table	Create Table
t1	CREATE TABLE `t1` (
  `a` varchar(1) DEFAULT NULL
) ENGINE=MyISAM DEFAULT CHARSET=latin1 /*!50100 PARTITION BY KEY (a)  */
drop table t1;
CREATE TABLE t1 (a int) ENGINE = MYISAM PARTITION BY KEY(a);
INSERT into t1 values (1), (2);
SHOW TABLE STATUS;
Name	Engine	Version	Row_format	Rows	Avg_row_length	Data_length	Max_data_length	Index_length	Data_free	Auto_increment	Create_time	Update_time	Check_time	Collation	Checksum	Create_options	Comment
t1	MyISAM	10	Fixed	2	7	14	0	0	0	NULL	NULL	NULL	NULL	latin1_swedish_ci	NULL	partitioned	
DELETE from t1 where a = 1;
SHOW TABLE STATUS;
Name	Engine	Version	Row_format	Rows	Avg_row_length	Data_length	Max_data_length	Index_length	Data_free	Auto_increment	Create_time	Update_time	Check_time	Collation	Checksum	Create_options	Comment
t1	MyISAM	10	Fixed	1	14	14	0	0	7	NULL	NULL	NULL	NULL	latin1_swedish_ci	NULL	partitioned	
ALTER TABLE t1 OPTIMIZE PARTITION p0;
SHOW TABLE STATUS;
Name	Engine	Version	Row_format	Rows	Avg_row_length	Data_length	Max_data_length	Index_length	Data_free	Auto_increment	Create_time	Update_time	Check_time	Collation	Checksum	Create_options	Comment
t1	MyISAM	10	Fixed	1	7	7	0	1024	0	NULL	NULL	NULL	NULL	latin1_swedish_ci	NULL	partitioned	
DROP TABLE t1;
CREATE TABLE t1 (a int, index(a)) PARTITION BY KEY(a);
ALTER TABLE t1 DISABLE KEYS;
ALTER TABLE t1 ENABLE KEYS;
DROP TABLE t1;
create table t1 (a int)
engine=MEMORY
partition by key (a);
REPAIR TABLE t1;
Table	Op	Msg_type	Msg_text
test.t1	repair	note	The storage engine for the table doesn't support repair
OPTIMIZE TABLE t1;
Table	Op	Msg_type	Msg_text
test.t1	optimize	note	The storage engine for the table doesn't support optimize
drop table t1;
drop procedure if exists mysqltest_1;
create table t1 (a int)
partition by list (a)
(partition p0 values in (0));
insert into t1 values (0);
create procedure mysqltest_1 ()
begin
begin
declare continue handler for sqlexception begin end;
update ignore t1 set a = 1 where a = 0;
end;
prepare stmt1 from 'alter table t1';
execute stmt1;
end//
call mysqltest_1()//
drop table t1;
drop procedure mysqltest_1;
create table t1 (a int, index(a))
partition by hash(a);
insert into t1 values (1),(2);
select * from t1 ORDER BY a DESC;
a
2
1
drop table t1;
create table t1 (a bigint unsigned not null, primary key(a))
engine = myisam
partition by key (a)
partitions 10;
show create table t1;
Table	Create Table
t1	CREATE TABLE `t1` (
  `a` bigint(20) unsigned NOT NULL,
  PRIMARY KEY (`a`)
) ENGINE=MyISAM DEFAULT CHARSET=latin1 /*!50100 PARTITION BY KEY (a) PARTITIONS 10  */
insert into t1 values (18446744073709551615), (0xFFFFFFFFFFFFFFFE),
(18446744073709551613), (18446744073709551612);
select * from t1;
a
18446744073709551612
18446744073709551613
18446744073709551614
18446744073709551615
select * from t1 where a = 18446744073709551615;
a
18446744073709551615
delete from t1 where a = 18446744073709551615;
select * from t1;
a
18446744073709551612
18446744073709551613
18446744073709551614
drop table t1;
CREATE TABLE t1 (
num int(11) NOT NULL, cs int(11) NOT NULL)
PARTITION BY RANGE (num) SUBPARTITION BY HASH (
cs) SUBPARTITIONS 2 (PARTITION p_X VALUES LESS THAN MAXVALUE);
ALTER TABLE t1 
REORGANIZE PARTITION p_X INTO ( 
PARTITION p_100 VALUES LESS THAN (100), 
PARTITION p_X VALUES LESS THAN MAXVALUE 
);
drop table t1;
CREATE TABLE t2 (
taken datetime NOT NULL DEFAULT '0000-00-00 00:00:00',
id int(11) NOT NULL DEFAULT '0',
PRIMARY KEY (id,taken),
KEY taken (taken)
) ENGINE=MyISAM DEFAULT CHARSET=latin1;
INSERT INTO t2 VALUES 
('2006-09-27 21:50:01',16421),
('2006-10-02 21:50:01',16421),
('2006-09-27 21:50:01',19092),
('2006-09-28 21:50:01',19092),
('2006-09-29 21:50:01',19092),
('2006-09-30 21:50:01',19092),
('2006-10-01 21:50:01',19092),
('2006-10-02 21:50:01',19092),
('2006-09-27 21:50:01',22589),
('2006-09-29 21:50:01',22589);
CREATE TABLE t1 (
id int(8) NOT NULL,
PRIMARY KEY (id)
) ENGINE=MyISAM DEFAULT CHARSET=latin1;
INSERT INTO t1 VALUES 
(16421),
(19092),
(22589);
CREATE TABLE t4 (
taken datetime NOT NULL DEFAULT '0000-00-00 00:00:00',
id int(11) NOT NULL DEFAULT '0',
PRIMARY KEY (id,taken),
KEY taken (taken)
) ENGINE=MyISAM DEFAULT CHARSET=latin1 
PARTITION BY RANGE (to_days(taken)) 
(
PARTITION p01 VALUES LESS THAN (732920) , 
PARTITION p02 VALUES LESS THAN (732950) , 
PARTITION p03 VALUES LESS THAN MAXVALUE ) ;
INSERT INTO t4 select * from t2;
set @f_date='2006-09-28';
set @t_date='2006-10-02';
SELECT t1.id AS MyISAM_part
FROM t1
WHERE t1.id IN (
SELECT distinct id
FROM t4
WHERE taken BETWEEN @f_date AND date_add(@t_date, INTERVAL 1 DAY))
ORDER BY t1.id
;
MyISAM_part
16421
19092
22589
drop table t1, t2, t4;
CREATE TABLE t1 (
taken datetime NOT NULL DEFAULT '0000-00-00 00:00:00',
id int(11) NOT NULL DEFAULT '0',
status varchar(20) NOT NULL DEFAULT '',
PRIMARY KEY (id,taken)
) ENGINE=MyISAM DEFAULT CHARSET=latin1
PARTITION BY RANGE (to_days(taken))
(
PARTITION p15 VALUES LESS THAN (732950) ,
PARTITION p16 VALUES LESS THAN MAXVALUE ) ;
INSERT INTO t1 VALUES
('2006-09-27 21:50:01',22589,'Open'),
('2006-09-29 21:50:01',22589,'Verified');
DROP TABLE IF EXISTS t2;
Warnings:
Note	1051	Unknown table 't2'
CREATE TABLE t2 (
id int(8) NOT NULL,
severity tinyint(4) NOT NULL DEFAULT '0',
priority tinyint(4) NOT NULL DEFAULT '0',
status varchar(20) DEFAULT NULL,
alien tinyint(4) NOT NULL
) ENGINE=MyISAM DEFAULT CHARSET=latin1;
INSERT INTO t2 VALUES
(22589,1,1,'Need Feedback',0);
SELECT t2.id FROM t2 WHERE t2.id IN (SELECT id FROM t1 WHERE status = 'Verified');
id
22589
drop table t1, t2;
set @org_mode=@@sql_mode;
set @@sql_mode='NO_DIR_IN_CREATE';
select @@sql_mode;
@@sql_mode
NO_DIR_IN_CREATE
create table t1 (i int )
partition by range (i)
(
partition p01 values less than (1000)
data directory='/not/existing'
    index directory='/not/existing'
);
show create table t2;
Table	Create Table
t2	CREATE TABLE `t2` (
  `i` int(11) DEFAULT NULL
) ENGINE=MyISAM DEFAULT CHARSET=latin1 /*!50100 PARTITION BY RANGE (i) (PARTITION p01 VALUES LESS THAN (1000) ENGINE = MyISAM) */
DROP TABLE t1, t2;
set @@sql_mode=@org_mode;
create table t1 (c1 varchar(255),c2 tinyint,primary key(c1))
partition by key (c1) partitions 10 ;
insert into t1 values ('aaa','1') on duplicate key update c2 = c2 + 1;
insert into t1 values ('aaa','1') on duplicate key update c2 = c2 + 1;
select * from t1;
c1	c2
aaa	2
drop table t1;
create table t1 (s1 bigint) partition by list (s1) (partition p1 values in (-9223372036854775808));
drop table t1;
create table t1(a int auto_increment, b int, primary key (b, a)) 
partition by hash(b) partitions 2;
insert into t1 values (null, 1);
show table status;
Name	Engine	Version	Row_format	Rows	Avg_row_length	Data_length	Max_data_length	Index_length	Data_free	Auto_increment	Create_time	Update_time	Check_time	Collation	Checksum	Create_options	Comment
t1	MyISAM	10	Fixed	1	9	9	0	0	0	1	NULL	NULL	NULL	latin1_swedish_ci	NULL	partitioned	
drop table t1;
create table t1(a int auto_increment primary key)
partition by key(a) partitions 2;
insert into t1 values (null), (null), (null);
show table status;
Name	Engine	Version	Row_format	Rows	Avg_row_length	Data_length	Max_data_length	Index_length	Data_free	Auto_increment	Create_time	Update_time	Check_time	Collation	Checksum	Create_options	Comment
t1	MyISAM	10	Fixed	3	7	21	0	0	0	4	NULL	NULL	NULL	latin1_swedish_ci	NULL	partitioned	
drop table t1;
CREATE TABLE t1(a INT NOT NULL, b TINYBLOB, KEY(a))
PARTITION BY RANGE(a) ( PARTITION p0 VALUES LESS THAN (32));
INSERT INTO t1 VALUES (1, REPEAT('a', 10));
INSERT INTO t1 SELECT a + 1, b FROM t1;
INSERT INTO t1 SELECT a + 2, b FROM t1;
INSERT INTO t1 SELECT a + 4, b FROM t1;
INSERT INTO t1 SELECT a + 8, b FROM t1;
ALTER TABLE t1 ADD PARTITION (PARTITION p1 VALUES LESS THAN (64));
ALTER TABLE t1 DROP PARTITION p1;
DROP TABLE t1;
create table t (s1 int) engine=myisam partition by key (s1);
create trigger t_ad after delete on t for each row insert into t values (old.s1);
insert into t values (1);
drop table t;
USE mysql;
SET GLOBAL general_log = 0;
ALTER TABLE general_log ENGINE = MyISAM;
ALTER TABLE general_log PARTITION BY RANGE (TO_DAYS(event_time))
(PARTITION p0 VALUES LESS THAN (733144), PARTITION p1 VALUES LESS THAN (3000000));
ERROR HY000: Incorrect usage of PARTITION and log table
ALTER TABLE general_log ENGINE = CSV;
SET GLOBAL general_log = default;
use test;
create table t2 (b int);
create table t1 (b int)
PARTITION BY RANGE (t2.b) (
PARTITION p1 VALUES LESS THAN (10),
PARTITION p2 VALUES LESS THAN (20)
) select * from t2;
ERROR 42S22: Unknown column 't2.b' in 'partition function'
create table t1 (a int)
PARTITION BY RANGE (b) (
PARTITION p1 VALUES LESS THAN (10),
PARTITION p2 VALUES LESS THAN (20)
) select * from t2;
show create table t1;
Table	Create Table
t1	CREATE TABLE `t1` (
  `a` int(11) DEFAULT NULL,
  `b` int(11) DEFAULT NULL
) ENGINE=MyISAM DEFAULT CHARSET=latin1 /*!50100 PARTITION BY RANGE (b) (PARTITION p1 VALUES LESS THAN (10) ENGINE = MyISAM, PARTITION p2 VALUES LESS THAN (20) ENGINE = MyISAM) */
drop table t1, t2;
<<<<<<< HEAD
create table t1
(s1 timestamp on update current_timestamp, s2 int)
partition by key(s1) partitions 3;
insert into t1 values (null,null);
drop table t1;
create table t1 (
c0 int,
c1 bigint,
c2 set('sweet'),
key (c2,c1,c0), 
key(c0)
) engine=myisam partition by hash (month(c0)) partitions 5;
insert ignore into t1 set c0 = -6502262, c1 = 3992917, c2 = 35019;
insert ignore into t1 set c0 = 241221, c1 = -6862346, c2 = 56644;
select c1 from t1 group by (select c0 from t1 limit 1);
c1
-6862346
drop table t1;
CREATE TABLE t1
(int_column INT, char_column CHAR(5),
PRIMARY KEY(char_column,int_column))
PARTITION BY KEY(char_column,int_column)
PARTITIONS 101;
INSERT INTO t1 (int_column, char_column) VALUES
(      39868 ,'zZZRW'),       
(     545592 ,'zZzSD'),       
(       4936 ,'zzzsT'),       
(       9274 ,'ZzZSX'),       
(     970185 ,'ZZzTN'),       
(     786036 ,'zZzTO'),       
(      37240 ,'zZzTv'),       
(     313801 ,'zzzUM'),       
(     782427 ,'ZZZva'),       
(     907955 ,'zZZvP'),       
(     453491 ,'zzZWV'),       
(     756594 ,'ZZZXU'),       
(     718061 ,'ZZzZH');
SELECT * FROM t1 ORDER BY char_column DESC;
int_column	char_column
718061	ZZzZH
756594	ZZZXU
453491	zzZWV
907955	zZZvP
782427	ZZZva
313801	zzzUM
37240	zZzTv
786036	zZzTO
970185	ZZzTN
9274	ZzZSX
4936	zzzsT
545592	zZzSD
39868	zZZRW
DROP TABLE t1;
=======
CREATE TABLE t1(id MEDIUMINT NOT NULL AUTO_INCREMENT,
user CHAR(25), PRIMARY KEY(id))
PARTITION BY RANGE(id)
SUBPARTITION BY hash(id) subpartitions 2
(PARTITION pa1 values less than (10),
PARTITION pa2 values less than (20),
PARTITION pa11 values less than MAXVALUE);
show create table t1;
Table	Create Table
t1	CREATE TABLE `t1` (
  `id` mediumint(9) NOT NULL AUTO_INCREMENT,
  `user` char(25) DEFAULT NULL,
  PRIMARY KEY (`id`)
) ENGINE=MyISAM AUTO_INCREMENT=16 DEFAULT CHARSET=latin1 /*!50100 PARTITION BY RANGE (id) SUBPARTITION BY HASH (id) SUBPARTITIONS 2 (PARTITION pa1 VALUES LESS THAN (10) ENGINE = MyISAM, PARTITION pa2 VALUES LESS THAN (20) ENGINE = MyISAM, PARTITION pa11 VALUES LESS THAN MAXVALUE ENGINE = MyISAM) */
drop table t1;
>>>>>>> b57893c9
End of 5.1 tests<|MERGE_RESOLUTION|>--- conflicted
+++ resolved
@@ -1285,7 +1285,6 @@
   `b` int(11) DEFAULT NULL
 ) ENGINE=MyISAM DEFAULT CHARSET=latin1 /*!50100 PARTITION BY RANGE (b) (PARTITION p1 VALUES LESS THAN (10) ENGINE = MyISAM, PARTITION p2 VALUES LESS THAN (20) ENGINE = MyISAM) */
 drop table t1, t2;
-<<<<<<< HEAD
 create table t1
 (s1 timestamp on update current_timestamp, s2 int)
 partition by key(s1) partitions 3;
@@ -1339,7 +1338,6 @@
 545592	zZzSD
 39868	zZZRW
 DROP TABLE t1;
-=======
 CREATE TABLE t1(id MEDIUMINT NOT NULL AUTO_INCREMENT,
 user CHAR(25), PRIMARY KEY(id))
 PARTITION BY RANGE(id)
@@ -1355,5 +1353,4 @@
   PRIMARY KEY (`id`)
 ) ENGINE=MyISAM AUTO_INCREMENT=16 DEFAULT CHARSET=latin1 /*!50100 PARTITION BY RANGE (id) SUBPARTITION BY HASH (id) SUBPARTITIONS 2 (PARTITION pa1 VALUES LESS THAN (10) ENGINE = MyISAM, PARTITION pa2 VALUES LESS THAN (20) ENGINE = MyISAM, PARTITION pa11 VALUES LESS THAN MAXVALUE ENGINE = MyISAM) */
 drop table t1;
->>>>>>> b57893c9
 End of 5.1 tests
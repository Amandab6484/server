/* Copyright (C) 2000 MySQL AB

   This program is free software; you can redistribute it and/or modify
   it under the terms of the GNU General Public License as published by
   the Free Software Foundation; either version 2 of the License, or
   (at your option) any later version.

   This program is distributed in the hope that it will be useful,
   but WITHOUT ANY WARRANTY; without even the implied warranty of
   MERCHANTABILITY or FITNESS FOR A PARTICULAR PURPOSE.  See the
   GNU General Public License for more details.

   You should have received a copy of the GNU General Public License
   along with this program; if not, write to the Free Software
   Foundation, Inc., 59 Temple Place, Suite 330, Boston, MA  02111-1307  USA */

/*
  This file is the net layer API for the MySQL client/server protocol,
  which is a tightly coupled, proprietary protocol owned by MySQL AB.
  Any re-implementations of this protocol must also be under GPL
  unless one has got an license from MySQL AB stating otherwise.
*/

/*
  Write and read of logical packets to/from socket

  Writes are cached into net_buffer_length big packets.
  Read packets are reallocated dynamicly when reading big packets.
  Each logical packet has the following pre-info:
  3 byte length & 1 byte package-number.

  This file needs to be written in C as it's used by the libmysql client as a
  C file.
*/

/*
  HFTODO this must be hidden if we don't want client capabilities in 
  embedded library
 */
#ifdef __WIN__
#include <winsock.h>
#endif
#include <my_global.h>
#include <mysql.h>
#include <mysql_embed.h>
#include <mysql_com.h>
#include <mysqld_error.h>
#include <my_sys.h>
#include <m_string.h>
#include <my_net.h>
#include <violite.h>
#include <signal.h>
#include <errno.h>

#ifdef EMBEDDED_LIBRARY
#undef MYSQL_SERVER
#undef MYSQL_CLIENT
#define MYSQL_CLIENT
#endif /*EMBEDDED_LIBRARY */


/*
  The following handles the differences when this is linked between the
  client and the server.

  This gives an error if a too big packet is found
  The server can change this with the -O switch, but because the client
  can't normally do this the client should have a bigger max_allowed_packet.
*/

#if defined(__WIN__) || !defined(MYSQL_SERVER)
  /* The following is because alarms doesn't work on windows. */
#define NO_ALARM
#endif

#ifndef NO_ALARM
#include "my_pthread.h"
void sql_print_error(const char *format,...);
#else
#define DONT_USE_THR_ALARM
#endif /* NO_ALARM */

#include "thr_alarm.h"

#ifdef MYSQL_SERVER
/*
  The following variables/functions should really not be declared
  extern, but as it's hard to include mysql_priv.h here, we have to
  live with this for a while.
*/
extern uint test_flags;
extern ulong bytes_sent, bytes_received, net_big_packet_count;
extern pthread_mutex_t LOCK_bytes_sent , LOCK_bytes_received;
#ifndef MYSQL_INSTANCE_MANAGER
extern void query_cache_insert(NET *net, const char *packet, ulong length);
#define USE_QUERY_CACHE
#define update_statistics(A) A
#endif /* MYSQL_INSTANCE_MANGER */
#endif /* defined(MYSQL_SERVER) && !defined(MYSQL_INSTANCE_MANAGER) */

#if !defined(MYSQL_SERVER) || defined(MYSQL_INSTANCE_MANAGER)
#define update_statistics(A)
#define thd_increment_bytes_sent(N)
#endif

#define TEST_BLOCKING		8
#define MAX_PACKET_LENGTH (256L*256L*256L-1)

static my_bool net_write_buff(NET *net,const char *packet,ulong len);


	/* Init with packet info */

my_bool my_net_init(NET *net, Vio* vio)
{
  DBUG_ENTER("my_net_init");
  my_net_local_init(net);			/* Set some limits */
  if (!(net->buff=(uchar*) my_malloc((uint32) net->max_packet+
				     NET_HEADER_SIZE + COMP_HEADER_SIZE,
				     MYF(MY_WME))))
    DBUG_RETURN(1);
  net->buff_end=net->buff+net->max_packet;
  net->vio = vio;
  net->no_send_ok= net->no_send_eof= net->no_send_error= 0;
  net->error=0; net->return_errno=0; net->return_status=0;
  net->pkt_nr=net->compress_pkt_nr=0;
  net->write_pos=net->read_pos = net->buff;
  net->last_error[0]=0;
  net->compress=0; net->reading_or_writing=0;
  net->where_b = net->remain_in_buf=0;
  net->last_errno=0;
  net->query_cache_query=0;
  net->report_error= 0;

  if (vio != 0)					/* If real connection */
  {
    net->fd  = vio_fd(vio);			/* For perl DBI/DBD */
#if defined(MYSQL_SERVER) && !defined(__WIN__) && !defined(__EMX__) && !defined(OS2)
    if (!(test_flags & TEST_BLOCKING))
    {
      my_bool old_mode;
      vio_blocking(vio, FALSE, &old_mode);
    }
#endif
    vio_fastsend(vio);
  }
  DBUG_RETURN(0);
}


void net_end(NET *net)
{
  DBUG_ENTER("net_end");
  my_free((gptr) net->buff,MYF(MY_ALLOW_ZERO_PTR));
  net->buff=0;
  DBUG_VOID_RETURN;
}


/* Realloc the packet buffer */

my_bool net_realloc(NET *net, ulong length)
{
  uchar *buff;
  ulong pkt_length;
  DBUG_ENTER("net_realloc");
  DBUG_PRINT("enter",("length: %lu", length));

  if (length >= net->max_packet_size)
  {
    DBUG_PRINT("error", ("Packet too large. Max size: %lu",
               net->max_packet_size));
    net->error= 1;
    net->report_error= 1;
    net->last_errno= ER_NET_PACKET_TOO_LARGE;
    DBUG_RETURN(1);
  }
  pkt_length = (length+IO_SIZE-1) & ~(IO_SIZE-1); 
  /*
    We must allocate some extra bytes for the end 0 and to be able to
    read big compressed blocks
  */
  if (!(buff=(uchar*) my_realloc((char*) net->buff, (uint32) pkt_length +
				 NET_HEADER_SIZE + COMP_HEADER_SIZE,
				 MYF(MY_WME))))
  {
    net->error= 1;
    net->report_error= 1;
    net->last_errno= ER_OUT_OF_RESOURCES;
    DBUG_RETURN(1);
  }
  net->buff=net->write_pos=buff;
  net->buff_end=buff+(net->max_packet=pkt_length);
  DBUG_RETURN(0);
}


/*
  Check if there is any data to be read from the socket

  SYNOPSIS
    net_data_is_ready()
    sd   socket descriptor

  DESCRIPTION
    Check if there is any data to be read from the socket.

  RETURN VALUES
    0	No data to read
    1	Data or EOF to read
<<<<<<< HEAD
*/

static my_bool net_data_is_ready(my_socket sd)
{
=======
    -1  Don't know if data is ready or not
*/

static int net_data_is_ready(my_socket sd)
{
#ifdef HAVE_POLL
  struct pollfd ufds;
  int res;

  ufds.fd= sd;
  ufds.events= POLLIN | POLLPRI;
  if (!(res= poll(&ufds, 1, 0)))
    return 0;
  if (res < 0 || !(ufds.revents & (POLLIN | POLLPRI)))
    return 0;
  return 1;
#else
>>>>>>> f8600f25
  fd_set sfds;
  struct timeval tv;
  int res;

<<<<<<< HEAD
=======
  if (sd >= FD_SETSIZE)
    return -1;

>>>>>>> f8600f25
  FD_ZERO(&sfds);
  FD_SET(sd, &sfds);

  tv.tv_sec= tv.tv_usec= 0;

  if ((res= select(sd+1, &sfds, NULL, NULL, &tv)) < 0)
<<<<<<< HEAD
    return FALSE;
  else
    return test(res ? FD_ISSET(sd, &sfds) : 0);
=======
    return 0;
  else
    return test(res ? FD_ISSET(sd, &sfds) : 0);
#endif
>>>>>>> f8600f25
}


/*
  Remove unwanted characters from connection
  and check if disconnected

  SYNOPSIS
    net_clear()
    net			NET handler

  DESCRIPTION
    Read from socket until there is nothing more to read. Discard
    what is read.

    If there is anything when to read 'net_clear' is called this
    normally indicates an error in the protocol.

    When connection is properly closed (for TCP it means with
    a FIN packet), then select() considers a socket "ready to read",
    in the sense that there's EOF to read, but read() returns 0.

*/

void net_clear(NET *net)
{
<<<<<<< HEAD
  int count;
  DBUG_ENTER("net_clear");
#if !defined(EMBEDDED_LIBRARY)
  while(net_data_is_ready(net->vio->sd))
=======
  int count, ready;
  DBUG_ENTER("net_clear");
#if !defined(EMBEDDED_LIBRARY)
  while((ready= net_data_is_ready(net->vio->sd)) != 0)
>>>>>>> f8600f25
  {
    /* The socket is ready */
    if ((count= vio_read(net->vio, (char*) (net->buff),
                         (uint32) net->max_packet)) > 0)
    {
      DBUG_PRINT("info",("skipped %d bytes from file: %s",
                         count, vio_description(net->vio)));
#ifdef EXTRA_DEBUG
      fprintf(stderr,"skipped %d bytes from file: %s\n",
              count, vio_description(net->vio));
#endif
    }
    else
    {
<<<<<<< HEAD
=======
      /* No data to read and 'net_data_is_ready' returned "don't know" */
      if (ready == -1)
        break;

>>>>>>> f8600f25
      DBUG_PRINT("info",("socket ready but only EOF to read - disconnected"));
      net->error= 2;
      break;
    }
  }
#endif
  net->pkt_nr=net->compress_pkt_nr=0;		/* Ready for new command */
  net->write_pos=net->buff;
  DBUG_VOID_RETURN;
}


	/* Flush write_buffer if not empty. */

my_bool net_flush(NET *net)
{
  my_bool error= 0;
  DBUG_ENTER("net_flush");
  if (net->buff != net->write_pos)
  {
    error=test(net_real_write(net,(char*) net->buff,
			      (ulong) (net->write_pos - net->buff)));
    net->write_pos=net->buff;
  }
  /* Sync packet number if using compression */
  if (net->compress)
    net->pkt_nr=net->compress_pkt_nr;
  DBUG_RETURN(error);
}


/*****************************************************************************
** Write something to server/client buffer
*****************************************************************************/

/*
  Write a logical packet with packet header
  Format: Packet length (3 bytes), packet number(1 byte)
  When compression is used a 3 byte compression length is added

  NOTE
    If compression is used the original package is modified!
*/

my_bool
my_net_write(NET *net,const char *packet,ulong len)
{
  uchar buff[NET_HEADER_SIZE];
  if (unlikely(!net->vio)) /* nowhere to write */
    return 0;
  /*
    Big packets are handled by splitting them in packets of MAX_PACKET_LENGTH
    length. The last packet is always a packet that is < MAX_PACKET_LENGTH.
    (The last packet may even have a length of 0)
  */
  while (len >= MAX_PACKET_LENGTH)
  {
    const ulong z_size = MAX_PACKET_LENGTH;
    int3store(buff, z_size);
    buff[3]= (uchar) net->pkt_nr++;
    if (net_write_buff(net, (char*) buff, NET_HEADER_SIZE) ||
	net_write_buff(net, packet, z_size))
      return 1;
    packet += z_size;
    len-=     z_size;
  }
  /* Write last packet */
  int3store(buff,len);
  buff[3]= (uchar) net->pkt_nr++;
  if (net_write_buff(net,(char*) buff,NET_HEADER_SIZE))
    return 1;
#ifndef DEBUG_DATA_PACKETS
  DBUG_DUMP("packet_header",(char*) buff,NET_HEADER_SIZE);
#endif
  return test(net_write_buff(net,packet,len));
}

/*
  Send a command to the server.

  SYNOPSIS
    net_write_command()
    net			NET handler
    command		Command in MySQL server (enum enum_server_command)
    header		Header to write after command
    head_len		Length of header
    packet		Query or parameter to query
    len			Length of packet

  DESCRIPTION
    The reason for having both header and packet is so that libmysql
    can easy add a header to a special command (like prepared statements)
    without having to re-alloc the string.

    As the command is part of the first data packet, we have to do some data
    juggling to put the command in there, without having to create a new
    packet.
    This function will split big packets into sub-packets if needed.
    (Each sub packet can only be 2^24 bytes)

  RETURN VALUES
    0	ok
    1	error
*/

my_bool
net_write_command(NET *net,uchar command,
		  const char *header, ulong head_len,
		  const char *packet, ulong len)
{
  ulong length=len+1+head_len;			/* 1 extra byte for command */
  uchar buff[NET_HEADER_SIZE+1];
  uint header_size=NET_HEADER_SIZE+1;
  DBUG_ENTER("net_write_command");
  DBUG_PRINT("enter",("length: %lu", len));

  buff[4]=command;				/* For first packet */

  if (length >= MAX_PACKET_LENGTH)
  {
    /* Take into account that we have the command in the first header */
    len= MAX_PACKET_LENGTH - 1 - head_len;
    do
    {
      int3store(buff, MAX_PACKET_LENGTH);
      buff[3]= (uchar) net->pkt_nr++;
      if (net_write_buff(net,(char*) buff, header_size) ||
	  net_write_buff(net, header, head_len) ||
	  net_write_buff(net, packet, len))
	DBUG_RETURN(1);
      packet+= len;
      length-= MAX_PACKET_LENGTH;
      len= MAX_PACKET_LENGTH;
      head_len= 0;
      header_size= NET_HEADER_SIZE;
    } while (length >= MAX_PACKET_LENGTH);
    len=length;					/* Data left to be written */
  }
  int3store(buff,length);
  buff[3]= (uchar) net->pkt_nr++;
  DBUG_RETURN(test(net_write_buff(net, (char*) buff, header_size) ||
	      (head_len && net_write_buff(net, (char*) header, head_len)) ||
	      net_write_buff(net, packet, len) || net_flush(net)));
}

/*
  Caching the data in a local buffer before sending it.

  SYNOPSIS
    net_write_buff()
    net		Network handler
    packet	Packet to send
    len		Length of packet

  DESCRIPTION
    Fill up net->buffer and send it to the client when full.

    If the rest of the to-be-sent-packet is bigger than buffer,
    send it in one big block (to avoid copying to internal buffer).
    If not, copy the rest of the data to the buffer and return without
    sending data.

  NOTES
    The cached buffer can be sent as it is with 'net_flush()'.

    In this code we have to be careful to not send a packet longer than
    MAX_PACKET_LENGTH to net_real_write() if we are using the compressed
    protocol as we store the length of the compressed packet in 3 bytes.

  RETURN
  0	ok
  1
*/

static my_bool
net_write_buff(NET *net,const char *packet,ulong len)
{
  ulong left_length;
  if (net->compress && net->max_packet > MAX_PACKET_LENGTH)
    left_length= MAX_PACKET_LENGTH - (net->write_pos - net->buff);
  else
    left_length= (ulong) (net->buff_end - net->write_pos);

#ifdef DEBUG_DATA_PACKETS
  DBUG_DUMP("data", packet, len);
#endif
  if (len > left_length)
  {
    if (net->write_pos != net->buff)
    {
      /* Fill up already used packet and write it */
      memcpy((char*) net->write_pos,packet,left_length);
      if (net_real_write(net,(char*) net->buff, 
			 (ulong) (net->write_pos - net->buff) + left_length))
	return 1;
      net->write_pos= net->buff;
      packet+= left_length;
      len-= left_length;
    }
    if (net->compress)
    {
      /*
	We can't have bigger packets than 16M with compression
	Because the uncompressed length is stored in 3 bytes
      */
      left_length= MAX_PACKET_LENGTH;
      while (len > left_length)
      {
	if (net_real_write(net, packet, left_length))
	  return 1;
	packet+= left_length;
	len-= left_length;
      }
    }
    if (len > net->max_packet)
      return net_real_write(net, packet, len) ? 1 : 0;
    /* Send out rest of the blocks as full sized blocks */
  }
  memcpy((char*) net->write_pos,packet,len);
  net->write_pos+= len;
  return 0;
}


/*
  Read and write one packet using timeouts.
  If needed, the packet is compressed before sending.
*/

int
net_real_write(NET *net,const char *packet,ulong len)
{
  long int length;
  char *pos,*end;
  thr_alarm_t alarmed;
#ifndef NO_ALARM
  ALARM alarm_buff;
#endif
  uint retry_count=0;
  my_bool net_blocking = vio_is_blocking(net->vio);
  DBUG_ENTER("net_real_write");

#if defined(MYSQL_SERVER) && defined(HAVE_QUERY_CACHE) \
                          && !defined(MYSQL_INSTANCE_MANAGER)
  if (net->query_cache_query != 0)
    query_cache_insert(net, packet, len);
#endif

  if (net->error == 2)
    DBUG_RETURN(-1);				/* socket can't be used */

  net->reading_or_writing=2;
#ifdef HAVE_COMPRESS
  if (net->compress)
  {
    ulong complen;
    uchar *b;
    uint header_length=NET_HEADER_SIZE+COMP_HEADER_SIZE;
    if (!(b=(uchar*) my_malloc((uint32) len + NET_HEADER_SIZE +
			       COMP_HEADER_SIZE, MYF(MY_WME))))
    {
#ifdef MYSQL_SERVER
      net->last_errno= ER_OUT_OF_RESOURCES;
      net->error= 2;
      /* TODO is it needed to set this variable if we have no socket */
      net->report_error= 1;
#endif
      net->reading_or_writing= 0;
      DBUG_RETURN(1);
    }
    memcpy(b+header_length,packet,len);

    if (my_compress((byte*) b+header_length,&len,&complen))
      complen=0;
    int3store(&b[NET_HEADER_SIZE],complen);
    int3store(b,len);
    b[3]=(uchar) (net->compress_pkt_nr++);
    len+= header_length;
    packet= (char*) b;
  }
#endif /* HAVE_COMPRESS */

  /* DBUG_DUMP("net",packet,len); */
#ifndef NO_ALARM
  thr_alarm_init(&alarmed);
  if (net_blocking)
    thr_alarm(&alarmed,(uint) net->write_timeout,&alarm_buff);
#else
  alarmed=0;
  vio_timeout(net->vio, 1, net->write_timeout);
#endif /* NO_ALARM */

  pos=(char*) packet; end=pos+len;
  while (pos != end)
  {
    if ((long) (length=vio_write(net->vio,pos,(uint32) (end-pos))) <= 0)
    {
      my_bool interrupted = vio_should_retry(net->vio);
#if (!defined(__WIN__) && !defined(__EMX__) && !defined(OS2))
      if ((interrupted || length==0) && !thr_alarm_in_use(&alarmed))
      {
        if (!thr_alarm(&alarmed,(uint) net->write_timeout,&alarm_buff))
        {                                       /* Always true for client */
	  my_bool old_mode;
	  while (vio_blocking(net->vio, TRUE, &old_mode) < 0)
	  {
	    if (vio_should_retry(net->vio) && retry_count++ < net->retry_count)
	      continue;
#ifdef EXTRA_DEBUG
	    fprintf(stderr,
		    "%s: my_net_write: fcntl returned error %d, aborting thread\n",
		    my_progname,vio_errno(net->vio));
#endif /* EXTRA_DEBUG */
#ifdef MYSQL_SERVER	    
	    net->last_errno= ER_NET_ERROR_ON_WRITE;
#endif
	    net->error= 2;                     /* Close socket */
            net->report_error= 1;
	    goto end;
	  }
	  retry_count=0;
	  continue;
	}
      }
      else
#endif /* (!defined(__WIN__) && !defined(__EMX__)) */
	if (thr_alarm_in_use(&alarmed) && !thr_got_alarm(&alarmed) &&
	    interrupted)
      {
	if (retry_count++ < net->retry_count)
	    continue;
#ifdef EXTRA_DEBUG
	  fprintf(stderr, "%s: write looped, aborting thread\n",
		  my_progname);
#endif /* EXTRA_DEBUG */
      }
#if defined(THREAD_SAFE_CLIENT) && !defined(MYSQL_SERVER)
      if (vio_errno(net->vio) == SOCKET_EINTR)
      {
	DBUG_PRINT("warning",("Interrupted write. Retrying..."));
	continue;
      }
#endif /* defined(THREAD_SAFE_CLIENT) && !defined(MYSQL_SERVER) */
      net->error= 2;				/* Close socket */
      net->report_error= 1;
#ifdef MYSQL_SERVER
      net->last_errno= (interrupted ? ER_NET_WRITE_INTERRUPTED :
			ER_NET_ERROR_ON_WRITE);
#endif /* MYSQL_SERVER */
      break;
    }
    pos+=length;
    update_statistics(thd_increment_bytes_sent(length));
  }
#ifndef __WIN__
 end:
#endif
#ifdef HAVE_COMPRESS
  if (net->compress)
    my_free((char*) packet,MYF(0));
#endif
  if (thr_alarm_in_use(&alarmed))
  {
    my_bool old_mode;
    thr_end_alarm(&alarmed);
    vio_blocking(net->vio, net_blocking, &old_mode);
  }
  net->reading_or_writing=0;
  DBUG_RETURN(((int) (pos != end)));
}


/*****************************************************************************
** Read something from server/clinet
*****************************************************************************/

#ifndef NO_ALARM

static my_bool net_safe_read(NET *net, char *buff, uint32 length,
			     thr_alarm_t *alarmed)
{
  uint retry_count=0;
  while (length > 0)
  {
    int tmp;
    if ((tmp=vio_read(net->vio,(char*) net->buff, length)) <= 0)
    {
      my_bool interrupted = vio_should_retry(net->vio);
      if (!thr_got_alarm(alarmed) && interrupted)
      {					/* Probably in MIT threads */
	if (retry_count++ < net->retry_count)
	  continue;
      }
      return 1;
    }
    length-= tmp;
  }
  return 0;
}

/*
  Help function to clear the commuication buffer when we get a too big packet.

  SYNOPSIS
    my_net_skip_rest()
    net		Communication handle
    remain	Bytes to read
    alarmed	Parameter for thr_alarm()
    alarm_buff	Parameter for thr_alarm()

  RETURN VALUES
   0	Was able to read the whole packet
   1	Got mailformed packet from client
*/

static my_bool my_net_skip_rest(NET *net, uint32 remain, thr_alarm_t *alarmed,
				ALARM *alarm_buff)
{
  uint32 old=remain;
  DBUG_ENTER("my_net_skip_rest");
  DBUG_PRINT("enter",("bytes_to_skip: %u", (uint) remain));

  /* The following is good for debugging */
  update_statistics(thd_increment_net_big_packet_count(1));

  if (!thr_alarm_in_use(alarmed))
  {
    my_bool old_mode;
    if (thr_alarm(alarmed,net->read_timeout, alarm_buff) ||
	vio_blocking(net->vio, TRUE, &old_mode) < 0)
      DBUG_RETURN(1);				/* Can't setup, abort */
  }
  for (;;)
  {
    while (remain > 0)
    {
      uint length= min(remain, net->max_packet);
      if (net_safe_read(net, (char*) net->buff, length, alarmed))
	DBUG_RETURN(1);
      update_statistics(thd_increment_bytes_received(length));
      remain -= (uint32) length;
    }
    if (old != MAX_PACKET_LENGTH)
      break;
    if (net_safe_read(net, (char*) net->buff, NET_HEADER_SIZE, alarmed))
      DBUG_RETURN(1);
    old=remain= uint3korr(net->buff);
    net->pkt_nr++;
  }
  DBUG_RETURN(0);
}
#endif /* NO_ALARM */


/*
  Reads one packet to net->buff + net->where_b
  Returns length of packet.  Long packets are handled by my_net_read().
  This function reallocates the net->buff buffer if necessary.
*/

static ulong
my_real_read(NET *net, ulong *complen)
{
  uchar *pos;
  long length;
  uint i,retry_count=0;
  ulong len=packet_error;
  thr_alarm_t alarmed;
#ifndef NO_ALARM
  ALARM alarm_buff;
#endif
  my_bool net_blocking=vio_is_blocking(net->vio);
  uint32 remain= (net->compress ? NET_HEADER_SIZE+COMP_HEADER_SIZE :
		  NET_HEADER_SIZE);
  *complen = 0;

  net->reading_or_writing=1;
  thr_alarm_init(&alarmed);
#ifndef NO_ALARM
  if (net_blocking)
    thr_alarm(&alarmed,net->read_timeout,&alarm_buff);
#else
  vio_timeout(net->vio, 0, net->read_timeout);
#endif /* NO_ALARM */

    pos = net->buff + net->where_b;		/* net->packet -4 */
    for (i=0 ; i < 2 ; i++)
    {
      while (remain > 0)
      {
	/* First read is done with non blocking mode */
        if ((int) (length=vio_read(net->vio,(char*) pos,remain)) <= 0L)
        {
          my_bool interrupted = vio_should_retry(net->vio);

	  DBUG_PRINT("info",("vio_read returned %d,  errno: %d",
			     length, vio_errno(net->vio)));
#if (!defined(__WIN__) && !defined(__EMX__) && !defined(OS2)) || defined(MYSQL_SERVER)
	  /*
	    We got an error that there was no data on the socket. We now set up
	    an alarm to not 'read forever', change the socket to non blocking
	    mode and try again
	  */
	  if ((interrupted || length == 0) && !thr_alarm_in_use(&alarmed))
	  {
	    if (!thr_alarm(&alarmed,net->read_timeout,&alarm_buff)) /* Don't wait too long */
	    {
	      my_bool old_mode;
	      while (vio_blocking(net->vio, TRUE, &old_mode) < 0)
	      {
		if (vio_should_retry(net->vio) &&
		    retry_count++ < net->retry_count)
		  continue;
		DBUG_PRINT("error",
			   ("fcntl returned error %d, aborting thread",
			    vio_errno(net->vio)));
#ifdef EXTRA_DEBUG
		fprintf(stderr,
			"%s: read: fcntl returned error %d, aborting thread\n",
			my_progname,vio_errno(net->vio));
#endif /* EXTRA_DEBUG */
		len= packet_error;
		net->error= 2;                 /* Close socket */
	        net->report_error= 1;
#ifdef MYSQL_SERVER
		net->last_errno= ER_NET_FCNTL_ERROR;
#endif
		goto end;
	      }
	      retry_count=0;
	      continue;
	    }
	  }
#endif /* (!defined(__WIN__) && !defined(__EMX__)) || defined(MYSQL_SERVER) */
	  if (thr_alarm_in_use(&alarmed) && !thr_got_alarm(&alarmed) &&
	      interrupted)
	  {					/* Probably in MIT threads */
	    if (retry_count++ < net->retry_count)
	      continue;
#ifdef EXTRA_DEBUG
	    fprintf(stderr, "%s: read looped with error %d, aborting thread\n",
		    my_progname,vio_errno(net->vio));
#endif /* EXTRA_DEBUG */
	  }
#if defined(THREAD_SAFE_CLIENT) && !defined(MYSQL_SERVER)
	  if (vio_should_retry(net->vio))
	  {
	    DBUG_PRINT("warning",("Interrupted read. Retrying..."));
	    continue;
	  }
#endif
	  DBUG_PRINT("error",("Couldn't read packet: remain: %u  errno: %d  length: %ld",
			      remain, vio_errno(net->vio), length));
	  len= packet_error;
	  net->error= 2;				/* Close socket */
	  net->report_error= 1;
#ifdef MYSQL_SERVER
	  net->last_errno= (vio_was_interrupted(net->vio) ? ER_NET_READ_INTERRUPTED :
			    ER_NET_READ_ERROR);
#endif
	  goto end;
	}
	remain -= (uint32) length;
	pos+= (ulong) length;
	update_statistics(thd_increment_bytes_received(length));
      }
      if (i == 0)
      {					/* First parts is packet length */
	ulong helping;
        DBUG_DUMP("packet_header",(char*) net->buff+net->where_b,
                  NET_HEADER_SIZE);
	if (net->buff[net->where_b + 3] != (uchar) net->pkt_nr)
	{
	  if (net->buff[net->where_b] != (uchar) 255)
	  {
	    DBUG_PRINT("error",
		       ("Packets out of order (Found: %d, expected %u)",
			(int) net->buff[net->where_b + 3],
			net->pkt_nr));
#ifdef EXTRA_DEBUG
	    fprintf(stderr,"Packets out of order (Found: %d, expected %d)\n",
		    (int) net->buff[net->where_b + 3],
		    (uint) (uchar) net->pkt_nr);
#endif
	  }
	  len= packet_error;
	  net->report_error= 1;
#ifdef MYSQL_SERVER
	  net->last_errno=ER_NET_PACKETS_OUT_OF_ORDER;
#endif
	  goto end;
	}
	net->compress_pkt_nr= ++net->pkt_nr;
#ifdef HAVE_COMPRESS
	if (net->compress)
	{
	  /*
	    If the packet is compressed then complen > 0 and contains the
	    number of bytes in the uncompressed packet
	  */
	  *complen=uint3korr(&(net->buff[net->where_b + NET_HEADER_SIZE]));
	}
#endif

	len=uint3korr(net->buff+net->where_b);
	if (!len)				/* End of big multi-packet */
	  goto end;
	helping = max(len,*complen) + net->where_b;
	/* The necessary size of net->buff */
	if (helping >= net->max_packet)
	{
	  if (net_realloc(net,helping))
	  {
#if defined(MYSQL_SERVER) && !defined(NO_ALARM)
	    if (!net->compress &&
		!my_net_skip_rest(net, (uint32) len, &alarmed, &alarm_buff))
	      net->error= 3;		/* Successfully skiped packet */
#endif
	    len= packet_error;          /* Return error and close connection */
	    goto end;
	  }
	}
	pos=net->buff + net->where_b;
	remain = (uint32) len;
      }
    }

end:
  if (thr_alarm_in_use(&alarmed))
  {
    my_bool old_mode;
    thr_end_alarm(&alarmed);
    vio_blocking(net->vio, net_blocking, &old_mode);
  }
  net->reading_or_writing=0;
#ifdef DEBUG_DATA_PACKETS
  if (len != packet_error)
    DBUG_DUMP("data",(char*) net->buff+net->where_b, len);
#endif
  return(len);
}


/*
  Read a packet from the client/server and return it without the internal
  package header.
  If the packet is the first packet of a multi-packet packet
  (which is indicated by the length of the packet = 0xffffff) then
  all sub packets are read and concatenated.
  If the packet was compressed, its uncompressed and the length of the
  uncompressed packet is returned.

  The function returns the length of the found packet or packet_error.
  net->read_pos points to the read data.
*/

ulong
my_net_read(NET *net)
{
  ulong len,complen;

#ifdef HAVE_COMPRESS
  if (!net->compress)
  {
#endif
    len = my_real_read(net,&complen);
    if (len == MAX_PACKET_LENGTH)
    {
      /* First packet of a multi-packet.  Concatenate the packets */
      ulong save_pos = net->where_b;
      ulong total_length=0;
      do
      {
	net->where_b += len;
	total_length += len;
	len = my_real_read(net,&complen);
      } while (len == MAX_PACKET_LENGTH);
      if (len != packet_error)
	len+= total_length;
      net->where_b = save_pos;
    }
    net->read_pos = net->buff + net->where_b;
    if (len != packet_error)
      net->read_pos[len]=0;		/* Safeguard for mysql_use_result */
    return len;
#ifdef HAVE_COMPRESS
  }
  else
  {
    /* We are using the compressed protocol */

    ulong buf_length;
    ulong start_of_packet;
    ulong first_packet_offset;
    uint read_length, multi_byte_packet=0;

    if (net->remain_in_buf)
    {
      buf_length= net->buf_length;		/* Data left in old packet */
      first_packet_offset= start_of_packet= (net->buf_length -
					     net->remain_in_buf);
      /* Restore the character that was overwritten by the end 0 */
      net->buff[start_of_packet]= net->save_char;
    }
    else
    {
      /* reuse buffer, as there is nothing in it that we need */
      buf_length= start_of_packet= first_packet_offset= 0;
    }
    for (;;)
    {
      ulong packet_len;

      if (buf_length - start_of_packet >= NET_HEADER_SIZE)
      {
	read_length = uint3korr(net->buff+start_of_packet);
	if (!read_length)
	{ 
	  /* End of multi-byte packet */
	  start_of_packet += NET_HEADER_SIZE;
	  break;
	}
	if (read_length + NET_HEADER_SIZE <= buf_length - start_of_packet)
	{
	  if (multi_byte_packet)
	  {
	    /* Remove packet header for second packet */
	    memmove(net->buff + first_packet_offset + start_of_packet,
		    net->buff + first_packet_offset + start_of_packet +
		    NET_HEADER_SIZE,
		    buf_length - start_of_packet);
	    start_of_packet += read_length;
	    buf_length -= NET_HEADER_SIZE;
	  }
	  else
	    start_of_packet+= read_length + NET_HEADER_SIZE;

	  if (read_length != MAX_PACKET_LENGTH)	/* last package */
	  {
	    multi_byte_packet= 0;		/* No last zero len packet */
	    break;
	  }
	  multi_byte_packet= NET_HEADER_SIZE;
	  /* Move data down to read next data packet after current one */
	  if (first_packet_offset)
	  {
	    memmove(net->buff,net->buff+first_packet_offset,
		    buf_length-first_packet_offset);
	    buf_length-=first_packet_offset;
	    start_of_packet -= first_packet_offset;
	    first_packet_offset=0;
	  }
	  continue;
	}
      }
      /* Move data down to read next data packet after current one */
      if (first_packet_offset)
      {
	memmove(net->buff,net->buff+first_packet_offset,
		buf_length-first_packet_offset);
	buf_length-=first_packet_offset;
	start_of_packet -= first_packet_offset;
	first_packet_offset=0;
      }

      net->where_b=buf_length;
      if ((packet_len = my_real_read(net,&complen)) == packet_error)
	return packet_error;
      if (my_uncompress((byte*) net->buff + net->where_b, &packet_len,
			&complen))
      {
	net->error= 2;			/* caller will close socket */
	net->report_error= 1;
#ifdef MYSQL_SERVER
	net->last_errno=ER_NET_UNCOMPRESS_ERROR;
#endif
	return packet_error;
      }
      buf_length+=packet_len;
    }

    net->read_pos=      net->buff+ first_packet_offset + NET_HEADER_SIZE;
    net->buf_length=    buf_length;
    net->remain_in_buf= (ulong) (buf_length - start_of_packet);
    len = ((ulong) (start_of_packet - first_packet_offset) - NET_HEADER_SIZE -
           multi_byte_packet);
    net->save_char= net->read_pos[len];	/* Must be saved */
    net->read_pos[len]=0;		/* Safeguard for mysql_use_result */
  }
#endif /* HAVE_COMPRESS */
  return len;
}
<|MERGE_RESOLUTION|>--- conflicted
+++ resolved
@@ -208,12 +208,6 @@
   RETURN VALUES
     0	No data to read
     1	Data or EOF to read
-<<<<<<< HEAD
-*/
-
-static my_bool net_data_is_ready(my_socket sd)
-{
-=======
     -1  Don't know if data is ready or not
 */
 
@@ -231,33 +225,23 @@
     return 0;
   return 1;
 #else
->>>>>>> f8600f25
   fd_set sfds;
   struct timeval tv;
   int res;
 
-<<<<<<< HEAD
-=======
   if (sd >= FD_SETSIZE)
     return -1;
 
->>>>>>> f8600f25
   FD_ZERO(&sfds);
   FD_SET(sd, &sfds);
 
   tv.tv_sec= tv.tv_usec= 0;
 
   if ((res= select(sd+1, &sfds, NULL, NULL, &tv)) < 0)
-<<<<<<< HEAD
-    return FALSE;
-  else
-    return test(res ? FD_ISSET(sd, &sfds) : 0);
-=======
     return 0;
   else
     return test(res ? FD_ISSET(sd, &sfds) : 0);
 #endif
->>>>>>> f8600f25
 }
 
 
@@ -284,17 +268,10 @@
 
 void net_clear(NET *net)
 {
-<<<<<<< HEAD
-  int count;
-  DBUG_ENTER("net_clear");
-#if !defined(EMBEDDED_LIBRARY)
-  while(net_data_is_ready(net->vio->sd))
-=======
   int count, ready;
   DBUG_ENTER("net_clear");
 #if !defined(EMBEDDED_LIBRARY)
   while((ready= net_data_is_ready(net->vio->sd)) != 0)
->>>>>>> f8600f25
   {
     /* The socket is ready */
     if ((count= vio_read(net->vio, (char*) (net->buff),
@@ -309,13 +286,10 @@
     }
     else
     {
-<<<<<<< HEAD
-=======
       /* No data to read and 'net_data_is_ready' returned "don't know" */
       if (ready == -1)
         break;
 
->>>>>>> f8600f25
       DBUG_PRINT("info",("socket ready but only EOF to read - disconnected"));
       net->error= 2;
       break;

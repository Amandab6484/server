--- conflicted
+++ resolved
@@ -3330,13 +3330,8 @@
       my_b_printf(&cache," at startup");
     my_b_printf(&cache, "\n");
     if (flags & LOG_EVENT_BINLOG_IN_USE_F)
-<<<<<<< HEAD
-      my_b_printf(&cache, "# Warning: this binlog was not closed properly. "
-                  "Most probably mysqld crashed writing it.\n");
-=======
-      fprintf(file, "# Warning: this binlog is either in use or was not " 
-                    "closed properly.\n");
->>>>>>> 9069e110
+      my_b_printf(&cache, "# Warning: this binlog is either in use or was not "
+                  "closed properly.\n");
   }
   if (!is_artificial_event() && created)
   {

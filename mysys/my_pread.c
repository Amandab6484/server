--- conflicted
+++ resolved
@@ -57,49 +57,18 @@
 #endif
 #ifndef HAVE_PREAD
     pthread_mutex_lock(&my_file_info[Filedes].mutex);
-<<<<<<< HEAD
     readbytes= (uint) -1;
     error= (lseek(Filedes, offset, MY_SEEK_SET) == (my_off_t) -1 ||
 	    (readbytes= read(Filedes, Buffer, Count)) != Count);
     pthread_mutex_unlock(&my_file_info[Filedes].mutex);
 #else
     if ((error= ((readbytes= pread(Filedes, Buffer, Count, offset)) != Count)))
-      my_errno= errno;
-=======
-    /*
-      As we cannot change the file pointer, we save the old position,
-      before seeking to the given offset
-    */
-
-    error= (old_offset= (off_t)lseek(Filedes, 0L, MY_SEEK_CUR)) == -1L ||
-           lseek(Filedes, offset, MY_SEEK_SET) == -1L;
-
-    if (!error)                                 /* Seek was successful */
-    {
-      if ((readbytes = (uint) read(Filedes, Buffer, Count)) == -1L)
-        my_errno= errno ? errno : -1;
-
-      /*
-        We should seek back, even if read failed. If this fails,
-        we will return an error. If read failed as well, we will
-        save the errno from read, not from lseek().
-      */
-      if ((error= (lseek(Filedes, old_offset, MY_SEEK_SET) == -1L)) &&
-          readbytes != -1L)
-        my_errno= errno;
-    }
-
-    pthread_mutex_unlock(&my_file_info[Filedes].mutex);
-#else
-    if ((error= ((readbytes =
-                  (uint) pread(Filedes, Buffer, Count, offset)) != Count)))
       my_errno= errno ? errno : -1;
->>>>>>> de28fd57
 #endif
     if (error || readbytes != Count)
     {
       DBUG_PRINT("warning",("Read only %d bytes off %u from %d, errno: %d",
-			    (int) readbytes, (uint) Count,Filedes,my_errno));
+                            (int) readbytes, (uint) Count,Filedes,my_errno));
 #ifdef THREAD
       if ((readbytes == 0 || readbytes == (size_t) -1) && errno == EINTR)
       {
@@ -146,7 +115,7 @@
   RETURN
     (size_t) -1   Error
     #             Number of bytes read
- */
+*/
 
 size_t my_pwrite(int Filedes, const uchar *Buffer, size_t Count,
                  my_off_t offset, myf MyFlags)
@@ -183,12 +152,7 @@
       Count-=writenbytes;
       offset+=writenbytes;
     }
-<<<<<<< HEAD
     DBUG_PRINT("error",("Write only %u bytes", (uint) writenbytes));
-=======
-    DBUG_PRINT("error",("Write only %d bytes, error: %d",
-                        writenbytes, my_errno));
->>>>>>> de28fd57
 #ifndef NO_BACKGROUND
 #ifdef THREAD
     if (my_thread_var->abort)

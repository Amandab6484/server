/*
   Copyright (c) 2000, 2015, Oracle and/or its affiliates.
   Copyright (c) 2009, 2015, MariaDB

   This program is free software; you can redistribute it and/or modify
   it under the terms of the GNU General Public License as published by
   the Free Software Foundation; version 2 of the License.

   This program is distributed in the hope that it will be useful,
   but WITHOUT ANY WARRANTY; without even the implied warranty of
   MERCHANTABILITY or FITNESS FOR A PARTICULAR PURPOSE.  See the
   GNU General Public License for more details.

   You should have received a copy of the GNU General Public License
   along with this program; if not, write to the Free Software
   Foundation, Inc., 51 Franklin Street, Fifth Floor, Boston, MA  02110-1301, USA */

#ifndef SQL_CLASS_INCLUDED
#define SQL_CLASS_INCLUDED

/* Classes in mysql */

#include "my_global.h"                          /* NO_EMBEDDED_ACCESS_CHECKS */
#include <waiting_threads.h>
#include "sql_const.h"
#include <mysql/plugin_audit.h>
#include "log.h"
#include "rpl_tblmap.h"
#include "mdl.h"
#include "field.h"                              // Create_field
#include "probes_mysql.h"
#include "sql_locale.h"     /* my_locale_st */
#include "sql_profile.h"    /* PROFILING */
#include "scheduler.h"      /* thd_scheduler */
#include "protocol.h"       /* Protocol_text, Protocol_binary */
#include "violite.h"        /* vio_is_connected */
#include "thr_lock.h"       /* thr_lock_type, THR_LOCK_DATA, THR_LOCK_INFO */
#include "thr_timer.h"

#include "sql_digest_stream.h"            // sql_digest_state

#include <mysql/psi/mysql_stage.h>
#include <mysql/psi/mysql_statement.h>
#include <mysql/psi/mysql_idle.h>
#include <mysql/psi/mysql_table.h>
#include <mysql_com_server.h>

extern "C"
void set_thd_stage_info(void *thd,
                        const PSI_stage_info *new_stage,
                        PSI_stage_info *old_stage,
                        const char *calling_func,
                        const char *calling_file,
                        const unsigned int calling_line);

#define THD_STAGE_INFO(thd, stage) \
  (thd)->enter_stage(&stage, __func__, __FILE__, __LINE__)

#include "my_apc.h"
#include "rpl_gtid.h"
#include "wsrep_mysqld.h"

class Reprepare_observer;
class Relay_log_info;
struct rpl_group_info;
class Rpl_filter;
class Query_log_event;
class Load_log_event;
class sp_rcontext;
class sp_cache;
class Lex_input_stream;
class Parser_state;
class Rows_log_event;
class Sroutine_hash_entry;
class user_var_entry;
struct Trans_binlog_info;
class rpl_io_thread_info;
class rpl_sql_thread_info;

enum enum_ha_read_modes { RFIRST, RNEXT, RPREV, RLAST, RKEY, RNEXT_SAME };
enum enum_duplicates { DUP_ERROR, DUP_REPLACE, DUP_UPDATE };
enum enum_delay_key_write { DELAY_KEY_WRITE_NONE, DELAY_KEY_WRITE_ON,
			    DELAY_KEY_WRITE_ALL };
enum enum_slave_exec_mode { SLAVE_EXEC_MODE_STRICT,
                            SLAVE_EXEC_MODE_IDEMPOTENT,
                            SLAVE_EXEC_MODE_LAST_BIT };
enum enum_slave_run_triggers_for_rbr { SLAVE_RUN_TRIGGERS_FOR_RBR_NO,
                                       SLAVE_RUN_TRIGGERS_FOR_RBR_YES,
                                       SLAVE_RUN_TRIGGERS_FOR_RBR_LOGGING};
enum enum_slave_type_conversions { SLAVE_TYPE_CONVERSIONS_ALL_LOSSY,
                                   SLAVE_TYPE_CONVERSIONS_ALL_NON_LOSSY};
enum enum_mark_columns
{ MARK_COLUMNS_NONE, MARK_COLUMNS_READ, MARK_COLUMNS_WRITE};
enum enum_filetype { FILETYPE_CSV, FILETYPE_XML };

enum enum_binlog_row_image {
  /** PKE in the before image and changed columns in the after image */
  BINLOG_ROW_IMAGE_MINIMAL= 0,
  /** Whenever possible, before and after image contain all columns except blobs. */
  BINLOG_ROW_IMAGE_NOBLOB= 1,
  /** All columns in both before and after image. */
  BINLOG_ROW_IMAGE_FULL= 2
};


/* Bits for different SQL modes modes (including ANSI mode) */
#define MODE_REAL_AS_FLOAT              (1ULL << 0)
#define MODE_PIPES_AS_CONCAT            (1ULL << 1)
#define MODE_ANSI_QUOTES                (1ULL << 2)
#define MODE_IGNORE_SPACE               (1ULL << 3)
#define MODE_IGNORE_BAD_TABLE_OPTIONS   (1ULL << 4)
#define MODE_ONLY_FULL_GROUP_BY         (1ULL << 5)
#define MODE_NO_UNSIGNED_SUBTRACTION    (1ULL << 6)
#define MODE_NO_DIR_IN_CREATE           (1ULL << 7)
#define MODE_POSTGRESQL                 (1ULL << 8)
#define MODE_ORACLE                     (1ULL << 9)
#define MODE_MSSQL                      (1ULL << 10)
#define MODE_DB2                        (1ULL << 11)
#define MODE_MAXDB                      (1ULL << 12)
#define MODE_NO_KEY_OPTIONS             (1ULL << 13)
#define MODE_NO_TABLE_OPTIONS           (1ULL << 14)
#define MODE_NO_FIELD_OPTIONS           (1ULL << 15)
#define MODE_MYSQL323                   (1ULL << 16)
#define MODE_MYSQL40                    (1ULL << 17)
#define MODE_ANSI                       (1ULL << 18)
#define MODE_NO_AUTO_VALUE_ON_ZERO      (1ULL << 19)
#define MODE_NO_BACKSLASH_ESCAPES       (1ULL << 20)
#define MODE_STRICT_TRANS_TABLES        (1ULL << 21)
#define MODE_STRICT_ALL_TABLES          (1ULL << 22)
#define MODE_NO_ZERO_IN_DATE            (1ULL << 23)
#define MODE_NO_ZERO_DATE               (1ULL << 24)
#define MODE_INVALID_DATES              (1ULL << 25)
#define MODE_ERROR_FOR_DIVISION_BY_ZERO (1ULL << 26)
#define MODE_TRADITIONAL                (1ULL << 27)
#define MODE_NO_AUTO_CREATE_USER        (1ULL << 28)
#define MODE_HIGH_NOT_PRECEDENCE        (1ULL << 29)
#define MODE_NO_ENGINE_SUBSTITUTION     (1ULL << 30)
#define MODE_PAD_CHAR_TO_FULL_LENGTH    (1ULL << 31)

/* Bits for different old style modes */
#define OLD_MODE_NO_DUP_KEY_WARNINGS_WITH_IGNORE	(1 << 0)
#define OLD_MODE_NO_PROGRESS_INFO			(1 << 1)
#define OLD_MODE_ZERO_DATE_TIME_CAST                    (1 << 2)

extern char internal_table_name[2];
extern char empty_c_string[1];
extern LEX_STRING EMPTY_STR;
extern MYSQL_PLUGIN_IMPORT const char **errmesg;

extern bool volatile shutdown_in_progress;

extern "C" LEX_STRING * thd_query_string (MYSQL_THD thd);
extern "C" char **thd_query(MYSQL_THD thd);

/**
  @class CSET_STRING
  @brief Character set armed LEX_STRING
*/
class CSET_STRING
{
private:
  LEX_STRING string;
  CHARSET_INFO *cs;
public:
  CSET_STRING() : cs(&my_charset_bin)
  {
    string.str= NULL;
    string.length= 0;
  }
  CSET_STRING(char *str_arg, size_t length_arg, CHARSET_INFO *cs_arg) :
  cs(cs_arg)
  {
    DBUG_ASSERT(cs_arg != NULL);
    string.str= str_arg;
    string.length= length_arg;
  }

  inline char *str() const { return string.str; }
  inline uint32 length() const { return string.length; }
  CHARSET_INFO *charset() const { return cs; }

  friend LEX_STRING * thd_query_string (MYSQL_THD thd);
  friend char **thd_query(MYSQL_THD thd);
};


#define TC_HEURISTIC_RECOVER_COMMIT   1
#define TC_HEURISTIC_RECOVER_ROLLBACK 2
extern ulong tc_heuristic_recover;

typedef struct st_user_var_events
{
  user_var_entry *user_var_event;
  char *value;
  ulong length;
  Item_result type;
  uint charset_number;
  bool unsigned_flag;
} BINLOG_USER_VAR_EVENT;

/*
  The COPY_INFO structure is used by INSERT/REPLACE code.
  The schema of the row counting by the INSERT/INSERT ... ON DUPLICATE KEY
  UPDATE code:
    If a row is inserted then the copied variable is incremented.
    If a row is updated by the INSERT ... ON DUPLICATE KEY UPDATE and the
      new data differs from the old one then the copied and the updated
      variables are incremented.
    The touched variable is incremented if a row was touched by the update part
      of the INSERT ... ON DUPLICATE KEY UPDATE no matter whether the row
      was actually changed or not.
*/
typedef struct st_copy_info {
  ha_rows records; /**< Number of processed records */
  ha_rows deleted; /**< Number of deleted records */
  ha_rows updated; /**< Number of updated records */
  ha_rows copied;  /**< Number of copied records */
  ha_rows error_count;
  ha_rows touched; /* Number of touched records */
  enum enum_duplicates handle_duplicates;
  int escape_char, last_errno;
  bool ignore;
  /* for INSERT ... UPDATE */
  List<Item> *update_fields;
  List<Item> *update_values;
  /* for VIEW ... WITH CHECK OPTION */
  TABLE_LIST *view;
} COPY_INFO;


class Key_part_spec :public Sql_alloc {
public:
  LEX_STRING field_name;
  uint length;
  Key_part_spec(const LEX_STRING &name, uint len)
    : field_name(name), length(len)
  {}
  Key_part_spec(const char *name, const size_t name_len, uint len)
    : length(len)
  { field_name.str= (char *)name; field_name.length= name_len; }
  bool operator==(const Key_part_spec& other) const;
  /**
    Construct a copy of this Key_part_spec. field_name is copied
    by-pointer as it is known to never change. At the same time
    'length' may be reset in mysql_prepare_create_table, and this
    is why we supply it with a copy.

    @return If out of memory, 0 is returned and an error is set in
    THD.
  */
  Key_part_spec *clone(MEM_ROOT *mem_root) const
  { return new (mem_root) Key_part_spec(*this); }
};


class Alter_drop :public Sql_alloc {
public:
  enum drop_type {KEY, COLUMN, FOREIGN_KEY };
  const char *name;
  enum drop_type type;
  bool drop_if_exists;
  Alter_drop(enum drop_type par_type,const char *par_name, bool par_exists)
    :name(par_name), type(par_type), drop_if_exists(par_exists)
  {
    DBUG_ASSERT(par_name != NULL);
  }
  /**
    Used to make a clone of this object for ALTER/CREATE TABLE
    @sa comment for Key_part_spec::clone
  */
  Alter_drop *clone(MEM_ROOT *mem_root) const
    { return new (mem_root) Alter_drop(*this); }
};


class Alter_column :public Sql_alloc {
public:
  const char *name;
  Item *def;
  Alter_column(const char *par_name,Item *literal)
    :name(par_name), def(literal) {}
  /**
    Used to make a clone of this object for ALTER/CREATE TABLE
    @sa comment for Key_part_spec::clone
  */
  Alter_column *clone(MEM_ROOT *mem_root) const
    { return new (mem_root) Alter_column(*this); }
};


class Key :public Sql_alloc, public DDL_options {
public:
  enum Keytype { PRIMARY, UNIQUE, MULTIPLE, FULLTEXT, SPATIAL, FOREIGN_KEY};
  enum Keytype type;
  KEY_CREATE_INFO key_create_info;
  List<Key_part_spec> columns;
  LEX_STRING name;
  engine_option_value *option_list;
  bool generated;

  Key(enum Keytype type_par, const LEX_STRING &name_arg,
      ha_key_alg algorithm_arg, bool generated_arg, DDL_options_st ddl_options)
    :DDL_options(ddl_options),
     type(type_par), key_create_info(default_key_create_info),
    name(name_arg), option_list(NULL), generated(generated_arg)
  {
    key_create_info.algorithm= algorithm_arg;
  } 
  Key(enum Keytype type_par, const LEX_STRING &name_arg,
      KEY_CREATE_INFO *key_info_arg,
      bool generated_arg, List<Key_part_spec> &cols,
      engine_option_value *create_opt, DDL_options_st ddl_options)
    :DDL_options(ddl_options),
     type(type_par), key_create_info(*key_info_arg), columns(cols),
    name(name_arg), option_list(create_opt), generated(generated_arg)
  {}
  Key(enum Keytype type_par, const char *name_arg, size_t name_len_arg,
      KEY_CREATE_INFO *key_info_arg, bool generated_arg,
      List<Key_part_spec> &cols,
      engine_option_value *create_opt, DDL_options_st ddl_options)
    :DDL_options(ddl_options),
    type(type_par), key_create_info(*key_info_arg), columns(cols),
    option_list(create_opt), generated(generated_arg)
  {
    name.str= (char *)name_arg;
    name.length= name_len_arg;
  }
  Key(const Key &rhs, MEM_ROOT *mem_root);
  virtual ~Key() {}
  /* Equality comparison of keys (ignoring name) */
  friend bool foreign_key_prefix(Key *a, Key *b);
  /**
    Used to make a clone of this object for ALTER/CREATE TABLE
    @sa comment for Key_part_spec::clone
  */
  virtual Key *clone(MEM_ROOT *mem_root) const
    { return new (mem_root) Key(*this, mem_root); }
};


class Foreign_key: public Key {
public:
  enum fk_match_opt { FK_MATCH_UNDEF, FK_MATCH_FULL,
		      FK_MATCH_PARTIAL, FK_MATCH_SIMPLE};
  enum fk_option { FK_OPTION_UNDEF, FK_OPTION_RESTRICT, FK_OPTION_CASCADE,
		   FK_OPTION_SET_NULL, FK_OPTION_NO_ACTION, FK_OPTION_DEFAULT};

  LEX_STRING ref_db;
  LEX_STRING ref_table;
  List<Key_part_spec> ref_columns;
  uint delete_opt, update_opt, match_opt;
  Foreign_key(const LEX_STRING &name_arg, List<Key_part_spec> &cols,
	      const LEX_STRING &ref_db_arg, const LEX_STRING &ref_table_arg,
              List<Key_part_spec> &ref_cols,
	      uint delete_opt_arg, uint update_opt_arg, uint match_opt_arg,
	      DDL_options ddl_options)
    :Key(FOREIGN_KEY, name_arg, &default_key_create_info, 0, cols, NULL,
         ddl_options),
    ref_db(ref_db_arg), ref_table(ref_table_arg), ref_columns(ref_cols),
    delete_opt(delete_opt_arg), update_opt(update_opt_arg),
    match_opt(match_opt_arg)
   {
    // We don't check for duplicate FKs.
    key_create_info.check_for_duplicate_indexes= false;
  }
 Foreign_key(const Foreign_key &rhs, MEM_ROOT *mem_root);
  /**
    Used to make a clone of this object for ALTER/CREATE TABLE
    @sa comment for Key_part_spec::clone
  */
  virtual Key *clone(MEM_ROOT *mem_root) const
  { return new (mem_root) Foreign_key(*this, mem_root); }
  /* Used to validate foreign key options */
  bool validate(List<Create_field> &table_fields);
};

typedef struct st_mysql_lock
{
  TABLE **table;
  uint table_count,lock_count;
  THR_LOCK_DATA **locks;
} MYSQL_LOCK;


class LEX_COLUMN : public Sql_alloc
{
public:
  String column;
  uint rights;
  LEX_COLUMN (const String& x,const  uint& y ): column (x),rights (y) {}
};

class MY_LOCALE;

/**
  Query_cache_tls -- query cache thread local data.
*/

struct Query_cache_block;

struct Query_cache_tls
{
  /*
    'first_query_block' should be accessed only via query cache
    functions and methods to maintain proper locking.
  */
  Query_cache_block *first_query_block;
  void set_first_query_block(Query_cache_block *first_query_block_arg)
  {
    first_query_block= first_query_block_arg;
  }

  Query_cache_tls() :first_query_block(NULL) {}
};

/* SIGNAL / RESIGNAL / GET DIAGNOSTICS */

/**
  This enumeration list all the condition item names of a condition in the
  SQL condition area.
*/
typedef enum enum_diag_condition_item_name
{
  /*
    Conditions that can be set by the user (SIGNAL/RESIGNAL),
    and by the server implementation.
  */

  DIAG_CLASS_ORIGIN= 0,
  FIRST_DIAG_SET_PROPERTY= DIAG_CLASS_ORIGIN,
  DIAG_SUBCLASS_ORIGIN= 1,
  DIAG_CONSTRAINT_CATALOG= 2,
  DIAG_CONSTRAINT_SCHEMA= 3,
  DIAG_CONSTRAINT_NAME= 4,
  DIAG_CATALOG_NAME= 5,
  DIAG_SCHEMA_NAME= 6,
  DIAG_TABLE_NAME= 7,
  DIAG_COLUMN_NAME= 8,
  DIAG_CURSOR_NAME= 9,
  DIAG_MESSAGE_TEXT= 10,
  DIAG_MYSQL_ERRNO= 11,
  LAST_DIAG_SET_PROPERTY= DIAG_MYSQL_ERRNO
} Diag_condition_item_name;

/**
  Name of each diagnostic condition item.
  This array is indexed by Diag_condition_item_name.
*/
extern const LEX_STRING Diag_condition_item_names[];

/**
  These states are bit coded with HARD. For each state there must be a pair
  <state_even_num>, and <state_odd_num>_HARD.
*/
enum killed_state
{
  NOT_KILLED= 0,
  KILL_HARD_BIT= 1,                             /* Bit for HARD KILL */
  KILL_BAD_DATA= 2,
  KILL_BAD_DATA_HARD= 3,
  KILL_QUERY= 4,
  KILL_QUERY_HARD= 5,
  /*
    ABORT_QUERY signals to the query processor to stop execution ASAP without
    issuing an error. Instead a warning is issued, and when possible a partial
    query result is returned to the client.
  */
  ABORT_QUERY= 6,
  ABORT_QUERY_HARD= 7,
  KILL_TIMEOUT= 8,
  KILL_TIMEOUT_HARD= 9,
  /*
    All of the following killed states will kill the connection
    KILL_CONNECTION must be the first of these and it must start with
    an even number (becasue of HARD bit)!
  */
  KILL_CONNECTION= 10,
  KILL_CONNECTION_HARD= 11,
  KILL_SYSTEM_THREAD= 12,
  KILL_SYSTEM_THREAD_HARD= 13,
  KILL_SERVER= 14,
  KILL_SERVER_HARD= 15
};

extern int killed_errno(killed_state killed);
#define killed_mask_hard(killed) ((killed_state) ((killed) & ~KILL_HARD_BIT))

enum killed_type
{
  KILL_TYPE_ID,
  KILL_TYPE_USER,
  KILL_TYPE_QUERY
};

#include "sql_lex.h"				/* Must be here */

class Delayed_insert;
class select_result;
class Time_zone;

#define THD_SENTRY_MAGIC 0xfeedd1ff
#define THD_SENTRY_GONE  0xdeadbeef

#define THD_CHECK_SENTRY(thd) DBUG_ASSERT(thd->dbug_sentry == THD_SENTRY_MAGIC)

typedef ulonglong sql_mode_t;

typedef struct system_variables
{
  /*
    How dynamically allocated system variables are handled:

    The global_system_variables and max_system_variables are "authoritative"
    They both should have the same 'version' and 'size'.
    When attempting to access a dynamic variable, if the session version
    is out of date, then the session version is updated and realloced if
    neccessary and bytes copied from global to make up for missing data.

    Note that one should use my_bool instead of bool here, as the variables
    are used with my_getopt.c
  */
  ulong dynamic_variables_version;
  char* dynamic_variables_ptr;
  uint dynamic_variables_head;    /* largest valid variable offset */
  uint dynamic_variables_size;    /* how many bytes are in use */
  
  ulonglong max_heap_table_size;
  ulonglong tmp_table_size;
  ulonglong long_query_time;
  ulonglong max_statement_time;
  ulonglong optimizer_switch;
  sql_mode_t sql_mode; ///< which non-standard SQL behaviour should be enabled
  sql_mode_t old_behavior; ///< which old SQL behaviour should be enabled
  ulonglong option_bits; ///< OPTION_xxx constants, e.g. OPTION_PROFILING
  ulonglong join_buff_space_limit;
  ulonglong log_slow_filter; 
  ulonglong log_slow_verbosity; 
  ulonglong bulk_insert_buff_size;
  ulonglong join_buff_size;
  ulonglong sortbuff_size;
  ulonglong group_concat_max_len;
  ulonglong default_regex_flags;

  /**
     Place holders to store Multi-source variables in sys_var.cc during
     update and show of variables.
  */
  ulonglong slave_skip_counter;
  ulonglong max_relay_log_size;

  ha_rows select_limit;
  ha_rows max_join_size;
  ha_rows expensive_subquery_limit;
  ulong auto_increment_increment, auto_increment_offset;
  ulong lock_wait_timeout;
  ulong join_cache_level;
  ulong max_allowed_packet;
  ulong max_error_count;
  ulong max_length_for_sort_data;
  ulong max_sort_length;
  ulong max_tmp_tables;
  ulong max_insert_delayed_threads;
  ulong min_examined_row_limit;
  ulong multi_range_count;
  ulong net_buffer_length;
  ulong net_interactive_timeout;
  ulong net_read_timeout;
  ulong net_retry_count;
  ulong net_wait_timeout;
  ulong net_write_timeout;
  ulong optimizer_prune_level;
  ulong optimizer_search_depth;
  ulong optimizer_selectivity_sampling_limit;
  ulong optimizer_use_condition_selectivity;
  ulong use_stat_tables;
  ulong histogram_size;
  ulong histogram_type;
  ulong preload_buff_size;
  ulong profiling_history_size;
  ulong read_buff_size;
  ulong read_rnd_buff_size;
  ulong mrr_buff_size;
  ulong div_precincrement;
  /* Total size of all buffers used by the subselect_rowid_merge_engine. */
  ulong rowid_merge_buff_size;
  ulong max_sp_recursion_depth;
  ulong default_week_format;
  ulong max_seeks_for_key;
  ulong range_alloc_block_size;
  ulong query_alloc_block_size;
  ulong query_prealloc_size;
  ulong trans_alloc_block_size;
  ulong trans_prealloc_size;
  ulong log_warnings;
  /* Flags for slow log filtering */
  ulong log_slow_rate_limit; 
  ulong binlog_format; ///< binlog format for this thd (see enum_binlog_format)
  ulong binlog_row_image;
  ulong progress_report_time;
  ulong completion_type;
  ulong query_cache_type;
  ulong tx_isolation;
  ulong updatable_views_with_limit;
  int max_user_connections;
  ulong server_id;
  /**
    In slave thread we need to know in behalf of which
    thread the query is being run to replicate temp tables properly
  */
  my_thread_id pseudo_thread_id;
  /**
     When replicating an event group with GTID, keep these values around so
     slave binlog can receive the same GTID as the original.
  */
  uint32     gtid_domain_id;
  uint64     gtid_seq_no;

  /**
    Default transaction access mode. READ ONLY (true) or READ WRITE (false).
  */
  my_bool tx_read_only;
  my_bool low_priority_updates;
  my_bool query_cache_wlock_invalidate;
  my_bool keep_files_on_create;

  my_bool old_mode;
  my_bool old_alter_table;
  my_bool old_passwords;
  my_bool big_tables;
  my_bool query_cache_strip_comments;
  my_bool sql_log_slow;
  my_bool sql_log_bin;
  /*
    A flag to help detect whether binary logging was temporarily disabled
    (see tmp_disable_binlog(A) macro).
  */
  my_bool sql_log_bin_off;
  my_bool binlog_annotate_row_events;
  my_bool binlog_direct_non_trans_update;

  plugin_ref table_plugin;
  plugin_ref tmp_table_plugin;
  plugin_ref enforced_table_plugin;

  /* Only charset part of these variables is sensible */
  CHARSET_INFO  *character_set_filesystem;
  CHARSET_INFO  *character_set_client;
  CHARSET_INFO  *character_set_results;

  /* Both charset and collation parts of these variables are important */
  CHARSET_INFO	*collation_server;
  CHARSET_INFO	*collation_database;
  CHARSET_INFO  *collation_connection;

  /* Names. These will be allocated in buffers in thd */
  LEX_STRING default_master_connection;

  /* Error messages */
  MY_LOCALE *lc_messages;
  const char **errmsgs;             /* lc_messages->errmsg->errmsgs */

  /* Locale Support */
  MY_LOCALE *lc_time_names;

  Time_zone *time_zone;

  my_bool sysdate_is_now;

  /* deadlock detection */
  ulong wt_timeout_short, wt_deadlock_search_depth_short;
  ulong wt_timeout_long, wt_deadlock_search_depth_long;

  my_bool wsrep_on;
  my_bool wsrep_causal_reads;
  my_bool wsrep_dirty_reads;
  uint wsrep_sync_wait;
  ulong wsrep_retry_autocommit;
  ulong wsrep_OSU_method;
  double long_query_time_double, max_statement_time_double;

  my_bool pseudo_slave_mode;

} SV;

/**
  Per thread status variables.
  Must be long/ulong up to last_system_status_var so that
  add_to_status/add_diff_to_status can work.
*/

typedef struct system_status_var
{
  ulong com_stat[(uint) SQLCOM_END];
<<<<<<< HEAD
  ulong com_create_tmp_table;
  ulong com_drop_tmp_table;
  ulong com_other;

  ulong com_stmt_prepare;
  ulong com_stmt_reprepare;
  ulong com_stmt_execute;
  ulong com_stmt_send_long_data;
  ulong com_stmt_fetch;
  ulong com_stmt_reset;
  ulong com_stmt_close;

=======
  ulong com_register_slave;
>>>>>>> 666b9663
  ulong created_tmp_disk_tables_;
  ulong created_tmp_tables_;
  ulong ha_commit_count;
  ulong ha_delete_count;
  ulong ha_read_first_count;
  ulong ha_read_last_count;
  ulong ha_read_key_count;
  ulong ha_read_next_count;
  ulong ha_read_prev_count;
  ulong ha_read_rnd_count;
  ulong ha_read_rnd_next_count;
  ulong ha_read_rnd_deleted_count;
  /*
    This number doesn't include calls to the default implementation and
    calls made by range access. The intent is to count only calls made by
    BatchedKeyAccess.
  */
  ulong ha_mrr_init_count;
  ulong ha_mrr_key_refills_count;
  ulong ha_mrr_rowid_refills_count;

  ulong ha_rollback_count;
  ulong ha_update_count;
  ulong ha_write_count;
  /* The following are for internal temporary tables */
  ulong ha_tmp_update_count;
  ulong ha_tmp_write_count;
  ulong ha_prepare_count;
  ulong ha_icp_attempts;
  ulong ha_icp_match;
  ulong ha_discover_count;
  ulong ha_savepoint_count;
  ulong ha_savepoint_rollback_count;
  ulong ha_external_lock_count;

  ulong net_big_packet_count;
  ulong opened_tables;
  ulong opened_shares;
  ulong opened_views;               /* +1 opening a view */

  ulong select_full_join_count_;
  ulong select_full_range_join_count_;
  ulong select_range_count_;
  ulong select_range_check_count_;
  ulong select_scan_count_;
  ulong executed_triggers;
  ulong long_query_count;
  ulong filesort_merge_passes_;
  ulong filesort_range_count_;
  ulong filesort_rows_;
  ulong filesort_scan_count_;
  ulong filesort_pq_sorts_;

  /* Features used */
  ulong feature_dynamic_columns;    /* +1 when creating a dynamic column */
  ulong feature_fulltext;	    /* +1 when MATCH is used */
  ulong feature_gis;                /* +1 opening a table with GIS features */
  ulong feature_locale;		    /* +1 when LOCALE is set */
  ulong feature_subquery;	    /* +1 when subqueries are used */
  ulong feature_timezone;	    /* +1 when XPATH is used */
  ulong feature_trigger;	    /* +1 opening a table with triggers */
  ulong feature_xml;		    /* +1 when XPATH is used */

  /* From MASTER_GTID_WAIT usage */
  ulonglong master_gtid_wait_timeouts;          /* Number of timeouts */
  ulonglong master_gtid_wait_time;              /* Time in microseconds */
  ulonglong master_gtid_wait_count;

  ulong empty_queries;
  ulong access_denied_errors;
  ulong lost_connections;
  ulong max_statement_time_exceeded;
  /*
    Number of statements sent from the client
  */
  ulong questions;
  /*
    IMPORTANT!
    SEE last_system_status_var DEFINITION BELOW.
    Below 'last_system_status_var' are all variables that cannot be handled
    automatically by add_to_status()/add_diff_to_status().
  */
  ulonglong bytes_received;
  ulonglong bytes_sent;
  ulonglong rows_read;
  ulonglong rows_sent;
  ulonglong rows_tmp_read;
  ulonglong binlog_bytes_written;
  double last_query_cost;
  double cpu_time, busy_time;
  /* Don't initialize */
  /* Memory used for thread local storage */
  volatile int64 local_memory_used;
  /* Memory allocated for global usage */
  volatile int64 global_memory_used;
} STATUS_VAR;

/*
  This is used for 'SHOW STATUS'. It must be updated to the last ulong
  variable in system_status_var which is makes sense to add to the global
  counter
*/

#define last_system_status_var questions
#define last_cleared_system_status_var local_memory_used

/*
  Global status variables
*/

extern ulong feature_files_opened_with_delayed_keys;


void add_to_status(STATUS_VAR *to_var, STATUS_VAR *from_var);

void add_diff_to_status(STATUS_VAR *to_var, STATUS_VAR *from_var,
                        STATUS_VAR *dec_var);

/**
  Get collation by name, send error to client on failure.
  @param name     Collation name
  @param name_cs  Character set of the name string
  @return
  @retval         NULL on error
  @retval         Pointter to CHARSET_INFO with the given name on success
*/
inline CHARSET_INFO *
mysqld_collation_get_by_name(const char *name,
                             CHARSET_INFO *name_cs= system_charset_info)
{
  CHARSET_INFO *cs;
  MY_CHARSET_LOADER loader;
  my_charset_loader_init_mysys(&loader);
  if (!(cs= my_collation_get_by_name(&loader, name, MYF(0))))
  {
    ErrConvString err(name, name_cs);
    my_error(ER_UNKNOWN_COLLATION, MYF(0), err.ptr());
    if (loader.error[0])
      push_warning_printf(current_thd,
                          Sql_condition::WARN_LEVEL_WARN,
                          ER_UNKNOWN_COLLATION, "%s", loader.error);
  }
  return cs;
}

inline bool is_supported_parser_charset(CHARSET_INFO *cs)
{
  return MY_TEST(cs->mbminlen == 1);
}

#ifdef MYSQL_SERVER

void free_tmp_table(THD *thd, TABLE *entry);


/* The following macro is to make init of Query_arena simpler */
#ifndef DBUG_OFF
#define INIT_ARENA_DBUG_INFO is_backup_arena= 0; is_reprepared= FALSE;
#else
#define INIT_ARENA_DBUG_INFO
#endif

class Query_arena
{
public:
  /*
    List of items created in the parser for this query. Every item puts
    itself to the list on creation (see Item::Item() for details))
  */
  Item *free_list;
  MEM_ROOT *mem_root;                   // Pointer to current memroot
#ifndef DBUG_OFF
  bool is_backup_arena; /* True if this arena is used for backup. */
  bool is_reprepared;
#endif
  /*
    The states relfects three diffrent life cycles for three
    different types of statements:
    Prepared statement: STMT_INITIALIZED -> STMT_PREPARED -> STMT_EXECUTED.
    Stored procedure:   STMT_INITIALIZED_FOR_SP -> STMT_EXECUTED.
    Other statements:   STMT_CONVENTIONAL_EXECUTION never changes.
  */
  enum enum_state
  {
    STMT_INITIALIZED= 0, STMT_INITIALIZED_FOR_SP= 1, STMT_PREPARED= 2,
    STMT_CONVENTIONAL_EXECUTION= 3, STMT_EXECUTED= 4, STMT_ERROR= -1
  };

  enum_state state;

  /* We build without RTTI, so dynamic_cast can't be used. */
  enum Type
  {
    STATEMENT, PREPARED_STATEMENT, STORED_PROCEDURE
  };

  Query_arena(MEM_ROOT *mem_root_arg, enum enum_state state_arg) :
    free_list(0), mem_root(mem_root_arg), state(state_arg)
  { INIT_ARENA_DBUG_INFO; }
  /*
    This constructor is used only when Query_arena is created as
    backup storage for another instance of Query_arena.
  */
  Query_arena() { INIT_ARENA_DBUG_INFO; }

  virtual Type type() const;
  virtual ~Query_arena() {};

  inline bool is_stmt_prepare() const { return state == STMT_INITIALIZED; }
  inline bool is_stmt_prepare_or_first_sp_execute() const
  { return (int)state < (int)STMT_PREPARED; }
  inline bool is_stmt_prepare_or_first_stmt_execute() const
  { return (int)state <= (int)STMT_PREPARED; }
  inline bool is_stmt_execute() const
  { return state == STMT_PREPARED || state == STMT_EXECUTED; }
  inline bool is_conventional() const
  { return state == STMT_CONVENTIONAL_EXECUTION; }

  inline void* alloc(size_t size) { return alloc_root(mem_root,size); }
  inline void* calloc(size_t size)
  {
    void *ptr;
    if ((ptr=alloc_root(mem_root,size)))
      bzero(ptr, size);
    return ptr;
  }
  inline char *strdup(const char *str)
  { return strdup_root(mem_root,str); }
  inline char *strmake(const char *str, size_t size)
  { return strmake_root(mem_root,str,size); }
  inline void *memdup(const void *str, size_t size)
  { return memdup_root(mem_root,str,size); }
  inline void *memdup_w_gap(const void *str, size_t size, uint gap)
  {
    void *ptr;
    if ((ptr= alloc_root(mem_root,size+gap)))
      memcpy(ptr,str,size);
    return ptr;
  }

  void set_query_arena(Query_arena *set);

  void free_items();
  /* Close the active state associated with execution of this statement */
  virtual void cleanup_stmt();
};


class Query_arena_memroot: public Query_arena, public Sql_alloc
{
public:
  Query_arena_memroot(MEM_ROOT *mem_root_arg, enum enum_state state_arg) :
    Query_arena(mem_root_arg, state_arg)
  {}
  Query_arena_memroot() : Query_arena()
  {}

  virtual ~Query_arena_memroot() {}
};


class Server_side_cursor;

/**
  @class Statement
  @brief State of a single command executed against this connection.

  One connection can contain a lot of simultaneously running statements,
  some of which could be:
   - prepared, that is, contain placeholders,
   - opened as cursors. We maintain 1 to 1 relationship between
     statement and cursor - if user wants to create another cursor for his
     query, we create another statement for it.
  To perform some action with statement we reset THD part to the state  of
  that statement, do the action, and then save back modified state from THD
  to the statement. It will be changed in near future, and Statement will
  be used explicitly.
*/

class Statement: public ilink, public Query_arena
{
  Statement(const Statement &rhs);              /* not implemented: */
  Statement &operator=(const Statement &rhs);   /* non-copyable */
public:
  /*
    Uniquely identifies each statement object in thread scope; change during
    statement lifetime. FIXME: must be const
  */
   ulong id;

  /*
    MARK_COLUMNS_NONE:  Means mark_used_colums is not set and no indicator to
                        handler of fields used is set
    MARK_COLUMNS_READ:  Means a bit in read set is set to inform handler
	                that the field is to be read. If field list contains
                        duplicates, then thd->dup_field is set to point
                        to the last found duplicate.
    MARK_COLUMNS_WRITE: Means a bit is set in write set to inform handler
			that it needs to update this field in write_row
                        and update_row.
  */
  enum enum_mark_columns mark_used_columns;

  LEX_STRING name; /* name for named prepared statements */
  LEX *lex;                                     // parse tree descriptor
  /*
    Points to the query associated with this statement. It's const, but
    we need to declare it char * because all table handlers are written
    in C and need to point to it.

    Note that if we set query = NULL, we must at the same time set
    query_length = 0, and protect the whole operation with
    LOCK_thd_data mutex. To avoid crashes in races, if we do not
    know that thd->query cannot change at the moment, we should print
    thd->query like this:
      (1) reserve the LOCK_thd_data mutex;
      (2) print or copy the value of query and query_length
      (3) release LOCK_thd_data mutex.
    This printing is needed at least in SHOW PROCESSLIST and SHOW
    ENGINE INNODB STATUS.
  */
  CSET_STRING query_string;
  /*
    If opt_query_cache_strip_comments is set, this contains query without
    comments. If not set, it contains pointer to query_string.
  */
  String base_query;


  inline char *query() const { return query_string.str(); }
  inline uint32 query_length() const { return query_string.length(); }
  CHARSET_INFO *query_charset() const { return query_string.charset(); }
  void set_query_inner(const CSET_STRING &string_arg)
  {
    query_string= string_arg;
  }
  void set_query_inner(char *query_arg, uint32 query_length_arg,
                       CHARSET_INFO *cs_arg)
  {
    set_query_inner(CSET_STRING(query_arg, query_length_arg, cs_arg));
  }
  void reset_query_inner()
  {
    set_query_inner(CSET_STRING());
  }
  /**
    Name of the current (default) database.

    If there is the current (default) database, "db" contains its name. If
    there is no current (default) database, "db" is NULL and "db_length" is
    0. In other words, "db", "db_length" must either be NULL, or contain a
    valid database name.

    @note this attribute is set and alloced by the slave SQL thread (for
    the THD of that thread); that thread is (and must remain, for now) the
    only responsible for freeing this member.
  */

  char *db;
  size_t db_length;

  /* This is set to 1 of last call to send_result_to_client() was ok */
  my_bool query_cache_is_applicable;

  /* This constructor is called for backup statements */
  Statement() {}

  Statement(LEX *lex_arg, MEM_ROOT *mem_root_arg,
            enum enum_state state_arg, ulong id_arg);
  virtual ~Statement();

  /* Assign execution context (note: not all members) of given stmt to self */
  virtual void set_statement(Statement *stmt);
  void set_n_backup_statement(Statement *stmt, Statement *backup);
  void restore_backup_statement(Statement *stmt, Statement *backup);
  /* return class type */
  virtual Type type() const;
};


/**
  Container for all statements created/used in a connection.
  Statements in Statement_map have unique Statement::id (guaranteed by id
  assignment in Statement::Statement)
  Non-empty statement names are unique too: attempt to insert a new statement
  with duplicate name causes older statement to be deleted

  Statements are auto-deleted when they are removed from the map and when the
  map is deleted.
*/

class Statement_map
{
public:
  Statement_map();

  int insert(THD *thd, Statement *statement);

  Statement *find_by_name(LEX_STRING *name)
  {
    Statement *stmt;
    stmt= (Statement*)my_hash_search(&names_hash, (uchar*)name->str,
                                     name->length);
    return stmt;
  }

  Statement *find(ulong id)
  {
    if (last_found_statement == 0 || id != last_found_statement->id)
    {
      Statement *stmt;
      stmt= (Statement *) my_hash_search(&st_hash, (uchar *) &id, sizeof(id));
      if (stmt && stmt->name.str)
        return NULL;
      last_found_statement= stmt;
    }
    return last_found_statement;
  }
  /*
    Close all cursors of this connection that use tables of a storage
    engine that has transaction-specific state and therefore can not
    survive COMMIT or ROLLBACK. Currently all but MyISAM cursors are closed.
  */
  void close_transient_cursors();
  void erase(Statement *statement);
  /* Erase all statements (calls Statement destructor) */
  void reset();
  ~Statement_map();
private:
  HASH st_hash;
  HASH names_hash;
  I_List<Statement> transient_cursor_list;
  Statement *last_found_statement;
};

struct st_savepoint {
  struct st_savepoint *prev;
  char                *name;
  uint                 length;
  Ha_trx_info         *ha_list;
  /** State of metadata locks before this savepoint was set. */
  MDL_savepoint        mdl_savepoint;
};

enum xa_states {XA_NOTR=0, XA_ACTIVE, XA_IDLE, XA_PREPARED, XA_ROLLBACK_ONLY};
extern const char *xa_state_names[];
class XID_cache_element;

typedef struct st_xid_state {
  /* For now, this is only used to catch duplicated external xids */
  XID  xid;                           // transaction identifier
  enum xa_states xa_state;            // used by external XA only
  /* Error reported by the Resource Manager (RM) to the Transaction Manager. */
  uint rm_error;
  XID_cache_element *xid_cache_element;
} XID_STATE;

void xid_cache_init(void);
void xid_cache_free(void);
XID_STATE *xid_cache_search(THD *thd, XID *xid);
bool xid_cache_insert(XID *xid, enum xa_states xa_state);
bool xid_cache_insert(THD *thd, XID_STATE *xid_state);
void xid_cache_delete(THD *thd, XID_STATE *xid_state);
int xid_cache_iterate(THD *thd, my_hash_walk_action action, void *argument);

/**
  @class Security_context
  @brief A set of THD members describing the current authenticated user.
*/

class Security_context {
public:
  Security_context() {}                       /* Remove gcc warning */
  /*
    host - host of the client
    user - user of the client, set to NULL until the user has been read from
    the connection
    priv_user - The user privilege we are using. May be "" for anonymous user.
    ip - client IP
  */
  char   *host, *user, *ip;
  char   priv_user[USERNAME_LENGTH];
  char   proxy_user[USERNAME_LENGTH + MAX_HOSTNAME + 5];
  /* The host privilege we are using */
  char   priv_host[MAX_HOSTNAME];
  /* The role privilege we are using */
  char   priv_role[USERNAME_LENGTH];
  /* The external user (if available) */
  char   *external_user;
  /* points to host if host is available, otherwise points to ip */
  const char *host_or_ip;
  ulong master_access;                 /* Global privileges from mysql.user */
  ulong db_access;                     /* Privileges for current db */

  void init();
  void destroy();
  void skip_grants();
  inline char *priv_host_name()
  {
    return (*priv_host ? priv_host : (char *)"%");
  }

  bool set_user(char *user_arg);

#ifndef NO_EMBEDDED_ACCESS_CHECKS
  bool
  change_security_context(THD *thd,
                          LEX_STRING *definer_user,
                          LEX_STRING *definer_host,
                          LEX_STRING *db,
                          Security_context **backup);

  void
  restore_security_context(THD *thd, Security_context *backup);
#endif
  bool user_matches(Security_context *);
};


/**
  A registry for item tree transformations performed during
  query optimization. We register only those changes which require
  a rollback to re-execute a prepared statement or stored procedure
  yet another time.
*/

struct Item_change_record;
typedef I_List<Item_change_record> Item_change_list;


/**
  Type of locked tables mode.
  See comment for THD::locked_tables_mode for complete description.
*/

enum enum_locked_tables_mode
{
  LTM_NONE= 0,
  LTM_LOCK_TABLES,
  LTM_PRELOCKED,
  LTM_PRELOCKED_UNDER_LOCK_TABLES
};


/**
  Class that holds information about tables which were opened and locked
  by the thread. It is also used to save/restore this information in
  push_open_tables_state()/pop_open_tables_state().
*/

class Open_tables_state
{
public:
  /**
    As part of class THD, this member is set during execution
    of a prepared statement. When it is set, it is used
    by the locking subsystem to report a change in table metadata.

    When Open_tables_state part of THD is reset to open
    a system or INFORMATION_SCHEMA table, the member is cleared
    to avoid spurious ER_NEED_REPREPARE errors -- system and
    INFORMATION_SCHEMA tables are not subject to metadata version
    tracking.
    @sa check_and_update_table_version()
  */
  Reprepare_observer *m_reprepare_observer;

  /**
    List of regular tables in use by this thread. Contains temporary and
    base tables that were opened with @see open_tables().
  */
  TABLE *open_tables;
  /**
    List of temporary tables used by this thread. Contains user-level
    temporary tables, created with CREATE TEMPORARY TABLE, and
    internal temporary tables, created, e.g., to resolve a SELECT,
    or for an intermediate table used in ALTER.
    XXX Why are internal temporary tables added to this list?
  */
  TABLE *temporary_tables;
  TABLE *derived_tables;
  /*
    During a MySQL session, one can lock tables in two modes: automatic
    or manual. In automatic mode all necessary tables are locked just before
    statement execution, and all acquired locks are stored in 'lock'
    member. Unlocking takes place automatically as well, when the
    statement ends.
    Manual mode comes into play when a user issues a 'LOCK TABLES'
    statement. In this mode the user can only use the locked tables.
    Trying to use any other tables will give an error.
    The locked tables are also stored in this member, however,
    thd->locked_tables_mode is turned on.  Manual locking is described in
    the 'LOCK_TABLES' chapter of the MySQL manual.
    See also lock_tables() for details.
  */
  MYSQL_LOCK *lock;

  /*
    CREATE-SELECT keeps an extra lock for the table being
    created. This field is used to keep the extra lock available for
    lower level routines, which would otherwise miss that lock.
   */
  MYSQL_LOCK *extra_lock;

  /*
    Enum enum_locked_tables_mode and locked_tables_mode member are
    used to indicate whether the so-called "locked tables mode" is on,
    and what kind of mode is active.

    Locked tables mode is used when it's necessary to open and
    lock many tables at once, for usage across multiple
    (sub-)statements.
    This may be necessary either for queries that use stored functions
    and triggers, in which case the statements inside functions and
    triggers may be executed many times, or for implementation of
    LOCK TABLES, in which case the opened tables are reused by all
    subsequent statements until a call to UNLOCK TABLES.

    The kind of locked tables mode employed for stored functions and
    triggers is also called "prelocked mode".
    In this mode, first open_tables() call to open the tables used
    in a statement analyses all functions used by the statement
    and adds all indirectly used tables to the list of tables to
    open and lock.
    It also marks the parse tree of the statement as requiring
    prelocking. After that, lock_tables() locks the entire list
    of tables and changes THD::locked_tables_modeto LTM_PRELOCKED.
    All statements executed inside functions or triggers
    use the prelocked tables, instead of opening their own ones.
    Prelocked mode is turned off automatically once close_thread_tables()
    of the main statement is called.
  */
  enum enum_locked_tables_mode locked_tables_mode;
  uint current_tablenr;

  enum enum_flags {
    BACKUPS_AVAIL = (1U << 0)     /* There are backups available */
  };

  /*
    Flags with information about the open tables state.
  */
  uint state_flags;
  /**
     This constructor initializes Open_tables_state instance which can only
     be used as backup storage. To prepare Open_tables_state instance for
     operations which open/lock/close tables (e.g. open_table()) one has to
     call init_open_tables_state().
  */
  Open_tables_state() : state_flags(0U) { }

  void set_open_tables_state(Open_tables_state *state)
  {
    *this= *state;
  }

  void reset_open_tables_state(THD *thd)
  {
    open_tables= temporary_tables= derived_tables= 0;
    extra_lock= lock= 0;
    locked_tables_mode= LTM_NONE;
    state_flags= 0U;
    m_reprepare_observer= NULL;
  }
};


/**
  Storage for backup of Open_tables_state. Must
  be used only to open system tables (TABLE_CATEGORY_SYSTEM
  and TABLE_CATEGORY_LOG).
*/

class Open_tables_backup: public Open_tables_state
{
public:
  /**
    When we backup the open tables state to open a system
    table or tables, we want to save state of metadata
    locks which were acquired before the backup. It is used
    to release metadata locks on system tables after they are
    no longer used.
  */
  MDL_savepoint mdl_system_tables_svp;
};

/**
  @class Sub_statement_state
  @brief Used to save context when executing a function or trigger
*/

/* Defines used for Sub_statement_state::in_sub_stmt */

#define SUB_STMT_TRIGGER 1
#define SUB_STMT_FUNCTION 2


class Sub_statement_state
{
public:
  ulonglong option_bits;
  ulonglong first_successful_insert_id_in_prev_stmt;
  ulonglong first_successful_insert_id_in_cur_stmt, insert_id_for_cur_row;
  Discrete_interval auto_inc_interval_for_cur_row;
  Discrete_intervals_list auto_inc_intervals_forced;
  ulonglong limit_found_rows;
  ha_rows    cuted_fields, sent_row_count, examined_row_count;
  ulong client_capabilities;
  ulong query_plan_flags; 
  uint in_sub_stmt;
  bool enable_slow_log;
  bool last_insert_id_used;
  SAVEPOINT *savepoints;
  enum enum_check_fields count_cuted_fields;
};


/* Flags for the THD::system_thread variable */
enum enum_thread_type
{
  NON_SYSTEM_THREAD= 0,
  SYSTEM_THREAD_DELAYED_INSERT= 1,
  SYSTEM_THREAD_SLAVE_IO= 2,
  SYSTEM_THREAD_SLAVE_SQL= 4,
  SYSTEM_THREAD_EVENT_SCHEDULER= 8,
  SYSTEM_THREAD_EVENT_WORKER= 16,
  SYSTEM_THREAD_BINLOG_BACKGROUND= 32,
  SYSTEM_THREAD_SLAVE_INIT= 64
};

inline char const *
show_system_thread(enum_thread_type thread)
{
#define RETURN_NAME_AS_STRING(NAME) case (NAME): return #NAME
  switch (thread) {
    static char buf[64];
    RETURN_NAME_AS_STRING(NON_SYSTEM_THREAD);
    RETURN_NAME_AS_STRING(SYSTEM_THREAD_DELAYED_INSERT);
    RETURN_NAME_AS_STRING(SYSTEM_THREAD_SLAVE_IO);
    RETURN_NAME_AS_STRING(SYSTEM_THREAD_SLAVE_SQL);
    RETURN_NAME_AS_STRING(SYSTEM_THREAD_EVENT_SCHEDULER);
    RETURN_NAME_AS_STRING(SYSTEM_THREAD_EVENT_WORKER);
    RETURN_NAME_AS_STRING(SYSTEM_THREAD_SLAVE_INIT);
  default:
    sprintf(buf, "<UNKNOWN SYSTEM THREAD: %d>", thread);
    return buf;
  }
#undef RETURN_NAME_AS_STRING
}

/**
  This class represents the interface for internal error handlers.
  Internal error handlers are exception handlers used by the server
  implementation.
*/
class Internal_error_handler
{
protected:
  Internal_error_handler() :
    m_prev_internal_handler(NULL)
  {}

  virtual ~Internal_error_handler() {}

public:
  /**
    Handle a sql condition.
    This method can be implemented by a subclass to achieve any of the
    following:
    - mask a warning/error internally, prevent exposing it to the user,
    - mask a warning/error and throw another one instead.
    When this method returns true, the sql condition is considered
    'handled', and will not be propagated to upper layers.
    It is the responsability of the code installing an internal handler
    to then check for trapped conditions, and implement logic to recover
    from the anticipated conditions trapped during runtime.

    This mechanism is similar to C++ try/throw/catch:
    - 'try' correspond to <code>THD::push_internal_handler()</code>,
    - 'throw' correspond to <code>my_error()</code>,
    which invokes <code>my_message_sql()</code>,
    - 'catch' correspond to checking how/if an internal handler was invoked,
    before removing it from the exception stack with
    <code>THD::pop_internal_handler()</code>.

    @param thd the calling thread
    @param cond the condition raised.
    @return true if the condition is handled
  */
  virtual bool handle_condition(THD *thd,
                                uint sql_errno,
                                const char* sqlstate,
                                Sql_condition::enum_warning_level level,
                                const char* msg,
                                Sql_condition ** cond_hdl) = 0;

private:
  Internal_error_handler *m_prev_internal_handler;
  friend class THD;
};


/**
  Implements the trivial error handler which cancels all error states
  and prevents an SQLSTATE to be set.
*/

class Dummy_error_handler : public Internal_error_handler
{
public:
  bool handle_condition(THD *thd,
                        uint sql_errno,
                        const char* sqlstate,
                        Sql_condition::enum_warning_level level,
                        const char* msg,
                        Sql_condition ** cond_hdl)
  {
    /* Ignore error */
    return TRUE;
  }
  Dummy_error_handler() {}                    /* Remove gcc warning */
};


/**
  This class is an internal error handler implementation for
  DROP TABLE statements. The thing is that there may be warnings during
  execution of these statements, which should not be exposed to the user.
  This class is intended to silence such warnings.
*/

class Drop_table_error_handler : public Internal_error_handler
{
public:
  Drop_table_error_handler() {}

public:
  bool handle_condition(THD *thd,
                        uint sql_errno,
                        const char* sqlstate,
                        Sql_condition::enum_warning_level level,
                        const char* msg,
                        Sql_condition ** cond_hdl);

private:
};


/**
  Tables that were locked with LOCK TABLES statement.

  Encapsulates a list of TABLE_LIST instances for tables
  locked by LOCK TABLES statement, memory root for metadata locks,
  and, generally, the context of LOCK TABLES statement.

  In LOCK TABLES mode, the locked tables are kept open between
  statements.
  Therefore, we can't allocate metadata locks on execution memory
  root -- as well as tables, the locks need to stay around till
  UNLOCK TABLES is called.
  The locks are allocated in the memory root encapsulated in this
  class.

  Some SQL commands, like FLUSH TABLE or ALTER TABLE, demand that
  the tables they operate on are closed, at least temporarily.
  This class encapsulates a list of TABLE_LIST instances, one
  for each base table from LOCK TABLES list,
  which helps conveniently close the TABLEs when it's necessary
  and later reopen them.

  Implemented in sql_base.cc
*/

class Locked_tables_list
{
private:
  MEM_ROOT m_locked_tables_root;
  TABLE_LIST *m_locked_tables;
  TABLE_LIST **m_locked_tables_last;
  /** An auxiliary array used only in reopen_tables(). */
  TABLE **m_reopen_array;
  /**
    Count the number of tables in m_locked_tables list. We can't
    rely on thd->lock->table_count because it excludes
    non-transactional temporary tables. We need to know
    an exact number of TABLE objects.
  */
  size_t m_locked_tables_count;
public:
  Locked_tables_list()
    :m_locked_tables(NULL),
    m_locked_tables_last(&m_locked_tables),
    m_reopen_array(NULL),
    m_locked_tables_count(0)
  {
    init_sql_alloc(&m_locked_tables_root, MEM_ROOT_BLOCK_SIZE, 0,
                   MYF(MY_THREAD_SPECIFIC));
  }
  void unlock_locked_tables(THD *thd);
  void unlock_locked_table(THD *thd, MDL_ticket *mdl_ticket);
  ~Locked_tables_list()
  {
    reset();
  }
  void reset();
  bool init_locked_tables(THD *thd);
  TABLE_LIST *locked_tables() { return m_locked_tables; }
  void unlink_from_list(THD *thd, TABLE_LIST *table_list,
                        bool remove_from_locked_tables);
  void unlink_all_closed_tables(THD *thd,
                                MYSQL_LOCK *lock,
                                size_t reopen_count);
  bool reopen_tables(THD *thd);
  bool restore_lock(THD *thd, TABLE_LIST *dst_table_list, TABLE *table,
                    MYSQL_LOCK *lock);
  void add_back_last_deleted_lock(TABLE_LIST *dst_table_list);
};


/**
  Storage engine specific thread local data.
*/

struct Ha_data
{
  /**
    Storage engine specific thread local data.
    Lifetime: one user connection.
  */
  void *ha_ptr;
  /**
    0: Life time: one statement within a transaction. If @@autocommit is
    on, also represents the entire transaction.
    @sa trans_register_ha()

    1: Life time: one transaction within a connection.
    If the storage engine does not participate in a transaction,
    this should not be used.
    @sa trans_register_ha()
  */
  Ha_trx_info ha_info[2];
  /**
    NULL: engine is not bound to this thread
    non-NULL: engine is bound to this thread, engine shutdown forbidden
  */
  plugin_ref lock;
  Ha_data() :ha_ptr(NULL) {}
};

/**
  An instance of the global read lock in a connection.
  Implemented in lock.cc.
*/

class Global_read_lock
{
public:
  enum enum_grl_state
  {
    GRL_NONE,
    GRL_ACQUIRED,
    GRL_ACQUIRED_AND_BLOCKS_COMMIT
  };

  Global_read_lock()
    : m_state(GRL_NONE),
      m_mdl_global_shared_lock(NULL),
      m_mdl_blocks_commits_lock(NULL)
  {}

  bool lock_global_read_lock(THD *thd);
  void unlock_global_read_lock(THD *thd);
  /**
    Check if this connection can acquire protection against GRL and
    emit error if otherwise.
  */
  bool can_acquire_protection() const
  {
    if (m_state)
    {
      my_error(ER_CANT_UPDATE_WITH_READLOCK, MYF(0));
      return TRUE;
    }
    return FALSE;
  }
  bool make_global_read_lock_block_commit(THD *thd);
  bool is_acquired() const { return m_state != GRL_NONE; }
  void set_explicit_lock_duration(THD *thd);
private:
  enum_grl_state m_state;
  /**
    In order to acquire the global read lock, the connection must
    acquire shared metadata lock in GLOBAL namespace, to prohibit
    all DDL.
  */
  MDL_ticket *m_mdl_global_shared_lock;
  /**
    Also in order to acquire the global read lock, the connection
    must acquire a shared metadata lock in COMMIT namespace, to
    prohibit commits.
  */
  MDL_ticket *m_mdl_blocks_commits_lock;
};


/*
  Class to facilitate the commit of one transactions waiting for the commit of
  another transaction to complete first.

  This is used during (parallel) replication, to allow different transactions
  to be applied in parallel, but still commit in order.

  The transaction that wants to wait for a prior commit must first register
  to wait with register_wait_for_prior_commit(waitee). Such registration
  must be done holding the waitee->LOCK_wait_commit, to prevent the other
  THD from disappearing during the registration.

  Then during commit, if a THD is registered to wait, it will call
  wait_for_prior_commit() as part of ha_commit_trans(). If no wait is
  registered, or if the waitee for has already completed commit, then
  wait_for_prior_commit() returns immediately.

  And when a THD that may be waited for has completed commit (more precisely
  commit_ordered()), then it must call wakeup_subsequent_commits() to wake
  up any waiters. Note that this must be done at a point that is guaranteed
  to be later than any waiters registering themselves. It is safe to call
  wakeup_subsequent_commits() multiple times, as waiters are removed from
  registration as part of the wakeup.

  The reason for separate register and wait calls is that this allows to
  register the wait early, at a point where the waited-for THD is known to
  exist. And then the actual wait can be done much later, where the
  waited-for THD may have been long gone. By registering early, the waitee
  can signal before disappearing.
*/
struct wait_for_commit
{
  /*
    The LOCK_wait_commit protects the fields subsequent_commits_list and
    wakeup_subsequent_commits_running (for a waitee), and the pointer
    waiterr and associated COND_wait_commit (for a waiter).
  */
  mysql_mutex_t LOCK_wait_commit;
  mysql_cond_t COND_wait_commit;
  /* List of threads that did register_wait_for_prior_commit() on us. */
  wait_for_commit *subsequent_commits_list;
  /* Link field for entries in subsequent_commits_list. */
  wait_for_commit *next_subsequent_commit;
  /*
    Our waitee, if we did register_wait_for_prior_commit(), and were not
    yet woken up. Else NULL.

    When this is cleared for wakeup, the COND_wait_commit condition is
    signalled.
  */
  wait_for_commit *waitee;
  /*
    Generic pointer for use by the transaction coordinator to optimise the
    waiting for improved group commit.

    Currently used by binlog TC to signal that a waiter is ready to commit, so
    that the waitee can grab it and group commit it directly. It is free to be
    used by another transaction coordinator for similar purposes.
  */
  void *opaque_pointer;
  /* The wakeup error code from the waitee. 0 means no error. */
  int wakeup_error;
  /*
    Flag set when wakeup_subsequent_commits_running() is active, see comments
    on that function for details.
  */
  bool wakeup_subsequent_commits_running;
  /*
    This flag can be set when a commit starts, but has not completed yet.
    It is used by binlog group commit to allow a waiting transaction T2 to
    join the group commit of an earlier transaction T1. When T1 has queued
    itself for group commit, it will set the commit_started flag. Then when
    T2 becomes ready to commit and needs to wait for T1 to commit first, T2
    can queue itself before waiting, and thereby participate in the same
    group commit as T1.
  */
  bool commit_started;

  void register_wait_for_prior_commit(wait_for_commit *waitee);
  int wait_for_prior_commit(THD *thd)
  {
    /*
      Quick inline check, to avoid function call and locking in the common case
      where no wakeup is registered, or a registered wait was already signalled.
    */
    if (waitee)
      return wait_for_prior_commit2(thd);
    else
    {
      if (wakeup_error)
        my_error(ER_PRIOR_COMMIT_FAILED, MYF(0));
      return wakeup_error;
    }
  }
  void wakeup_subsequent_commits(int wakeup_error_arg)
  {
    /*
      Do the check inline, so only the wakeup case takes the cost of a function
      call for every commmit.

      Note that the check is done without locking. It is the responsibility of
      the user of the wakeup facility to ensure that no waiters can register
      themselves after the last call to wakeup_subsequent_commits().

      This avoids having to take another lock for every commit, which would be
      pointless anyway - even if we check under lock, there is nothing to
      prevent a waiter from arriving just after releasing the lock.
    */
    if (subsequent_commits_list)
      wakeup_subsequent_commits2(wakeup_error_arg);
  }
  void unregister_wait_for_prior_commit()
  {
    if (waitee)
      unregister_wait_for_prior_commit2();
    else
      wakeup_error= 0;
  }
  /*
    Remove a waiter from the list in the waitee. Used to unregister a wait.
    The caller must be holding the locks of both waiter and waitee.
  */
  void remove_from_list(wait_for_commit **next_ptr_ptr)
  {
    wait_for_commit *cur;

    while ((cur= *next_ptr_ptr) != NULL)
    {
      if (cur == this)
      {
        *next_ptr_ptr= this->next_subsequent_commit;
        break;
      }
      next_ptr_ptr= &cur->next_subsequent_commit;
    }
    waitee= NULL;
  }

  void wakeup(int wakeup_error);

  int wait_for_prior_commit2(THD *thd);
  void wakeup_subsequent_commits2(int wakeup_error);
  void unregister_wait_for_prior_commit2();

  wait_for_commit();
  ~wait_for_commit();
  void reinit();
};


extern "C" void my_message_sql(uint error, const char *str, myf MyFlags);

class THD;
#ifndef DBUG_OFF
void dbug_serve_apcs(THD *thd, int n_calls);
#endif 

/**
  @class THD
  For each client connection we create a separate thread with THD serving as
  a thread/connection descriptor
*/

class THD :public Statement,
           public MDL_context_owner,
           public Open_tables_state
{
private:
  inline bool is_stmt_prepare() const
  { DBUG_ASSERT(0); return Statement::is_stmt_prepare(); }

  inline bool is_stmt_prepare_or_first_sp_execute() const
  { DBUG_ASSERT(0); return Statement::is_stmt_prepare_or_first_sp_execute(); }

  inline bool is_stmt_prepare_or_first_stmt_execute() const
  { DBUG_ASSERT(0); return Statement::is_stmt_prepare_or_first_stmt_execute(); }

  inline bool is_conventional() const
  { DBUG_ASSERT(0); return Statement::is_conventional(); }

public:
  MDL_context mdl_context;

  /* Used to execute base64 coded binlog events in MySQL server */
  Relay_log_info* rli_fake;
  rpl_group_info* rgi_fake;
  /* Slave applier execution context */
  rpl_group_info* rgi_slave;

  union {
    rpl_io_thread_info *rpl_io_info;
    rpl_sql_thread_info *rpl_sql_info;
  } system_thread_info;

  void reset_for_next_command();
  /*
    Constant for THD::where initialization in the beginning of every query.

    It's needed because we do not save/restore THD::where normally during
    primary (non subselect) query execution.
  */
  static const char * const DEFAULT_WHERE;

#ifdef EMBEDDED_LIBRARY
  struct st_mysql  *mysql;
  unsigned long	 client_stmt_id;
  unsigned long  client_param_count;
  struct st_mysql_bind *client_params;
  char *extra_data;
  ulong extra_length;
  struct st_mysql_data *cur_data;
  struct st_mysql_data *first_data;
  struct st_mysql_data **data_tail;
  void clear_data_list();
  struct st_mysql_data *alloc_new_dataset();
  /*
    In embedded server it points to the statement that is processed
    in the current query. We store some results directly in statement
    fields then.
  */
  struct st_mysql_stmt *current_stmt;
#endif
#ifdef HAVE_QUERY_CACHE
  Query_cache_tls query_cache_tls;
#endif
  NET	  net;				// client connection descriptor
  /** Aditional network instrumentation for the server only. */
  NET_SERVER m_net_server_extension;
  scheduler_functions *scheduler;       // Scheduler for this connection
  Protocol *protocol;			// Current protocol
  Protocol_text   protocol_text;	// Normal protocol
  Protocol_binary protocol_binary;	// Binary protocol
  HASH    user_vars;			// hash for user variables
  String  packet;			// dynamic buffer for network I/O
  String  convert_buffer;               // buffer for charset conversions
  struct  my_rnd_struct rand;		// used for authentication
  struct  system_variables variables;	// Changeable local variables
  struct  system_status_var status_var; // Per thread statistic vars
  struct  system_status_var org_status_var; // For user statistics
  struct  system_status_var *initial_status_var; /* used by show status */
  THR_LOCK_INFO lock_info;              // Locking info of this thread
  /**
    Protects THD data accessed from other threads:
    - thd->query and thd->query_length (used by SHOW ENGINE
      INNODB STATUS and SHOW PROCESSLIST
    - thd->db and thd->db_length (used in SHOW PROCESSLIST)
    - thd->mysys_var (used by KILL statement and shutdown).
    Is locked when THD is deleted.
  */
  mysql_mutex_t LOCK_thd_data;

  /* all prepared statements and cursors of this connection */
  Statement_map stmt_map;
  /*
    A pointer to the stack frame of handle_one_connection(),
    which is called first in the thread for handling a client
  */
  char	  *thread_stack;

  /**
    Currently selected catalog.
  */
  char *catalog;

  /**
    @note
    Some members of THD (currently 'Statement::db',
    'catalog' and 'query')  are set and alloced by the slave SQL thread
    (for the THD of that thread); that thread is (and must remain, for now)
    the only responsible for freeing these 3 members. If you add members
    here, and you add code to set them in replication, don't forget to
    free_them_and_set_them_to_0 in replication properly. For details see
    the 'err:' label of the handle_slave_sql() in sql/slave.cc.

    @see handle_slave_sql
  */

  Security_context main_security_ctx;
  Security_context *security_ctx;

  /*
    Points to info-string that we show in SHOW PROCESSLIST
    You are supposed to update thd->proc_info only if you have coded
    a time-consuming piece that MySQL can get stuck in for a long time.

    Set it using the  thd_proc_info(THD *thread, const char *message)
    macro/function.

    This member is accessed and assigned without any synchronization.
    Therefore, it may point only to constant (statically
    allocated) strings, which memory won't go away over time.
  */
  const char *proc_info;

private:
  unsigned int m_current_stage_key;

public:
  void enter_stage(const PSI_stage_info *stage,
                   const char *calling_func,
                   const char *calling_file,
                   const unsigned int calling_line)
  {
    DBUG_PRINT("THD::enter_stage", ("%s:%d", calling_file, calling_line));
    DBUG_ASSERT(stage);
    m_current_stage_key= stage->m_key;
    proc_info= stage->m_name;
#if defined(ENABLED_PROFILING)
    profiling.status_change(stage->m_name, calling_func, calling_file,
                            calling_line);
#endif
#ifdef HAVE_PSI_THREAD_INTERFACE
    MYSQL_SET_STAGE(m_current_stage_key, calling_file, calling_line);
#endif
  }

  void backup_stage(PSI_stage_info *stage)
  {
    stage->m_key= m_current_stage_key;
    stage->m_name= proc_info;
  }

  const char *get_proc_info() const
  { return proc_info; }

  /*
    Used in error messages to tell user in what part of MySQL we found an
    error. E. g. when where= "having clause", if fix_fields() fails, user
    will know that the error was in having clause.
  */
  const char *where;

  /* Needed by MariaDB semi sync replication */
  Trans_binlog_info *semisync_info;

  ulong client_capabilities;		/* What the client supports */
  ulong max_client_packet_length;

  HASH		handler_tables_hash;
  /*
    A thread can hold named user-level locks. This variable
    contains granted tickets if a lock is present. See item_func.cc and
    chapter 'Miscellaneous functions', for functions GET_LOCK, RELEASE_LOCK.
  */
  HASH ull_hash;
#ifndef DBUG_OFF
  uint dbug_sentry; // watch out for memory corruption
#endif
  struct st_my_thread_var *mysys_var;
private:
  /*
    Type of current query: COM_STMT_PREPARE, COM_QUERY, etc. Set from
    first byte of the packet in do_command()
  */
  enum enum_server_command m_command;

public:
  uint32     file_id;			// for LOAD DATA INFILE
  /* remote (peer) port */
  uint16     peer_port;
  my_time_t  start_time;             // start_time and its sec_part 
  ulong      start_time_sec_part;    // are almost always used separately
  my_hrtime_t user_time;
  // track down slow pthread_create
  ulonglong  prior_thr_create_utime, thr_create_utime;
  ulonglong  start_utime, utime_after_lock, utime_after_query;

  // Process indicator
  struct {
    /*
      true, if the currently running command can send progress report
      packets to a client. Set by mysql_execute_command() for safe commands
      See CF_REPORT_PROGRESS
    */
    bool       report_to_client;
    /*
      true, if we will send progress report packets to a client
      (client has requested them, see CLIENT_PROGRESS; report_to_client
      is true; not in sub-statement)
    */
    bool       report;
    uint       stage, max_stage;
    ulonglong  counter, max_counter;
    ulonglong  next_report_time;
    Query_arena *arena;
  } progress;

  thr_lock_type update_lock_default;
  Delayed_insert *di;

  /* <> 0 if we are inside of trigger or stored function. */
  uint in_sub_stmt;
  /* True when opt_userstat_running is set at start of query */
  bool userstat_running;
  /*
    True if we have to log all errors. Are set by some engines to temporary
    force errors to the error log.
  */
  bool log_all_errors;

  /* Do not set socket timeouts for wait_timeout (used with threadpool) */
  bool skip_wait_timeout;

  bool prepare_derived_at_open;

  /* Set to 1 if status of this THD is already in global status */
  bool status_in_global;

  /* 
    To signal that the tmp table to be created is created for materialized
    derived table or a view.
  */ 
  bool create_tmp_table_for_derived;

  bool save_prep_leaf_list;

  /* container for handler's private per-connection data */
  Ha_data ha_data[MAX_HA];

#ifndef MYSQL_CLIENT
  binlog_cache_mngr *  binlog_setup_trx_data();

  /*
    Public interface to write RBR events to the binlog
  */
  void binlog_start_trans_and_stmt();
  void binlog_set_stmt_begin();
  int binlog_write_table_map(TABLE *table, bool is_transactional,
                             my_bool *with_annotate= 0);
  int binlog_write_row(TABLE* table, bool is_transactional,
                       const uchar *buf);
  int binlog_delete_row(TABLE* table, bool is_transactional,
                        const uchar *buf);
  int binlog_update_row(TABLE* table, bool is_transactional,
                        const uchar *old_data, const uchar *new_data);
  static void binlog_prepare_row_images(TABLE* table);

  void set_server_id(uint32 sid) { variables.server_id = sid; }

  /*
    Member functions to handle pending event for row-level logging.
  */
  template <class RowsEventT> Rows_log_event*
    binlog_prepare_pending_rows_event(TABLE* table, uint32 serv_id,
                                      size_t needed,
                                      bool is_transactional,
                                      RowsEventT* hint);
  Rows_log_event* binlog_get_pending_rows_event(bool is_transactional) const;
  void binlog_set_pending_rows_event(Rows_log_event* ev, bool is_transactional);
  inline int binlog_flush_pending_rows_event(bool stmt_end)
  {
    return (binlog_flush_pending_rows_event(stmt_end, FALSE) || 
            binlog_flush_pending_rows_event(stmt_end, TRUE));
  }
  int binlog_flush_pending_rows_event(bool stmt_end, bool is_transactional);
  int binlog_remove_pending_rows_event(bool clear_maps, bool is_transactional);

  /**
    Determine the binlog format of the current statement.

    @retval 0 if the current statement will be logged in statement
    format.
    @retval nonzero if the current statement will be logged in row
    format.
   */
  int is_current_stmt_binlog_format_row() const {
    DBUG_ASSERT(current_stmt_binlog_format == BINLOG_FORMAT_STMT ||
                current_stmt_binlog_format == BINLOG_FORMAT_ROW);
    return WSREP_FORMAT(current_stmt_binlog_format) == BINLOG_FORMAT_ROW;
  }

  enum binlog_filter_state
  {
    BINLOG_FILTER_UNKNOWN,
    BINLOG_FILTER_CLEAR,
    BINLOG_FILTER_SET
  };

  inline void reset_binlog_local_stmt_filter()
  {
    m_binlog_filter_state= BINLOG_FILTER_UNKNOWN;
  }

  inline void clear_binlog_local_stmt_filter()
  {
    DBUG_ASSERT(m_binlog_filter_state == BINLOG_FILTER_UNKNOWN);
    m_binlog_filter_state= BINLOG_FILTER_CLEAR;
  }

  inline void set_binlog_local_stmt_filter()
  {
    DBUG_ASSERT(m_binlog_filter_state == BINLOG_FILTER_UNKNOWN);
    m_binlog_filter_state= BINLOG_FILTER_SET;
  }

  inline binlog_filter_state get_binlog_local_stmt_filter()
  {
    return m_binlog_filter_state;
  }

private:
  /**
    Indicate if the current statement should be discarded
    instead of written to the binlog.
    This is used to discard special statements, such as
    DML or DDL that affects only 'local' (non replicated)
    tables, such as performance_schema.*
  */
  binlog_filter_state m_binlog_filter_state;

  /**
    Indicates the format in which the current statement will be
    logged.  This can only be set from @c decide_logging_format().
  */
  enum_binlog_format current_stmt_binlog_format;

  /**
    Bit field for the state of binlog warnings.

    The first Lex::BINLOG_STMT_UNSAFE_COUNT bits list all types of
    unsafeness that the current statement has.

    This must be a member of THD and not of LEX, because warnings are
    detected and issued in different places (@c
    decide_logging_format() and @c binlog_query(), respectively).
    Between these calls, the THD->lex object may change; e.g., if a
    stored routine is invoked.  Only THD persists between the calls.
  */
  uint32 binlog_unsafe_warning_flags;

  /*
    Number of outstanding table maps, i.e., table maps in the
    transaction cache.
  */
  uint binlog_table_maps;
public:
  void issue_unsafe_warnings();

  uint get_binlog_table_maps() const {
    return binlog_table_maps;
  }
  void clear_binlog_table_maps() {
    binlog_table_maps= 0;
  }
#endif /* MYSQL_CLIENT */

public:

  struct st_transactions {
    SAVEPOINT *savepoints;
    THD_TRANS all;			// Trans since BEGIN WORK
    THD_TRANS stmt;			// Trans for current statement
    bool on;                            // see ha_enable_transaction()
    XID_STATE xid_state;
    WT_THD wt;                          ///< for deadlock detection
    Rows_log_event *m_pending_rows_event;

    /*
       Tables changed in transaction (that must be invalidated in query cache).
       List contain only transactional tables, that not invalidated in query
       cache (instead of full list of changed in transaction tables).
    */
    CHANGED_TABLE_LIST* changed_tables;
    MEM_ROOT mem_root; // Transaction-life memory allocation pool
    void cleanup()
    {
      DBUG_ENTER("thd::cleanup");
      changed_tables= 0;
      savepoints= 0;
      /*
        If rm_error is raised, it means that this piece of a distributed
        transaction has failed and must be rolled back. But the user must
        rollback it explicitly, so don't start a new distributed XA until
        then.
      */
      if (!xid_state.rm_error)
        xid_state.xid.null();
      free_root(&mem_root,MYF(MY_KEEP_PREALLOC));
      DBUG_VOID_RETURN;
    }
    my_bool is_active()
    {
      return (all.ha_list != NULL);
    }
    st_transactions()
    {
      bzero((char*)this, sizeof(*this));
      xid_state.xid.null();
      init_sql_alloc(&mem_root, ALLOC_ROOT_MIN_BLOCK_SIZE, 0,
                     MYF(MY_THREAD_SPECIFIC));
    }
  } transaction;
  Global_read_lock global_read_lock;
  Field      *dup_field;
#ifndef __WIN__
  sigset_t signals;
#endif
#ifdef SIGNAL_WITH_VIO_CLOSE
  Vio* active_vio;
#endif
  /*
    This is to track items changed during execution of a prepared
    statement/stored procedure. It's created by
    nocheck_register_item_tree_change() in memory root of THD, and freed in
    rollback_item_tree_changes(). For conventional execution it's always
    empty.
  */
  Item_change_list change_list;

  /*
    A permanent memory area of the statement. For conventional
    execution, the parsed tree and execution runtime reside in the same
    memory root. In this case stmt_arena points to THD. In case of
    a prepared statement or a stored procedure statement, thd->mem_root
    conventionally points to runtime memory, and thd->stmt_arena
    points to the memory of the PS/SP, where the parsed tree of the
    statement resides. Whenever you need to perform a permanent
    transformation of a parsed tree, you should allocate new memory in
    stmt_arena, to allow correct re-execution of PS/SP.
    Note: in the parser, stmt_arena == thd, even for PS/SP.
  */
  Query_arena *stmt_arena;

  /*
    map for tables that will be updated for a multi-table update query
    statement, for other query statements, this will be zero.
  */
  table_map table_map_for_update;

  /* Tells if LAST_INSERT_ID(#) was called for the current statement */
  bool arg_of_last_insert_id_function;
  /*
    ALL OVER THIS FILE, "insert_id" means "*automatically generated* value for
    insertion into an auto_increment column".
  */
  /*
    This is the first autogenerated insert id which was *successfully*
    inserted by the previous statement (exactly, if the previous statement
    didn't successfully insert an autogenerated insert id, then it's the one
    of the statement before, etc).
    It can also be set by SET LAST_INSERT_ID=# or SELECT LAST_INSERT_ID(#).
    It is returned by LAST_INSERT_ID().
  */
  ulonglong  first_successful_insert_id_in_prev_stmt;
  /*
    Variant of the above, used for storing in statement-based binlog. The
    difference is that the one above can change as the execution of a stored
    function progresses, while the one below is set once and then does not
    change (which is the value which statement-based binlog needs).
  */
  ulonglong  first_successful_insert_id_in_prev_stmt_for_binlog;
  /*
    This is the first autogenerated insert id which was *successfully*
    inserted by the current statement. It is maintained only to set
    first_successful_insert_id_in_prev_stmt when statement ends.
  */
  ulonglong  first_successful_insert_id_in_cur_stmt;
  /*
    We follow this logic:
    - when stmt starts, first_successful_insert_id_in_prev_stmt contains the
    first insert id successfully inserted by the previous stmt.
    - as stmt makes progress, handler::insert_id_for_cur_row changes;
    every time get_auto_increment() is called,
    auto_inc_intervals_in_cur_stmt_for_binlog is augmented with the
    reserved interval (if statement-based binlogging).
    - at first successful insertion of an autogenerated value,
    first_successful_insert_id_in_cur_stmt is set to
    handler::insert_id_for_cur_row.
    - when stmt goes to binlog,
    auto_inc_intervals_in_cur_stmt_for_binlog is binlogged if
    non-empty.
    - when stmt ends, first_successful_insert_id_in_prev_stmt is set to
    first_successful_insert_id_in_cur_stmt.
  */
  /*
    stmt_depends_on_first_successful_insert_id_in_prev_stmt is set when
    LAST_INSERT_ID() is used by a statement.
    If it is set, first_successful_insert_id_in_prev_stmt_for_binlog will be
    stored in the statement-based binlog.
    This variable is CUMULATIVE along the execution of a stored function or
    trigger: if one substatement sets it to 1 it will stay 1 until the
    function/trigger ends, thus making sure that
    first_successful_insert_id_in_prev_stmt_for_binlog does not change anymore
    and is propagated to the caller for binlogging.
  */
  bool       stmt_depends_on_first_successful_insert_id_in_prev_stmt;
  /*
    List of auto_increment intervals reserved by the thread so far, for
    storage in the statement-based binlog.
    Note that its minimum is not first_successful_insert_id_in_cur_stmt:
    assuming a table with an autoinc column, and this happens:
    INSERT INTO ... VALUES(3);
    SET INSERT_ID=3; INSERT IGNORE ... VALUES (NULL);
    then the latter INSERT will insert no rows
    (first_successful_insert_id_in_cur_stmt == 0), but storing "INSERT_ID=3"
    in the binlog is still needed; the list's minimum will contain 3.
    This variable is cumulative: if several statements are written to binlog
    as one (stored functions or triggers are used) this list is the
    concatenation of all intervals reserved by all statements.
  */
  Discrete_intervals_list auto_inc_intervals_in_cur_stmt_for_binlog;
  /* Used by replication and SET INSERT_ID */
  Discrete_intervals_list auto_inc_intervals_forced;
  /*
    There is BUG#19630 where statement-based replication of stored
    functions/triggers with two auto_increment columns breaks.
    We however ensure that it works when there is 0 or 1 auto_increment
    column; our rules are
    a) on master, while executing a top statement involving substatements,
    first top- or sub- statement to generate auto_increment values wins the
    exclusive right to see its values be written to binlog (the write
    will be done by the statement or its caller), and the losers won't see
    their values be written to binlog.
    b) on slave, while replicating a top statement involving substatements,
    first top- or sub- statement to need to read auto_increment values from
    the master's binlog wins the exclusive right to read them (so the losers
    won't read their values from binlog but instead generate on their own).
    a) implies that we mustn't backup/restore
    auto_inc_intervals_in_cur_stmt_for_binlog.
    b) implies that we mustn't backup/restore auto_inc_intervals_forced.

    If there are more than 1 auto_increment columns, then intervals for
    different columns may mix into the
    auto_inc_intervals_in_cur_stmt_for_binlog list, which is logically wrong,
    but there is no point in preventing this mixing by preventing intervals
    from the secondly inserted column to come into the list, as such
    prevention would be wrong too.
    What will happen in the case of
    INSERT INTO t1 (auto_inc) VALUES(NULL);
    where t1 has a trigger which inserts into an auto_inc column of t2, is
    that in binlog we'll store the interval of t1 and the interval of t2 (when
    we store intervals, soon), then in slave, t1 will use both intervals, t2
    will use none; if t1 inserts the same number of rows as on master,
    normally the 2nd interval will not be used by t1, which is fine. t2's
    values will be wrong if t2's internal auto_increment counter is different
    from what it was on master (which is likely). In 5.1, in mixed binlogging
    mode, row-based binlogging is used for such cases where two
    auto_increment columns are inserted.
  */
  inline void record_first_successful_insert_id_in_cur_stmt(ulonglong id_arg)
  {
    if (first_successful_insert_id_in_cur_stmt == 0)
      first_successful_insert_id_in_cur_stmt= id_arg;
  }
  inline ulonglong read_first_successful_insert_id_in_prev_stmt(void)
  {
    if (!stmt_depends_on_first_successful_insert_id_in_prev_stmt)
    {
      /* It's the first time we read it */
      first_successful_insert_id_in_prev_stmt_for_binlog=
        first_successful_insert_id_in_prev_stmt;
      stmt_depends_on_first_successful_insert_id_in_prev_stmt= 1;
    }
    return first_successful_insert_id_in_prev_stmt;
  }
  /*
    Used by Intvar_log_event::do_apply_event() and by "SET INSERT_ID=#"
    (mysqlbinlog). We'll soon add a variant which can take many intervals in
    argument.
  */
  inline void force_one_auto_inc_interval(ulonglong next_id)
  {
    auto_inc_intervals_forced.empty(); // in case of multiple SET INSERT_ID
    auto_inc_intervals_forced.append(next_id, ULONGLONG_MAX, 0);
  }

  ulonglong  limit_found_rows;

private:
  /**
    Stores the result of ROW_COUNT() function.

    ROW_COUNT() function is a MySQL extention, but we try to keep it
    similar to ROW_COUNT member of the GET DIAGNOSTICS stack of the SQL
    standard (see SQL99, part 2, search for ROW_COUNT). It's value is
    implementation defined for anything except INSERT, DELETE, UPDATE.

    ROW_COUNT is assigned according to the following rules:

      - In my_ok():
        - for DML statements: to the number of affected rows;
        - for DDL statements: to 0.

      - In my_eof(): to -1 to indicate that there was a result set.

        We derive this semantics from the JDBC specification, where int
        java.sql.Statement.getUpdateCount() is defined to (sic) "return the
        current result as an update count; if the result is a ResultSet
        object or there are no more results, -1 is returned".

      - In my_error(): to -1 to be compatible with the MySQL C API and
        MySQL ODBC driver.

      - For SIGNAL statements: to 0 per WL#2110 specification (see also
        sql_signal.cc comment). Zero is used since that's the "default"
        value of ROW_COUNT in the diagnostics area.
  */

  longlong m_row_count_func;    /* For the ROW_COUNT() function */

public:
  inline longlong get_row_count_func() const
  {
    return m_row_count_func;
  }

  inline void set_row_count_func(longlong row_count_func)
  {
    m_row_count_func= row_count_func;
  }

  ha_rows    cuted_fields;

private:
  /*
    number of rows we actually sent to the client, including "synthetic"
    rows in ROLLUP etc.
  */
  ha_rows    m_sent_row_count;

  /**
    Number of rows read and/or evaluated for a statement. Used for
    slow log reporting.

    An examined row is defined as a row that is read and/or evaluated
    according to a statement condition, including in
    create_sort_index(). Rows may be counted more than once, e.g., a
    statement including ORDER BY could possibly evaluate the row in
    filesort() before reading it for e.g. update.
  */
  ha_rows    m_examined_row_count;

public:
  ha_rows get_sent_row_count() const
  { return m_sent_row_count; }

  ha_rows get_examined_row_count() const
  { return m_examined_row_count; }

  void set_sent_row_count(ha_rows count);
  void set_examined_row_count(ha_rows count);

  void inc_sent_row_count(ha_rows count);
  void inc_examined_row_count(ha_rows count);

  void inc_status_created_tmp_disk_tables();
  void inc_status_created_tmp_files();
  void inc_status_created_tmp_tables();
  void inc_status_select_full_join();
  void inc_status_select_full_range_join();
  void inc_status_select_range();
  void inc_status_select_range_check();
  void inc_status_select_scan();
  void inc_status_sort_merge_passes();
  void inc_status_sort_range();
  void inc_status_sort_rows(ha_rows count);
  void inc_status_sort_scan();
  void set_status_no_index_used();
  void set_status_no_good_index_used();

  /**
    The number of rows and/or keys examined by the query, both read,
    changed or written.
  */
  ulonglong accessed_rows_and_keys;

  /**
    Check if the number of rows accessed by a statement exceeded
    LIMIT ROWS EXAMINED. If so, signal the query engine to stop execution.
  */
  void check_limit_rows_examined()
  {
    if (++accessed_rows_and_keys > lex->limit_rows_examined_cnt)
      killed= ABORT_QUERY;
  }

  USER_CONN *user_connect;
  CHARSET_INFO *db_charset;
#if defined(ENABLED_PROFILING)
  PROFILING  profiling;
#endif

  /** Current statement digest. */
  sql_digest_state *m_digest;
  /** Current statement digest token array. */
  unsigned char *m_token_array;
  /** Top level statement digest. */
  sql_digest_state m_digest_state;

  /** Current statement instrumentation. */
  PSI_statement_locker *m_statement_psi;
#ifdef HAVE_PSI_STATEMENT_INTERFACE
  /** Current statement instrumentation state. */
  PSI_statement_locker_state m_statement_state;
#endif /* HAVE_PSI_STATEMENT_INTERFACE */
  /** Idle instrumentation. */
  PSI_idle_locker *m_idle_psi;
#ifdef HAVE_PSI_IDLE_INTERFACE
  /** Idle instrumentation state. */
  PSI_idle_locker_state m_idle_state;
#endif /* HAVE_PSI_IDLE_INTERFACE */

  /*
    Id of current query. Statement can be reused to execute several queries
    query_id is global in context of the whole MySQL server.
    ID is automatically generated from mutex-protected counter.
    It's used in handler code for various purposes: to check which columns
    from table are necessary for this select, to check if it's necessary to
    update auto-updatable fields (like auto_increment and timestamp).
  */
  query_id_t query_id;
  ulong      col_access;

  /* Statement id is thread-wide. This counter is used to generate ids */
  ulong      statement_id_counter;
  ulong	     rand_saved_seed1, rand_saved_seed2;
  ulong      query_plan_flags; 
  ulong      query_plan_fsort_passes; 
  pthread_t  real_id;                           /* For debugging */
  my_thread_id  thread_id;
  uint32      os_thread_id;
  uint	     tmp_table, global_disable_checkpoint;
  uint	     server_status,open_options;
  enum enum_thread_type system_thread;
  uint       select_number;             //number of select (used for EXPLAIN)
  /*
    Current or next transaction isolation level.
    When a connection is established, the value is taken from
    @@session.tx_isolation (default transaction isolation for
    the session), which is in turn taken from @@global.tx_isolation
    (the global value).
    If there is no transaction started, this variable
    holds the value of the next transaction's isolation level.
    When a transaction starts, the value stored in this variable
    becomes "actual".
    At transaction commit or rollback, we assign this variable
    again from @@session.tx_isolation.
    The only statement that can otherwise change the value
    of this variable is SET TRANSACTION ISOLATION LEVEL.
    Its purpose is to effect the isolation level of the next
    transaction in this session. When this statement is executed,
    the value in this variable is changed. However, since
    this statement is only allowed when there is no active
    transaction, this assignment (naturally) only affects the
    upcoming transaction.
    At the end of the current active transaction the value is
    be reset again from @@session.tx_isolation, as described
    above.
  */
  enum_tx_isolation tx_isolation;
  /*
    Current or next transaction access mode.
    See comment above regarding tx_isolation.
  */
  bool              tx_read_only;
  enum_check_fields count_cuted_fields;

  DYNAMIC_ARRAY user_var_events;        /* For user variables replication */
  MEM_ROOT      *user_var_events_alloc; /* Allocate above array elements here */

  /*
    Define durability properties that engines may check to
    improve performance. Not yet used in MariaDB
  */
  enum durability_properties durability_property;
 
  /*
    If checking this in conjunction with a wait condition, please
    include a check after enter_cond() if you want to avoid a race
    condition. For details see the implementation of awake(),
    especially the "broadcast" part.
  */
  killed_state volatile killed;

  /* See also thd_killed() */
  inline bool check_killed()
  {
    if (killed)
      return TRUE;
    if (apc_target.have_apc_requests())
      apc_target.process_apc_requests(); 
    return FALSE;
  }

  /* scramble - random string sent to client on handshake */
  char	     scramble[SCRAMBLE_LENGTH+1];

  /*
    If this is a slave, the name of the connection stored here.
    This is used for taging error messages in the log files.
  */
  LEX_STRING connection_name;
  char       default_master_connection_buff[MAX_CONNECTION_NAME+1];
  uint8      password; /* 0, 1 or 2 */
  uint8      failed_com_change_user;
  bool       slave_thread;
  bool       extra_port;                        /* If extra connection */

  bool	     no_errors;

  /**
    Set to TRUE if execution of the current compound statement
    can not continue. In particular, disables activation of
    CONTINUE or EXIT handlers of stored routines.
    Reset in the end of processing of the current user request, in
    @see THD::reset_for_next_command().
  */
  bool is_fatal_error;
  /**
    Set by a storage engine to request the entire
    transaction (that possibly spans multiple engines) to
    rollback. Reset in ha_rollback.
  */
  bool       transaction_rollback_request;
  /**
    TRUE if we are in a sub-statement and the current error can
    not be safely recovered until we left the sub-statement mode.
    In particular, disables activation of CONTINUE and EXIT
    handlers inside sub-statements. E.g. if it is a deadlock
    error and requires a transaction-wide rollback, this flag is
    raised (traditionally, MySQL first has to close all the reads
    via @see handler::ha_index_or_rnd_end() and only then perform
    the rollback).
    Reset to FALSE when we leave the sub-statement mode.
  */
  bool       is_fatal_sub_stmt_error;
  bool	     query_start_used, rand_used, time_zone_used;
  bool       query_start_sec_part_used;
  /* for IS NULL => = last_insert_id() fix in remove_eq_conds() */
  bool       substitute_null_with_insert_id;
  bool	     in_lock_tables;
  bool       bootstrap, cleanup_done;

  /**  is set if some thread specific value(s) used in a statement. */
  bool       thread_specific_used;
  /**  
    is set if a statement accesses a temporary table created through
    CREATE TEMPORARY TABLE. 
  */
  bool	     charset_is_system_charset, charset_is_collation_connection;
  bool       charset_is_character_set_filesystem;
  bool       enable_slow_log;   /* enable slow log for current statement */
  bool	     abort_on_warning;
  bool 	     got_warning;       /* Set on call to push_warning() */
  /* set during loop of derived table processing */
  bool       derived_tables_processing;
  bool       tablespace_op;	/* This is TRUE in DISCARD/IMPORT TABLESPACE */
  /* True if we have to log the current statement */
  bool	     log_current_statement;
  /**
    True if a slave error. Causes the slave to stop. Not the same
    as the statement execution error (is_error()), since
    a statement may be expected to return an error, e.g. because
    it returned an error on master, and this is OK on the slave.
  */
  bool       is_slave_error;
  /*
    True when a transaction is queued up for binlog group commit.
    Used so that if another transaction needs to wait for a row lock held by
    this transaction, it can signal to trigger the group commit immediately,
    skipping the normal --binlog-commit-wait-count wait.
  */
  bool waiting_on_group_commit;
  /*
    Set true when another transaction goes to wait on a row lock held by this
    transaction. Used together with waiting_on_group_commit.
  */
  bool has_waiter;
  /*
    In case of a slave, set to the error code the master got when executing
    the query. 0 if no error on the master.
  */
  int	     slave_expected_error;

  sp_rcontext *spcont;		// SP runtime context
  sp_cache   *sp_proc_cache;
  sp_cache   *sp_func_cache;

  /** number of name_const() substitutions, see sp_head.cc:subst_spvars() */
  uint       query_name_consts;

  /*
    If we do a purge of binary logs, log index info of the threads
    that are currently reading it needs to be adjusted. To do that
    each thread that is using LOG_INFO needs to adjust the pointer to it
  */
  LOG_INFO*  current_linfo;
  NET*       slave_net;			// network connection from slave -> m.

  /*
    Used to update global user stats.  The global user stats are updated
    occasionally with the 'diff' variables.  After the update, the 'diff'
    variables are reset to 0.
  */
  /* Time when the current thread connected to MySQL. */
  time_t current_connect_time;
  /* Last time when THD stats were updated in global_user_stats. */
  time_t last_global_update_time;
  /* Number of commands not reflected in global_user_stats yet. */
  uint select_commands, update_commands, other_commands;
  ulonglong start_cpu_time;
  ulonglong start_bytes_received;

  /* Used by the sys_var class to store temporary values */
  union
  {
    my_bool   my_bool_value;
    int       int_value;
    uint      uint_value;
    long      long_value;
    ulong     ulong_value;
    ulonglong ulonglong_value;
    double    double_value;
    void      *ptr_value;
  } sys_var_tmp;

  struct {
    /*
      If true, mysql_bin_log::write(Log_event) call will not write events to
      binlog, and maintain 2 below variables instead (use
      mysql_bin_log.start_union_events to turn this on)
    */
    bool do_union;
    /*
      If TRUE, at least one mysql_bin_log::write(Log_event) call has been
      made after last mysql_bin_log.start_union_events() call.
    */
    bool unioned_events;
    /*
      If TRUE, at least one mysql_bin_log::write(Log_event e), where
      e.cache_stmt == TRUE call has been made after last
      mysql_bin_log.start_union_events() call.
    */
    bool unioned_events_trans;

    /*
      'queries' (actually SP statements) that run under inside this binlog
      union have thd->query_id >= first_query_id.
    */
    query_id_t first_query_id;
  } binlog_evt_union;

  /**
    Internal parser state.
    Note that since the parser is not re-entrant, we keep only one parser
    state here. This member is valid only when executing code during parsing.
  */
  Parser_state *m_parser_state;

  Locked_tables_list locked_tables_list;

#ifdef WITH_PARTITION_STORAGE_ENGINE
  partition_info *work_part_info;
#endif

#ifndef EMBEDDED_LIBRARY
  /**
    Array of active audit plugins which have been used by this THD.
    This list is later iterated to invoke release_thd() on those
    plugins.
  */
  DYNAMIC_ARRAY audit_class_plugins;
  /**
    Array of bits indicating which audit classes have already been
    added to the list of audit plugins which are currently in use.
  */
  unsigned long audit_class_mask[MYSQL_AUDIT_CLASS_MASK_SIZE];
#endif

#if defined(ENABLED_DEBUG_SYNC)
  /* Debug Sync facility. See debug_sync.cc. */
  struct st_debug_sync_control *debug_sync_control;
#endif /* defined(ENABLED_DEBUG_SYNC) */
  THD(bool is_wsrep_applier= false);

  ~THD();

  void init(void);
  /*
    Initialize memory roots necessary for query processing and (!)
    pre-allocate memory for it. We can't do that in THD constructor because
    there are use cases (acl_init, delayed inserts, watcher threads,
    killing mysqld) where it's vital to not allocate excessive and not used
    memory. Note, that we still don't return error from init_for_queries():
    if preallocation fails, we should notice that at the first call to
    alloc_root.
  */
  void init_for_queries();
  void update_all_stats();
  void update_stats(void);
  void change_user(void);
  void cleanup(void);
  void cleanup_after_query();
  bool store_globals();
  void reset_globals();
#ifdef SIGNAL_WITH_VIO_CLOSE
  inline void set_active_vio(Vio* vio)
  {
    mysql_mutex_lock(&LOCK_thd_data);
    active_vio = vio;
    vio_set_thread_id(vio, pthread_self());
    mysql_mutex_unlock(&LOCK_thd_data);
  }
  inline void clear_active_vio()
  {
    mysql_mutex_lock(&LOCK_thd_data);
    active_vio = 0;
    mysql_mutex_unlock(&LOCK_thd_data);
  }
  void close_active_vio();
#endif
  void awake(killed_state state_to_set);
 
  /** Disconnect the associated communication endpoint. */
  void disconnect();


  /*
    Allows this thread to serve as a target for others to schedule Async 
    Procedure Calls on.

    It's possible to schedule any code to be executed this way, by
    inheriting from the Apc_call object. Currently, only
    Show_explain_request uses this.
  */
  Apc_target apc_target;

#ifndef MYSQL_CLIENT
  enum enum_binlog_query_type {
    /* The query can be logged in row format or in statement format. */
    ROW_QUERY_TYPE,
    
    /* The query has to be logged in statement format. */
    STMT_QUERY_TYPE,
    
    QUERY_TYPE_COUNT
  };

  int binlog_query(enum_binlog_query_type qtype,
                   char const *query, ulong query_len, bool is_trans,
                   bool direct, bool suppress_use,
                   int errcode);
#endif

  inline void
  enter_cond(mysql_cond_t *cond, mysql_mutex_t* mutex,
             const PSI_stage_info *stage, PSI_stage_info *old_stage,
             const char *src_function, const char *src_file,
             int src_line)
  {
    mysql_mutex_assert_owner(mutex);
    mysys_var->current_mutex = mutex;
    mysys_var->current_cond = cond;
    if (old_stage)
      backup_stage(old_stage);
    if (stage)
      enter_stage(stage, src_function, src_file, src_line);
  }
  inline void exit_cond(const PSI_stage_info *stage,
                        const char *src_function, const char *src_file,
                        int src_line)
  {
    /*
      Putting the mutex unlock in thd->exit_cond() ensures that
      mysys_var->current_mutex is always unlocked _before_ mysys_var->mutex is
      locked (if that would not be the case, you'll get a deadlock if someone
      does a THD::awake() on you).
    */
    mysql_mutex_unlock(mysys_var->current_mutex);
    mysql_mutex_lock(&mysys_var->mutex);
    mysys_var->current_mutex = 0;
    mysys_var->current_cond = 0;
    if (stage)
      enter_stage(stage, src_function, src_file, src_line);
    mysql_mutex_unlock(&mysys_var->mutex);
    return;
  }
  virtual int is_killed() { return killed; }
  virtual THD* get_thd() { return this; }

  /**
    A callback to the server internals that is used to address
    special cases of the locking protocol.
    Invoked when acquiring an exclusive lock, for each thread that
    has a conflicting shared metadata lock.

    This function:
    - aborts waiting of the thread on a data lock, to make it notice
      the pending exclusive lock and back off.
    - if the thread is an INSERT DELAYED thread, sends it a KILL
      signal to terminate it.

    @note This function does not wait for the thread to give away its
          locks. Waiting is done outside for all threads at once.

    @param ctx_in_use           The MDL context owner (thread) to wake up.
    @param needs_thr_lock_abort Indicates that to wake up thread
                                this call needs to abort its waiting
                                on table-level lock.

    @retval  TRUE  if the thread was woken up
    @retval  FALSE otherwise.
   */
  virtual bool notify_shared_lock(MDL_context_owner *ctx_in_use,
                                  bool needs_thr_lock_abort);

  // End implementation of MDL_context_owner interface.

  inline bool is_strict_mode() const
  {
    return (bool) (variables.sql_mode & (MODE_STRICT_TRANS_TABLES |
                                         MODE_STRICT_ALL_TABLES));
  }
  inline bool backslash_escapes() const
  {
    return !MY_TEST(variables.sql_mode & MODE_NO_BACKSLASH_ESCAPES);
  }
  inline my_time_t query_start() { query_start_used=1; return start_time; }
  inline ulong query_start_sec_part()
  { query_start_sec_part_used=1; return start_time_sec_part; }
  inline void set_current_time()
  {
    my_hrtime_t hrtime= my_hrtime();
    start_time= hrtime_to_my_time(hrtime);
    start_time_sec_part= hrtime_sec_part(hrtime);
#ifdef HAVE_PSI_THREAD_INTERFACE
    PSI_THREAD_CALL(set_thread_start_time)(start_time);
#endif
  }
  inline void set_start_time()
  {
    if (user_time.val)
    {
      start_time= hrtime_to_my_time(user_time);
      start_time_sec_part= hrtime_sec_part(user_time);
#ifdef HAVE_PSI_THREAD_INTERFACE
      PSI_THREAD_CALL(set_thread_start_time)(start_time);
#endif
    }
    else
      set_current_time();
  }
  inline void set_time()
  {
    set_start_time();
    start_utime= utime_after_lock= microsecond_interval_timer();
  }
  inline void	set_time(my_hrtime_t t)
  {
    user_time= t;
    set_time();
  }
  inline void	set_time(my_time_t t, ulong sec_part)
  {
    my_hrtime_t hrtime= { hrtime_from_time(t) + sec_part };
    set_time(hrtime);
  }
  void set_time_after_lock()
  {
    utime_after_lock= microsecond_interval_timer();
    MYSQL_SET_STATEMENT_LOCK_TIME(m_statement_psi,
                                  (utime_after_lock - start_utime));
  }
  ulonglong current_utime()  { return microsecond_interval_timer(); }

  /**
   Update server status after execution of a top level statement.
   Currently only checks if a query was slow, and assigns
   the status accordingly.
   Evaluate the current time, and if it exceeds the long-query-time
   setting, mark the query as slow.
  */
  void update_server_status()
  {
    utime_after_query= current_utime();
    if (utime_after_query > utime_after_lock + variables.long_query_time)
      server_status|= SERVER_QUERY_WAS_SLOW;
  }
  inline ulonglong found_rows(void)
  {
    return limit_found_rows;
  }
  /**
    Returns TRUE if session is in a multi-statement transaction mode.

    OPTION_NOT_AUTOCOMMIT: When autocommit is off, a multi-statement
    transaction is implicitly started on the first statement after a
    previous transaction has been ended.

    OPTION_BEGIN: Regardless of the autocommit status, a multi-statement
    transaction can be explicitly started with the statements "START
    TRANSACTION", "BEGIN [WORK]", "[COMMIT | ROLLBACK] AND CHAIN", etc.

    Note: this doesn't tell you whether a transaction is active.
    A session can be in multi-statement transaction mode, and yet
    have no active transaction, e.g., in case of:
    set @@autocommit=0;
    set @a= 3;                                     <-- these statements don't
    set transaction isolation level serializable;  <-- start an active
    flush tables;                                  <-- transaction

    I.e. for the above scenario this function returns TRUE, even
    though no active transaction has begun.
    @sa in_active_multi_stmt_transaction()
  */
  inline bool in_multi_stmt_transaction_mode()
  {
    return variables.option_bits & (OPTION_NOT_AUTOCOMMIT | OPTION_BEGIN);
  }
  /**
    TRUE if the session is in a multi-statement transaction mode
    (@sa in_multi_stmt_transaction_mode()) *and* there is an
    active transaction, i.e. there is an explicit start of a
    transaction with BEGIN statement, or implicit with a
    statement that uses a transactional engine.

    For example, these scenarios don't start an active transaction
    (even though the server is in multi-statement transaction mode):

    set @@autocommit=0;
    select * from nontrans_table;
    set @var=TRUE;
    flush tables;

    Note, that even for a statement that starts a multi-statement
    transaction (i.e. select * from trans_table), this
    flag won't be set until we open the statement's tables
    and the engines register themselves for the transaction
    (see trans_register_ha()),
    hence this method is reliable to use only after
    open_tables() has completed.

    Why do we need a flag?
    ----------------------
    We need to maintain a (at first glance redundant)
    session flag, rather than looking at thd->transaction.all.ha_list
    because of explicit start of a transaction with BEGIN. 

    I.e. in case of
    BEGIN;
    select * from nontrans_t1; <-- in_active_multi_stmt_transaction() is true
  */
  inline bool in_active_multi_stmt_transaction()
  {
    return server_status & SERVER_STATUS_IN_TRANS;
  }
  inline bool fill_derived_tables()
  {
    return !stmt_arena->is_stmt_prepare() && !lex->only_view_structure();
  }
  inline bool fill_information_schema_tables()
  {
    return !stmt_arena->is_stmt_prepare();
  }
  inline void* trans_alloc(unsigned int size)
  {
    return alloc_root(&transaction.mem_root,size);
  }

  LEX_STRING *make_lex_string(LEX_STRING *lex_str, const char* str, uint length)
  {
    if (!(lex_str->str= strmake_root(mem_root, str, length)))
      return 0;
    lex_str->length= length;
    return lex_str;
  }

  LEX_STRING *make_lex_string(const char* str, uint length)
  {
    LEX_STRING *lex_str;
    if (!(lex_str= (LEX_STRING *)alloc_root(mem_root, sizeof(LEX_STRING))))
      return 0;
    return make_lex_string(lex_str, str, length);
  }

  // Allocate LEX_STRING for character set conversion
  bool alloc_lex_string(LEX_STRING *dst, uint length)
  {
    if ((dst->str= (char*) alloc(length)))
      return false;
    dst->length= 0;  // Safety
    return true;     // EOM
  }
  bool convert_string(LEX_STRING *to, CHARSET_INFO *to_cs,
		      const char *from, uint from_length,
		      CHARSET_INFO *from_cs);
  /*
    Convert a strings between character sets.
    Uses my_convert_fix(), which uses an mb_wc .. mc_mb loop internally.
    dstcs and srccs cannot be &my_charset_bin.
  */
  bool convert_fix(CHARSET_INFO *dstcs, LEX_STRING *dst,
                   CHARSET_INFO *srccs, const char *src, uint src_length,
                   String_copier *status);

  /*
    Same as above, but additionally sends ER_INVALID_CHARACTER_STRING
    in case of bad byte sequences or Unicode conversion problems.
  */
  bool convert_with_error(CHARSET_INFO *dstcs, LEX_STRING *dst,
                          CHARSET_INFO *srccs,
                          const char *src, uint src_length);

  /*
    If either "dstcs" or "srccs" is &my_charset_bin,
    then performs native copying using cs->cset->copy_fix().
    Otherwise, performs Unicode conversion using convert_fix().
  */
  bool copy_fix(CHARSET_INFO *dstcs, LEX_STRING *dst,
                CHARSET_INFO *srccs, const char *src, uint src_length,
                String_copier *status);

  /*
    Same as above, but additionally sends ER_INVALID_CHARACTER_STRING
    in case of bad byte sequences or Unicode conversion problems.
  */
  bool copy_with_error(CHARSET_INFO *dstcs, LEX_STRING *dst,
                       CHARSET_INFO *srccs, const char *src, uint src_length);

  bool convert_string(String *s, CHARSET_INFO *from_cs, CHARSET_INFO *to_cs);

  void add_changed_table(TABLE *table);
  void add_changed_table(const char *key, long key_length);
  CHANGED_TABLE_LIST * changed_table_dup(const char *key, long key_length);
  int send_explain_fields(select_result *result, uint8 explain_flags,
                          bool is_analyze);
  void make_explain_field_list(List<Item> &field_list, uint8 explain_flags,
                               bool is_analyze);
  void make_explain_json_field_list(List<Item> &field_list, bool is_analyze);

  /**
    Clear the current error, if any.
    We do not clear is_fatal_error or is_fatal_sub_stmt_error since we
    assume this is never called if the fatal error is set.

    @todo: To silence an error, one should use Internal_error_handler
    mechanism. Issuing an error that can be possibly later "cleared" is not
    compatible with other installed error handlers and audit plugins.
    In future this function will be removed.
  */
  inline void clear_error()
  {
    DBUG_ENTER("clear_error");
    if (get_stmt_da()->is_error())
      get_stmt_da()->reset_diagnostics_area();
    is_slave_error= 0;
    if (killed == KILL_BAD_DATA)
      killed= NOT_KILLED; // KILL_BAD_DATA can be reset w/o a mutex
    DBUG_VOID_RETURN;
  }
#ifndef EMBEDDED_LIBRARY
  inline bool vio_ok() const { return net.vio != 0; }
  /** Return FALSE if connection to client is broken. */
  bool is_connected()
  {
    /*
      All system threads (e.g., the slave IO thread) are connected but
      not using vio. So this function always returns true for all
      system threads.
    */
    return system_thread || (vio_ok() ? vio_is_connected(net.vio) : FALSE);
  }
#else
  inline bool vio_ok() const { return TRUE; }
  inline bool is_connected() { return TRUE; }
#endif
  /**
    Mark the current error as fatal. Warning: this does not
    set any error, it sets a property of the error, so must be
    followed or prefixed with my_error().
  */
  inline void fatal_error()
  {
    DBUG_ASSERT(get_stmt_da()->is_error() || killed);
    is_fatal_error= 1;
    DBUG_PRINT("error",("Fatal error set"));
  }
  /**
    TRUE if there is an error in the error stack.

    Please use this method instead of direct access to
    net.report_error.

    If TRUE, the current (sub)-statement should be aborted.
    The main difference between this member and is_fatal_error
    is that a fatal error can not be handled by a stored
    procedure continue handler, whereas a normal error can.

    To raise this flag, use my_error().
  */
  inline bool is_error() const { return m_stmt_da->is_error(); }

  /// Returns Diagnostics-area for the current statement.
  Diagnostics_area *get_stmt_da()
  { return m_stmt_da; }

  /// Returns Diagnostics-area for the current statement.
  const Diagnostics_area *get_stmt_da() const
  { return m_stmt_da; }

  /// Sets Diagnostics-area for the current statement.
  void set_stmt_da(Diagnostics_area *da)
  { m_stmt_da= da; }

  inline CHARSET_INFO *charset() { return variables.character_set_client; }
  void update_charset();

  inline Query_arena *activate_stmt_arena_if_needed(Query_arena *backup)
  {
    /*
      Use the persistent arena if we are in a prepared statement or a stored
      procedure statement and we have not already changed to use this arena.
    */
    if (!stmt_arena->is_conventional() && mem_root != stmt_arena->mem_root)
    {
      set_n_backup_active_arena(stmt_arena, backup);
      return stmt_arena;
    }
    return 0;
  }

  void change_item_tree(Item **place, Item *new_value)
  {
    /* TODO: check for OOM condition here */
    if (!stmt_arena->is_conventional())
      nocheck_register_item_tree_change(place, *place, mem_root);
    *place= new_value;
  }
  /**
    Make change in item tree after checking whether it needs registering


    @param place         place where we should assign new value
    @param new_value     place of the new value

    @details
    see check_and_register_item_tree_change details
  */
  void check_and_register_item_tree(Item **place, Item **new_value)
  {
    if (!stmt_arena->is_conventional())
      check_and_register_item_tree_change(place, new_value, mem_root);
    /*
      We have to use memcpy instead of  *place= *new_value merge to
      avoid problems with strict aliasing.
    */
    memcpy((char*) place, new_value, sizeof(*new_value));
  }
  void nocheck_register_item_tree_change(Item **place, Item *old_value,
                                         MEM_ROOT *runtime_memroot);
  void check_and_register_item_tree_change(Item **place, Item **new_value,
                                           MEM_ROOT *runtime_memroot);
  void rollback_item_tree_changes();

  /*
    Cleanup statement parse state (parse tree, lex) and execution
    state after execution of a non-prepared SQL statement.
  */
  void end_statement();
  inline int killed_errno() const
  {
    return ::killed_errno(killed);
  }
  inline void reset_killed()
  {
    /*
      Resetting killed has to be done under a mutex to ensure
      its not done during an awake() call.
    */
    if (killed != NOT_KILLED)
    {
      mysql_mutex_lock(&LOCK_thd_data);
      killed= NOT_KILLED;
      mysql_mutex_unlock(&LOCK_thd_data);
    }
  }
  inline void reset_kill_query()
  {
    if (killed < KILL_CONNECTION)
    {
      reset_killed();
      mysys_var->abort= 0;
    }
  }
  inline void send_kill_message() const
  {
    int err= killed_errno();
    if (err)
      my_message(err, ER_THD(this, err), MYF(0));
  }
  /* return TRUE if we will abort query if we make a warning now */
  inline bool really_abort_on_warning()
  {
    return (abort_on_warning &&
            (!transaction.stmt.modified_non_trans_table ||
             (variables.sql_mode & MODE_STRICT_ALL_TABLES)));
  }
  void set_status_var_init();
  void reset_n_backup_open_tables_state(Open_tables_backup *backup);
  void restore_backup_open_tables_state(Open_tables_backup *backup);
  void reset_sub_statement_state(Sub_statement_state *backup, uint new_state);
  void restore_sub_statement_state(Sub_statement_state *backup);
  void set_n_backup_active_arena(Query_arena *set, Query_arena *backup);
  void restore_active_arena(Query_arena *set, Query_arena *backup);

  inline void get_binlog_format(enum_binlog_format *format,
                                enum_binlog_format *current_format)
  {
    *format= (enum_binlog_format) variables.binlog_format;
    *current_format= current_stmt_binlog_format;
  }
  inline void set_binlog_format(enum_binlog_format format,
                                enum_binlog_format current_format)
  {
    DBUG_ENTER("set_binlog_format");
    variables.binlog_format= format;
    current_stmt_binlog_format= current_format;
    DBUG_VOID_RETURN;
  }
  inline void set_binlog_format_stmt()
  {
    DBUG_ENTER("set_binlog_format_stmt");
    variables.binlog_format=    BINLOG_FORMAT_STMT;
    current_stmt_binlog_format= BINLOG_FORMAT_STMT;
    DBUG_VOID_RETURN;
  }
  /*
    @todo Make these methods private or remove them completely.  Only
    decide_logging_format should call them. /Sven
  */
  inline void set_current_stmt_binlog_format_row_if_mixed()
  {
    DBUG_ENTER("set_current_stmt_binlog_format_row_if_mixed");
    /*
      This should only be called from decide_logging_format.

      @todo Once we have ensured this, uncomment the following
      statement, remove the big comment below that, and remove the
      in_sub_stmt==0 condition from the following 'if'.
    */
    /* DBUG_ASSERT(in_sub_stmt == 0); */
    /*
      If in a stored/function trigger, the caller should already have done the
      change. We test in_sub_stmt to prevent introducing bugs where people
      wouldn't ensure that, and would switch to row-based mode in the middle
      of executing a stored function/trigger (which is too late, see also
      reset_current_stmt_binlog_format_row()); this condition will make their
      tests fail and so force them to propagate the
      lex->binlog_row_based_if_mixed upwards to the caller.
    */
    if ((wsrep_binlog_format() == BINLOG_FORMAT_MIXED) && (in_sub_stmt == 0))
      set_current_stmt_binlog_format_row();

    DBUG_VOID_RETURN;
  }

  inline void set_current_stmt_binlog_format_row()
  {
    DBUG_ENTER("set_current_stmt_binlog_format_row");
    current_stmt_binlog_format= BINLOG_FORMAT_ROW;
    DBUG_VOID_RETURN;
  }
  /* Set binlog format temporarily to statement. Returns old format */
  inline enum_binlog_format set_current_stmt_binlog_format_stmt()
  {
    enum_binlog_format orig_format= current_stmt_binlog_format;
    DBUG_ENTER("set_current_stmt_binlog_format_stmt");
    current_stmt_binlog_format= BINLOG_FORMAT_STMT;
    DBUG_RETURN(orig_format);
  }
  inline void restore_stmt_binlog_format(enum_binlog_format format)
  {
    DBUG_ENTER("restore_stmt_binlog_format");
    DBUG_ASSERT(!is_current_stmt_binlog_format_row());
    current_stmt_binlog_format= format;
    DBUG_VOID_RETURN;
  }
  inline void reset_current_stmt_binlog_format_row()
  {
    DBUG_ENTER("reset_current_stmt_binlog_format_row");
    /*
      If there are temporary tables, don't reset back to
      statement-based. Indeed it could be that:
      CREATE TEMPORARY TABLE t SELECT UUID(); # row-based
      # and row-based does not store updates to temp tables
      # in the binlog.
      INSERT INTO u SELECT * FROM t; # stmt-based
      and then the INSERT will fail as data inserted into t was not logged.
      So we continue with row-based until the temp table is dropped.
      If we are in a stored function or trigger, we mustn't reset in the
      middle of its execution (as the binary logging way of a stored function
      or trigger is decided when it starts executing, depending for example on
      the caller (for a stored function: if caller is SELECT or
      INSERT/UPDATE/DELETE...).
    */
    DBUG_PRINT("debug",
               ("temporary_tables: %s, in_sub_stmt: %s, system_thread: %s",
                YESNO(temporary_tables), YESNO(in_sub_stmt),
                show_system_thread(system_thread)));
    if (in_sub_stmt == 0)
    {
      if (wsrep_binlog_format() == BINLOG_FORMAT_ROW)
        set_current_stmt_binlog_format_row();
      else if (temporary_tables == NULL)
        set_current_stmt_binlog_format_stmt();
    }
    DBUG_VOID_RETURN;
  }

  /**
    Set the current database; use deep copy of C-string.

    @param new_db     a pointer to the new database name.
    @param new_db_len length of the new database name.

    Initialize the current database from a NULL-terminated string with
    length. If we run out of memory, we free the current database and
    return TRUE.  This way the user will notice the error as there will be
    no current database selected (in addition to the error message set by
    malloc).

    @note This operation just sets {db, db_length}. Switching the current
    database usually involves other actions, like switching other database
    attributes including security context. In the future, this operation
    will be made private and more convenient interface will be provided.

    @return Operation status
      @retval FALSE Success
      @retval TRUE  Out-of-memory error
  */
  bool set_db(const char *new_db, size_t new_db_len)
  {
    /*
      Acquiring mutex LOCK_thd_data as we either free the memory allocated
      for the database and reallocating the memory for the new db or memcpy
      the new_db to the db.
    */
    mysql_mutex_lock(&LOCK_thd_data);
    /* Do not reallocate memory if current chunk is big enough. */
    if (db && new_db && db_length >= new_db_len)
      memcpy(db, new_db, new_db_len+1);
    else
    {
      my_free(db);
      if (new_db)
        db= my_strndup(new_db, new_db_len, MYF(MY_WME | ME_FATALERROR));
      else
        db= NULL;
    }
    db_length= db ? new_db_len : 0;
    bool result= new_db && !db;
    mysql_mutex_unlock(&LOCK_thd_data);
#ifdef HAVE_PSI_THREAD_INTERFACE
    if (result)
      PSI_THREAD_CALL(set_thread_db)(new_db, new_db_len);
#endif
    return result;
  }

  /**
    Set the current database; use shallow copy of C-string.

    @param new_db     a pointer to the new database name.
    @param new_db_len length of the new database name.

    @note This operation just sets {db, db_length}. Switching the current
    database usually involves other actions, like switching other database
    attributes including security context. In the future, this operation
    will be made private and more convenient interface will be provided.
  */
  void reset_db(char *new_db, size_t new_db_len)
  {
    if (new_db != db || new_db_len != db_length)
    {
      mysql_mutex_lock(&LOCK_thd_data);
      db= new_db;
      db_length= new_db_len;
      mysql_mutex_unlock(&LOCK_thd_data);
#ifdef HAVE_PSI_THREAD_INTERFACE
      PSI_THREAD_CALL(set_thread_db)(new_db, new_db_len);
#endif
    }
  }
  /*
    Copy the current database to the argument. Use the current arena to
    allocate memory for a deep copy: current database may be freed after
    a statement is parsed but before it's executed.
  */
  bool copy_db_to(char **p_db, size_t *p_db_length)
  {
    if (db == NULL)
    {
      my_message(ER_NO_DB_ERROR, ER(ER_NO_DB_ERROR), MYF(0));
      return TRUE;
    }
    *p_db= strmake(db, db_length);
    *p_db_length= db_length;
    return FALSE;
  }
  thd_scheduler event_scheduler;

public:
  inline Internal_error_handler *get_internal_handler()
  { return m_internal_handler; }

  /**
    Add an internal error handler to the thread execution context.
    @param handler the exception handler to add
  */
  void push_internal_handler(Internal_error_handler *handler);

private:
  /**
    Handle a sql condition.
    @param sql_errno the condition error number
    @param sqlstate the condition sqlstate
    @param level the condition level
    @param msg the condition message text
    @param[out] cond_hdl the sql condition raised, if any
    @return true if the condition is handled
  */
  bool handle_condition(uint sql_errno,
                        const char* sqlstate,
                        Sql_condition::enum_warning_level level,
                        const char* msg,
                        Sql_condition ** cond_hdl);

public:
  /**
    Remove the error handler last pushed.
  */
  Internal_error_handler *pop_internal_handler();

  /**
    Raise an exception condition.
    @param code the MYSQL_ERRNO error code of the error
  */
  void raise_error(uint code);

  /**
    Raise an exception condition, with a formatted message.
    @param code the MYSQL_ERRNO error code of the error
  */
  void raise_error_printf(uint code, ...);

  /**
    Raise a completion condition (warning).
    @param code the MYSQL_ERRNO error code of the warning
  */
  void raise_warning(uint code);

  /**
    Raise a completion condition (warning), with a formatted message.
    @param code the MYSQL_ERRNO error code of the warning
  */
  void raise_warning_printf(uint code, ...);

  /**
    Raise a completion condition (note), with a fixed message.
    @param code the MYSQL_ERRNO error code of the note
  */
  void raise_note(uint code);

  /**
    Raise an completion condition (note), with a formatted message.
    @param code the MYSQL_ERRNO error code of the note
  */
  void raise_note_printf(uint code, ...);

private:
  /*
    Only the implementation of the SIGNAL and RESIGNAL statements
    is permitted to raise SQL conditions in a generic way,
    or to raise them by bypassing handlers (RESIGNAL).
    To raise a SQL condition, the code should use the public
    raise_error() or raise_warning() methods provided by class THD.
  */
  friend class Sql_cmd_common_signal;
  friend class Sql_cmd_signal;
  friend class Sql_cmd_resignal;
  friend void push_warning(THD*, Sql_condition::enum_warning_level, uint, const char*);
  friend void my_message_sql(uint, const char *, myf);

  /**
    Raise a generic SQL condition.
    @param sql_errno the condition error number
    @param sqlstate the condition SQLSTATE
    @param level the condition level
    @param msg the condition message text
    @return The condition raised, or NULL
  */
  Sql_condition*
  raise_condition(uint sql_errno,
                  const char* sqlstate,
                  Sql_condition::enum_warning_level level,
                  const char* msg);

public:
  /** Overloaded to guard query/query_length fields */
  virtual void set_statement(Statement *stmt);
  void set_command(enum enum_server_command command)
  {
    m_command= command;
#ifdef HAVE_PSI_THREAD_INTERFACE
    PSI_STATEMENT_CALL(set_thread_command)(m_command);
#endif
  }
  inline enum enum_server_command get_command() const
  { return m_command; }

  /**
    Assign a new value to thd->query and thd->query_id and mysys_var.
    Protected with LOCK_thd_data mutex.
  */
  void set_query(char *query_arg, uint32 query_length_arg,
                 CHARSET_INFO *cs_arg)
  {
    set_query(CSET_STRING(query_arg, query_length_arg, cs_arg));
  }
  void set_query(char *query_arg, uint32 query_length_arg) /*Mutex protected*/
  {
    set_query(CSET_STRING(query_arg, query_length_arg, charset()));
  }
  void set_query(const CSET_STRING &string_arg)
  {
    mysql_mutex_lock(&LOCK_thd_data);
    set_query_inner(string_arg);
    mysql_mutex_unlock(&LOCK_thd_data);

#ifdef HAVE_PSI_THREAD_INTERFACE
    PSI_THREAD_CALL(set_thread_info)(query(), query_length());
#endif
  }
  void reset_query()               /* Mutex protected */
  { set_query(CSET_STRING()); }
  void set_query_and_id(char *query_arg, uint32 query_length_arg,
                        CHARSET_INFO *cs, query_id_t new_query_id);
  void set_query_id(query_id_t new_query_id)
  {
    query_id= new_query_id;
  }
  void set_open_tables(TABLE *open_tables_arg)
  {
    mysql_mutex_lock(&LOCK_thd_data);
    open_tables= open_tables_arg;
    mysql_mutex_unlock(&LOCK_thd_data);
  }
  void set_mysys_var(struct st_my_thread_var *new_mysys_var);
  void enter_locked_tables_mode(enum_locked_tables_mode mode_arg)
  {
    DBUG_ASSERT(locked_tables_mode == LTM_NONE);

    if (mode_arg == LTM_LOCK_TABLES)
    {
      /*
        When entering LOCK TABLES mode we should set explicit duration
        for all metadata locks acquired so far in order to avoid releasing
        them till UNLOCK TABLES statement.
        We don't do this when entering prelocked mode since sub-statements
        don't release metadata locks and restoring status-quo after leaving
        prelocking mode gets complicated.
      */
      mdl_context.set_explicit_duration_for_all_locks();
    }

    locked_tables_mode= mode_arg;
  }
  void leave_locked_tables_mode();
  int decide_logging_format(TABLE_LIST *tables);

  enum need_invoker { INVOKER_NONE=0, INVOKER_USER, INVOKER_ROLE};
  void binlog_invoker(bool role) { m_binlog_invoker= role ? INVOKER_ROLE : INVOKER_USER; }
  enum need_invoker need_binlog_invoker() { return m_binlog_invoker; }
  void get_definer(LEX_USER *definer, bool role);
  void set_invoker(const LEX_STRING *user, const LEX_STRING *host)
  {
    invoker_user= *user;
    invoker_host= *host;
  }
  LEX_STRING get_invoker_user() { return invoker_user; }
  LEX_STRING get_invoker_host() { return invoker_host; }
  bool has_invoker() { return invoker_user.length > 0; }

  void print_aborted_warning(uint threshold, const char *reason)
  {
    if (global_system_variables.log_warnings > threshold)
    {
      Security_context *sctx= &main_security_ctx;
      sql_print_warning(ER_THD(this, ER_NEW_ABORTING_CONNECTION),
                        thread_id, (db ? db : "unconnected"),
                        sctx->user ? sctx->user : "unauthenticated",
                        sctx->host_or_ip, reason);
    }
  }

private:
  /* 
    This reference points to the table arena when the expression
    for a virtual column is being evaluated
  */ 
  Query_arena *arena_for_cached_items;

public:
  void reset_arena_for_cached_items(Query_arena *new_arena)
  {
    arena_for_cached_items= new_arena;
  }
  Query_arena *switch_to_arena_for_cached_items(Query_arena *backup)
  {
    if (!arena_for_cached_items)
      return 0;
    set_n_backup_active_arena(arena_for_cached_items, backup);
    return backup;
  }


  void clear_wakeup_ready() { wakeup_ready= false; }
  /*
    Sleep waiting for others to wake us up with signal_wakeup_ready().
    Must call clear_wakeup_ready() before waiting.
  */
  void wait_for_wakeup_ready();
  /* Wake this thread up from wait_for_wakeup_ready(). */
  void signal_wakeup_ready();

  void add_status_to_global()
  {
    mysql_mutex_lock(&LOCK_status);
    add_to_status(&global_status_var, &status_var);
    /* Mark that this THD status has already been added in global status */
    status_in_global= 1;
    mysql_mutex_unlock(&LOCK_status);
  }

  wait_for_commit *wait_for_commit_ptr;
  int wait_for_prior_commit()
  {
    if (wait_for_commit_ptr)
      return wait_for_commit_ptr->wait_for_prior_commit(this);
    return 0;
  }
  void wakeup_subsequent_commits(int wakeup_error)
  {
    if (wait_for_commit_ptr)
      wait_for_commit_ptr->wakeup_subsequent_commits(wakeup_error);
  }
  wait_for_commit *suspend_subsequent_commits() {
    wait_for_commit *suspended= wait_for_commit_ptr;
    wait_for_commit_ptr= NULL;
    return suspended;
  }
  void resume_subsequent_commits(wait_for_commit *suspended) {
    DBUG_ASSERT(!wait_for_commit_ptr);
    wait_for_commit_ptr= suspended;
  }

  void mark_transaction_to_rollback(bool all);
private:

  /** The current internal error handler for this thread, or NULL. */
  Internal_error_handler *m_internal_handler;

  /**
    The lex to hold the parsed tree of conventional (non-prepared) queries.
    Whereas for prepared and stored procedure statements we use an own lex
    instance for each new query, for conventional statements we reuse
    the same lex. (@see mysql_parse for details).
  */
  LEX main_lex;
  /**
    This memory root is used for two purposes:
    - for conventional queries, to allocate structures stored in main_lex
    during parsing, and allocate runtime data (execution plan, etc.)
    during execution.
    - for prepared queries, only to allocate runtime data. The parsed
    tree itself is reused between executions and thus is stored elsewhere.
  */
  MEM_ROOT main_mem_root;
  Diagnostics_area main_da;
  Diagnostics_area *m_stmt_da;

  /**
    It will be set if CURRENT_USER() or CURRENT_ROLE() is called in account
    management statements or default definer is set in CREATE/ALTER SP, SF,
    Event, TRIGGER or VIEW statements.

    Current user or role will be binlogged into Query_log_event if
    m_binlog_invoker is not NONE; It will be stored into invoker_host and
    invoker_user by SQL thread.
   */
  enum need_invoker m_binlog_invoker;

  /**
    It points to the invoker in the Query_log_event.
    SQL thread use it as the default definer in CREATE/ALTER SP, SF, Event,
    TRIGGER or VIEW statements or current user in account management
    statements if it is not NULL.
   */
  LEX_STRING invoker_user;
  LEX_STRING invoker_host;

  /* Protect against add/delete of temporary tables in parallel replication */
  void rgi_lock_temporary_tables();
  void rgi_unlock_temporary_tables();
  bool rgi_have_temporary_tables();
public:
  /*
    Flag, mutex and condition for a thread to wait for a signal from another
    thread.

    Currently used to wait for group commit to complete, can also be used for
    other purposes.
  */
  bool wakeup_ready;
  mysql_mutex_t LOCK_wakeup_ready;
  mysql_cond_t COND_wakeup_ready;
  /*
    The GTID assigned to the last commit. If no GTID was assigned to any commit
    so far, this is indicated by last_commit_gtid.seq_no == 0.
  */
  rpl_gtid last_commit_gtid;

  inline void lock_temporary_tables()
  {
    if (rgi_slave)
      rgi_lock_temporary_tables();
  }
  inline void unlock_temporary_tables()
  {
    if (rgi_slave)
      rgi_unlock_temporary_tables();
  }    
  inline bool have_temporary_tables()
  {
    return (temporary_tables ||
            (rgi_slave && rgi_have_temporary_tables()));
  }

  LF_PINS *tdc_hash_pins;
  LF_PINS *xid_hash_pins;
  bool fix_xid_hash_pins();

  inline ulong wsrep_binlog_format() const
  {
    return WSREP_FORMAT(variables.binlog_format);
  }

#ifdef WITH_WSREP
  const bool                wsrep_applier; /* dedicated slave applier thread */
  bool                      wsrep_applier_closing; /* applier marked to close */
  bool                      wsrep_client_thread; /* to identify client threads*/
  bool                      wsrep_PA_safe;
  bool                      wsrep_converted_lock_session;
  bool                      wsrep_apply_toi; /* applier processing in TOI */
  enum wsrep_exec_mode      wsrep_exec_mode;
  query_id_t                wsrep_last_query_id;
  enum wsrep_query_state    wsrep_query_state;
  enum wsrep_conflict_state wsrep_conflict_state;
  mysql_mutex_t             LOCK_wsrep_thd;
  wsrep_trx_meta_t          wsrep_trx_meta;
  uint32                    wsrep_rand;
  Relay_log_info            *wsrep_rli;
  rpl_group_info            *wsrep_rgi;
  wsrep_ws_handle_t         wsrep_ws_handle;
  ulong                     wsrep_retry_counter; // of autocommit
  char                      *wsrep_retry_query;
  size_t                    wsrep_retry_query_len;
  enum enum_server_command  wsrep_retry_command;
  enum wsrep_consistency_check_mode
                            wsrep_consistency_check;
  int                       wsrep_mysql_replicated;
  const char                *wsrep_TOI_pre_query; /* a query to apply before
                                                     the actual TOI query */
  size_t                    wsrep_TOI_pre_query_len;
  wsrep_po_handle_t         wsrep_po_handle;
  size_t                    wsrep_po_cnt;
#ifdef GTID_SUPPORT
  rpl_sid                   wsrep_po_sid;
#endif /*  GTID_SUPPORT */
  void                      *wsrep_apply_format;
  char                      wsrep_info[128]; /* string for dynamic proc info */
  bool                      wsrep_skip_append_keys;
#endif /* WITH_WSREP */

  /* Handling of timeouts for commands */
  thr_timer_t query_timer;
public:
  void set_query_timer()
  {
#ifndef EMBEDDED_LIBRARY
    /*
      Don't start a query timer if
      - If timeouts are not set
      - if we are in a stored procedure or sub statement
      - If this is a slave thread
      - If we already have set a timeout (happens when running prepared
        statements that calls mysql_execute_command())
    */
    if (!variables.max_statement_time || spcont  || in_sub_stmt ||
        slave_thread || query_timer.expired == 0)
      return;
    thr_timer_settime(&query_timer, variables.max_statement_time);
#endif
  }
  void reset_query_timer()
  {
#ifndef EMBEDDED_LIBRARY
    if (spcont || in_sub_stmt || slave_thread)
      return;
    if (!query_timer.expired)
      thr_timer_end(&query_timer);
#endif
  }
  void restore_set_statement_var()
  {
    main_lex.restore_set_statement_var();
  }
};


/** A short cut for thd->get_stmt_da()->set_ok_status(). */

inline void
my_ok(THD *thd, ulonglong affected_rows= 0, ulonglong id= 0,
        const char *message= NULL)
{
  thd->set_row_count_func(affected_rows);
  thd->get_stmt_da()->set_ok_status(affected_rows, id, message);
}


/** A short cut for thd->get_stmt_da()->set_eof_status(). */

inline void
my_eof(THD *thd)
{
  thd->set_row_count_func(-1);
  thd->get_stmt_da()->set_eof_status(thd);
}

#define tmp_disable_binlog(A)                                              \
  {ulonglong tmp_disable_binlog__save_options= (A)->variables.option_bits; \
  (A)->variables.option_bits&= ~OPTION_BIN_LOG;                            \
  (A)->variables.sql_log_bin_off= 1;

#define reenable_binlog(A)                                                  \
  (A)->variables.option_bits= tmp_disable_binlog__save_options;             \
  (A)->variables.sql_log_bin_off= 0;}


inline sql_mode_t sql_mode_for_dates(THD *thd)
{
  return thd->variables.sql_mode &
          (MODE_NO_ZERO_DATE | MODE_NO_ZERO_IN_DATE | MODE_INVALID_DATES);
}

/*
  Used to hold information about file and file structure in exchange
  via non-DB file (...INTO OUTFILE..., ...LOAD DATA...)
  XXX: We never call destructor for objects of this class.
*/

class sql_exchange :public Sql_alloc
{
public:
  enum enum_filetype filetype; /* load XML, Added by Arnold & Erik */
  char *file_name;
  String *field_term,*enclosed,*line_term,*line_start,*escaped;
  bool opt_enclosed;
  bool dumpfile;
  ulong skip_lines;
  CHARSET_INFO *cs;
  sql_exchange(char *name, bool dumpfile_flag,
               enum_filetype filetype_arg= FILETYPE_CSV);
  bool escaped_given(void);
};

/*
  This is used to get result from a select
*/

class JOIN;

/* Pure interface for sending tabular data */
class select_result_sink: public Sql_alloc
{
public:
  THD *thd;
  select_result_sink(THD *thd_arg): thd(thd_arg) {}
  /*
    send_data returns 0 on ok, 1 on error and -1 if data was ignored, for
    example for a duplicate row entry written to a temp table.
  */
  virtual int send_data(List<Item> &items)=0;
  virtual ~select_result_sink() {};
};


/*
  Interface for sending tabular data, together with some other stuff:

  - Primary purpose seems to be seding typed tabular data:
     = the DDL is sent with send_fields()
     = the rows are sent with send_data()
  Besides that,
  - there seems to be an assumption that the sent data is a result of 
    SELECT_LEX_UNIT *unit,
  - nest_level is used by SQL parser
*/

class select_result :public select_result_sink 
{
protected:
  /* 
    All descendant classes have their send_data() skip the first 
    unit->offset_limit_cnt rows sent.  Select_materialize
    also uses unit->get_unit_column_types().
  */
  SELECT_LEX_UNIT *unit;
  /* Something used only by the parser: */
public:
  select_result(THD *thd_arg): select_result_sink(thd_arg) {}
  virtual ~select_result() {};
  /**
    Change wrapped select_result.

    Replace the wrapped result object with new_result and call
    prepare() and prepare2() on new_result.

    This base class implementation doesn't wrap other select_results.

    @param new_result The new result object to wrap around

    @retval false Success
    @retval true  Error
  */
  virtual bool change_result(select_result *new_result)
  {
    return false;
  }
  virtual int prepare(List<Item> &list, SELECT_LEX_UNIT *u)
  {
    unit= u;
    return 0;
  }
  virtual int prepare2(void) { return 0; }
  /*
    Because of peculiarities of prepared statements protocol
    we need to know number of columns in the result set (if
    there is a result set) apart from sending columns metadata.
  */
  virtual uint field_count(List<Item> &fields) const
  { return fields.elements; }
  virtual bool send_result_set_metadata(List<Item> &list, uint flags)=0;
  virtual bool initialize_tables (JOIN *join=0) { return 0; }
  virtual bool send_eof()=0;
  /**
    Check if this query returns a result set and therefore is allowed in
    cursors and set an error message if it is not the case.

    @retval FALSE     success
    @retval TRUE      error, an error message is set
  */
  virtual bool check_simple_select() const;
  virtual void abort_result_set() {}
  /*
    Cleanup instance of this class for next execution of a prepared
    statement/stored procedure.
  */
  virtual void cleanup();
  void set_thd(THD *thd_arg) { thd= thd_arg; }
#ifdef EMBEDDED_LIBRARY
  virtual void begin_dataset() {}
#else
  void begin_dataset() {}
#endif
  virtual void update_used_tables() {}

  void reset_offset_limit()
  {
    unit->offset_limit_cnt= 0;
  }

  /*
    This returns
    - FALSE if the class sends output row to the client
    - TRUE if the output is set elsewhere (a file, @variable, or table).
    Currently all intercepting classes derive from select_result_interceptor.
  */
  virtual bool is_result_interceptor()=0;
};


/*
  This is a select_result_sink which simply writes all data into a (temporary)
  table. Creation/deletion of the table is outside of the scope of the class
  
  It is aimed at capturing SHOW EXPLAIN output, so:
  - Unlike select_result class, we don't assume that the sent data is an 
    output of a SELECT_LEX_UNIT (and so we dont apply "LIMIT x,y" from the
    unit)
  - We don't try to convert the target table to MyISAM 
*/

class select_result_explain_buffer : public select_result_sink
{
public:
  select_result_explain_buffer(THD *thd_arg, TABLE *table_arg) : 
    select_result_sink(thd_arg), dst_table(table_arg) {};

  TABLE *dst_table; /* table to write into */

  /* The following is called in the child thread: */
  int send_data(List<Item> &items);
};


/*
  This is a select_result_sink which stores the data in text form.

  It is only used to save EXPLAIN output.
*/

class select_result_text_buffer : public select_result_sink
{
public:
  select_result_text_buffer(THD *thd_arg): select_result_sink(thd_arg) {}
  int send_data(List<Item> &items);
  bool send_result_set_metadata(List<Item> &fields, uint flag);

  void save_to(String *res);
private:
  int append_row(List<Item> &items, bool send_names);

  List<char*> rows;
  int n_columns;
};


/*
  Base class for select_result descendands which intercept and
  transform result set rows. As the rows are not sent to the client,
  sending of result set metadata should be suppressed as well.
*/

class select_result_interceptor: public select_result
{
public:
  select_result_interceptor(THD *thd_arg):
    select_result(thd_arg), suppress_my_ok(false)
  {
    DBUG_ENTER("select_result_interceptor::select_result_interceptor");
    DBUG_PRINT("enter", ("this 0x%lx", (ulong) this));
    DBUG_VOID_RETURN;
  }              /* Remove gcc warning */
  uint field_count(List<Item> &fields) const { return 0; }
  bool send_result_set_metadata(List<Item> &fields, uint flag) { return FALSE; }
  bool is_result_interceptor() { return true; }

  /*
    Instruct the object to not call my_ok(). Client output will be handled
    elsewhere. (this is used by ANALYZE $stmt feature).
  */
  void disable_my_ok_calls() { suppress_my_ok= true; }
protected:
  bool suppress_my_ok;
};


class select_send :public select_result {
  /**
    True if we have sent result set metadata to the client.
    In this case the client always expects us to end the result
    set with an eof or error packet
  */
  bool is_result_set_started;
public:
  select_send(THD *thd_arg):
    select_result(thd_arg), is_result_set_started(FALSE) {}
  bool send_result_set_metadata(List<Item> &list, uint flags);
  int send_data(List<Item> &items);
  bool send_eof();
  virtual bool check_simple_select() const { return FALSE; }
  void abort_result_set();
  virtual void cleanup();
  bool is_result_interceptor() { return false; }
};


/*
  We need this class, because select_send::send_eof() will call ::my_eof.

  See also class Protocol_discard.
*/

class select_send_analyze : public select_send
{
  bool send_result_set_metadata(List<Item> &list, uint flags) { return 0; }
  bool send_eof() { return 0; }
  void abort_result_set() {}
public:
  select_send_analyze(THD *thd_arg): select_send(thd_arg) {}
};


class select_to_file :public select_result_interceptor {
protected:
  sql_exchange *exchange;
  File file;
  IO_CACHE cache;
  ha_rows row_count;
  char path[FN_REFLEN];

public:
  select_to_file(THD *thd_arg, sql_exchange *ex):
    select_result_interceptor(thd_arg), exchange(ex), file(-1),row_count(0L)
  { path[0]=0; }
  ~select_to_file();
  bool send_eof();
  void cleanup();
};


#define ESCAPE_CHARS "ntrb0ZN" // keep synchronous with READ_INFO::unescape


/*
 List of all possible characters of a numeric value text representation.
*/
#define NUMERIC_CHARS ".0123456789e+-"


class select_export :public select_to_file {
  uint field_term_length;
  int field_sep_char,escape_char,line_sep_char;
  int field_term_char; // first char of FIELDS TERMINATED BY or MAX_INT
  /*
    The is_ambiguous_field_sep field is true if a value of the field_sep_char
    field is one of the 'n', 't', 'r' etc characters
    (see the READ_INFO::unescape method and the ESCAPE_CHARS constant value).
  */
  bool is_ambiguous_field_sep;
  /*
     The is_ambiguous_field_term is true if field_sep_char contains the first
     char of the FIELDS TERMINATED BY (ENCLOSED BY is empty), and items can
     contain this character.
  */
  bool is_ambiguous_field_term;
  /*
    The is_unsafe_field_sep field is true if a value of the field_sep_char
    field is one of the '0'..'9', '+', '-', '.' and 'e' characters
    (see the NUMERIC_CHARS constant value).
  */
  bool is_unsafe_field_sep;
  bool fixed_row_size;
  CHARSET_INFO *write_cs; // output charset
public:
  select_export(THD *thd_arg, sql_exchange *ex): select_to_file(thd_arg, ex) {}
  ~select_export();
  int prepare(List<Item> &list, SELECT_LEX_UNIT *u);
  int send_data(List<Item> &items);
};


class select_dump :public select_to_file {
public:
  select_dump(THD *thd_arg, sql_exchange *ex): select_to_file(thd_arg, ex) {}
  int prepare(List<Item> &list, SELECT_LEX_UNIT *u);
  int send_data(List<Item> &items);
};


class select_insert :public select_result_interceptor {
 public:
  TABLE_LIST *table_list;
  TABLE *table;
  List<Item> *fields;
  ulonglong autoinc_value_of_last_inserted_row; // autogenerated or not
  COPY_INFO info;
  bool insert_into_view;
  select_insert(THD *thd_arg, TABLE_LIST *table_list_par,
		TABLE *table_par, List<Item> *fields_par,
		List<Item> *update_fields, List<Item> *update_values,
		enum_duplicates duplic, bool ignore);
  ~select_insert();
  int prepare(List<Item> &list, SELECT_LEX_UNIT *u);
  virtual int prepare2(void);
  virtual int send_data(List<Item> &items);
  virtual void store_values(List<Item> &values);
  virtual bool can_rollback_data() { return 0; }
  bool prepare_eof();
  bool send_ok_packet();
  bool send_eof();
  virtual void abort_result_set();
  /* not implemented: select_insert is never re-used in prepared statements */
  void cleanup();
};


class select_create: public select_insert {
  ORDER *group;
  TABLE_LIST *create_table;
  Table_specification_st *create_info;
  TABLE_LIST *select_tables;
  Alter_info *alter_info;
  Field **field;
  /* lock data for tmp table */
  MYSQL_LOCK *m_lock;
  /* m_lock or thd->extra_lock */
  MYSQL_LOCK **m_plock;
  bool       exit_done;

public:
  select_create(THD *thd_arg, TABLE_LIST *table_arg,
                Table_specification_st *create_info_par,
                Alter_info *alter_info_arg,
                List<Item> &select_fields,enum_duplicates duplic, bool ignore,
                TABLE_LIST *select_tables_arg):
    select_insert(thd_arg, NULL, NULL, &select_fields, 0, 0, duplic, ignore),
    create_table(table_arg),
    create_info(create_info_par),
    select_tables(select_tables_arg),
    alter_info(alter_info_arg),
    m_plock(NULL), exit_done(0)
    {}
  int prepare(List<Item> &list, SELECT_LEX_UNIT *u);

  int binlog_show_create_table(TABLE **tables, uint count);
  void store_values(List<Item> &values);
  bool send_eof();
  virtual void abort_result_set();
  virtual bool can_rollback_data() { return 1; }

  // Needed for access from local class MY_HOOKS in prepare(), since thd is proteted.
  const THD *get_thd(void) { return thd; }
  const HA_CREATE_INFO *get_create_info() { return create_info; };
  int prepare2(void) { return 0; }
};

#include <myisam.h>

#ifdef WITH_ARIA_STORAGE_ENGINE
#include <maria.h>
#else
#undef USE_ARIA_FOR_TMP_TABLES
#endif

#ifdef USE_ARIA_FOR_TMP_TABLES
#define TMP_ENGINE_COLUMNDEF MARIA_COLUMNDEF
#define TMP_ENGINE_HTON maria_hton
#define TMP_ENGINE_NAME "Aria"
#else
#define TMP_ENGINE_COLUMNDEF MI_COLUMNDEF
#define TMP_ENGINE_HTON myisam_hton
#define TMP_ENGINE_NAME "MyISAM"
#endif

/*
  Param to create temporary tables when doing SELECT:s
  NOTE
    This structure is copied using memcpy as a part of JOIN.
*/

class TMP_TABLE_PARAM :public Sql_alloc
{
private:
  /* Prevent use of these (not safe because of lists and copy_field) */
  TMP_TABLE_PARAM(const TMP_TABLE_PARAM &);
  void operator=(TMP_TABLE_PARAM &);

public:
  List<Item> copy_funcs;
  List<Item> save_copy_funcs;
  Copy_field *copy_field, *copy_field_end;
  Copy_field *save_copy_field, *save_copy_field_end;
  uchar	    *group_buff;
  Item	    **items_to_copy;			/* Fields in tmp table */
  TMP_ENGINE_COLUMNDEF *recinfo, *start_recinfo;
  KEY *keyinfo;
  ha_rows end_write_records;
  /**
    Number of normal fields in the query, including those referred to
    from aggregate functions. Hence, "SELECT `field1`,
    SUM(`field2`) from t1" sets this counter to 2.

    @see count_field_types
  */
  uint	field_count; 
  /**
    Number of fields in the query that have functions. Includes both
    aggregate functions (e.g., SUM) and non-aggregates (e.g., RAND).
    Also counts functions referred to from aggregate functions, i.e.,
    "SELECT SUM(RAND())" sets this counter to 2.

    @see count_field_types
  */
  uint  func_count;  
  /**
    Number of fields in the query that have aggregate functions. Note
    that the optimizer may choose to optimize away these fields by
    replacing them with constants, in which case sum_func_count will
    need to be updated.

    @see opt_sum_query, count_field_types
  */
  uint  sum_func_count;   
  uint  hidden_field_count;
  uint	group_parts,group_length,group_null_parts;
  uint	quick_group;
  bool  using_indirect_summary_function;
  /* If >0 convert all blob fields to varchar(convert_blob_length) */
  uint  convert_blob_length;
  CHARSET_INFO *table_charset;
  bool schema_table;
  /* TRUE if the temp table is created for subquery materialization. */
  bool materialized_subquery;
  /* TRUE if all columns of the table are guaranteed to be non-nullable */
  bool force_not_null_cols;
  /*
    True if GROUP BY and its aggregate functions are already computed
    by a table access method (e.g. by loose index scan). In this case
    query execution should not perform aggregation and should treat
    aggregate functions as normal functions.
  */
  bool precomputed_group_by;
  bool force_copy_fields;
  /*
    If TRUE, create_tmp_field called from create_tmp_table will convert
    all BIT fields to 64-bit longs. This is a workaround the limitation
    that MEMORY tables cannot index BIT columns.
  */
  bool bit_fields_as_long;
  /*
    Whether to create or postpone actual creation of this temporary table.
    TRUE <=> create_tmp_table will create only the TABLE structure.
  */
  bool skip_create_table;

  TMP_TABLE_PARAM()
    :copy_field(0), group_parts(0),
     group_length(0), group_null_parts(0), convert_blob_length(0),
    schema_table(0), materialized_subquery(0), force_not_null_cols(0),
    precomputed_group_by(0),
    force_copy_fields(0), bit_fields_as_long(0), skip_create_table(0)
  {}
  ~TMP_TABLE_PARAM()
  {
    cleanup();
  }
  void init(void);
  inline void cleanup(void)
  {
    if (copy_field)				/* Fix for Intel compiler */
    {
      delete [] copy_field;
      save_copy_field= copy_field= NULL;
      save_copy_field_end= copy_field_end= NULL;
    }
  }
};

class select_union :public select_result_interceptor
{
public:
  TMP_TABLE_PARAM tmp_table_param;
  int write_err; /* Error code from the last send_data->ha_write_row call. */
public:
  TABLE *table;
  ha_rows records;

  select_union(THD *thd_arg):
    select_result_interceptor(thd_arg), write_err(0), table(0), records(0)
  { tmp_table_param.init(); }
  int prepare(List<Item> &list, SELECT_LEX_UNIT *u);
  /**
    Do prepare() and prepare2() if they have been postponed until
    column type information is computed (used by select_union_direct).

    @param types Column types

    @return false on success, true on failure
  */
  virtual bool postponed_prepare(List<Item> &types)
  { return false; }
  int send_data(List<Item> &items);
  bool send_eof();
  virtual bool flush();
  void cleanup();
  virtual bool create_result_table(THD *thd, List<Item> *column_types,
                                   bool is_distinct, ulonglong options,
                                   const char *alias, 
                                   bool bit_fields_as_long,
                                   bool create_table,
                                   bool keep_row_order= FALSE);
  TMP_TABLE_PARAM *get_tmp_table_param() { return &tmp_table_param; }
};


/**
  UNION result that is passed directly to the receiving select_result
  without filling a temporary table.

  Function calls are forwarded to the wrapped select_result, but some
  functions are expected to be called only once for each query, so
  they are only executed for the first SELECT in the union (execept
  for send_eof(), which is executed only for the last SELECT).

  This select_result is used when a UNION is not DISTINCT and doesn't
  have a global ORDER BY clause. @see st_select_lex_unit::prepare().
*/

class select_union_direct :public select_union
{
private:
  /* Result object that receives all rows */
  select_result *result;
  /* The last SELECT_LEX of the union */
  SELECT_LEX *last_select_lex;

  /* Wrapped result has received metadata */
  bool done_send_result_set_metadata;
  /* Wrapped result has initialized tables */
  bool done_initialize_tables;

  /* Accumulated limit_found_rows */
  ulonglong limit_found_rows;

  /* Number of rows offset */
  ha_rows offset;
  /* Number of rows limit + offset, @see select_union_direct::send_data() */
  ha_rows limit;

public:
  /* Number of rows in the union */
  ha_rows send_records; 
  select_union_direct(THD *thd_arg, select_result *result_arg,
                      SELECT_LEX *last_select_lex_arg):
  select_union(thd_arg), result(result_arg),
    last_select_lex(last_select_lex_arg),
    done_send_result_set_metadata(false), done_initialize_tables(false),
    limit_found_rows(0)
    { send_records= 0; }
  bool change_result(select_result *new_result);
  uint field_count(List<Item> &fields) const
  {
    // Only called for top-level select_results, usually select_send
    DBUG_ASSERT(false); /* purecov: inspected */
    return 0; /* purecov: inspected */
  }
  bool postponed_prepare(List<Item> &types);
  bool send_result_set_metadata(List<Item> &list, uint flags);
  int send_data(List<Item> &items);
  bool initialize_tables (JOIN *join= NULL);
  bool send_eof();
  bool flush() { return false; }
  bool check_simple_select() const
  {
    /* Only called for top-level select_results, usually select_send */
    DBUG_ASSERT(false); /* purecov: inspected */
    return false; /* purecov: inspected */
  }
  void abort_result_set()
  {
    result->abort_result_set(); /* purecov: inspected */
  }
  void cleanup()
  {
    send_records= 0;
  }
  void set_thd(THD *thd_arg)
  {
    /*
      Only called for top-level select_results, usually select_send,
      and for the results of subquery engines
      (select_<something>_subselect).
    */
    DBUG_ASSERT(false); /* purecov: inspected */
  }
  void reset_offset_limit_cnt()
  {
    // EXPLAIN should never output to a select_union_direct
    DBUG_ASSERT(false); /* purecov: inspected */
  }
  void begin_dataset()
  {
    // Only called for sp_cursor::Select_fetch_into_spvars
    DBUG_ASSERT(false); /* purecov: inspected */
  }
};


/* Base subselect interface class */
class select_subselect :public select_result_interceptor
{
protected:
  Item_subselect *item;
public:
  select_subselect(THD *thd_arg, Item_subselect *item_arg):
    select_result_interceptor(thd_arg), item(item_arg) {}
  int send_data(List<Item> &items)=0;
  bool send_eof() { return 0; };
};

/* Single value subselect interface class */
class select_singlerow_subselect :public select_subselect
{
public:
  select_singlerow_subselect(THD *thd_arg, Item_subselect *item_arg):
    select_subselect(thd_arg, item_arg)
  {}
  int send_data(List<Item> &items);
};


/*
  This class specializes select_union to collect statistics about the
  data stored in the temp table. Currently the class collects statistcs
  about NULLs.
*/

class select_materialize_with_stats : public select_union
{
protected:
  class Column_statistics
  {
  public:
    /* Count of NULLs per column. */
    ha_rows null_count;
    /* The row number that contains the first NULL in a column. */
    ha_rows min_null_row;
    /* The row number that contains the last NULL in a column. */
    ha_rows max_null_row;
  };

  /* Array of statistics data per column. */
  Column_statistics* col_stat;

  /*
    The number of columns in the biggest sub-row that consists of only
    NULL values.
  */
  uint max_nulls_in_row;
  /*
    Count of rows writtent to the temp table. This is redundant as it is
    already stored in handler::stats.records, however that one is relatively
    expensive to compute (given we need that for evry row).
  */
  ha_rows count_rows;

protected:
  void reset();

public:
  select_materialize_with_stats(THD *thd_arg): select_union(thd_arg)
  { tmp_table_param.init(); }
  bool create_result_table(THD *thd, List<Item> *column_types,
                           bool is_distinct, ulonglong options,
                           const char *alias, 
                           bool bit_fields_as_long,
                           bool create_table,
                           bool keep_row_order= FALSE);
  bool init_result_table(ulonglong select_options);
  int send_data(List<Item> &items);
  void cleanup();
  ha_rows get_null_count_of_col(uint idx)
  {
    DBUG_ASSERT(idx < table->s->fields);
    return col_stat[idx].null_count;
  }
  ha_rows get_max_null_of_col(uint idx)
  {
    DBUG_ASSERT(idx < table->s->fields);
    return col_stat[idx].max_null_row;
  }
  ha_rows get_min_null_of_col(uint idx)
  {
    DBUG_ASSERT(idx < table->s->fields);
    return col_stat[idx].min_null_row;
  }
  uint get_max_nulls_in_row() { return max_nulls_in_row; }
};


/* used in independent ALL/ANY optimisation */
class select_max_min_finder_subselect :public select_subselect
{
  Item_cache *cache;
  bool (select_max_min_finder_subselect::*op)();
  bool fmax;
  bool is_all;
public:
  select_max_min_finder_subselect(THD *thd_arg, Item_subselect *item_arg,
                                  bool mx, bool all):
    select_subselect(thd_arg, item_arg), cache(0), fmax(mx), is_all(all)
  {}
  void cleanup();
  int send_data(List<Item> &items);
  bool cmp_real();
  bool cmp_int();
  bool cmp_decimal();
  bool cmp_str();
};

/* EXISTS subselect interface class */
class select_exists_subselect :public select_subselect
{
public:
  select_exists_subselect(THD *thd_arg, Item_subselect *item_arg):
    select_subselect(thd_arg, item_arg) {}
  int send_data(List<Item> &items);
};




/*
  Optimizer and executor structure for the materialized semi-join info. This
  structure contains
   - The sj-materialization temporary table
   - Members needed to make index lookup or a full scan of the temptable.
*/
class SJ_MATERIALIZATION_INFO : public Sql_alloc
{
public:
  /* Optimal join sub-order */
  struct st_position *positions;

  uint tables; /* Number of tables in the sj-nest */

  /* Expected #rows in the materialized table */
  double rows;

  /* 
    Cost to materialize - execute the sub-join and write rows into temp.table
  */
  Cost_estimate materialization_cost;

  /* Cost to make one lookup in the temptable */
  Cost_estimate lookup_cost;
  
  /* Cost of scanning the materialized table */
  Cost_estimate scan_cost;

  /* --- Execution structures ---------- */
  
  /*
    TRUE <=> This structure is used for execution. We don't necessarily pick
    sj-materialization, so some of SJ_MATERIALIZATION_INFO structures are not
    used by materialization
  */
  bool is_used;
  
  bool materialized; /* TRUE <=> materialization already performed */
  /*
    TRUE  - the temptable is read with full scan
    FALSE - we use the temptable for index lookups
  */
  bool is_sj_scan; 
  
  /* The temptable and its related info */
  TMP_TABLE_PARAM sjm_table_param;
  List<Item> sjm_table_cols;
  TABLE *table;

  /* Structure used to make index lookups */
  struct st_table_ref *tab_ref;
  Item *in_equality; /* See create_subq_in_equalities() */

  Item *join_cond; /* See comments in make_join_select() */
  Copy_field *copy_field; /* Needed for SJ_Materialization scan */
};


/* Structs used when sorting */

typedef struct st_sort_field {
  Field *field;				/* Field to sort */
  Item	*item;				/* Item if not sorting fields */
  uint	 length;			/* Length of sort field */
  uint   suffix_length;                 /* Length suffix (0-4) */
  Item_result result_type;		/* Type of item */
  bool reverse;				/* if descending sort */
  bool need_strxnfrm;			/* If we have to use strxnfrm() */
} SORT_FIELD;


typedef struct st_sort_buffer {
  uint index;					/* 0 or 1 */
  uint sort_orders;
  uint change_pos;				/* If sort-fields changed */
  char **buff;
  SORT_FIELD *sortorder;
} SORT_BUFFER;

/* Structure for db & table in sql_yacc */

class Table_ident :public Sql_alloc
{
public:
  LEX_STRING db;
  LEX_STRING table;
  SELECT_LEX_UNIT *sel;
  inline Table_ident(THD *thd, LEX_STRING db_arg, LEX_STRING table_arg,
		     bool force)
    :table(table_arg), sel((SELECT_LEX_UNIT *)0)
  {
    if (!force && (thd->client_capabilities & CLIENT_NO_SCHEMA))
      db.str=0;
    else
      db= db_arg;
  }
  inline Table_ident(LEX_STRING table_arg)
    :table(table_arg), sel((SELECT_LEX_UNIT *)0)
  {
    db.str=0;
  }
  /*
    This constructor is used only for the case when we create a derived
    table. A derived table has no name and doesn't belong to any database.
    Later, if there was an alias specified for the table, it will be set
    by add_table_to_list.
  */
  inline Table_ident(SELECT_LEX_UNIT *s) : sel(s)
  {
    /* We must have a table name here as this is used with add_table_to_list */
    db.str= empty_c_string;                    /* a subject to casedn_str */
    db.length= 0;
    table.str= internal_table_name;
    table.length=1;
  }
  bool is_derived_table() const { return MY_TEST(sel); }
  inline void change_db(char *db_name)
  {
    db.str= db_name; db.length= (uint) strlen(db_name);
  }
};

// this is needed for user_vars hash
class user_var_entry
{
  CHARSET_INFO *m_charset;
 public:
  user_var_entry() {}                         /* Remove gcc warning */
  LEX_STRING name;
  char *value;
  ulong length;
  query_id_t update_query_id, used_query_id;
  Item_result type;
  bool unsigned_flag;

  double val_real(bool *null_value);
  longlong val_int(bool *null_value) const;
  String *val_str(bool *null_value, String *str, uint decimals);
  my_decimal *val_decimal(bool *null_value, my_decimal *result);
  CHARSET_INFO *charset() const { return m_charset; }
  void set_charset(CHARSET_INFO *cs) { m_charset= cs; }
};

user_var_entry *get_variable(HASH *hash, LEX_STRING &name,
				    bool create_if_not_exists);

/*
   Unique -- class for unique (removing of duplicates).
   Puts all values to the TREE. If the tree becomes too big,
   it's dumped to the file. User can request sorted values, or
   just iterate through them. In the last case tree merging is performed in
   memory simultaneously with iteration, so it should be ~2-3x faster.
 */

class Unique :public Sql_alloc
{
  DYNAMIC_ARRAY file_ptrs;
  ulong max_elements;
  ulonglong max_in_memory_size;
  IO_CACHE file;
  TREE tree;
  uchar *record_pointers;
  ulong filtered_out_elems;
  bool flush();
  uint size;
  uint full_size;
  uint min_dupl_count;   /* always 0 for unions, > 0 for intersections */
  bool with_counters;

  bool merge(TABLE *table, uchar *buff, bool without_last_merge);

public:
  ulong elements;
  Unique(qsort_cmp2 comp_func, void *comp_func_fixed_arg,
	 uint size_arg, ulonglong max_in_memory_size_arg,
         uint min_dupl_count_arg= 0);
  ~Unique();
  ulong elements_in_tree() { return tree.elements_in_tree; }
  inline bool unique_add(void *ptr)
  {
    DBUG_ENTER("unique_add");
    DBUG_PRINT("info", ("tree %u - %lu", tree.elements_in_tree, max_elements));
    if (!(tree.flag & TREE_ONLY_DUPS) && 
        tree.elements_in_tree >= max_elements && flush())
      DBUG_RETURN(1);
    DBUG_RETURN(!tree_insert(&tree, ptr, 0, tree.custom_arg));
  }

  bool is_in_memory() { return (my_b_tell(&file) == 0); }
  void close_for_expansion() { tree.flag= TREE_ONLY_DUPS; }

  bool get(TABLE *table);
  
  /* Cost of searching for an element in the tree */
  inline static double get_search_cost(ulonglong tree_elems, uint compare_factor)
  {
    return log((double) tree_elems) / (compare_factor * M_LN2);
  }  

  static double get_use_cost(uint *buffer, size_t nkeys, uint key_size,
                             ulonglong max_in_memory_size, uint compare_factor,
                             bool intersect_fl, bool *in_memory);
  inline static int get_cost_calc_buff_size(size_t nkeys, uint key_size,
                                            ulonglong max_in_memory_size)
  {
    register ulonglong max_elems_in_tree=
      max_in_memory_size / ALIGN_SIZE(sizeof(TREE_ELEMENT)+key_size);
    return (int) (sizeof(uint)*(1 + nkeys/max_elems_in_tree));
  }

  void reset();
  bool walk(TABLE *table, tree_walk_action action, void *walk_action_arg);

  uint get_size() const { return size; }
  ulonglong get_max_in_memory_size() const { return max_in_memory_size; }

  friend int unique_write_to_file(uchar* key, element_count count, Unique *unique);
  friend int unique_write_to_ptrs(uchar* key, element_count count, Unique *unique);

  friend int unique_write_to_file_with_count(uchar* key, element_count count,
                                             Unique *unique);
  friend int unique_intersect_write_to_ptrs(uchar* key, element_count count, 
				            Unique *unique);
};


class multi_delete :public select_result_interceptor
{
  TABLE_LIST *delete_tables, *table_being_deleted;
  Unique **tempfiles;
  ha_rows deleted, found;
  uint num_of_tables;
  int error;
  bool do_delete;
  /* True if at least one table we delete from is transactional */
  bool transactional_tables;
  /* True if at least one table we delete from is not transactional */
  bool normal_tables;
  bool delete_while_scanning;
  /*
     error handling (rollback and binlogging) can happen in send_eof()
     so that afterward abort_result_set() needs to find out that.
  */
  bool error_handled;

public:
  multi_delete(THD *thd_arg, TABLE_LIST *dt, uint num_of_tables);
  ~multi_delete();
  int prepare(List<Item> &list, SELECT_LEX_UNIT *u);
  int send_data(List<Item> &items);
  bool initialize_tables (JOIN *join);
  int do_deletes();
  int do_table_deletes(TABLE *table, bool ignore);
  bool send_eof();
  inline ha_rows num_deleted()
  {
    return deleted;
  }
  virtual void abort_result_set();
};


class multi_update :public select_result_interceptor
{
  TABLE_LIST *all_tables; /* query/update command tables */
  List<TABLE_LIST> *leaves;     /* list of leves of join table tree */
  TABLE_LIST *update_tables, *table_being_updated;
  TABLE **tmp_tables, *main_table, *table_to_update;
  TMP_TABLE_PARAM *tmp_table_param;
  ha_rows updated, found;
  List <Item> *fields, *values;
  List <Item> **fields_for_table, **values_for_table;
  uint table_count;
  /*
   List of tables referenced in the CHECK OPTION condition of
   the updated view excluding the updated table.
  */
  List <TABLE> unupdated_check_opt_tables;
  Copy_field *copy_field;
  enum enum_duplicates handle_duplicates;
  bool do_update, trans_safe;
  /* True if the update operation has made a change in a transactional table */
  bool transactional_tables;
  bool ignore;
  /* 
     error handling (rollback and binlogging) can happen in send_eof()
     so that afterward  abort_result_set() needs to find out that.
  */
  bool error_handled;
  
  /* Need this to protect against multiple prepare() calls */
  bool prepared;
public:
  multi_update(THD *thd_arg, TABLE_LIST *ut, List<TABLE_LIST> *leaves_list,
	       List<Item> *fields, List<Item> *values,
	       enum_duplicates handle_duplicates, bool ignore);
  ~multi_update();
  int prepare(List<Item> &list, SELECT_LEX_UNIT *u);
  int send_data(List<Item> &items);
  bool initialize_tables (JOIN *join);
  int  do_updates();
  bool send_eof();
  inline ha_rows num_found()
  {
    return found;
  }
  inline ha_rows num_updated()
  {
    return updated;
  }
  virtual void abort_result_set();
  void update_used_tables();
};

class my_var : public Sql_alloc  {
public:
  const LEX_STRING name;
  enum type { SESSION_VAR, LOCAL_VAR, PARAM_VAR };
  type scope;
  my_var(const LEX_STRING& j, enum type s) : name(j), scope(s) { }
  virtual ~my_var() {}
  virtual bool set(THD *thd, Item *val) = 0;
};

class my_var_sp: public my_var {
public:
  uint offset;
  enum_field_types type;
  /*
    Routine to which this Item_splocal belongs. Used for checking if correct
    runtime context is used for variable handling.
  */
  sp_head *sp;
  my_var_sp(const LEX_STRING& j, uint o, enum_field_types t, sp_head *s)
    : my_var(j, LOCAL_VAR), offset(o), type(t), sp(s) { }
  ~my_var_sp() { }
  bool set(THD *thd, Item *val);
};

class my_var_user: public my_var {
public:
  my_var_user(const LEX_STRING& j)
    : my_var(j, SESSION_VAR) { }
  ~my_var_user() { }
  bool set(THD *thd, Item *val);
};

class select_dumpvar :public select_result_interceptor {
  ha_rows row_count;
public:
  List<my_var> var_list;
  select_dumpvar(THD *thd_arg): select_result_interceptor(thd_arg)
  { var_list.empty(); row_count= 0; }
  ~select_dumpvar() {}
  int prepare(List<Item> &list, SELECT_LEX_UNIT *u);
  int send_data(List<Item> &items);
  bool send_eof();
  virtual bool check_simple_select() const;
  void cleanup();
};

/* Bits in sql_command_flags */

#define CF_CHANGES_DATA           (1U << 0)
#define CF_REPORT_PROGRESS        (1U << 1)
#define CF_STATUS_COMMAND         (1U << 2)
#define CF_SHOW_TABLE_COMMAND     (1U << 3)
#define CF_WRITE_LOGS_COMMAND     (1U << 4)

/**
  Must be set for SQL statements that may contain
  Item expressions and/or use joins and tables.
  Indicates that the parse tree of such statement may
  contain rule-based optimizations that depend on metadata
  (i.e. number of columns in a table), and consequently
  that the statement must be re-prepared whenever
  referenced metadata changes. Must not be set for
  statements that themselves change metadata, e.g. RENAME,
  ALTER and other DDL, since otherwise will trigger constant
  reprepare. Consequently, complex item expressions and
  joins are currently prohibited in these statements.
*/
#define CF_REEXECUTION_FRAGILE    (1U << 5)
/**
  Implicitly commit before the SQL statement is executed.

  Statements marked with this flag will cause any active
  transaction to end (commit) before proceeding with the
  command execution.

  This flag should be set for statements that probably can't
  be rolled back or that do not expect any previously metadata
  locked tables.
*/
#define CF_IMPLICT_COMMIT_BEGIN   (1U << 6)
/**
  Implicitly commit after the SQL statement.

  Statements marked with this flag are automatically committed
  at the end of the statement.

  This flag should be set for statements that will implicitly
  open and take metadata locks on system tables that should not
  be carried for the whole duration of a active transaction.
*/
#define CF_IMPLICIT_COMMIT_END    (1U << 7)
/**
  CF_IMPLICT_COMMIT_BEGIN and CF_IMPLICIT_COMMIT_END are used
  to ensure that the active transaction is implicitly committed
  before and after every DDL statement and any statement that
  modifies our currently non-transactional system tables.
*/
#define CF_AUTO_COMMIT_TRANS  (CF_IMPLICT_COMMIT_BEGIN | CF_IMPLICIT_COMMIT_END)

/**
  Diagnostic statement.
  Diagnostic statements:
  - SHOW WARNING
  - SHOW ERROR
  - GET DIAGNOSTICS (WL#2111)
  do not modify the diagnostics area during execution.
*/
#define CF_DIAGNOSTIC_STMT        (1U << 8)

/**
  Identifies statements that may generate row events
  and that may end up in the binary log.
*/
#define CF_CAN_GENERATE_ROW_EVENTS (1U << 9)

/**
  Identifies statements which may deal with temporary tables and for which
  temporary tables should be pre-opened to simplify privilege checks.
*/
#define CF_PREOPEN_TMP_TABLES   (1U << 10)

/**
  Identifies statements for which open handlers should be closed in the
  beginning of the statement.
*/
#define CF_HA_CLOSE             (1U << 11)

/**
  Identifies statements that can be explained with EXPLAIN.
*/
#define CF_CAN_BE_EXPLAINED       (1U << 12)

/** Identifies statements which may generate an optimizer trace */
#define CF_OPTIMIZER_TRACE        (1U << 14)

/**
   Identifies statements that should always be disallowed in
   read only transactions.
*/
#define CF_DISALLOW_IN_RO_TRANS   (1U << 15)

/**
  Statement that need the binlog format to be unchanged.
*/
#define CF_FORCE_ORIGINAL_BINLOG_FORMAT (1U << 16)

/**
  Statement that inserts new rows (INSERT, REPLACE, LOAD, ALTER TABLE)
*/
#define CF_INSERTS_DATA (1U << 17)

/**
  Statement that updates existing rows (UPDATE, multi-update)
*/
#define CF_UPDATES_DATA (1U << 18)

/* Bits in server_command_flags */

/**
  Skip the increase of the global query id counter. Commonly set for
  commands that are stateless (won't cause any change on the server
  internal states).
*/
#define CF_SKIP_QUERY_ID        (1U << 0)

/**
  Skip the increase of the number of statements that clients have
  sent to the server. Commonly used for commands that will cause
  a statement to be executed but the statement might have not been
  sent by the user (ie: stored procedure).
*/
#define CF_SKIP_QUESTIONS       (1U << 1)

/**
  Do not check that wsrep snapshot is ready before allowing this command
*/
#define CF_SKIP_WSREP_CHECK     (1U << 2)

/* Inline functions */

inline bool add_item_to_list(THD *thd, Item *item)
{
  return thd->lex->current_select->add_item_to_list(thd, item);
}

inline bool add_value_to_list(THD *thd, Item *value)
{
  return thd->lex->value_list.push_back(value, thd->mem_root);
}

inline bool add_order_to_list(THD *thd, Item *item, bool asc)
{
  return thd->lex->current_select->add_order_to_list(thd, item, asc);
}

inline bool add_gorder_to_list(THD *thd, Item *item, bool asc)
{
  return thd->lex->current_select->add_gorder_to_list(thd, item, asc);
}

inline bool add_group_to_list(THD *thd, Item *item, bool asc)
{
  return thd->lex->current_select->add_group_to_list(thd, item, asc);
}

inline Item *and_conds(THD *thd, Item *a, Item *b)
{
  if (!b) return a;
  if (!a) return b;
  return new (thd->mem_root) Item_cond_and(thd, a, b);
}

/* inline handler methods that need to know TABLE and THD structures */
inline void handler::increment_statistics(ulong SSV::*offset) const
{
  status_var_increment(table->in_use->status_var.*offset);
  table->in_use->check_limit_rows_examined();
}

inline void handler::decrement_statistics(ulong SSV::*offset) const
{
  status_var_decrement(table->in_use->status_var.*offset);
}


inline int handler::ha_ft_read(uchar *buf)
{
  int error= ft_read(buf);
  if (!error)
    update_rows_read();

  table->status=error ? STATUS_NOT_FOUND: 0;
  return error;
}

inline int handler::ha_rnd_pos_by_record(uchar *buf)
{
  int error= rnd_pos_by_record(buf);
  if (!error)
    update_rows_read();
  table->status=error ? STATUS_NOT_FOUND: 0;
  return error;
}

inline int handler::ha_read_first_row(uchar *buf, uint primary_key)
{
  int error= read_first_row(buf, primary_key);
  if (!error)
    update_rows_read();
  table->status=error ? STATUS_NOT_FOUND: 0;
  return error;
}

inline int handler::ha_write_tmp_row(uchar *buf)
{
  int error;
  MYSQL_INSERT_ROW_START(table_share->db.str, table_share->table_name.str);
  increment_statistics(&SSV::ha_tmp_write_count);
  TABLE_IO_WAIT(tracker, m_psi, PSI_TABLE_WRITE_ROW, MAX_KEY, 0,
                { error= write_row(buf); })
  MYSQL_INSERT_ROW_DONE(error);
  return error;
}

inline int handler::ha_update_tmp_row(const uchar *old_data, uchar *new_data)
{
  int error;
  MYSQL_UPDATE_ROW_START(table_share->db.str, table_share->table_name.str);
  increment_statistics(&SSV::ha_tmp_update_count);
  TABLE_IO_WAIT(tracker, m_psi, PSI_TABLE_UPDATE_ROW, active_index, 0,
                { error= update_row(old_data, new_data);})
  MYSQL_UPDATE_ROW_DONE(error);
  return error;
}


extern pthread_attr_t *get_connection_attrib(void);

/**
   Set thread entering a condition

   This function should be called before putting a thread to wait for
   a condition. @a mutex should be held before calling this
   function. After being waken up, @f thd_exit_cond should be called.

   @param thd      The thread entering the condition, NULL means current thread
   @param cond     The condition the thread is going to wait for
   @param mutex    The mutex associated with the condition, this must be
                   held before call this function
   @param stage    The new process message for the thread
   @param old_stage The old process message for the thread
   @param src_function The caller source function name
   @param src_file The caller source file name
   @param src_line The caller source line number
*/
void thd_enter_cond(MYSQL_THD thd, mysql_cond_t *cond, mysql_mutex_t *mutex,
                    const PSI_stage_info *stage, PSI_stage_info *old_stage,
                    const char *src_function, const char *src_file,
                    int src_line);

#define THD_ENTER_COND(P1, P2, P3, P4, P5) \
  thd_enter_cond(P1, P2, P3, P4, P5, __func__, __FILE__, __LINE__)

/**
   Set thread leaving a condition

   This function should be called after a thread being waken up for a
   condition.

   @param thd      The thread entering the condition, NULL means current thread
   @param stage    The process message, ususally this should be the old process
                   message before calling @f thd_enter_cond
   @param src_function The caller source function name
   @param src_file The caller source file name
   @param src_line The caller source line number
*/
void thd_exit_cond(MYSQL_THD thd, const PSI_stage_info *stage,
                   const char *src_function, const char *src_file,
                   int src_line);

#define THD_EXIT_COND(P1, P2) \
  thd_exit_cond(P1, P2, __func__, __FILE__, __LINE__)

#endif /* MYSQL_SERVER */

#endif /* SQL_CLASS_INCLUDED */<|MERGE_RESOLUTION|>--- conflicted
+++ resolved
@@ -691,7 +691,6 @@
 typedef struct system_status_var
 {
   ulong com_stat[(uint) SQLCOM_END];
-<<<<<<< HEAD
   ulong com_create_tmp_table;
   ulong com_drop_tmp_table;
   ulong com_other;
@@ -704,9 +703,7 @@
   ulong com_stmt_reset;
   ulong com_stmt_close;
 
-=======
   ulong com_register_slave;
->>>>>>> 666b9663
   ulong created_tmp_disk_tables_;
   ulong created_tmp_tables_;
   ulong ha_commit_count;

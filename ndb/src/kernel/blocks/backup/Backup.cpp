/* Copyright (C) 2003 MySQL AB

   This program is free software; you can redistribute it and/or modify
   it under the terms of the GNU General Public License as published by
   the Free Software Foundation; either version 2 of the License, or
   (at your option) any later version.

   This program is distributed in the hope that it will be useful,
   but WITHOUT ANY WARRANTY; without even the implied warranty of
   MERCHANTABILITY or FITNESS FOR A PARTICULAR PURPOSE.  See the
   GNU General Public License for more details.

   You should have received a copy of the GNU General Public License
   along with this program; if not, write to the Free Software
   Foundation, Inc., 59 Temple Place, Suite 330, Boston, MA  02111-1307  USA */

#include "Backup.hpp"

#include <ndb_version.h>

#include <NdbTCP.h>
#include <Bitmask.hpp>

#include <signaldata/NodeFailRep.hpp>
#include <signaldata/ReadNodesConf.hpp>

#include <signaldata/ScanFrag.hpp>

#include <signaldata/GetTabInfo.hpp>
#include <signaldata/DictTabInfo.hpp>
#include <signaldata/ListTables.hpp>

#include <signaldata/FsOpenReq.hpp>
#include <signaldata/FsAppendReq.hpp>
#include <signaldata/FsCloseReq.hpp>
#include <signaldata/FsConf.hpp>
#include <signaldata/FsRef.hpp>
#include <signaldata/FsRemoveReq.hpp>

#include <signaldata/BackupImpl.hpp>
#include <signaldata/BackupSignalData.hpp>
#include <signaldata/BackupContinueB.hpp>
#include <signaldata/EventReport.hpp>

#include <signaldata/UtilSequence.hpp>

#include <signaldata/CreateTrig.hpp>
#include <signaldata/AlterTrig.hpp>
#include <signaldata/DropTrig.hpp>
#include <signaldata/FireTrigOrd.hpp>
#include <signaldata/TrigAttrInfo.hpp>
#include <AttributeHeader.hpp>

#include <signaldata/WaitGCP.hpp>

#include <NdbTick.h>

static NDB_TICKS startTime;

static const Uint32 BACKUP_SEQUENCE = 0x1F000000;

#ifdef VM_TRACE
#define DEBUG_OUT(x) ndbout << x << endl
#else
#define DEBUG_OUT(x) 
#endif

//#define DEBUG_ABORT

static Uint32 g_TypeOfStart = NodeState::ST_ILLEGAL_TYPE;

#define SEND_BACKUP_STARTED_FLAG(A) (((A) & 0x3) > 0)
#define SEND_BACKUP_COMPLETED_FLAG(A) (((A) & 0x3) > 1)

void 
Backup::execREAD_CONFIG_REQ(Signal* signal)
{
  jamEntry();

  const ReadConfigReq * req = (ReadConfigReq*)signal->getDataPtr();

  Uint32 ref = req->senderRef;
  Uint32 senderData = req->senderData;

  const ndb_mgm_configuration_iterator * p = 
    theConfiguration.getOwnConfigIterator();
  ndbrequire(p != 0);

  c_nodePool.setSize(MAX_NDB_NODES);

  Uint32 noBackups = 0, noTables = 0, noAttribs = 0, noFrags = 0;
  ndbrequire(!ndb_mgm_get_int_parameter(p, CFG_DB_DISCLESS, &m_diskless));
  ndb_mgm_get_int_parameter(p, CFG_DB_PARALLEL_BACKUPS, &noBackups);
  //  ndbrequire(!ndb_mgm_get_int_parameter(p, CFG_DB_NO_TABLES, &noTables));
  ndbrequire(!ndb_mgm_get_int_parameter(p, CFG_DICT_TABLE, &noTables));
  ndbrequire(!ndb_mgm_get_int_parameter(p, CFG_DB_NO_ATTRIBUTES, &noAttribs));
  ndbrequire(!ndb_mgm_get_int_parameter(p, CFG_DIH_FRAG_CONNECT, &noFrags));

  noAttribs++; //RT 527 bug fix

  c_backupPool.setSize(noBackups);
  c_backupFilePool.setSize(3 * noBackups);
  c_tablePool.setSize(noBackups * noTables);
  c_attributePool.setSize(noBackups * noAttribs);
  c_triggerPool.setSize(noBackups * 3 * noTables);
  c_fragmentPool.setSize(noBackups * noFrags);
  
  Uint32 szMem = 0;
  ndb_mgm_get_int_parameter(p, CFG_DB_BACKUP_MEM, &szMem);
  Uint32 noPages = (szMem + sizeof(Page32) - 1) / sizeof(Page32);
  // We need to allocate an additional of 2 pages. 1 page because of a bug in
  // ArrayPool and another one for DICTTAINFO.
  c_pagePool.setSize(noPages + NO_OF_PAGES_META_FILE + 2); 

  Uint32 szDataBuf = (2 * 1024 * 1024);
  Uint32 szLogBuf = (2 * 1024 * 1024);
  Uint32 szWrite = 32768, maxWriteSize = (256 * 1024);
  ndb_mgm_get_int_parameter(p, CFG_DB_BACKUP_DATA_BUFFER_MEM, &szDataBuf);
  ndb_mgm_get_int_parameter(p, CFG_DB_BACKUP_LOG_BUFFER_MEM, &szLogBuf);
  ndb_mgm_get_int_parameter(p, CFG_DB_BACKUP_WRITE_SIZE, &szWrite);
  ndb_mgm_get_int_parameter(p, CFG_DB_BACKUP_MAX_WRITE_SIZE, &maxWriteSize);
  
  c_defaults.m_logBufferSize = szLogBuf;
  c_defaults.m_dataBufferSize = szDataBuf;
  c_defaults.m_minWriteSize = szWrite;
  c_defaults.m_maxWriteSize = maxWriteSize;
  
  { // Init all tables
    ArrayList<Table> tables(c_tablePool);
    TablePtr ptr;
    while(tables.seize(ptr)){
      new (ptr.p) Table(c_attributePool, c_fragmentPool);
    }
    tables.release();
  }

  {
    ArrayList<BackupFile> ops(c_backupFilePool);
    BackupFilePtr ptr;
    while(ops.seize(ptr)){
      new (ptr.p) BackupFile(* this, c_pagePool);
    }
    ops.release();
  }
  
  {
    ArrayList<BackupRecord> recs(c_backupPool);
    BackupRecordPtr ptr;
    while(recs.seize(ptr)){
      new (ptr.p) BackupRecord(* this, c_pagePool, c_tablePool, 
			       c_backupFilePool, c_triggerPool);
    }
    recs.release();
  }

  // Initialize BAT for interface to file system
  {
    Page32Ptr p;
    ndbrequire(c_pagePool.seizeId(p, 0));
    c_startOfPages = (Uint32 *)p.p;
    c_pagePool.release(p);
    
    NewVARIABLE* bat = allocateBat(1);
    bat[0].WA = c_startOfPages;
    bat[0].nrr = c_pagePool.getSize()*sizeof(Page32)/sizeof(Uint32);
  }
  
  ReadConfigConf * conf = (ReadConfigConf*)signal->getDataPtrSend();
  conf->senderRef = reference();
  conf->senderData = senderData;
  sendSignal(ref, GSN_READ_CONFIG_CONF, signal, 
	     ReadConfigConf::SignalLength, JBB);
}

void
Backup::execSTTOR(Signal* signal) 
{
  jamEntry();                            

  const Uint32 startphase  = signal->theData[1];
  const Uint32 typeOfStart = signal->theData[7];

  if (startphase == 3) {
    jam();
    g_TypeOfStart = typeOfStart;
    signal->theData[0] = reference();
    sendSignal(NDBCNTR_REF, GSN_READ_NODESREQ, signal, 1, JBB);
    return;
  }//if

  if(startphase == 7 && g_TypeOfStart == NodeState::ST_INITIAL_START &&
     c_masterNodeId == getOwnNodeId()){
    jam();
    createSequence(signal);
    return;
  }//if
  
  sendSTTORRY(signal);  
  return;
}//Dbdict::execSTTOR()

void
Backup::execREAD_NODESCONF(Signal* signal)
{
  jamEntry();
  ReadNodesConf * conf = (ReadNodesConf *)signal->getDataPtr();
 
  c_aliveNodes.clear();

  Uint32 count = 0;
  for (Uint32 i = 0; i<MAX_NDB_NODES; i++) {
    jam();
    if(NodeBitmask::get(conf->allNodes, i)){
      jam();
      count++;

      NodePtr node;
      ndbrequire(c_nodes.seize(node));
      
      node.p->nodeId = i;
      if(NodeBitmask::get(conf->inactiveNodes, i)) {
        jam();
	node.p->alive = 0;
      } else {
        jam();
	node.p->alive = 1;
	c_aliveNodes.set(i);
      }//if
    }//if
  }//for
  c_masterNodeId = conf->masterNodeId;
  ndbrequire(count == conf->noOfNodes);
  sendSTTORRY(signal);
}

void
Backup::sendSTTORRY(Signal* signal)
{
  signal->theData[0] = 0;
  signal->theData[3] = 1;
  signal->theData[4] = 3;
  signal->theData[5] = 7;
  signal->theData[6] = 255; // No more start phases from missra
  sendSignal(NDBCNTR_REF, GSN_STTORRY, signal, 7, JBB);
}

void
Backup::createSequence(Signal* signal)
{
  UtilSequenceReq * req = (UtilSequenceReq*)signal->getDataPtrSend();
  
  req->senderData  = RNIL;
  req->sequenceId  = BACKUP_SEQUENCE;
  req->requestType = UtilSequenceReq::Create;
  
  sendSignal(DBUTIL_REF, GSN_UTIL_SEQUENCE_REQ, 
	     signal, UtilSequenceReq::SignalLength, JBB);
}

void
Backup::execCONTINUEB(Signal* signal)
{
  jamEntry();
  const Uint32 Tdata0 = signal->theData[0];
  const Uint32 Tdata1 = signal->theData[1];
  const Uint32 Tdata2 = signal->theData[2];
  
  switch(Tdata0) {
  case BackupContinueB::BACKUP_FRAGMENT_INFO:
  {
    const Uint32 ptr_I = Tdata1;
    Uint32 tabPtr_I = Tdata2;
    Uint32 fragPtr_I = signal->theData[3];

    BackupRecordPtr ptr;
    c_backupPool.getPtr(ptr, ptr_I);
    TablePtr tabPtr;
    ptr.p->tables.getPtr(tabPtr, tabPtr_I);
    FragmentPtr fragPtr;
    tabPtr.p->fragments.getPtr(fragPtr, fragPtr_I);

    BackupFilePtr filePtr;
    ptr.p->files.getPtr(filePtr, ptr.p->ctlFilePtr);

    const Uint32 sz = sizeof(BackupFormat::CtlFile::FragmentInfo) >> 2;
    Uint32 * dst;
    if (!filePtr.p->operation.dataBuffer.getWritePtr(&dst, sz))
    {
      sendSignalWithDelay(BACKUP_REF, GSN_CONTINUEB, signal, 100, 4);
      return;
    }

    BackupFormat::CtlFile::FragmentInfo * fragInfo = 
      (BackupFormat::CtlFile::FragmentInfo*)dst;
    fragInfo->SectionType = htonl(BackupFormat::FRAGMENT_INFO);
    fragInfo->SectionLength = htonl(sz);
    fragInfo->TableId = htonl(fragPtr.p->tableId);
    fragInfo->FragmentNo = htonl(fragPtr_I);
    fragInfo->NoOfRecordsLow = htonl(fragPtr.p->noOfRecords & 0xFFFFFFFF);
    fragInfo->NoOfRecordsHigh = htonl(fragPtr.p->noOfRecords >> 32);
    fragInfo->FilePosLow = htonl(0 & 0xFFFFFFFF);
    fragInfo->FilePosHigh = htonl(0 >> 32);

    filePtr.p->operation.dataBuffer.updateWritePtr(sz);

    fragPtr_I++;
    if (fragPtr_I == tabPtr.p->fragments.getSize())
    {
      signal->theData[0] = tabPtr.p->tableId;
      signal->theData[1] = 0; // unlock
      EXECUTE_DIRECT(DBDICT, GSN_BACKUP_FRAGMENT_REQ, signal, 2);

      fragPtr_I = 0;
      ptr.p->tables.next(tabPtr);
      if ((tabPtr_I = tabPtr.i) == RNIL)
      {
        closeFiles(signal, ptr);
        return;
      }
    }
    signal->theData[0] = BackupContinueB::BACKUP_FRAGMENT_INFO;
    signal->theData[1] = ptr_I;
    signal->theData[2] = tabPtr_I;
    signal->theData[3] = fragPtr_I;
    sendSignal(BACKUP_REF, GSN_CONTINUEB, signal, 4, JBB);
    return;
  }
  case BackupContinueB::START_FILE_THREAD:
  case BackupContinueB::BUFFER_UNDERFLOW:
  {
    jam();
    BackupFilePtr filePtr;
    c_backupFilePool.getPtr(filePtr, Tdata1);
    checkFile(signal, filePtr);
    return;
  }
  break;
  case BackupContinueB::BUFFER_FULL_SCAN:
  {
    jam();
    BackupFilePtr filePtr;
    c_backupFilePool.getPtr(filePtr, Tdata1);
    checkScan(signal, filePtr);
    return;
  }
  break;
  case BackupContinueB::BUFFER_FULL_FRAG_COMPLETE:
  {
    jam();
    BackupFilePtr filePtr;
    c_backupFilePool.getPtr(filePtr, Tdata1);
    fragmentCompleted(signal, filePtr);
    return;
  }
  break;
  case BackupContinueB::BUFFER_FULL_META:
  {
    jam();
    BackupRecordPtr ptr;
    c_backupPool.getPtr(ptr, Tdata1);
    
    BackupFilePtr filePtr;
    ptr.p->files.getPtr(filePtr, ptr.p->ctlFilePtr);
    FsBuffer & buf = filePtr.p->operation.dataBuffer;
    
    if(buf.getFreeSize() + buf.getMinRead() < buf.getUsableSize()) {
      jam();
      TablePtr tabPtr;
      c_tablePool.getPtr(tabPtr, Tdata2);
      
      DEBUG_OUT("Backup - Buffer full - " << buf.getFreeSize()
		<< " + " << buf.getMinRead()
		<< " < " << buf.getUsableSize()
		<< " - tableId = " << tabPtr.p->tableId);

      signal->theData[0] = BackupContinueB::BUFFER_FULL_META;
      signal->theData[1] = Tdata1;
      signal->theData[2] = Tdata2;
      sendSignalWithDelay(BACKUP_REF, GSN_CONTINUEB, signal, 100, 3);
      return;
    }//if
    
    TablePtr tabPtr;
    c_tablePool.getPtr(tabPtr, Tdata2);
    GetTabInfoReq * req = (GetTabInfoReq *)signal->getDataPtrSend();
    req->senderRef = reference();
    req->senderData = ptr.i;
    req->requestType = GetTabInfoReq::RequestById |
      GetTabInfoReq::LongSignalConf;
    req->tableId = tabPtr.p->tableId;
    sendSignal(DBDICT_REF, GSN_GET_TABINFOREQ, signal, 
	       GetTabInfoReq::SignalLength, JBB);
    return;
  }
  default:
    ndbrequire(0);
  }//switch
}

void
Backup::execDUMP_STATE_ORD(Signal* signal)
{
  jamEntry();
  
  if(signal->theData[0] == 20){
    if(signal->length() > 1){
      c_defaults.m_dataBufferSize = (signal->theData[1] * 1024 * 1024);
    }
    if(signal->length() > 2){
      c_defaults.m_logBufferSize = (signal->theData[2] * 1024 * 1024);
    }
    if(signal->length() > 3){
      c_defaults.m_minWriteSize = signal->theData[3] * 1024;
    }
    if(signal->length() > 4){
      c_defaults.m_maxWriteSize = signal->theData[4] * 1024;
    }
    
    infoEvent("Backup: data: %d log: %d min: %d max: %d",
	      c_defaults.m_dataBufferSize,
	      c_defaults.m_logBufferSize,
	      c_defaults.m_minWriteSize,
	      c_defaults.m_maxWriteSize);
    return;
  }
  if(signal->theData[0] == 21){
    BackupReq * req = (BackupReq*)signal->getDataPtrSend();
    req->senderData = 23;
    req->backupDataLen = 0;
    sendSignal(BACKUP_REF, GSN_BACKUP_REQ,signal,BackupReq::SignalLength, JBB);
    startTime = NdbTick_CurrentMillisecond();
    return;
  }

  if(signal->theData[0] == 22){
    const Uint32 seq = signal->theData[1];
    FsRemoveReq * req = (FsRemoveReq *)signal->getDataPtrSend();
    req->userReference = reference();
    req->userPointer = 23;
    req->directory = 1;
    req->ownDirectory = 1;
    FsOpenReq::setVersion(req->fileNumber, 2);
    FsOpenReq::setSuffix(req->fileNumber, FsOpenReq::S_CTL);
    FsOpenReq::v2_setSequence(req->fileNumber, seq);
    FsOpenReq::v2_setNodeId(req->fileNumber, getOwnNodeId());
    sendSignal(NDBFS_REF, GSN_FSREMOVEREQ, signal, 
	       FsRemoveReq::SignalLength, JBA);
    return;
  }

  if(signal->theData[0] == 23){
    /**
     * Print records
     */
    BackupRecordPtr ptr;
    for(c_backups.first(ptr); ptr.i != RNIL; c_backups.next(ptr)){
      infoEvent("BackupRecord %d: BackupId: %d MasterRef: %x ClientRef: %x",
		ptr.i, ptr.p->backupId, ptr.p->masterRef, ptr.p->clientRef);
      infoEvent(" State: %d", ptr.p->slaveState.getState());
      BackupFilePtr filePtr;
      for(ptr.p->files.first(filePtr); filePtr.i != RNIL; 
	  ptr.p->files.next(filePtr)){
	jam();
	infoEvent(" file %d: type: %d open: %d running: %d done: %d scan: %d",
		  filePtr.i, filePtr.p->fileType, filePtr.p->fileOpened,
		  filePtr.p->fileRunning, 
		  filePtr.p->fileClosing, filePtr.p->scanRunning);
      }
    }
  }
  if(signal->theData[0] == 24){
    /**
     * Print size of records etc.
     */
    infoEvent("Backup - dump pool sizes");
    infoEvent("BackupPool: %d BackupFilePool: %d TablePool: %d",
	      c_backupPool.getSize(), c_backupFilePool.getSize(), 
	      c_tablePool.getSize());
    infoEvent("AttrPool: %d TriggerPool: %d FragmentPool: %d",
	      c_backupPool.getSize(), c_backupFilePool.getSize(), 
	      c_tablePool.getSize());
    infoEvent("PagePool: %d",
	      c_pagePool.getSize());


    if(signal->getLength() == 2 && signal->theData[1] == 2424)
    {
      ndbrequire(c_tablePool.getSize() == c_tablePool.getNoOfFree());
      ndbrequire(c_attributePool.getSize() == c_attributePool.getNoOfFree());
      ndbrequire(c_backupPool.getSize() == c_backupPool.getNoOfFree());
      ndbrequire(c_backupFilePool.getSize() == c_backupFilePool.getNoOfFree());
      ndbrequire(c_pagePool.getSize() == c_pagePool.getNoOfFree());
      ndbrequire(c_fragmentPool.getSize() == c_fragmentPool.getNoOfFree());
      ndbrequire(c_triggerPool.getSize() == c_triggerPool.getNoOfFree());
    }
  }
}

bool
Backup::findTable(const BackupRecordPtr & ptr, 
		  TablePtr & tabPtr, Uint32 tableId) const
{
  for(ptr.p->tables.first(tabPtr); 
      tabPtr.i != RNIL; 
      ptr.p->tables.next(tabPtr)) {
    jam();
    if(tabPtr.p->tableId == tableId){
      jam();
      return true;
    }//if
  }//for
  tabPtr.i = RNIL;
  tabPtr.p = 0;
  return false;
}

static Uint32 xps(Uint64 x, Uint64 ms)
{
  float fx = x;
  float fs = ms;
  
  if(ms == 0 || x == 0) {
    jam();
    return 0;
  }//if
  jam();
  return ((Uint32)(1000.0f * (fx + fs/2.1f))) / ((Uint32)fs);
}

struct Number {
  Number(Uint64 r) { val = r;}
  Number & operator=(Uint64 r) { val = r; return * this; }
  Uint64 val;
};

NdbOut &
operator<< (NdbOut & out, const Number & val){
  char p = 0;
  Uint32 loop = 1;
  while(val.val > loop){
    loop *= 1000;
    p += 3;
  }
  if(loop != 1){
    p -= 3;
    loop /= 1000;
  }

  switch(p){
  case 0:
    break;
  case 3:
    p = 'k';
    break;
  case 6:
    p = 'M';
    break;
  case 9:
    p = 'G';
    break;
  default:
    p = 0;
  }
  char str[2];
  str[0] = p;
  str[1] = 0;
  Uint32 tmp = (val.val + (loop >> 1)) / loop;
#if 1
  if(p > 0)
    out << tmp << str;
  else
    out << tmp;
#else
  out << val.val;
#endif

  return out;
}

void
Backup::execBACKUP_CONF(Signal* signal)
{
  jamEntry();
  BackupConf * conf = (BackupConf*)signal->getDataPtr();
  
  ndbout_c("Backup %d has started", conf->backupId);
}

void
Backup::execBACKUP_REF(Signal* signal)
{
  jamEntry();
  BackupRef * ref = (BackupRef*)signal->getDataPtr();

  ndbout_c("Backup (%d) has NOT started %d", ref->senderData, ref->errorCode);
}

void
Backup::execBACKUP_COMPLETE_REP(Signal* signal)
{
  jamEntry();
  BackupCompleteRep* rep = (BackupCompleteRep*)signal->getDataPtr();
 
  startTime = NdbTick_CurrentMillisecond() - startTime;
  
  ndbout_c("Backup %d has completed", rep->backupId);
  const Uint64 bytes =
    rep->noOfBytesLow + (((Uint64)rep->noOfBytesHigh) << 32);
  const Uint64 records =
    rep->noOfRecordsLow + (((Uint64)rep->noOfRecordsHigh) << 32);

  Number rps = xps(records, startTime);
  Number bps = xps(bytes, startTime);

  ndbout << " Data [ "
	 << Number(records) << " rows " 
	 << Number(bytes) << " bytes " << startTime << " ms ] " 
	 << " => "
	 << rps << " row/s & " << bps << "b/s" << endl;

  bps = xps(rep->noOfLogBytes, startTime);
  rps = xps(rep->noOfLogRecords, startTime);

  ndbout << " Log [ "
	 << Number(rep->noOfLogRecords) << " log records " 
	 << Number(rep->noOfLogBytes) << " bytes " << startTime << " ms ] " 
	 << " => "
	 << rps << " records/s & " << bps << "b/s" << endl;

}

void
Backup::execBACKUP_ABORT_REP(Signal* signal)
{
  jamEntry();
  BackupAbortRep* rep = (BackupAbortRep*)signal->getDataPtr();
  
  ndbout_c("Backup %d has been aborted %d", rep->backupId, rep->reason);
}

const TriggerEvent::Value triggerEventValues[] = {
  TriggerEvent::TE_INSERT,
  TriggerEvent::TE_UPDATE,
  TriggerEvent::TE_DELETE
};

const char* triggerNameFormat[] = {
  "NDB$BACKUP_%d_%d_INSERT",
  "NDB$BACKUP_%d_%d_UPDATE",
  "NDB$BACKUP_%d_%d_DELETE"
};

const Backup::State 
Backup::validSlaveTransitions[] = {
  INITIAL,  DEFINING,
  DEFINING, DEFINED,
  DEFINED,  STARTED,
  STARTED,  STARTED, // Several START_BACKUP_REQ is sent
  STARTED,  SCANNING,
  SCANNING, STARTED,
  STARTED,  STOPPING,
  STOPPING, CLEANING,
  CLEANING, INITIAL,
  
  INITIAL,  ABORTING, // Node fail
  DEFINING, ABORTING,
  DEFINED,  ABORTING,
  STARTED,  ABORTING,
  SCANNING, ABORTING,
  STOPPING, ABORTING,
  CLEANING, ABORTING, // Node fail w/ master takeover
  ABORTING, ABORTING, // Slave who initiates ABORT should have this transition
  
  ABORTING, INITIAL,
  INITIAL,  INITIAL
};

const Uint32
Backup::validSlaveTransitionsCount = 
sizeof(Backup::validSlaveTransitions) / sizeof(Backup::State);

void
Backup::CompoundState::setState(State newState){
  bool found = false;
  const State currState = state;
  for(unsigned i = 0; i<noOfValidTransitions; i+= 2) {
    jam();
    if(validTransitions[i]   == currState &&
       validTransitions[i+1] == newState){
      jam();
      found = true;
      break;
    }
  }

  //ndbrequire(found);
  
  if (newState == INITIAL)
    abortState = INITIAL;
  if(newState == ABORTING && currState != ABORTING) {
    jam();
    abortState = currState;
  }
  state = newState;
#ifdef DEBUG_ABORT
  if (newState != currState) {
    ndbout_c("%u: Old state = %u, new state = %u, abort state = %u",
	     id, currState, newState, abortState);
  }
#endif
}

void
Backup::CompoundState::forceState(State newState)
{
  const State currState = state;
  if (newState == INITIAL)
    abortState = INITIAL;
  if(newState == ABORTING && currState != ABORTING) {
    jam();
    abortState = currState;
  }
  state = newState;
#ifdef DEBUG_ABORT
  if (newState != currState) {
    ndbout_c("%u: FORCE: Old state = %u, new state = %u, abort state = %u",
	     id, currState, newState, abortState);
  }
#endif
}

Backup::Table::Table(ArrayPool<Attribute> & ah, 
		     ArrayPool<Fragment> & fh) 
  : attributes(ah), fragments(fh)
{
  triggerIds[0] = ILLEGAL_TRIGGER_ID;
  triggerIds[1] = ILLEGAL_TRIGGER_ID;
  triggerIds[2] = ILLEGAL_TRIGGER_ID;
  triggerAllocated[0] = false;
  triggerAllocated[1] = false;
  triggerAllocated[2] = false;
}

/*****************************************************************************
 * 
 * Node state handling
 *
 *****************************************************************************/
void
Backup::execNODE_FAILREP(Signal* signal)
{
  jamEntry();

  NodeFailRep * rep = (NodeFailRep*)signal->getDataPtr();
  
  bool doStuff = false;
  /*
  Start by saving important signal data which will be destroyed before the
  process is completed.
  */
  NodeId new_master_node_id = rep->masterNodeId;
  Uint32 theFailedNodes[NodeBitmask::Size];
  for (Uint32 i = 0; i < NodeBitmask::Size; i++)
    theFailedNodes[i] = rep->theNodes[i];
  
  c_masterNodeId = new_master_node_id;

  NodePtr nodePtr;
  for(c_nodes.first(nodePtr); nodePtr.i != RNIL; c_nodes.next(nodePtr)) {
    jam();
    if(NodeBitmask::get(theFailedNodes, nodePtr.p->nodeId)){
      if(nodePtr.p->alive){
	jam();
	ndbrequire(c_aliveNodes.get(nodePtr.p->nodeId));
	doStuff = true;
      } else {
        jam();
	ndbrequire(!c_aliveNodes.get(nodePtr.p->nodeId));
      }//if
      nodePtr.p->alive = 0;
      c_aliveNodes.clear(nodePtr.p->nodeId);
    }//if
  }//for

  if(!doStuff){
    jam();
    return;
  }//if
  
#ifdef DEBUG_ABORT
  ndbout_c("****************** Node fail rep ******************");
#endif

  NodeId newCoordinator = c_masterNodeId;
  BackupRecordPtr ptr;
  for(c_backups.first(ptr); ptr.i != RNIL; c_backups.next(ptr)) {
    jam();
    checkNodeFail(signal, ptr, newCoordinator, theFailedNodes);
  }
}

bool
Backup::verifyNodesAlive(BackupRecordPtr ptr,
			 const NdbNodeBitmask& aNodeBitMask)
{
  Uint32 version = getNodeInfo(getOwnNodeId()).m_version;
  for (Uint32 i = 0; i < MAX_NDB_NODES; i++) {
    jam();
    if(aNodeBitMask.get(i)) {
      if(!c_aliveNodes.get(i)){
        jam();
	ptr.p->setErrorCode(AbortBackupOrd::BackupFailureDueToNodeFail);
        return false;
      }//if
      if(getNodeInfo(i).m_version != version)
      {
	jam();
	ptr.p->setErrorCode(AbortBackupOrd::IncompatibleVersions);
	return false;
      }
    }//if
  }//for
  return true;
}

void
Backup::checkNodeFail(Signal* signal,
		      BackupRecordPtr ptr,
		      NodeId newCoord,
		      Uint32 theFailedNodes[NodeBitmask::Size])
{
  NdbNodeBitmask mask;
  mask.assign(2, theFailedNodes);

  /* Update ptr.p->nodes to be up to date with current alive nodes
   */
  NodePtr nodePtr;
  bool found = false;
  for(c_nodes.first(nodePtr); nodePtr.i != RNIL; c_nodes.next(nodePtr)) {
    jam();
    if(NodeBitmask::get(theFailedNodes, nodePtr.p->nodeId)) {
      jam();
      if (ptr.p->nodes.get(nodePtr.p->nodeId)) {
	jam();
	ptr.p->nodes.clear(nodePtr.p->nodeId); 
	found = true;
      }
    }//if
  }//for

  if(!found) {
    jam();
    return; // failed node is not part of backup process, safe to continue
  }

  if(mask.get(refToNode(ptr.p->masterRef)))
  {
    /**
     * Master died...abort
     */
    ptr.p->masterRef = reference();
    ptr.p->nodes.clear();
    ptr.p->nodes.set(getOwnNodeId());
    ptr.p->setErrorCode(AbortBackupOrd::BackupFailureDueToNodeFail);
    switch(ptr.p->m_gsn){
    case GSN_DEFINE_BACKUP_REQ:
    case GSN_START_BACKUP_REQ:
    case GSN_BACKUP_FRAGMENT_REQ:
    case GSN_STOP_BACKUP_REQ:
      // I'm currently processing...reply to self and abort...
      ptr.p->masterData.gsn = ptr.p->m_gsn;
      ptr.p->masterData.sendCounter = ptr.p->nodes;
      return;
    case GSN_DEFINE_BACKUP_REF:
    case GSN_DEFINE_BACKUP_CONF:
    case GSN_START_BACKUP_REF:
    case GSN_START_BACKUP_CONF:
    case GSN_BACKUP_FRAGMENT_REF:
    case GSN_BACKUP_FRAGMENT_CONF:
    case GSN_STOP_BACKUP_REF:
    case GSN_STOP_BACKUP_CONF:
      ptr.p->masterData.gsn = GSN_DEFINE_BACKUP_REQ;
      masterAbort(signal, ptr);
      return;
    case GSN_ABORT_BACKUP_ORD:
      // Already aborting
      return;
    }
  }
  else if (newCoord == getOwnNodeId())
  {
    /**
     * I'm master for this backup
     */
    jam();
    CRASH_INSERTION((10001));
#ifdef DEBUG_ABORT
    ndbout_c("**** Master: Node failed: Master id = %u", 
	     refToNode(ptr.p->masterRef));
#endif

    Uint32 gsn, len, pos;
    ptr.p->nodes.bitANDC(mask);
    switch(ptr.p->masterData.gsn){
    case GSN_DEFINE_BACKUP_REQ:
    {
      DefineBackupRef * ref = (DefineBackupRef*)signal->getDataPtr();
      ref->backupPtr = ptr.i;
      ref->backupId = ptr.p->backupId;
      ref->errorCode = AbortBackupOrd::BackupFailureDueToNodeFail;
      gsn= GSN_DEFINE_BACKUP_REF;
      len= DefineBackupRef::SignalLength;
      pos= &ref->nodeId - signal->getDataPtr();
      break;
    }
    case GSN_START_BACKUP_REQ:
    {
      StartBackupRef * ref = (StartBackupRef*)signal->getDataPtr();
      ref->backupPtr = ptr.i;
      ref->backupId = ptr.p->backupId;
      ref->errorCode = AbortBackupOrd::BackupFailureDueToNodeFail;
      ref->signalNo = ptr.p->masterData.startBackup.signalNo;
      gsn= GSN_START_BACKUP_REF;
      len= StartBackupRef::SignalLength;
      pos= &ref->nodeId - signal->getDataPtr();
      break;
    }
    case GSN_BACKUP_FRAGMENT_REQ:
    {
      BackupFragmentRef * ref = (BackupFragmentRef*)signal->getDataPtr();
      ref->backupPtr = ptr.i;
      ref->backupId = ptr.p->backupId;
      ref->errorCode = AbortBackupOrd::BackupFailureDueToNodeFail;
      gsn= GSN_BACKUP_FRAGMENT_REF;
      len= BackupFragmentRef::SignalLength;
      pos= &ref->nodeId - signal->getDataPtr();
      break;
    }
    case GSN_STOP_BACKUP_REQ:
    {
      StopBackupRef * ref = (StopBackupRef*)signal->getDataPtr();
      ref->backupPtr = ptr.i;
      ref->backupId = ptr.p->backupId;
      ref->errorCode = AbortBackupOrd::BackupFailureDueToNodeFail;
      gsn= GSN_STOP_BACKUP_REF;
      len= StopBackupRef::SignalLength;
      pos= &ref->nodeId - signal->getDataPtr();
      break;
    }
    case GSN_WAIT_GCP_REQ:
    case GSN_DROP_TRIG_REQ:
    case GSN_CREATE_TRIG_REQ:
    case GSN_ALTER_TRIG_REQ:
      ptr.p->setErrorCode(AbortBackupOrd::BackupFailureDueToNodeFail);
      return;
    case GSN_UTIL_SEQUENCE_REQ:
    case GSN_UTIL_LOCK_REQ:
      return;
    default:
      ndbrequire(false);
    }
    
    for(Uint32 i = 0; (i = mask.find(i+1)) != NdbNodeBitmask::NotFound; )
    {
      signal->theData[pos] = i;
      sendSignal(reference(), gsn, signal, len, JBB);
#ifdef DEBUG_ABORT
      ndbout_c("sending %d to self from %d", gsn, i);
#endif
    }
    return;
  }//if
  
  /**
   * I abort myself as slave if not master
   */
  CRASH_INSERTION((10021));
} 

void
Backup::execINCL_NODEREQ(Signal* signal)
{
  jamEntry();
  
  const Uint32 senderRef = signal->theData[0];
  const Uint32 inclNode  = signal->theData[1];

  NodePtr node;
  for(c_nodes.first(node); node.i != RNIL; c_nodes.next(node)) {
    jam();
    const Uint32 nodeId = node.p->nodeId;
    if(inclNode == nodeId){
      jam();
      
      ndbrequire(node.p->alive == 0);
      ndbrequire(!c_aliveNodes.get(nodeId));
      
      node.p->alive = 1;
      c_aliveNodes.set(nodeId);
      
      break;
    }//if
  }//for
  signal->theData[0] = reference();
  sendSignal(senderRef, GSN_INCL_NODECONF, signal, 1, JBB);
}

/*****************************************************************************
 * 
 * Master functionallity - Define backup
 *
 *****************************************************************************/

void
Backup::execBACKUP_REQ(Signal* signal)
{
  jamEntry();
  BackupReq * req = (BackupReq*)signal->getDataPtr();
  
  const Uint32 senderData = req->senderData;
  const BlockReference senderRef = signal->senderBlockRef();
  const Uint32 dataLen32 = req->backupDataLen; // In 32 bit words
  const Uint32 flags = signal->getLength() > 2 ? req->flags : 2;

  if(getOwnNodeId() != getMasterNodeId()) {
    jam();
    sendBackupRef(senderRef, flags, signal, senderData, BackupRef::IAmNotMaster);
    return;
  }//if

  if (m_diskless)
  {
    sendBackupRef(senderRef, flags, signal, senderData, 
		  BackupRef::CannotBackupDiskless);
    return;
  }
  
  if(dataLen32 != 0) {
    jam();
    sendBackupRef(senderRef, flags, signal, senderData, 
		  BackupRef::BackupDefinitionNotImplemented);
    return;
  }//if
  
#ifdef DEBUG_ABORT
  dumpUsedResources();
#endif
  /**
   * Seize a backup record
   */
  BackupRecordPtr ptr;
  c_backups.seize(ptr);
  if(ptr.i == RNIL) {
    jam();
    sendBackupRef(senderRef, flags, signal, senderData, BackupRef::OutOfBackupRecord);
    return;
  }//if

  ndbrequire(ptr.p->pages.empty());
  ndbrequire(ptr.p->tables.isEmpty());
  
  ptr.p->m_gsn = 0;
  ptr.p->errorCode = 0;
  ptr.p->clientRef = senderRef;
  ptr.p->clientData = senderData;
  ptr.p->flags = flags;
  ptr.p->masterRef = reference();
  ptr.p->nodes = c_aliveNodes;
  ptr.p->backupId = 0;
  ptr.p->backupKey[0] = 0;
  ptr.p->backupKey[1] = 0;
  ptr.p->backupDataLen = 0;
  ptr.p->masterData.errorCode = 0;
  ptr.p->masterData.dropTrig.tableId = RNIL;
  ptr.p->masterData.alterTrig.tableId = RNIL;
  
  UtilSequenceReq * utilReq = (UtilSequenceReq*)signal->getDataPtrSend();
    
  ptr.p->masterData.gsn = GSN_UTIL_SEQUENCE_REQ;
  utilReq->senderData  = ptr.i;
  utilReq->sequenceId  = BACKUP_SEQUENCE;
  utilReq->requestType = UtilSequenceReq::NextVal;
  sendSignal(DBUTIL_REF, GSN_UTIL_SEQUENCE_REQ, 
	     signal, UtilSequenceReq::SignalLength, JBB);
}

void
Backup::execUTIL_SEQUENCE_REF(Signal* signal)
{
  BackupRecordPtr ptr;
  jamEntry();
  UtilSequenceRef * utilRef = (UtilSequenceRef*)signal->getDataPtr();
  ptr.i = utilRef->senderData;
  c_backupPool.getPtr(ptr);
  ndbrequire(ptr.p->masterData.gsn == GSN_UTIL_SEQUENCE_REQ);
  sendBackupRef(signal, ptr, BackupRef::SequenceFailure);
}//execUTIL_SEQUENCE_REF()


void
Backup::sendBackupRef(Signal* signal, BackupRecordPtr ptr, Uint32 errorCode)
{
  jam();
  sendBackupRef(ptr.p->clientRef, ptr.p->flags, signal, ptr.p->clientData, errorCode);
  cleanup(signal, ptr);
}

void
Backup::sendBackupRef(BlockReference senderRef, Uint32 flags, Signal *signal,
		      Uint32 senderData, Uint32 errorCode)
{
  jam();
  if (SEND_BACKUP_STARTED_FLAG(flags))
  {
    BackupRef* ref = (BackupRef*)signal->getDataPtrSend();
    ref->senderData = senderData;
    ref->errorCode = errorCode;
    ref->masterRef = numberToRef(BACKUP, getMasterNodeId());
    sendSignal(senderRef, GSN_BACKUP_REF, signal, BackupRef::SignalLength, JBB);
  }

  if(errorCode != BackupRef::IAmNotMaster){
    signal->theData[0] = NDB_LE_BackupFailedToStart;
    signal->theData[1] = senderRef;
    signal->theData[2] = errorCode;
    sendSignal(CMVMI_REF, GSN_EVENT_REP, signal, 3, JBB);
  }
}

void
Backup::execUTIL_SEQUENCE_CONF(Signal* signal)
{
  jamEntry();

  UtilSequenceConf * conf = (UtilSequenceConf*)signal->getDataPtr();
  
  if(conf->requestType == UtilSequenceReq::Create) 
  {
    jam();
    sendSTTORRY(signal); // At startup in NDB
    return;
  }

  BackupRecordPtr ptr;
  ptr.i = conf->senderData;
  c_backupPool.getPtr(ptr);

  ndbrequire(ptr.p->masterData.gsn == GSN_UTIL_SEQUENCE_REQ);

  if (ptr.p->checkError())
  {
    jam();
    sendBackupRef(signal, ptr, ptr.p->errorCode);
    return;
  }//if

  if (ERROR_INSERTED(10023)) 
  {
    sendBackupRef(signal, ptr, 323);
    return;
  }//if


  {
    Uint64 backupId;
    memcpy(&backupId,conf->sequenceValue,8);
    ptr.p->backupId= (Uint32)backupId;
  }
  ptr.p->backupKey[0] = (getOwnNodeId() << 16) | (ptr.p->backupId & 0xFFFF);
  ptr.p->backupKey[1] = NdbTick_CurrentMillisecond();

  ptr.p->masterData.gsn = GSN_UTIL_LOCK_REQ;
  Mutex mutex(signal, c_mutexMgr, ptr.p->masterData.m_defineBackupMutex);
  Callback c = { safe_cast(&Backup::defineBackupMutex_locked), ptr.i };
  ndbrequire(mutex.lock(c));

  return;
}

void
Backup::defineBackupMutex_locked(Signal* signal, Uint32 ptrI, Uint32 retVal){
  jamEntry();
  ndbrequire(retVal == 0);
  
  BackupRecordPtr ptr;
  ptr.i = ptrI;
  c_backupPool.getPtr(ptr);
  
  ndbrequire(ptr.p->masterData.gsn == GSN_UTIL_LOCK_REQ);

  ptr.p->masterData.gsn = GSN_UTIL_LOCK_REQ;
  Mutex mutex(signal, c_mutexMgr, ptr.p->masterData.m_dictCommitTableMutex);
  Callback c = { safe_cast(&Backup::dictCommitTableMutex_locked), ptr.i };
  ndbrequire(mutex.lock(c));
}

void
Backup::dictCommitTableMutex_locked(Signal* signal, Uint32 ptrI,Uint32 retVal)
{
  jamEntry();
  ndbrequire(retVal == 0);
  
  /**
   * We now have both the mutexes
   */
  BackupRecordPtr ptr;
  ptr.i = ptrI;
  c_backupPool.getPtr(ptr);

  ndbrequire(ptr.p->masterData.gsn == GSN_UTIL_LOCK_REQ);

  if (ERROR_INSERTED(10031)) {
    ptr.p->setErrorCode(331);
  }//if

  if (ptr.p->checkError())
  {
    jam();
    
    /**
     * Unlock mutexes
     */
    jam();
    Mutex mutex1(signal, c_mutexMgr, ptr.p->masterData.m_dictCommitTableMutex);
    jam();
    mutex1.unlock(); // ignore response
    
    jam();
    Mutex mutex2(signal, c_mutexMgr, ptr.p->masterData.m_defineBackupMutex);
    jam();
    mutex2.unlock(); // ignore response
    
    sendBackupRef(signal, ptr, ptr.p->errorCode);
    return;
  }//if
  
  sendDefineBackupReq(signal, ptr);
}

/*****************************************************************************
 * 
 * Master functionallity - Define backup cont'd (from now on all slaves are in)
 *
 *****************************************************************************/

bool
Backup::haveAllSignals(BackupRecordPtr ptr, Uint32 gsn, Uint32 nodeId)
{ 
  ndbrequire(ptr.p->masterRef == reference());
  ndbrequire(ptr.p->masterData.gsn == gsn);
  ndbrequire(!ptr.p->masterData.sendCounter.done());
  ndbrequire(ptr.p->masterData.sendCounter.isWaitingFor(nodeId));
  
  ptr.p->masterData.sendCounter.clearWaitingFor(nodeId);
  return ptr.p->masterData.sendCounter.done();
}

void
Backup::sendDefineBackupReq(Signal *signal, BackupRecordPtr ptr)
{
  /**
   * Sending define backup to all participants
   */
  DefineBackupReq * req = (DefineBackupReq*)signal->getDataPtrSend();
  req->backupId = ptr.p->backupId;
  req->clientRef = ptr.p->clientRef;
  req->clientData = ptr.p->clientData;
  req->senderRef = reference();
  req->backupPtr = ptr.i;
  req->backupKey[0] = ptr.p->backupKey[0];
  req->backupKey[1] = ptr.p->backupKey[1];
  req->nodes = ptr.p->nodes;
  req->backupDataLen = ptr.p->backupDataLen;
  req->flags = ptr.p->flags;
  
  ptr.p->masterData.gsn = GSN_DEFINE_BACKUP_REQ;
  ptr.p->masterData.sendCounter = ptr.p->nodes;
  NodeReceiverGroup rg(BACKUP, ptr.p->nodes);
  sendSignal(rg, GSN_DEFINE_BACKUP_REQ, signal, 
	     DefineBackupReq::SignalLength, JBB);
  
  /**
   * Now send backup data
   */
  const Uint32 len = ptr.p->backupDataLen;
  if(len == 0){
    /**
     * No data to send
     */
    jam();
    return;
  }//if
  
  /**
   * Not implemented
   */
  ndbrequire(0);
}

void
Backup::execDEFINE_BACKUP_REF(Signal* signal)
{
  jamEntry();

  DefineBackupRef* ref = (DefineBackupRef*)signal->getDataPtr();
  
  const Uint32 ptrI = ref->backupPtr;
  //const Uint32 backupId = ref->backupId;
  const Uint32 nodeId = ref->nodeId;
  
  BackupRecordPtr ptr;
  c_backupPool.getPtr(ptr, ptrI);
  
  ptr.p->setErrorCode(ref->errorCode);
  defineBackupReply(signal, ptr, nodeId);
}

void
Backup::execDEFINE_BACKUP_CONF(Signal* signal)
{
  jamEntry();

  DefineBackupConf* conf = (DefineBackupConf*)signal->getDataPtr();
  const Uint32 ptrI = conf->backupPtr;
  //const Uint32 backupId = conf->backupId;
  const Uint32 nodeId = refToNode(signal->senderBlockRef());

  BackupRecordPtr ptr;
  c_backupPool.getPtr(ptr, ptrI);

  if (ERROR_INSERTED(10024))
  {
    ptr.p->setErrorCode(324);
  }

  defineBackupReply(signal, ptr, nodeId);
}

void
Backup::defineBackupReply(Signal* signal, BackupRecordPtr ptr, Uint32 nodeId)
{
  if (!haveAllSignals(ptr, GSN_DEFINE_BACKUP_REQ, nodeId)) {
    jam();
    return;
  }

  /**
   * Unlock mutexes
   */
  jam();
  Mutex mutex1(signal, c_mutexMgr, ptr.p->masterData.m_dictCommitTableMutex);
  jam();
  mutex1.unlock(); // ignore response

  jam();
  Mutex mutex2(signal, c_mutexMgr, ptr.p->masterData.m_defineBackupMutex);
  jam();
  mutex2.unlock(); // ignore response

  if(ptr.p->checkError())
  {
    jam();
    masterAbort(signal, ptr);
    return;
  }
  
  /**
   * Reply to client
   */
  CRASH_INSERTION((10034));

  if (SEND_BACKUP_STARTED_FLAG(ptr.p->flags))
  {
    BackupConf * conf = (BackupConf*)signal->getDataPtrSend();
    conf->backupId = ptr.p->backupId;
    conf->senderData = ptr.p->clientData;
    conf->nodes = ptr.p->nodes;
    sendSignal(ptr.p->clientRef, GSN_BACKUP_CONF, signal, 
	       BackupConf::SignalLength, JBB);
  }

  signal->theData[0] = NDB_LE_BackupStarted;
  signal->theData[1] = ptr.p->clientRef;
  signal->theData[2] = ptr.p->backupId;
  ptr.p->nodes.copyto(NdbNodeBitmask::Size, signal->theData+3);
  sendSignal(CMVMI_REF, GSN_EVENT_REP, signal, 3+NdbNodeBitmask::Size, JBB);
  
  /**
   * Prepare Trig
   */
  TablePtr tabPtr;
  ndbrequire(ptr.p->tables.first(tabPtr));
  sendCreateTrig(signal, ptr, tabPtr);
}

/*****************************************************************************
 * 
 * Master functionallity - Prepare triggers
 *
 *****************************************************************************/
void
Backup::createAttributeMask(TablePtr tabPtr, 
			    Bitmask<MAXNROFATTRIBUTESINWORDS> & mask)
{
  mask.clear();
  Table & table = * tabPtr.p;
  for(Uint32 i = 0; i<table.noOfAttributes; i++) {
    jam();
    AttributePtr attr;
    table.attributes.getPtr(attr, i);
    mask.set(i);
  }
}

void
Backup::sendCreateTrig(Signal* signal, 
			   BackupRecordPtr ptr, TablePtr tabPtr)
{
  CreateTrigReq * req =(CreateTrigReq *)signal->getDataPtrSend();
  
  ptr.p->masterData.gsn = GSN_CREATE_TRIG_REQ;
  ptr.p->masterData.sendCounter = 3;
  ptr.p->masterData.createTrig.tableId = tabPtr.p->tableId;

  req->setUserRef(reference());
  req->setConnectionPtr(ptr.i);
  req->setRequestType(CreateTrigReq::RT_USER);
  
  Bitmask<MAXNROFATTRIBUTESINWORDS> attrMask;
  createAttributeMask(tabPtr, attrMask);
  req->setAttributeMask(attrMask);
  req->setTableId(tabPtr.p->tableId);
  req->setIndexId(RNIL);        // not used
  req->setTriggerId(RNIL);      // to be created
  req->setTriggerType(TriggerType::SUBSCRIPTION);
  req->setTriggerActionTime(TriggerActionTime::TA_DETACHED);
  req->setMonitorReplicas(true);
  req->setMonitorAllAttributes(false);
  req->setOnline(false);        // leave trigger offline

  char triggerName[MAX_TAB_NAME_SIZE];
  Uint32 nameBuffer[2 + ((MAX_TAB_NAME_SIZE + 3) >> 2)];  // SP string
  LinearWriter w(nameBuffer, sizeof(nameBuffer) >> 2);
  LinearSectionPtr lsPtr[3];
  
  for (int i=0; i < 3; i++) {
    req->setTriggerEvent(triggerEventValues[i]);
    BaseString::snprintf(triggerName, sizeof(triggerName), triggerNameFormat[i],
	     ptr.p->backupId, tabPtr.p->tableId);
    w.reset();
    w.add(CreateTrigReq::TriggerNameKey, triggerName);
    lsPtr[0].p = nameBuffer;
    lsPtr[0].sz = w.getWordsUsed();
    sendSignal(DBDICT_REF, GSN_CREATE_TRIG_REQ, 
	       signal, CreateTrigReq::SignalLength, JBB, lsPtr, 1);
  }
}

void
Backup::execCREATE_TRIG_CONF(Signal* signal)
{
  jamEntry();
  CreateTrigConf * conf = (CreateTrigConf*)signal->getDataPtr();
  
  const Uint32 ptrI = conf->getConnectionPtr();
  const Uint32 tableId = conf->getTableId();
  const TriggerEvent::Value type = conf->getTriggerEvent();
  const Uint32 triggerId = conf->getTriggerId();

  BackupRecordPtr ptr;
  c_backupPool.getPtr(ptr, ptrI);

  /**
   * Verify that I'm waiting for this conf
   */
  ndbrequire(ptr.p->masterRef == reference());
  ndbrequire(ptr.p->masterData.gsn == GSN_CREATE_TRIG_REQ);
  ndbrequire(ptr.p->masterData.sendCounter.done() == false);
  ndbrequire(ptr.p->masterData.createTrig.tableId == tableId);
  
  TablePtr tabPtr;
  ndbrequire(findTable(ptr, tabPtr, tableId));
  ndbrequire(type < 3); // if some decides to change the enums

  ndbrequire(tabPtr.p->triggerIds[type] == ILLEGAL_TRIGGER_ID);
  tabPtr.p->triggerIds[type] = triggerId;
  
  createTrigReply(signal, ptr);
}

void
Backup::execCREATE_TRIG_REF(Signal* signal)
{
  CreateTrigRef* ref = (CreateTrigRef*)signal->getDataPtr();

  const Uint32 ptrI = ref->getConnectionPtr();
  const Uint32 tableId = ref->getTableId();

  BackupRecordPtr ptr;
  c_backupPool.getPtr(ptr, ptrI);

  /**
   * Verify that I'm waiting for this ref
   */
  ndbrequire(ptr.p->masterRef == reference());
  ndbrequire(ptr.p->masterData.gsn == GSN_CREATE_TRIG_REQ);
  ndbrequire(ptr.p->masterData.sendCounter.done() == false);
  ndbrequire(ptr.p->masterData.createTrig.tableId == tableId);

  ptr.p->setErrorCode(ref->getErrorCode());
  
  createTrigReply(signal, ptr);
}

void
Backup::createTrigReply(Signal* signal, BackupRecordPtr ptr)
{
  CRASH_INSERTION(10003);

  /**
   * Check finished with table
   */
  ptr.p->masterData.sendCounter--;
  if(ptr.p->masterData.sendCounter.done() == false){
    jam();
    return;
  }//if

  if (ERROR_INSERTED(10025)) 
  {
    ptr.p->errorCode = 325;
  }

  if(ptr.p->checkError()) {
    jam();
    masterAbort(signal, ptr);
    return;
  }//if

  TablePtr tabPtr;
  ndbrequire(findTable(ptr, tabPtr, ptr.p->masterData.createTrig.tableId));
  
  /**
   * Next table
   */
  ptr.p->tables.next(tabPtr);
  if(tabPtr.i != RNIL){
    jam();
    sendCreateTrig(signal, ptr, tabPtr);
    return;
  }//if

  /**
   * Finished with all tables, send StartBackupReq
   */
  ptr.p->tables.first(tabPtr);
  ptr.p->masterData.startBackup.signalNo = 0;
  ptr.p->masterData.startBackup.noOfSignals = 
    (ptr.p->tables.noOfElements() + StartBackupReq::MaxTableTriggers - 1) / 
    StartBackupReq::MaxTableTriggers;
  sendStartBackup(signal, ptr, tabPtr);
}

/*****************************************************************************
 * 
 * Master functionallity - Start backup
 *
 *****************************************************************************/
void
Backup::sendStartBackup(Signal* signal, BackupRecordPtr ptr, TablePtr tabPtr)
{

  ptr.p->masterData.startBackup.tablePtr = tabPtr.i;
  
  StartBackupReq* req = (StartBackupReq*)signal->getDataPtrSend();
  req->backupId = ptr.p->backupId;
  req->backupPtr = ptr.i;
  req->signalNo = ptr.p->masterData.startBackup.signalNo;
  req->noOfSignals = ptr.p->masterData.startBackup.noOfSignals;
  Uint32 i;
  for(i = 0; i<StartBackupReq::MaxTableTriggers; i++) {
    jam();
    req->tableTriggers[i].tableId = tabPtr.p->tableId;
    req->tableTriggers[i].triggerIds[0] = tabPtr.p->triggerIds[0];
    req->tableTriggers[i].triggerIds[1] = tabPtr.p->triggerIds[1];
    req->tableTriggers[i].triggerIds[2] = tabPtr.p->triggerIds[2];
    if(!ptr.p->tables.next(tabPtr)){
      jam();
      i++;
      break;
    }//if
  }//for
  req->noOfTableTriggers = i;

  ptr.p->masterData.gsn = GSN_START_BACKUP_REQ;
  ptr.p->masterData.sendCounter = ptr.p->nodes;
  NodeReceiverGroup rg(BACKUP, ptr.p->nodes);
  sendSignal(rg, GSN_START_BACKUP_REQ, signal, 
	     StartBackupReq::HeaderLength + 
	     (i * StartBackupReq::TableTriggerLength), JBB);
}

void
Backup::execSTART_BACKUP_REF(Signal* signal)
{
  jamEntry();

  StartBackupRef* ref = (StartBackupRef*)signal->getDataPtr();
  const Uint32 ptrI = ref->backupPtr;
  //const Uint32 backupId = ref->backupId;
  const Uint32 signalNo = ref->signalNo;
  const Uint32 nodeId = ref->nodeId;

  BackupRecordPtr ptr;
  c_backupPool.getPtr(ptr, ptrI);

  ptr.p->setErrorCode(ref->errorCode);
  startBackupReply(signal, ptr, nodeId, signalNo);
}

void
Backup::execSTART_BACKUP_CONF(Signal* signal)
{
  jamEntry();
  
  StartBackupConf* conf = (StartBackupConf*)signal->getDataPtr();
  const Uint32 ptrI = conf->backupPtr;
  //const Uint32 backupId = conf->backupId;
  const Uint32 signalNo = conf->signalNo;
  const Uint32 nodeId = refToNode(signal->senderBlockRef());
  
  BackupRecordPtr ptr;
  c_backupPool.getPtr(ptr, ptrI);

  startBackupReply(signal, ptr, nodeId, signalNo);
}

void
Backup::startBackupReply(Signal* signal, BackupRecordPtr ptr, 
			 Uint32 nodeId, Uint32 signalNo)
{

  CRASH_INSERTION((10004));

  ndbrequire(ptr.p->masterData.startBackup.signalNo == signalNo);
  if (!haveAllSignals(ptr, GSN_START_BACKUP_REQ, nodeId)) {
    jam();
    return;
  }

  if (ERROR_INSERTED(10026))
  {
    ptr.p->errorCode = 326;
  }

  if(ptr.p->checkError()){
    jam();
    masterAbort(signal, ptr);
    return;
  }

  TablePtr tabPtr;
  c_tablePool.getPtr(tabPtr, ptr.p->masterData.startBackup.tablePtr);
  for(Uint32 i = 0; i<StartBackupReq::MaxTableTriggers; i++) {
    jam();
    if(!ptr.p->tables.next(tabPtr)) {
      jam();
      break;
    }//if
  }//for
  
  if(tabPtr.i != RNIL) {
    jam();
    ptr.p->masterData.startBackup.signalNo++;
    sendStartBackup(signal, ptr, tabPtr);
    return;
  }

  sendAlterTrig(signal, ptr);
}

/*****************************************************************************
 * 
 * Master functionallity - Activate triggers
 *
 *****************************************************************************/
void
Backup::sendAlterTrig(Signal* signal, BackupRecordPtr ptr)
{
  AlterTrigReq * req =(AlterTrigReq *)signal->getDataPtrSend();
  
  ptr.p->masterData.gsn = GSN_ALTER_TRIG_REQ;
  ptr.p->masterData.sendCounter = 0;
  
  req->setUserRef(reference());
  req->setConnectionPtr(ptr.i);
  req->setRequestType(AlterTrigReq::RT_USER);
  req->setTriggerInfo(0);       // not used on ALTER via DICT
  req->setOnline(true);
  req->setReceiverRef(reference());

  TablePtr tabPtr;

  if (ptr.p->masterData.alterTrig.tableId == RNIL) {
    jam();
    ptr.p->tables.first(tabPtr);
  } else {
    jam();
    ndbrequire(findTable(ptr, tabPtr, ptr.p->masterData.alterTrig.tableId));
    ptr.p->tables.next(tabPtr);
  }//if
  if (tabPtr.i != RNIL) {
    jam();
    ptr.p->masterData.alterTrig.tableId = tabPtr.p->tableId;
    req->setTableId(tabPtr.p->tableId);

    req->setTriggerId(tabPtr.p->triggerIds[0]);
    sendSignal(DBDICT_REF, GSN_ALTER_TRIG_REQ, 
	       signal, AlterTrigReq::SignalLength, JBB);
    
    req->setTriggerId(tabPtr.p->triggerIds[1]);
    sendSignal(DBDICT_REF, GSN_ALTER_TRIG_REQ, 
	       signal, AlterTrigReq::SignalLength, JBB);

    req->setTriggerId(tabPtr.p->triggerIds[2]);
    sendSignal(DBDICT_REF, GSN_ALTER_TRIG_REQ, 
	       signal, AlterTrigReq::SignalLength, JBB);

    ptr.p->masterData.sendCounter += 3;
    return;
  }//if
  ptr.p->masterData.alterTrig.tableId = RNIL;

  /**
   * Finished with all tables
   */
  ptr.p->masterData.gsn = GSN_WAIT_GCP_REQ;
  ptr.p->masterData.waitGCP.startBackup = true;
  
  WaitGCPReq * waitGCPReq = (WaitGCPReq*)signal->getDataPtrSend();
  waitGCPReq->senderRef = reference();
  waitGCPReq->senderData = ptr.i;
  waitGCPReq->requestType = WaitGCPReq::CompleteForceStart;
  sendSignal(DBDIH_REF, GSN_WAIT_GCP_REQ, signal, 
	     WaitGCPReq::SignalLength,JBB);
}

void
Backup::execALTER_TRIG_CONF(Signal* signal)
{
  jamEntry();

  AlterTrigConf* conf = (AlterTrigConf*)signal->getDataPtr();
  const Uint32 ptrI = conf->getConnectionPtr();
  
  BackupRecordPtr ptr;
  c_backupPool.getPtr(ptr, ptrI);
  
  alterTrigReply(signal, ptr);
}

void
Backup::execALTER_TRIG_REF(Signal* signal)
{
  jamEntry();

  AlterTrigRef* ref = (AlterTrigRef*)signal->getDataPtr();
  const Uint32 ptrI = ref->getConnectionPtr();
  
  BackupRecordPtr ptr;
  c_backupPool.getPtr(ptr, ptrI);

  ptr.p->setErrorCode(ref->getErrorCode());
  
  alterTrigReply(signal, ptr);
}

void
Backup::alterTrigReply(Signal* signal, BackupRecordPtr ptr)
{

  CRASH_INSERTION((10005));

  ndbrequire(ptr.p->masterRef == reference());
  ndbrequire(ptr.p->masterData.gsn == GSN_ALTER_TRIG_REQ);
  ndbrequire(ptr.p->masterData.sendCounter.done() == false);

  ptr.p->masterData.sendCounter--;

  if(ptr.p->masterData.sendCounter.done() == false){
    jam();
    return;
  }//if

  if(ptr.p->checkError()){
    jam();
    masterAbort(signal, ptr);
    return;
  }//if

  sendAlterTrig(signal, ptr);
}

void
Backup::execWAIT_GCP_REF(Signal* signal)
{
  jamEntry();
  
  CRASH_INSERTION((10006));

  WaitGCPRef * ref = (WaitGCPRef*)signal->getDataPtr();
  const Uint32 ptrI = ref->senderData;
  
  BackupRecordPtr ptr;
  c_backupPool.getPtr(ptr, ptrI);

  ndbrequire(ptr.p->masterRef == reference());
  ndbrequire(ptr.p->masterData.gsn == GSN_WAIT_GCP_REQ);

  WaitGCPReq * req = (WaitGCPReq*)signal->getDataPtrSend();
  req->senderRef = reference();
  req->senderData = ptr.i;
  req->requestType = WaitGCPReq::CompleteForceStart;
  sendSignal(DBDIH_REF, GSN_WAIT_GCP_REQ, signal, 
	     WaitGCPReq::SignalLength,JBB);
}

void
Backup::execWAIT_GCP_CONF(Signal* signal){
  jamEntry();

  CRASH_INSERTION((10007));

  WaitGCPConf * conf = (WaitGCPConf*)signal->getDataPtr();
  const Uint32 ptrI = conf->senderData;
  const Uint32 gcp = conf->gcp;
  
  BackupRecordPtr ptr;
  c_backupPool.getPtr(ptr, ptrI);
  
  ndbrequire(ptr.p->masterRef == reference());
  ndbrequire(ptr.p->masterData.gsn == GSN_WAIT_GCP_REQ);
  
  if(ptr.p->checkError()) {
    jam();
    masterAbort(signal, ptr);
    return;
  }//if
  
  if(ptr.p->masterData.waitGCP.startBackup) {
    jam();
    CRASH_INSERTION((10008));
    ptr.p->startGCP = gcp;
    ptr.p->masterData.sendCounter= 0;
    ptr.p->masterData.gsn = GSN_BACKUP_FRAGMENT_REQ;
    nextFragment(signal, ptr);
    return;
  } else {
    jam();
    if(gcp >= ptr.p->startGCP + 3)
    {
      CRASH_INSERTION((10009));
      ptr.p->stopGCP = gcp;
      sendDropTrig(signal, ptr); // regular dropping of triggers
      return;
    }//if
    
    /**
     * Make sure that we got entire stopGCP 
     */
    WaitGCPReq * req = (WaitGCPReq*)signal->getDataPtrSend();
    req->senderRef = reference();
    req->senderData = ptr.i;
    req->requestType = WaitGCPReq::CompleteForceStart;
    sendSignal(DBDIH_REF, GSN_WAIT_GCP_REQ, signal, 
	       WaitGCPReq::SignalLength,JBB);
    return;
  }
}

/*****************************************************************************
 * 
 * Master functionallity - Backup fragment
 *
 *****************************************************************************/
void
Backup::nextFragment(Signal* signal, BackupRecordPtr ptr)
{
  jam();

  BackupFragmentReq* req = (BackupFragmentReq*)signal->getDataPtrSend();
  req->backupPtr = ptr.i;
  req->backupId = ptr.p->backupId;

  NodeBitmask nodes = ptr.p->nodes;
  Uint32 idleNodes = nodes.count();
  Uint32 saveIdleNodes = idleNodes;
  ndbrequire(idleNodes > 0);

  TablePtr tabPtr;
  ptr.p->tables.first(tabPtr);
  for(; tabPtr.i != RNIL && idleNodes > 0; ptr.p->tables.next(tabPtr)) {
    jam();
    FragmentPtr fragPtr;
    Array<Fragment> & frags = tabPtr.p->fragments;
    const Uint32 fragCount = frags.getSize();
    
    for(Uint32 i = 0; i<fragCount && idleNodes > 0; i++) {
      jam();
      tabPtr.p->fragments.getPtr(fragPtr, i);
      const Uint32 nodeId = fragPtr.p->node;
      if(fragPtr.p->scanning != 0) {
        jam();
	ndbrequire(nodes.get(nodeId));
	nodes.clear(nodeId);
	idleNodes--;
      } else if(fragPtr.p->scanned == 0 && nodes.get(nodeId)){
	jam();
	fragPtr.p->scanning = 1;
	nodes.clear(nodeId);
	idleNodes--;
	
	req->tableId = tabPtr.p->tableId;
	req->fragmentNo = i;
	req->count = 0;

	ptr.p->masterData.sendCounter++;
	const BlockReference ref = numberToRef(BACKUP, nodeId);
	sendSignal(ref, GSN_BACKUP_FRAGMENT_REQ, signal,
		   BackupFragmentReq::SignalLength, JBB);
      }//if
    }//for
  }//for
  
  if(idleNodes != saveIdleNodes){
    jam();
    return;
  }//if

  /**
   * Finished with all tables
   */
  {
    ptr.p->masterData.gsn = GSN_WAIT_GCP_REQ;
    ptr.p->masterData.waitGCP.startBackup = false;
    
    WaitGCPReq * req = (WaitGCPReq*)signal->getDataPtrSend();
    req->senderRef = reference();
    req->senderData = ptr.i;
    req->requestType = WaitGCPReq::CompleteForceStart;
    sendSignal(DBDIH_REF, GSN_WAIT_GCP_REQ, signal, 
	       WaitGCPReq::SignalLength, JBB);
  }
}

void
Backup::execBACKUP_FRAGMENT_CONF(Signal* signal)
{
  jamEntry();

  CRASH_INSERTION((10010));
  
  BackupFragmentConf * conf = (BackupFragmentConf*)signal->getDataPtr();
  const Uint32 ptrI = conf->backupPtr;
  //const Uint32 backupId = conf->backupId;
  const Uint32 tableId = conf->tableId;
  const Uint32 fragmentNo = conf->fragmentNo;
  const Uint32 nodeId = refToNode(signal->senderBlockRef());
  const Uint64 noOfBytes =
    conf->noOfBytesLow + (((Uint64)conf->noOfBytesHigh) << 32);
  const Uint64 noOfRecords =
    conf->noOfRecordsLow + (((Uint64)conf->noOfRecordsHigh) << 32);

  BackupRecordPtr ptr;
  c_backupPool.getPtr(ptr, ptrI);

  ptr.p->noOfBytes += noOfBytes;
  ptr.p->noOfRecords += noOfRecords;
  ptr.p->masterData.sendCounter--;

  TablePtr tabPtr;
  ndbrequire(findTable(ptr, tabPtr, tableId));

  tabPtr.p->noOfRecords += noOfRecords;

  FragmentPtr fragPtr;
  tabPtr.p->fragments.getPtr(fragPtr, fragmentNo);

  fragPtr.p->noOfRecords = noOfRecords;

  ndbrequire(fragPtr.p->scanned == 0);
  ndbrequire(fragPtr.p->scanning == 1);
  ndbrequire(fragPtr.p->node == nodeId);

  fragPtr.p->scanned = 1;
  fragPtr.p->scanning = 0;

  if (ERROR_INSERTED(10028)) 
  {
    ptr.p->errorCode = 328;
  }

  if(ptr.p->checkError()) 
  {
    if(ptr.p->masterData.sendCounter.done())
    {
      jam();
      masterAbort(signal, ptr);
      return;
    }//if
  }
  else
  {
    NodeBitmask nodes = ptr.p->nodes;
    nodes.clear(getOwnNodeId());
    if (!nodes.isclear())
    {
      BackupFragmentCompleteRep *rep =
        (BackupFragmentCompleteRep*)signal->getDataPtrSend();
      rep->backupId = ptr.p->backupId;
      rep->backupPtr = ptr.i;
      rep->tableId = tableId;
      rep->fragmentNo = fragmentNo;
      rep->noOfTableRowsLow = (Uint32)(tabPtr.p->noOfRecords & 0xFFFFFFFF);
      rep->noOfTableRowsHigh = (Uint32)(tabPtr.p->noOfRecords >> 32);
      rep->noOfFragmentRowsLow = (Uint32)(noOfRecords & 0xFFFFFFFF);
      rep->noOfFragmentRowsHigh = (Uint32)(noOfRecords >> 32);
      NodeReceiverGroup rg(BACKUP, ptr.p->nodes);
      sendSignal(rg, GSN_BACKUP_FRAGMENT_COMPLETE_REP, signal,
                 BackupFragmentCompleteRep::SignalLength, JBB);
    }
    nextFragment(signal, ptr);
  }
}

void
Backup::execBACKUP_FRAGMENT_REF(Signal* signal)
{
  jamEntry();

  CRASH_INSERTION((10011));

  BackupFragmentRef * ref = (BackupFragmentRef*)signal->getDataPtr();
  const Uint32 ptrI = ref->backupPtr;
  //const Uint32 backupId = ref->backupId;
  const Uint32 nodeId = ref->nodeId;
  
  BackupRecordPtr ptr;
  c_backupPool.getPtr(ptr, ptrI);

  TablePtr tabPtr;
  ptr.p->tables.first(tabPtr);
  for(; tabPtr.i != RNIL; ptr.p->tables.next(tabPtr)) {
    jam();
    FragmentPtr fragPtr;
    Array<Fragment> & frags = tabPtr.p->fragments;
    const Uint32 fragCount = frags.getSize();
    
    for(Uint32 i = 0; i<fragCount; i++) {
      jam();
      tabPtr.p->fragments.getPtr(fragPtr, i);
        if(fragPtr.p->scanning != 0 && nodeId == fragPtr.p->node) 
      {
        jam();
	ndbrequire(fragPtr.p->scanned == 0);
	fragPtr.p->scanned = 1;
	fragPtr.p->scanning = 0;
	goto done;
      }
    }
  }
  goto err;

done:
  ptr.p->masterData.sendCounter--;
  ptr.p->setErrorCode(ref->errorCode);
  
  if(ptr.p->masterData.sendCounter.done())
  {
    jam();
    masterAbort(signal, ptr);
    return;
  }//if

err:
  AbortBackupOrd *ord = (AbortBackupOrd*)signal->getDataPtrSend();
  ord->backupId = ptr.p->backupId;
  ord->backupPtr = ptr.i;
  ord->requestType = AbortBackupOrd::LogBufferFull;
  ord->senderData= ptr.i;
  execABORT_BACKUP_ORD(signal);
}

void
Backup::execBACKUP_FRAGMENT_COMPLETE_REP(Signal* signal)
{
  jamEntry();
  BackupFragmentCompleteRep * rep =
    (BackupFragmentCompleteRep*)signal->getDataPtr();

  BackupRecordPtr ptr;
  c_backupPool.getPtr(ptr, rep->backupPtr);

  TablePtr tabPtr;
  ndbrequire(findTable(ptr, tabPtr, rep->tableId));

  tabPtr.p->noOfRecords =
    rep->noOfTableRowsLow + (((Uint64)rep->noOfTableRowsHigh) << 32);

  FragmentPtr fragPtr;
  tabPtr.p->fragments.getPtr(fragPtr, rep->fragmentNo);

  fragPtr.p->noOfRecords =
    rep->noOfFragmentRowsLow + (((Uint64)rep->noOfFragmentRowsHigh) << 32);
}

/*****************************************************************************
 * 
 * Master functionallity - Drop triggers
 *
 *****************************************************************************/

void
Backup::sendDropTrig(Signal* signal, BackupRecordPtr ptr)
{
  TablePtr tabPtr;
  if (ptr.p->masterData.dropTrig.tableId == RNIL) {
    jam();
    ptr.p->tables.first(tabPtr);
  } else {
    jam();
    ndbrequire(findTable(ptr, tabPtr, ptr.p->masterData.dropTrig.tableId));
    ptr.p->tables.next(tabPtr);
  }//if
  if (tabPtr.i != RNIL) {
    jam();
    sendDropTrig(signal, ptr, tabPtr);
  } else {
    jam();
    ptr.p->masterData.dropTrig.tableId = RNIL;

    sendStopBackup(signal, ptr);
  }//if
}

void
Backup::sendDropTrig(Signal* signal, BackupRecordPtr ptr, TablePtr tabPtr)
{
  jam();
  DropTrigReq * req = (DropTrigReq *)signal->getDataPtrSend();

  ptr.p->masterData.gsn = GSN_DROP_TRIG_REQ;
  ptr.p->masterData.sendCounter = 0;
    
  req->setConnectionPtr(ptr.i);
  req->setUserRef(reference()); // Sending to myself
  req->setRequestType(DropTrigReq::RT_USER);
  req->setIndexId(RNIL);
  req->setTriggerInfo(0);       // not used on DROP via DICT

  char triggerName[MAX_TAB_NAME_SIZE];
  Uint32 nameBuffer[2 + ((MAX_TAB_NAME_SIZE + 3) >> 2)];  // SP string
  LinearWriter w(nameBuffer, sizeof(nameBuffer) >> 2);
  LinearSectionPtr lsPtr[3];
  
  ptr.p->masterData.dropTrig.tableId = tabPtr.p->tableId;
  req->setTableId(tabPtr.p->tableId);

  for (int i = 0; i < 3; i++) {
    Uint32 id = tabPtr.p->triggerIds[i];
    req->setTriggerId(id);
    if (id != ILLEGAL_TRIGGER_ID) {
      sendSignal(DBDICT_REF, GSN_DROP_TRIG_REQ, 
		 signal, DropTrigReq::SignalLength, JBB);
    } else {
      BaseString::snprintf(triggerName, sizeof(triggerName), triggerNameFormat[i],
	       ptr.p->backupId, tabPtr.p->tableId);
      w.reset();
      w.add(CreateTrigReq::TriggerNameKey, triggerName);
      lsPtr[0].p = nameBuffer;
      lsPtr[0].sz = w.getWordsUsed();
      sendSignal(DBDICT_REF, GSN_DROP_TRIG_REQ, 
		 signal, DropTrigReq::SignalLength, JBB, lsPtr, 1);
    }
    ptr.p->masterData.sendCounter ++;
  }
}

void
Backup::execDROP_TRIG_REF(Signal* signal)
{
  jamEntry();

  DropTrigRef* ref = (DropTrigRef*)signal->getDataPtr();
  const Uint32 ptrI = ref->getConnectionPtr();
  
  BackupRecordPtr ptr;
  c_backupPool.getPtr(ptr, ptrI);
 
  //ndbrequire(ref->getErrorCode() == DropTrigRef::NoSuchTrigger);
  dropTrigReply(signal, ptr);
}

void
Backup::execDROP_TRIG_CONF(Signal* signal)
{
  jamEntry();
  
  DropTrigConf* conf = (DropTrigConf*)signal->getDataPtr();
  const Uint32 ptrI = conf->getConnectionPtr();
  
  BackupRecordPtr ptr;
  c_backupPool.getPtr(ptr, ptrI);
  
  dropTrigReply(signal, ptr);
}

void
Backup::dropTrigReply(Signal* signal, BackupRecordPtr ptr)
{

  CRASH_INSERTION((10012));

  ndbrequire(ptr.p->masterRef == reference());
  ndbrequire(ptr.p->masterData.gsn == GSN_DROP_TRIG_REQ);
  ndbrequire(ptr.p->masterData.sendCounter.done() == false);
  
  ptr.p->masterData.sendCounter--;
  if(ptr.p->masterData.sendCounter.done() == false){
    jam();
    return;
  }//if
  
  sendDropTrig(signal, ptr); // recursive next
}

/*****************************************************************************
 * 
 * Master functionallity - Stop backup
 *
 *****************************************************************************/
void
Backup::execSTOP_BACKUP_REF(Signal* signal)
{
  jamEntry();

  StopBackupRef* ref = (StopBackupRef*)signal->getDataPtr();
  const Uint32 ptrI = ref->backupPtr;
  //const Uint32 backupId = ref->backupId;
  const Uint32 nodeId = ref->nodeId;
  
  BackupRecordPtr ptr;
  c_backupPool.getPtr(ptr, ptrI);

  ptr.p->setErrorCode(ref->errorCode);
  stopBackupReply(signal, ptr, nodeId);
}

void
Backup::sendStopBackup(Signal* signal, BackupRecordPtr ptr)
{
  jam();

  StopBackupReq* stop = (StopBackupReq*)signal->getDataPtrSend();
  stop->backupPtr = ptr.i;
  stop->backupId = ptr.p->backupId;
  stop->startGCP = ptr.p->startGCP;
  stop->stopGCP = ptr.p->stopGCP;

  ptr.p->masterData.gsn = GSN_STOP_BACKUP_REQ;
  ptr.p->masterData.sendCounter = ptr.p->nodes;
  NodeReceiverGroup rg(BACKUP, ptr.p->nodes);
  sendSignal(rg, GSN_STOP_BACKUP_REQ, signal, 
	     StopBackupReq::SignalLength, JBB);
}

void
Backup::execSTOP_BACKUP_CONF(Signal* signal)
{
  jamEntry();
  
  StopBackupConf* conf = (StopBackupConf*)signal->getDataPtr();
  const Uint32 ptrI = conf->backupPtr;
  //const Uint32 backupId = conf->backupId;
  const Uint32 nodeId = refToNode(signal->senderBlockRef());
  
  BackupRecordPtr ptr;
  c_backupPool.getPtr(ptr, ptrI);

  ptr.p->noOfLogBytes += conf->noOfLogBytes;
  ptr.p->noOfLogRecords += conf->noOfLogRecords;
  
  stopBackupReply(signal, ptr, nodeId);
}

void
Backup::stopBackupReply(Signal* signal, BackupRecordPtr ptr, Uint32 nodeId)
{
  CRASH_INSERTION((10013));

  if (!haveAllSignals(ptr, GSN_STOP_BACKUP_REQ, nodeId)) {
    jam();
    return;
  }

  sendAbortBackupOrd(signal, ptr, AbortBackupOrd::BackupComplete);
  
  if(!ptr.p->checkError())
  {
    if (SEND_BACKUP_COMPLETED_FLAG(ptr.p->flags))
    {
      BackupCompleteRep * rep = (BackupCompleteRep*)signal->getDataPtrSend();
      rep->backupId = ptr.p->backupId;
      rep->senderData = ptr.p->clientData;
      rep->startGCP = ptr.p->startGCP;
      rep->stopGCP = ptr.p->stopGCP;
      rep->noOfBytesLow = (Uint32)(ptr.p->noOfBytes & 0xFFFFFFFF);
      rep->noOfRecordsLow = (Uint32)(ptr.p->noOfRecords & 0xFFFFFFFF);
      rep->noOfBytesHigh = (Uint32)(ptr.p->noOfBytes >> 32);
      rep->noOfRecordsHigh = (Uint32)(ptr.p->noOfRecords >> 32);
      rep->noOfLogBytes = ptr.p->noOfLogBytes;
      rep->noOfLogRecords = ptr.p->noOfLogRecords;
      rep->nodes = ptr.p->nodes;
      sendSignal(ptr.p->clientRef, GSN_BACKUP_COMPLETE_REP, signal,
		 BackupCompleteRep::SignalLength, JBB);
    }

    signal->theData[0] = NDB_LE_BackupCompleted;
    signal->theData[1] = ptr.p->clientRef;
    signal->theData[2] = ptr.p->backupId;
    signal->theData[3] = ptr.p->startGCP;
    signal->theData[4] = ptr.p->stopGCP;
    signal->theData[5] = (Uint32)(ptr.p->noOfBytes & 0xFFFFFFFF);
    signal->theData[6] = (Uint32)(ptr.p->noOfRecords & 0xFFFFFFFF);
    signal->theData[7] = ptr.p->noOfLogBytes;
    signal->theData[8] = ptr.p->noOfLogRecords;
    ptr.p->nodes.copyto(NdbNodeBitmask::Size, signal->theData+9);
    signal->theData[9+NdbNodeBitmask::Size] = (Uint32)(ptr.p->noOfBytes >> 32);
    signal->theData[10+NdbNodeBitmask::Size] = (Uint32)(ptr.p->noOfRecords >> 32);
    sendSignal(CMVMI_REF, GSN_EVENT_REP, signal, 11+NdbNodeBitmask::Size, JBB);
  }
  else
  {
    masterAbort(signal, ptr);
  }
}

/*****************************************************************************
 * 
 * Master functionallity - Abort backup
 *
 *****************************************************************************/
void
Backup::masterAbort(Signal* signal, BackupRecordPtr ptr)
{
  jam();
#ifdef DEBUG_ABORT
  ndbout_c("************ masterAbort");
#endif
  if(ptr.p->masterData.errorCode != 0)
  {
    jam();
    return;
  }

  if (SEND_BACKUP_COMPLETED_FLAG(ptr.p->flags))
  {
    BackupAbortRep* rep = (BackupAbortRep*)signal->getDataPtrSend();
    rep->backupId = ptr.p->backupId;
    rep->senderData = ptr.p->clientData;
    rep->reason = ptr.p->errorCode;
    sendSignal(ptr.p->clientRef, GSN_BACKUP_ABORT_REP, signal, 
	       BackupAbortRep::SignalLength, JBB);
  }
  signal->theData[0] = NDB_LE_BackupAborted;
  signal->theData[1] = ptr.p->clientRef;
  signal->theData[2] = ptr.p->backupId;
  signal->theData[3] = ptr.p->errorCode;
  sendSignal(CMVMI_REF, GSN_EVENT_REP, signal, 4, JBB);

  ndbrequire(ptr.p->errorCode);
  ptr.p->masterData.errorCode = ptr.p->errorCode;

  AbortBackupOrd *ord = (AbortBackupOrd*)signal->getDataPtrSend();
  ord->backupId = ptr.p->backupId;
  ord->backupPtr = ptr.i;
  ord->senderData= ptr.i;
  NodeReceiverGroup rg(BACKUP, ptr.p->nodes);
  
  switch(ptr.p->masterData.gsn){
  case GSN_DEFINE_BACKUP_REQ:
    ord->requestType = AbortBackupOrd::BackupFailure;
    sendSignal(rg, GSN_ABORT_BACKUP_ORD, signal, 
	       AbortBackupOrd::SignalLength, JBB);
    return;
  case GSN_CREATE_TRIG_REQ:
  case GSN_START_BACKUP_REQ:
  case GSN_ALTER_TRIG_REQ:
  case GSN_WAIT_GCP_REQ:
  case GSN_BACKUP_FRAGMENT_REQ:
    jam();
    ptr.p->stopGCP= ptr.p->startGCP + 1;
    sendDropTrig(signal, ptr); // dropping due to error
    return;
  case GSN_UTIL_SEQUENCE_REQ:
  case GSN_UTIL_LOCK_REQ:
  case GSN_DROP_TRIG_REQ:
    ndbrequire(false);
    return;
  case GSN_STOP_BACKUP_REQ:
    return;
  }
}

void
Backup::abort_scan(Signal * signal, BackupRecordPtr ptr)
{
  AbortBackupOrd *ord = (AbortBackupOrd*)signal->getDataPtrSend();
  ord->backupId = ptr.p->backupId;
  ord->backupPtr = ptr.i;
  ord->senderData= ptr.i;
  ord->requestType = AbortBackupOrd::AbortScan;

  TablePtr tabPtr;
  ptr.p->tables.first(tabPtr);
  for(; tabPtr.i != RNIL; ptr.p->tables.next(tabPtr)) {
    jam();
    FragmentPtr fragPtr;
    Array<Fragment> & frags = tabPtr.p->fragments;
    const Uint32 fragCount = frags.getSize();
    
    for(Uint32 i = 0; i<fragCount; i++) {
      jam();
      tabPtr.p->fragments.getPtr(fragPtr, i);
      const Uint32 nodeId = fragPtr.p->node;
      if(fragPtr.p->scanning != 0 && ptr.p->nodes.get(nodeId)) {
        jam();
	
	const BlockReference ref = numberToRef(BACKUP, nodeId);
	sendSignal(ref, GSN_ABORT_BACKUP_ORD, signal,
		   AbortBackupOrd::SignalLength, JBB);
	
      }
    }
  }
}

/*****************************************************************************
 * 
 * Slave functionallity: Define Backup 
 *
 *****************************************************************************/
void
Backup::defineBackupRef(Signal* signal, BackupRecordPtr ptr, Uint32 errCode)
{
  ptr.p->m_gsn = GSN_DEFINE_BACKUP_REF;
  ptr.p->setErrorCode(errCode);
  ndbrequire(ptr.p->errorCode != 0);
  
  DefineBackupRef* ref = (DefineBackupRef*)signal->getDataPtrSend();
  ref->backupId = ptr.p->backupId;
  ref->backupPtr = ptr.i;
  ref->errorCode = ptr.p->errorCode;
  ref->nodeId = getOwnNodeId();
  sendSignal(ptr.p->masterRef, GSN_DEFINE_BACKUP_REF, signal, 
	     DefineBackupRef::SignalLength, JBB);
}

void
Backup::execDEFINE_BACKUP_REQ(Signal* signal)
{
  jamEntry();

  DefineBackupReq* req = (DefineBackupReq*)signal->getDataPtr();
  
  BackupRecordPtr ptr;
  const Uint32 ptrI = req->backupPtr;
  const Uint32 backupId = req->backupId;
  const BlockReference senderRef = req->senderRef;

  if(senderRef == reference()){
    /**
     * Signal sent from myself -> record already seized
     */
    jam();
    c_backupPool.getPtr(ptr, ptrI);
  } else { // from other node
    jam();
#ifdef DEBUG_ABORT
    dumpUsedResources();
#endif
    if(!c_backups.seizeId(ptr, ptrI)) {
      jam();
      ndbrequire(false); // If master has succeeded slave should succed
    }//if
  }//if

  CRASH_INSERTION((10014));
  
  ptr.p->m_gsn = GSN_DEFINE_BACKUP_REQ;
  ptr.p->slaveState.forceState(INITIAL);
  ptr.p->slaveState.setState(DEFINING);
  ptr.p->errorCode = 0;
  ptr.p->clientRef = req->clientRef;
  ptr.p->clientData = req->clientData;
  if(senderRef == reference())
    ptr.p->flags = req->flags;
  else
    ptr.p->flags = req->flags & ~((Uint32)0x3); /* remove waitCompleted flags
						 * as non master should never
						 * reply
						 */
  ptr.p->masterRef = senderRef;
  ptr.p->nodes = req->nodes;
  ptr.p->backupId = backupId;
  ptr.p->backupKey[0] = req->backupKey[0];
  ptr.p->backupKey[1] = req->backupKey[1];
  ptr.p->backupDataLen = req->backupDataLen;
  ptr.p->masterData.dropTrig.tableId = RNIL;
  ptr.p->masterData.alterTrig.tableId = RNIL;
  ptr.p->masterData.errorCode = 0;
  ptr.p->noOfBytes = 0;
  ptr.p->noOfRecords = 0;
  ptr.p->noOfLogBytes = 0;
  ptr.p->noOfLogRecords = 0;
  ptr.p->currGCP = 0;
  
  /**
   * Allocate files
   */
  BackupFilePtr files[3];
  Uint32 noOfPages[] = {
    NO_OF_PAGES_META_FILE,
    2,   // 32k
    0    // 3M
  };
  const Uint32 maxInsert[] = {
    2048,  // Temporarily to solve TR515
    4096,    // 4k
    16*3000, // Max 16 tuples
  };
  Uint32 minWrite[] = {
    8192,
    8192,
    32768
  };
  Uint32 maxWrite[] = {
    8192,
    8192,
    32768
  };
  
  minWrite[1] = c_defaults.m_minWriteSize;
  maxWrite[1] = c_defaults.m_maxWriteSize;
  noOfPages[1] = (c_defaults.m_logBufferSize + sizeof(Page32) - 1) / 
    sizeof(Page32);
  minWrite[2] = c_defaults.m_minWriteSize;
  maxWrite[2] = c_defaults.m_maxWriteSize;
  noOfPages[2] = (c_defaults.m_dataBufferSize + sizeof(Page32) - 1) / 
    sizeof(Page32);
  
  for(Uint32 i = 0; i<3; i++) {
    jam();
    if(!ptr.p->files.seize(files[i])) {
      jam();
      defineBackupRef(signal, ptr, 
		      DefineBackupRef::FailedToAllocateFileRecord);
      return;
    }//if

    files[i].p->tableId = RNIL;
    files[i].p->backupPtr = ptr.i;
    files[i].p->filePointer = RNIL;
    files[i].p->fileClosing = 0;
    files[i].p->fileOpened = 0;
    files[i].p->fileRunning = 0;    
    files[i].p->scanRunning = 0;
    files[i].p->errorCode = 0;
    
    if(files[i].p->pages.seize(noOfPages[i]) == false) {
      jam();
      DEBUG_OUT("Failed to seize " << noOfPages[i] << " pages");
      defineBackupRef(signal, ptr, DefineBackupRef::FailedToAllocateBuffers);
      return;
    }//if
    Page32Ptr pagePtr;
    files[i].p->pages.getPtr(pagePtr, 0);
    
    const char * msg = files[i].p->
      operation.dataBuffer.setup((Uint32*)pagePtr.p, 
				 noOfPages[i] * (sizeof(Page32) >> 2),
				 128,
				 minWrite[i] >> 2,
				 maxWrite[i] >> 2,
				 maxInsert[i]);
    if(msg != 0) {
      jam();
      defineBackupRef(signal, ptr, DefineBackupRef::FailedToSetupFsBuffers);
      return;
    }//if
  }//for
  files[0].p->fileType = BackupFormat::CTL_FILE;
  files[1].p->fileType = BackupFormat::LOG_FILE;
  files[2].p->fileType = BackupFormat::DATA_FILE;
  
  ptr.p->ctlFilePtr = files[0].i;
  ptr.p->logFilePtr = files[1].i;
  ptr.p->dataFilePtr = files[2].i;
  
  if (!verifyNodesAlive(ptr, ptr.p->nodes)) {
    jam();
    defineBackupRef(signal, ptr, DefineBackupRef::Undefined);
    return;
  }//if
  if (ERROR_INSERTED(10027)) {
    jam();
    defineBackupRef(signal, ptr, 327);
    return;
  }//if

  if(ptr.p->backupDataLen == 0) {
    jam();
    backupAllData(signal, ptr);
    return;
  }//if
  
  /**
   * Not implemented
   */
  ndbrequire(0);
}

void
Backup::backupAllData(Signal* signal, BackupRecordPtr ptr)
{
  /**
   * Get all tables from dict
   */
  ListTablesReq * req = (ListTablesReq*)signal->getDataPtrSend();
  req->senderRef = reference();
  req->senderData = ptr.i;
  req->requestData = 0;
  sendSignal(DBDICT_REF, GSN_LIST_TABLES_REQ, signal, 
	     ListTablesReq::SignalLength, JBB);
}

void
Backup::execLIST_TABLES_CONF(Signal* signal)
{
  jamEntry();
  
  ListTablesConf* conf = (ListTablesConf*)signal->getDataPtr();

  BackupRecordPtr ptr;
  c_backupPool.getPtr(ptr, conf->senderData);
  
  const Uint32 len = signal->length() - ListTablesConf::HeaderLength;
  for(unsigned int i = 0; i<len; i++) {
    jam();
    Uint32 tableId = ListTablesConf::getTableId(conf->tableData[i]);
    Uint32 tableType = ListTablesConf::getTableType(conf->tableData[i]);
    Uint32 state= ListTablesConf::getTableState(conf->tableData[i]);
    if (!DictTabInfo::isTable(tableType) && !DictTabInfo::isIndex(tableType)){
      jam();
      continue;
    }//if
    if (state != DictTabInfo::StateOnline)
    {
      jam();
      continue;
    }//if
    TablePtr tabPtr;
    ptr.p->tables.seize(tabPtr);
    if(tabPtr.i == RNIL) {
      jam();
      defineBackupRef(signal, ptr, DefineBackupRef::FailedToAllocateTables);
      return;
    }//if
    tabPtr.p->tableId = tableId;
    tabPtr.p->tableType = tableType;
  }//for
  
  if(len == ListTablesConf::DataLength) {
    jam();
    /**
     * Not finished...
     */
    return;
  }//if

  /**
   * All tables fetched
   */
  openFiles(signal, ptr);
}

void
Backup::openFiles(Signal* signal, BackupRecordPtr ptr)
{
  jam();

  BackupFilePtr filePtr;

  FsOpenReq * req = (FsOpenReq *)signal->getDataPtrSend();
  req->userReference = reference();
  req->fileFlags = 
    FsOpenReq::OM_WRITEONLY | 
    FsOpenReq::OM_TRUNCATE |
    FsOpenReq::OM_CREATE | 
    FsOpenReq::OM_APPEND |
    FsOpenReq::OM_SYNC;
  FsOpenReq::v2_setCount(req->fileNumber, 0xFFFFFFFF);
  
  /**
   * Ctl file
   */
  c_backupFilePool.getPtr(filePtr, ptr.p->ctlFilePtr);
  ndbrequire(filePtr.p->fileRunning == 0);
  filePtr.p->fileRunning = 1;

  req->userPointer = filePtr.i;
  FsOpenReq::setVersion(req->fileNumber, 2);
  FsOpenReq::setSuffix(req->fileNumber, FsOpenReq::S_CTL);
  FsOpenReq::v2_setSequence(req->fileNumber, ptr.p->backupId);
  FsOpenReq::v2_setNodeId(req->fileNumber, getOwnNodeId());
  sendSignal(NDBFS_REF, GSN_FSOPENREQ, signal, FsOpenReq::SignalLength, JBA);

  /**
   * Log file
   */
  c_backupFilePool.getPtr(filePtr, ptr.p->logFilePtr);
  ndbrequire(filePtr.p->fileRunning == 0);
  filePtr.p->fileRunning = 1;
  
  req->userPointer = filePtr.i;
  FsOpenReq::setVersion(req->fileNumber, 2);
  FsOpenReq::setSuffix(req->fileNumber, FsOpenReq::S_LOG);
  FsOpenReq::v2_setSequence(req->fileNumber, ptr.p->backupId);
  FsOpenReq::v2_setNodeId(req->fileNumber, getOwnNodeId());
  sendSignal(NDBFS_REF, GSN_FSOPENREQ, signal, FsOpenReq::SignalLength, JBA);

  /**
   * Data file
   */
  c_backupFilePool.getPtr(filePtr, ptr.p->dataFilePtr);
  ndbrequire(filePtr.p->fileRunning == 0);
  filePtr.p->fileRunning = 1;

  req->userPointer = filePtr.i;
  FsOpenReq::setVersion(req->fileNumber, 2);
  FsOpenReq::setSuffix(req->fileNumber, FsOpenReq::S_DATA);
  FsOpenReq::v2_setSequence(req->fileNumber, ptr.p->backupId);
  FsOpenReq::v2_setNodeId(req->fileNumber, getOwnNodeId());
  FsOpenReq::v2_setCount(req->fileNumber, 0);
  sendSignal(NDBFS_REF, GSN_FSOPENREQ, signal, FsOpenReq::SignalLength, JBA);
}

void
Backup::execFSOPENREF(Signal* signal)
{
  jamEntry();

  FsRef * ref = (FsRef *)signal->getDataPtr();
  
  const Uint32 userPtr = ref->userPointer;
  
  BackupFilePtr filePtr;
  c_backupFilePool.getPtr(filePtr, userPtr);
  
  BackupRecordPtr ptr;
  c_backupPool.getPtr(ptr, filePtr.p->backupPtr);
  ptr.p->setErrorCode(ref->errorCode);
  openFilesReply(signal, ptr, filePtr);
}

void
Backup::execFSOPENCONF(Signal* signal)
{
  jamEntry();
  
  FsConf * conf = (FsConf *)signal->getDataPtr();
  
  const Uint32 userPtr = conf->userPointer;
  const Uint32 filePointer = conf->filePointer;
  
  BackupFilePtr filePtr;
  c_backupFilePool.getPtr(filePtr, userPtr);
  filePtr.p->filePointer = filePointer; 
  
  BackupRecordPtr ptr;
  c_backupPool.getPtr(ptr, filePtr.p->backupPtr);

  ndbrequire(filePtr.p->fileOpened == 0);
  filePtr.p->fileOpened = 1;
  openFilesReply(signal, ptr, filePtr);
}

void
Backup::openFilesReply(Signal* signal, 
		       BackupRecordPtr ptr, BackupFilePtr filePtr)
{
  jam();

  /**
   * Mark files as "opened"
   */
  ndbrequire(filePtr.p->fileRunning == 1);
  filePtr.p->fileRunning = 0;
  
  /**
   * Check if all files have recived open_reply
   */
  for(ptr.p->files.first(filePtr); filePtr.i!=RNIL;ptr.p->files.next(filePtr)) 
  {
    jam();
    if(filePtr.p->fileRunning == 1) {
      jam();
      return;
    }//if
  }//for

  /**
   * Did open succeed for all files
   */
  if(ptr.p->checkError()) {
    jam();
    defineBackupRef(signal, ptr);
    return;
  }//if

  /**
   * Insert file headers
   */
  ptr.p->files.getPtr(filePtr, ptr.p->ctlFilePtr);
  if(!insertFileHeader(BackupFormat::CTL_FILE, ptr.p, filePtr.p)) {
    jam();
    defineBackupRef(signal, ptr, DefineBackupRef::FailedInsertFileHeader);
    return;
  }//if

  ptr.p->files.getPtr(filePtr, ptr.p->logFilePtr);
  if(!insertFileHeader(BackupFormat::LOG_FILE, ptr.p, filePtr.p)) {
    jam();
    defineBackupRef(signal, ptr, DefineBackupRef::FailedInsertFileHeader);
    return;
  }//if

  ptr.p->files.getPtr(filePtr, ptr.p->dataFilePtr);
  if(!insertFileHeader(BackupFormat::DATA_FILE, ptr.p, filePtr.p)) {
    jam();
    defineBackupRef(signal, ptr, DefineBackupRef::FailedInsertFileHeader);
    return;
  }//if

  /**
   * Start CTL file thread
   */
  ptr.p->files.getPtr(filePtr, ptr.p->ctlFilePtr);
  filePtr.p->fileRunning = 1;
  
  signal->theData[0] = BackupContinueB::START_FILE_THREAD;
  signal->theData[1] = ptr.p->ctlFilePtr;
  sendSignalWithDelay(BACKUP_REF, GSN_CONTINUEB, signal, 100, 2);

  /**
   * Insert table list in ctl file
   */
  FsBuffer & buf = filePtr.p->operation.dataBuffer;

  const Uint32 sz = 
    (sizeof(BackupFormat::CtlFile::TableList) >> 2) +
    ptr.p->tables.noOfElements() - 1;
  
  Uint32 * dst;
  ndbrequire(sz < buf.getMaxWrite());
  if(!buf.getWritePtr(&dst, sz)) {
    jam();
    defineBackupRef(signal, ptr, DefineBackupRef::FailedInsertTableList);
    return;
  }//if
  
  BackupFormat::CtlFile::TableList* tl = 
    (BackupFormat::CtlFile::TableList*)dst;
  tl->SectionType   = htonl(BackupFormat::TABLE_LIST);
  tl->SectionLength = htonl(sz);

  TablePtr tabPtr;
  Uint32 count = 0;
  for(ptr.p->tables.first(tabPtr); 
      tabPtr.i != RNIL;
      ptr.p->tables.next(tabPtr)){
    jam();
    tl->TableIds[count] = htonl(tabPtr.p->tableId);
    count++;
  }//for
  
  buf.updateWritePtr(sz);
  
  /**
   * Start getting table definition data
   */
  ndbrequire(ptr.p->tables.first(tabPtr));

  signal->theData[0] = BackupContinueB::BUFFER_FULL_META;
  signal->theData[1] = ptr.i;
  signal->theData[2] = tabPtr.i;
  sendSignalWithDelay(BACKUP_REF, GSN_CONTINUEB, signal, 100, 3);
  return;
}

bool
Backup::insertFileHeader(BackupFormat::FileType ft, 
			 BackupRecord * ptrP,
			 BackupFile * filePtrP){
  FsBuffer & buf = filePtrP->operation.dataBuffer;

  const Uint32 sz = sizeof(BackupFormat::FileHeader) >> 2;

  Uint32 * dst;
  ndbrequire(sz < buf.getMaxWrite());
  if(!buf.getWritePtr(&dst, sz)) {
    jam();
    return false;
  }//if
  
  BackupFormat::FileHeader* header = (BackupFormat::FileHeader*)dst;
  ndbrequire(sizeof(header->Magic) == sizeof(BACKUP_MAGIC));
  memcpy(header->Magic, BACKUP_MAGIC, sizeof(BACKUP_MAGIC));
  header->NdbVersion    = htonl(NDB_VERSION);
  header->SectionType   = htonl(BackupFormat::FILE_HEADER);
  header->SectionLength = htonl(sz - 3);
  header->FileType      = htonl(ft);
  header->BackupId      = htonl(ptrP->backupId);
  header->BackupKey_0   = htonl(ptrP->backupKey[0]);
  header->BackupKey_1   = htonl(ptrP->backupKey[1]);
  header->ByteOrder     = 0x12345678;
  
  buf.updateWritePtr(sz);
  return true;
}

void
Backup::execGET_TABINFOREF(Signal* signal)
{
  GetTabInfoRef * ref = (GetTabInfoRef*)signal->getDataPtr();
  
  const Uint32 senderData = ref->senderData;
  BackupRecordPtr ptr;
  c_backupPool.getPtr(ptr, senderData);

  defineBackupRef(signal, ptr, ref->errorCode);
}

void
Backup::execGET_TABINFO_CONF(Signal* signal)
{
  jamEntry();

  if(!assembleFragments(signal)) {
    jam();
    return;
  }//if

  GetTabInfoConf * const conf = (GetTabInfoConf*)signal->getDataPtr();
  //const Uint32 senderRef = info->senderRef;
  const Uint32 len = conf->totalLen;
  const Uint32 senderData = conf->senderData;

  BackupRecordPtr ptr;
  c_backupPool.getPtr(ptr, senderData);
  
  SegmentedSectionPtr dictTabInfoPtr;
  signal->getSection(dictTabInfoPtr, GetTabInfoConf::DICT_TAB_INFO);
  ndbrequire(dictTabInfoPtr.sz == len);

  /**
   * No of pages needed
   */
  const Uint32 noPages = (len + sizeof(Page32) - 1) / sizeof(Page32);
  if(ptr.p->pages.getSize() < noPages) {
    jam();
    ptr.p->pages.release();
    if(ptr.p->pages.seize(noPages) == false) {
      jam();
      ptr.p->setErrorCode(DefineBackupRef::FailedAllocateTableMem);
      ndbrequire(false);
      releaseSections(signal);
      defineBackupRef(signal, ptr);
      return;
    }//if
  }//if
  
  BackupFilePtr filePtr;
  ptr.p->files.getPtr(filePtr, ptr.p->ctlFilePtr);
  FsBuffer & buf = filePtr.p->operation.dataBuffer;
  { // Write into ctl file
    Uint32* dst, dstLen = len + 2;
    if(!buf.getWritePtr(&dst, dstLen)) {
      jam();
      ndbrequire(false);
      ptr.p->setErrorCode(DefineBackupRef::FailedAllocateTableMem);
      releaseSections(signal);
      defineBackupRef(signal, ptr);
      return;
    }//if
    if(dst != 0) {
      jam();

      BackupFormat::CtlFile::TableDescription * desc = 
        (BackupFormat::CtlFile::TableDescription*)dst;
      desc->SectionType = htonl(BackupFormat::TABLE_DESCRIPTION);
      desc->SectionLength = htonl(len + 2);
      dst += 2;

      copy(dst, dictTabInfoPtr);
      buf.updateWritePtr(dstLen);
    }//if
  }
  
  ndbrequire(ptr.p->pages.getSize() >= noPages);
  Page32Ptr pagePtr;
  ptr.p->pages.getPtr(pagePtr, 0);
  copy(&pagePtr.p->data[0], dictTabInfoPtr);
  releaseSections(signal);
  
  if(ptr.p->checkError()) {
    jam();
    defineBackupRef(signal, ptr);
    return;
  }//if

  TablePtr tabPtr = parseTableDescription(signal, ptr, len);
  if(tabPtr.i == RNIL) {
    jam();
    defineBackupRef(signal, ptr);
    return;
  }//if

  TablePtr tmp = tabPtr;
  ptr.p->tables.next(tabPtr);
  if(DictTabInfo::isIndex(tmp.p->tableType))
  {
    jam();
    ptr.p->tables.release(tmp);
  }
  else
  {
    jam();
    signal->theData[0] = tmp.p->tableId;
    signal->theData[1] = 1; // lock
    EXECUTE_DIRECT(DBDICT, GSN_BACKUP_FRAGMENT_REQ, signal, 2);
  }

  if(tabPtr.i == RNIL) {
    jam();
    
    ptr.p->pages.release();
    
    ndbrequire(ptr.p->tables.first(tabPtr));
    signal->theData[0] = RNIL;
    signal->theData[1] = tabPtr.p->tableId;
    signal->theData[2] = ptr.i;
    sendSignal(DBDIH_REF, GSN_DI_FCOUNTREQ, signal, 3, JBB);
    return;
  }//if

  signal->theData[0] = BackupContinueB::BUFFER_FULL_META;
  signal->theData[1] = ptr.i;
  signal->theData[2] = tabPtr.i;
  sendSignalWithDelay(BACKUP_REF, GSN_CONTINUEB, signal, 100, 3);
  return;
}

Backup::TablePtr
Backup::parseTableDescription(Signal* signal, BackupRecordPtr ptr, Uint32 len)
{

  Page32Ptr pagePtr;
  ptr.p->pages.getPtr(pagePtr, 0);
  
  SimplePropertiesLinearReader it(&pagePtr.p->data[0], len);
  
  it.first();
  
  DictTabInfo::Table tmpTab; tmpTab.init();
  SimpleProperties::UnpackStatus stat;
  stat = SimpleProperties::unpack(it, &tmpTab, 
				  DictTabInfo::TableMapping, 
				  DictTabInfo::TableMappingSize, 
				  true, true);
  ndbrequire(stat == SimpleProperties::Break);
  
  TablePtr tabPtr;
  ndbrequire(findTable(ptr, tabPtr, tmpTab.TableId));
  if(DictTabInfo::isIndex(tabPtr.p->tableType)){
    jam();
    return tabPtr;
  }
  
  /**
   * Initialize table object
   */
<<<<<<< HEAD
=======
  tabPtr.p->noOfRecords = 0;
>>>>>>> 40f9f83d
  tabPtr.p->schemaVersion = tmpTab.TableVersion;
  tabPtr.p->noOfAttributes = tmpTab.NoOfAttributes;
  tabPtr.p->noOfNull = 0;
  tabPtr.p->noOfVariable = 0; // Computed while iterating over attribs
  tabPtr.p->sz_FixedAttributes = 0; // Computed while iterating over attribs
  tabPtr.p->triggerIds[0] = ILLEGAL_TRIGGER_ID;
  tabPtr.p->triggerIds[1] = ILLEGAL_TRIGGER_ID;
  tabPtr.p->triggerIds[2] = ILLEGAL_TRIGGER_ID;
  tabPtr.p->triggerAllocated[0] = false;
  tabPtr.p->triggerAllocated[1] = false;
  tabPtr.p->triggerAllocated[2] = false;

  if(tabPtr.p->attributes.seize(tabPtr.p->noOfAttributes) == false) {
    jam();
    ptr.p->setErrorCode(DefineBackupRef::FailedToAllocateAttributeRecord);
    tabPtr.i = RNIL;
    return tabPtr;
  }//if
  
  const Uint32 count = tabPtr.p->noOfAttributes;
  for(Uint32 i = 0; i<count; i++) {
    jam();
    DictTabInfo::Attribute tmp; tmp.init();
    stat = SimpleProperties::unpack(it, &tmp, 
				    DictTabInfo::AttributeMapping, 
				    DictTabInfo::AttributeMappingSize,
				    true, true);
    
    ndbrequire(stat == SimpleProperties::Break);

    const Uint32 arr = tmp.AttributeArraySize;
    const Uint32 sz = 1 << tmp.AttributeSize;
    const Uint32 sz32 = (sz * arr + 31) >> 5;

    AttributePtr attrPtr;
    tabPtr.p->attributes.getPtr(attrPtr, tmp.AttributeId);
    
    attrPtr.p->data.nullable = tmp.AttributeNullableFlag;
    attrPtr.p->data.fixed = (tmp.AttributeArraySize != 0);
    attrPtr.p->data.sz32 = sz32;

    /**
     * Either
     * 1) Fixed
     * 2) Nullable
     * 3) Variable
     */
    if(attrPtr.p->data.fixed == true && attrPtr.p->data.nullable == false) {
      jam();
      attrPtr.p->data.offset = tabPtr.p->sz_FixedAttributes;
      tabPtr.p->sz_FixedAttributes += sz32;
    }//if
    
    if(attrPtr.p->data.fixed == true && attrPtr.p->data.nullable == true) {
      jam();
      attrPtr.p->data.offset = 0;
      
      attrPtr.p->data.offsetNull = tabPtr.p->noOfNull;
      tabPtr.p->noOfNull++;
      tabPtr.p->noOfVariable++;
    }//if
    
    if(attrPtr.p->data.fixed == false) {
      jam();
      tabPtr.p->noOfVariable++;
      ndbrequire(0);
    }//if
    
    it.next(); // Move Past EndOfAttribute
  }//for
  return tabPtr;
}

void
Backup::execDI_FCOUNTCONF(Signal* signal)
{
  jamEntry();
  
  const Uint32 userPtr = signal->theData[0];
  const Uint32 fragCount = signal->theData[1];
  const Uint32 tableId = signal->theData[2];
  const Uint32 senderData = signal->theData[3];

  ndbrequire(userPtr == RNIL && signal->length() == 5);
  
  BackupRecordPtr ptr;
  c_backupPool.getPtr(ptr, senderData);

  TablePtr tabPtr;
  ndbrequire(findTable(ptr, tabPtr, tableId));
  
  ndbrequire(tabPtr.p->fragments.seize(fragCount) != false);
  for(Uint32 i = 0; i<fragCount; i++) {
    jam();
    FragmentPtr fragPtr;
    tabPtr.p->fragments.getPtr(fragPtr, i);
    fragPtr.p->scanned = 0;
    fragPtr.p->scanning = 0;
    fragPtr.p->tableId = tableId;
    fragPtr.p->node = RNIL;
  }//for
  
  /**
   * Next table
   */
  if(ptr.p->tables.next(tabPtr)) {
    jam();
    signal->theData[0] = RNIL;
    signal->theData[1] = tabPtr.p->tableId;
    signal->theData[2] = ptr.i;
    sendSignal(DBDIH_REF, GSN_DI_FCOUNTREQ, signal, 3, JBB);    
    return;
  }//if
  
  ptr.p->tables.first(tabPtr);
  getFragmentInfo(signal, ptr, tabPtr, 0);
}

void
Backup::getFragmentInfo(Signal* signal, 
			BackupRecordPtr ptr, TablePtr tabPtr, Uint32 fragNo)
{
  jam();
  
  for(; tabPtr.i != RNIL; ptr.p->tables.next(tabPtr)) {
    jam();
    const Uint32 fragCount = tabPtr.p->fragments.getSize();
    for(; fragNo < fragCount; fragNo ++) {
      jam();
      FragmentPtr fragPtr;
      tabPtr.p->fragments.getPtr(fragPtr, fragNo);
      
      if(fragPtr.p->scanned == 0 && fragPtr.p->scanning == 0) {
	jam();
	signal->theData[0] = RNIL;
	signal->theData[1] = ptr.i;
	signal->theData[2] = tabPtr.p->tableId;
	signal->theData[3] = fragNo;
	sendSignal(DBDIH_REF, GSN_DIGETPRIMREQ, signal, 4, JBB);
	return;
      }//if
    }//for
    fragNo = 0;
  }//for
  
  getFragmentInfoDone(signal, ptr);
}

void
Backup::execDIGETPRIMCONF(Signal* signal)
{
  jamEntry();
  
  const Uint32 userPtr = signal->theData[0];
  const Uint32 senderData = signal->theData[1];
  const Uint32 nodeCount = signal->theData[6];
  const Uint32 tableId = signal->theData[7];
  const Uint32 fragNo = signal->theData[8];

  ndbrequire(userPtr == RNIL && signal->length() == 9);
  ndbrequire(nodeCount > 0 && nodeCount <= MAX_REPLICAS);
  
  BackupRecordPtr ptr;
  c_backupPool.getPtr(ptr, senderData);

  TablePtr tabPtr;
  ndbrequire(findTable(ptr, tabPtr, tableId));

  FragmentPtr fragPtr;
  tabPtr.p->fragments.getPtr(fragPtr, fragNo);

  fragPtr.p->node = signal->theData[2];

  getFragmentInfo(signal, ptr, tabPtr, fragNo + 1);
}

void
Backup::getFragmentInfoDone(Signal* signal, BackupRecordPtr ptr)
{
  ptr.p->m_gsn = GSN_DEFINE_BACKUP_CONF;
  ptr.p->slaveState.setState(DEFINED);
  DefineBackupConf * conf = (DefineBackupConf*)signal->getDataPtr();
  conf->backupPtr = ptr.i;
  conf->backupId = ptr.p->backupId;
  sendSignal(ptr.p->masterRef, GSN_DEFINE_BACKUP_CONF, signal,
	     DefineBackupConf::SignalLength, JBB);
}


/*****************************************************************************
 * 
 * Slave functionallity: Start backup
 *
 *****************************************************************************/
void
Backup::execSTART_BACKUP_REQ(Signal* signal)
{
  jamEntry();

  CRASH_INSERTION((10015));
  
  StartBackupReq* req = (StartBackupReq*)signal->getDataPtr();
  const Uint32 ptrI = req->backupPtr;
  //const Uint32 backupId = req->backupId;
  const Uint32 signalNo = req->signalNo;
  
  BackupRecordPtr ptr;
  c_backupPool.getPtr(ptr, ptrI);
  
  ptr.p->slaveState.setState(STARTED);
  ptr.p->m_gsn = GSN_START_BACKUP_REQ;

  for(Uint32 i = 0; i<req->noOfTableTriggers; i++) {
    jam();
    TablePtr tabPtr;
    ndbrequire(findTable(ptr, tabPtr, req->tableTriggers[i].tableId));
    for(Uint32 j = 0; j<3; j++) {
      jam();
      const Uint32 triggerId = req->tableTriggers[i].triggerIds[j];
      tabPtr.p->triggerIds[j] = triggerId;
      
      TriggerPtr trigPtr;
      if(!ptr.p->triggers.seizeId(trigPtr, triggerId)) {
        jam();
	ptr.p->m_gsn = GSN_START_BACKUP_REF;
	StartBackupRef* ref = (StartBackupRef*)signal->getDataPtrSend();
	ref->backupPtr = ptr.i;
	ref->backupId = ptr.p->backupId;
	ref->signalNo = signalNo;
	ref->errorCode = StartBackupRef::FailedToAllocateTriggerRecord;
	ref->nodeId = getOwnNodeId();
	sendSignal(ptr.p->masterRef, GSN_START_BACKUP_REF, signal,
		   StartBackupRef::SignalLength, JBB);
	return;
      }//if

      tabPtr.p->triggerAllocated[j] = true;
      trigPtr.p->backupPtr = ptr.i;
      trigPtr.p->tableId = tabPtr.p->tableId;
      trigPtr.p->tab_ptr_i = tabPtr.i;
      trigPtr.p->logEntry = 0;
      trigPtr.p->event = j;
      trigPtr.p->maxRecordSize = 4096;
      trigPtr.p->operation = 
	&ptr.p->files.getPtr(ptr.p->logFilePtr)->operation;
      trigPtr.p->operation->noOfBytes = 0;
      trigPtr.p->operation->noOfRecords = 0;
      trigPtr.p->errorCode = 0;
    }//for
  }//for
  
  /**
   * Start file threads...
   */
  BackupFilePtr filePtr;
  for(ptr.p->files.first(filePtr); 
      filePtr.i!=RNIL; 
      ptr.p->files.next(filePtr)){
    jam();
    if(filePtr.p->fileRunning == 0) {
      jam();
      filePtr.p->fileRunning = 1;
      signal->theData[0] = BackupContinueB::START_FILE_THREAD;
      signal->theData[1] = filePtr.i;
      sendSignalWithDelay(BACKUP_REF, GSN_CONTINUEB, signal, 100, 2);
    }//if
  }//for
  
  ptr.p->m_gsn = GSN_START_BACKUP_CONF;
  StartBackupConf* conf = (StartBackupConf*)signal->getDataPtrSend();
  conf->backupPtr = ptr.i;
  conf->backupId = ptr.p->backupId;
  conf->signalNo = signalNo;
  sendSignal(ptr.p->masterRef, GSN_START_BACKUP_CONF, signal,
	     StartBackupConf::SignalLength, JBB);
}

/*****************************************************************************
 * 
 * Slave functionallity: Backup fragment
 *
 *****************************************************************************/
void
Backup::execBACKUP_FRAGMENT_REQ(Signal* signal)
{
  jamEntry();
  BackupFragmentReq* req = (BackupFragmentReq*)signal->getDataPtr();

  CRASH_INSERTION((10016));

  const Uint32 ptrI = req->backupPtr;
  //const Uint32 backupId = req->backupId;
  const Uint32 tableId = req->tableId;
  const Uint32 fragNo = req->fragmentNo;
  const Uint32 count = req->count;
  
  /**
   * Get backup record
   */
  BackupRecordPtr ptr;
  c_backupPool.getPtr(ptr, ptrI);

  ptr.p->slaveState.setState(SCANNING);
  ptr.p->m_gsn = GSN_BACKUP_FRAGMENT_REQ;

  /**
   * Get file
   */
  BackupFilePtr filePtr;
  c_backupFilePool.getPtr(filePtr, ptr.p->dataFilePtr);
  
  ndbrequire(filePtr.p->backupPtr == ptrI);
  ndbrequire(filePtr.p->fileOpened == 1);
  ndbrequire(filePtr.p->fileRunning == 1);
  ndbrequire(filePtr.p->scanRunning == 0);
  ndbrequire(filePtr.p->fileClosing == 0);
  
  /**
   * Get table
   */
  TablePtr tabPtr;
  ndbrequire(findTable(ptr, tabPtr, tableId));

  /**
   * Get fragment
   */
  FragmentPtr fragPtr;
  tabPtr.p->fragments.getPtr(fragPtr, fragNo);

  ndbrequire(fragPtr.p->scanned == 0);
  ndbrequire(fragPtr.p->scanning == 0 || 
	     refToNode(ptr.p->masterRef) == getOwnNodeId());
  
  /**
   * Init operation
   */
  if(filePtr.p->tableId != tableId) {
    jam();
    filePtr.p->operation.init(tabPtr);
    filePtr.p->tableId = tableId;
  }//if
  
  /**
   * Check for space in buffer
   */
  if(!filePtr.p->operation.newFragment(tableId, fragNo)) {
    jam();
    req->count = count + 1;
    sendSignalWithDelay(BACKUP_REF, GSN_BACKUP_FRAGMENT_REQ, signal, 50,
			signal->length());
    ptr.p->slaveState.setState(STARTED);
    return;
  }//if
  
  /**
   * Mark things as "in use"
   */
  fragPtr.p->scanning = 1;
  filePtr.p->fragmentNo = fragNo;

  /**
   * Start scan
   */
  {
    filePtr.p->scanRunning = 1;
    
    Table & table = * tabPtr.p;
    ScanFragReq * req = (ScanFragReq *)signal->getDataPtrSend();
    const Uint32 parallelism = 16;
    const Uint32 attrLen = 5 + table.noOfAttributes;

    req->senderData = filePtr.i;
    req->resultRef = reference();
    req->schemaVersion = table.schemaVersion;
    req->fragmentNoKeyLen = fragNo;
    req->requestInfo = 0;
    req->savePointId = 0;
    req->tableId = table.tableId;
    ScanFragReq::setReadCommittedFlag(req->requestInfo, 1);
    ScanFragReq::setLockMode(req->requestInfo, 0);
    ScanFragReq::setHoldLockFlag(req->requestInfo, 0);
    ScanFragReq::setKeyinfoFlag(req->requestInfo, 0);
    ScanFragReq::setAttrLen(req->requestInfo,attrLen); 
    req->transId1 = 0;
    req->transId2 = (BACKUP << 20) + (getOwnNodeId() << 8);
    req->clientOpPtr= filePtr.i;
    req->batch_size_rows= parallelism;
    req->batch_size_bytes= 0;
    sendSignal(DBLQH_REF, GSN_SCAN_FRAGREQ, signal,
               ScanFragReq::SignalLength, JBB);
    
    signal->theData[0] = filePtr.i;
    signal->theData[1] = 0;
    signal->theData[2] = (BACKUP << 20) + (getOwnNodeId() << 8);
    
    // Return all
    signal->theData[3] = table.noOfAttributes;
    signal->theData[4] = 0;
    signal->theData[5] = 0;
    signal->theData[6] = 0;
    signal->theData[7] = 0;
    
    Uint32 dataPos = 8;
    Uint32 i;
    for(i = 0; i<table.noOfAttributes; i++) {
      jam();
      AttributePtr attr;
      table.attributes.getPtr(attr, i);
      
      AttributeHeader::init(&signal->theData[dataPos], i, 0);
      dataPos++;
      if(dataPos == 25) {
        jam();
	sendSignal(DBLQH_REF, GSN_ATTRINFO, signal, 25, JBB);
	dataPos = 3;
      }//if
    }//for
    if(dataPos != 3) {
      jam();
      sendSignal(DBLQH_REF, GSN_ATTRINFO, signal, dataPos, JBB);
    }//if
  }
}

void
Backup::execSCAN_HBREP(Signal* signal)
{
  jamEntry();
}

void
Backup::execTRANSID_AI(Signal* signal)
{
  jamEntry();

  const Uint32 filePtrI = signal->theData[0];
  //const Uint32 transId1 = signal->theData[1];
  //const Uint32 transId2 = signal->theData[2];
  const Uint32 dataLen  = signal->length() - 3;
  
  BackupFilePtr filePtr;
  c_backupFilePool.getPtr(filePtr, filePtrI);

  OperationRecord & op = filePtr.p->operation;
  
  TablePtr tabPtr;
  c_tablePool.getPtr(tabPtr, op.tablePtr);
  
  Table & table = * tabPtr.p;
  
  /**
   * Unpack data
   */
  op.attrSzTotal += dataLen;

  Uint32 srcSz = dataLen;
  const Uint32 * src = &signal->theData[3];

  Uint32 * dst = op.dst;
  Uint32 dstSz = op.attrSzLeft;
  
  while(srcSz > 0) {
    jam();

    if(dstSz == 0) {
      jam();

      /**
       * Finished with one attribute now find next
       */
      const AttributeHeader attrHead(* src);
      const Uint32 attrId = attrHead.getAttributeId();
      const bool null = attrHead.isNULL();
      const Attribute::Data attr = table.attributes.getPtr(attrId)->data;
      
      srcSz -= attrHead.getHeaderSize();
      src   += attrHead.getHeaderSize();
      
      if(null) {
	jam();
	ndbrequire(attr.nullable);
	op.nullAttribute(attr.offsetNull);
	dstSz = 0;
	continue;
      }//if
      
      dstSz = attrHead.getDataSize();
      ndbrequire(dstSz == attr.sz32);
      if(attr.fixed && ! attr.nullable) {
	jam();
	dst = op.newAttrib(attr.offset, dstSz);
      } else if (attr.fixed && attr.nullable) {
	jam();
	dst = op.newNullable(attrId, dstSz);
      } else {
	ndbrequire(false);
	//dst = op.newVariable(attrId, attrSize);
      }//if
    }//if
    
    const Uint32 szCopy = (dstSz > srcSz) ? srcSz : dstSz;
    memcpy(dst, src, (szCopy << 2));

    srcSz -= szCopy;
    dstSz -= szCopy;
    src   += szCopy;
    dst   += szCopy;
  }//while
  op.dst        = dst;
  op.attrSzLeft = dstSz;
  
  if(op.finished()){
    jam();
    op.newRecord(op.dst);
  }
}

void 
Backup::OperationRecord::init(const TablePtr & ptr)
{
  
  tablePtr = ptr.i;
  noOfAttributes = ptr.p->noOfAttributes;
  
  sz_Bitmask = (ptr.p->noOfNull + 31) >> 5;
  sz_FixedAttribs = ptr.p->sz_FixedAttributes;

  if(ptr.p->noOfVariable == 0) {
    jam();
    maxRecordSize = 1 + sz_Bitmask + sz_FixedAttribs;
  } else {
    jam();
    maxRecordSize = 
      1 + sz_Bitmask + 2048 /* Max tuple size */ + 2 * ptr.p->noOfVariable;
  }//if
}

bool
Backup::OperationRecord::newFragment(Uint32 tableId, Uint32 fragNo)
{
  Uint32 * tmp;
  const Uint32 headSz = (sizeof(BackupFormat::DataFile::FragmentHeader) >> 2);
  const Uint32 sz = headSz + 16 * maxRecordSize;
  
  ndbrequire(sz < dataBuffer.getMaxWrite());
  if(dataBuffer.getWritePtr(&tmp, sz)) {
    jam();
    BackupFormat::DataFile::FragmentHeader * head = 
      (BackupFormat::DataFile::FragmentHeader*)tmp;

    head->SectionType   = htonl(BackupFormat::FRAGMENT_HEADER);
    head->SectionLength = htonl(headSz);
    head->TableId       = htonl(tableId);
    head->FragmentNo    = htonl(fragNo);
    head->ChecksumType  = htonl(0);

    opNoDone = opNoConf = opLen = 0;
    newRecord(tmp + headSz);
    scanStart = tmp;
    scanStop  = (tmp + headSz);
    
    noOfRecords = 0;
    noOfBytes = 0;
    return true;
  }//if
  return false;
}

bool
Backup::OperationRecord::fragComplete(Uint32 tableId, Uint32 fragNo)
{
  Uint32 * tmp;
  const Uint32 footSz = sizeof(BackupFormat::DataFile::FragmentFooter) >> 2;

  if(dataBuffer.getWritePtr(&tmp, footSz + 1)) {
    jam();
    * tmp = 0; // Finish record stream
    tmp++;
    BackupFormat::DataFile::FragmentFooter * foot = 
      (BackupFormat::DataFile::FragmentFooter*)tmp;
    foot->SectionType   = htonl(BackupFormat::FRAGMENT_FOOTER);
    foot->SectionLength = htonl(footSz);
    foot->TableId       = htonl(tableId);
    foot->FragmentNo    = htonl(fragNo);
    foot->NoOfRecords   = htonl(noOfRecords);
    foot->Checksum      = htonl(0);
    dataBuffer.updateWritePtr(footSz + 1);
    return true;
  }//if
  return false;
}

bool
Backup::OperationRecord::newScan()
{
  Uint32 * tmp;
  ndbrequire(16 * maxRecordSize < dataBuffer.getMaxWrite());
  if(dataBuffer.getWritePtr(&tmp, 16 * maxRecordSize)) {
    jam();
    opNoDone = opNoConf = opLen = 0;
    newRecord(tmp);
    scanStart = tmp;
    scanStop = tmp;
    return true;
  }//if
  return false;
}

bool
Backup::OperationRecord::closeScan()
{
  opNoDone = opNoConf = opLen = 0;
  return true;
}

bool 
Backup::OperationRecord::scanConf(Uint32 noOfOps, Uint32 total_len)
{
  const Uint32 done = opNoDone-opNoConf;
  
  ndbrequire(noOfOps == done);
  ndbrequire(opLen == total_len);
  opNoConf = opNoDone;
  
  const Uint32 len = (scanStop - scanStart);
  ndbrequire(len < dataBuffer.getMaxWrite());
  dataBuffer.updateWritePtr(len);
  noOfBytes += (len << 2);
  return true;
}

void
Backup::execSCAN_FRAGREF(Signal* signal)
{
  jamEntry();

  ScanFragRef * ref = (ScanFragRef*)signal->getDataPtr();
  
  const Uint32 filePtrI = ref->senderData;
  BackupFilePtr filePtr;
  c_backupFilePool.getPtr(filePtr, filePtrI);
  
  filePtr.p->errorCode = ref->errorCode;
  filePtr.p->scanRunning = 0;
  
  backupFragmentRef(signal, filePtr);
}

void
Backup::execSCAN_FRAGCONF(Signal* signal)
{
  jamEntry();

  CRASH_INSERTION((10017));

  ScanFragConf * conf = (ScanFragConf*)signal->getDataPtr();
  
  const Uint32 filePtrI = conf->senderData;
  BackupFilePtr filePtr;
  c_backupFilePool.getPtr(filePtr, filePtrI);

  OperationRecord & op = filePtr.p->operation;
  
  op.scanConf(conf->completedOps, conf->total_len);
  const Uint32 completed = conf->fragmentCompleted;
  if(completed != 2) {
    jam();
    
    checkScan(signal, filePtr);
    return;
  }//if

  fragmentCompleted(signal, filePtr);
}

void
Backup::fragmentCompleted(Signal* signal, BackupFilePtr filePtr)
{
  jam();

  if(filePtr.p->errorCode != 0)
  {
    jam();    
    filePtr.p->scanRunning = 0;
    backupFragmentRef(signal, filePtr); // Scan completed
    return;
  }//if
    
  OperationRecord & op = filePtr.p->operation;
  if(!op.fragComplete(filePtr.p->tableId, filePtr.p->fragmentNo)) {
    jam();
    signal->theData[0] = BackupContinueB::BUFFER_FULL_FRAG_COMPLETE;
    signal->theData[1] = filePtr.i;
    sendSignalWithDelay(BACKUP_REF, GSN_CONTINUEB, signal, 50, 2);
    return;
  }//if
  
  filePtr.p->scanRunning = 0;
  
  BackupRecordPtr ptr;
  c_backupPool.getPtr(ptr, filePtr.p->backupPtr);

  BackupFragmentConf * conf = (BackupFragmentConf*)signal->getDataPtrSend();
  conf->backupId = ptr.p->backupId;
  conf->backupPtr = ptr.i;
  conf->tableId = filePtr.p->tableId;
  conf->fragmentNo = filePtr.p->fragmentNo;
  conf->noOfRecordsLow = (Uint32)(op.noOfRecords & 0xFFFFFFFF);
  conf->noOfRecordsHigh = (Uint32)(op.noOfRecords >> 32);
  conf->noOfBytesLow = (Uint32)(op.noOfBytes & 0xFFFFFFFF);
  conf->noOfBytesHigh = (Uint32)(op.noOfBytes >> 32);
  sendSignal(ptr.p->masterRef, GSN_BACKUP_FRAGMENT_CONF, signal,
	     BackupFragmentConf::SignalLength, JBB);
  
  ptr.p->m_gsn = GSN_BACKUP_FRAGMENT_CONF;
  ptr.p->slaveState.setState(STARTED);
  return;
}

void
Backup::backupFragmentRef(Signal * signal, BackupFilePtr filePtr)
{
  BackupRecordPtr ptr;
  c_backupPool.getPtr(ptr, filePtr.p->backupPtr);

  ptr.p->m_gsn = GSN_BACKUP_FRAGMENT_REF;
  
  BackupFragmentRef * ref = (BackupFragmentRef*)signal->getDataPtrSend();
  ref->backupId = ptr.p->backupId;
  ref->backupPtr = ptr.i;
  ref->nodeId = getOwnNodeId();
  ref->errorCode = filePtr.p->errorCode;
  sendSignal(ptr.p->masterRef, GSN_BACKUP_FRAGMENT_REF, signal,
	     BackupFragmentRef::SignalLength, JBB);
}
 
void
Backup::checkScan(Signal* signal, BackupFilePtr filePtr)
{  
  OperationRecord & op = filePtr.p->operation;

  if(filePtr.p->errorCode != 0)
  {
    jam();

    /**
     * Close scan
     */
    op.closeScan();
    ScanFragNextReq * req = (ScanFragNextReq *)signal->getDataPtrSend();
    req->senderData = filePtr.i;
    req->closeFlag = 1;
    req->transId1 = 0;
    req->transId2 = (BACKUP << 20) + (getOwnNodeId() << 8);
    sendSignal(DBLQH_REF, GSN_SCAN_NEXTREQ, signal, 
	       ScanFragNextReq::SignalLength, JBB);
    return;
  }//if
  
  if(op.newScan()) {
    jam();
    
    ScanFragNextReq * req = (ScanFragNextReq *)signal->getDataPtrSend();
    req->senderData = filePtr.i;
    req->closeFlag = 0;
    req->transId1 = 0;
    req->transId2 = (BACKUP << 20) + (getOwnNodeId() << 8);
    req->batch_size_rows= 16;
    req->batch_size_bytes= 0;
    if(ERROR_INSERTED(10032))
      sendSignalWithDelay(DBLQH_REF, GSN_SCAN_NEXTREQ, signal, 
			  100, ScanFragNextReq::SignalLength);
    else if(ERROR_INSERTED(10033))
    {
      SET_ERROR_INSERT_VALUE(10032);
      sendSignalWithDelay(DBLQH_REF, GSN_SCAN_NEXTREQ, signal, 
			  10000, ScanFragNextReq::SignalLength);
      
      BackupRecordPtr ptr;
      c_backupPool.getPtr(ptr, filePtr.p->backupPtr);
      AbortBackupOrd *ord = (AbortBackupOrd*)signal->getDataPtrSend();
      ord->backupId = ptr.p->backupId;
      ord->backupPtr = ptr.i;
      ord->requestType = AbortBackupOrd::FileOrScanError;
      ord->senderData= ptr.i;
      sendSignal(ptr.p->masterRef, GSN_ABORT_BACKUP_ORD, signal, 
		 AbortBackupOrd::SignalLength, JBB);
    }
    else
      sendSignal(DBLQH_REF, GSN_SCAN_NEXTREQ, signal, 
		 ScanFragNextReq::SignalLength, JBB);
    return;
  }//if
  
  signal->theData[0] = BackupContinueB::BUFFER_FULL_SCAN;
  signal->theData[1] = filePtr.i;
  sendSignalWithDelay(BACKUP_REF, GSN_CONTINUEB, signal, 50, 2);
}

void
Backup::execFSAPPENDREF(Signal* signal)
{
  jamEntry();
  
  FsRef * ref = (FsRef *)signal->getDataPtr();

  const Uint32 filePtrI = ref->userPointer;
  const Uint32 errCode = ref->errorCode;
  
  BackupFilePtr filePtr;
  c_backupFilePool.getPtr(filePtr, filePtrI);

  filePtr.p->fileRunning = 0;  
  filePtr.p->errorCode = errCode;

  checkFile(signal, filePtr);
}

void
Backup::execFSAPPENDCONF(Signal* signal)
{
  jamEntry();
  
  CRASH_INSERTION((10018));

  //FsConf * conf = (FsConf*)signal->getDataPtr();
  const Uint32 filePtrI = signal->theData[0]; //conf->userPointer;
  const Uint32 bytes = signal->theData[1]; //conf->bytes;
  
  BackupFilePtr filePtr;
  c_backupFilePool.getPtr(filePtr, filePtrI);
  
  OperationRecord & op = filePtr.p->operation;
  
  op.dataBuffer.updateReadPtr(bytes >> 2);

  checkFile(signal, filePtr);
}

void
Backup::checkFile(Signal* signal, BackupFilePtr filePtr)
{

#ifdef DEBUG_ABORT
  //  ndbout_c("---- check file filePtr.i = %u", filePtr.i);
#endif

  OperationRecord & op = filePtr.p->operation;
  
  Uint32 * tmp, sz; bool eof;
  if(op.dataBuffer.getReadPtr(&tmp, &sz, &eof)) 
  {
    jam();
    
    jam();
    FsAppendReq * req = (FsAppendReq *)signal->getDataPtrSend();
    req->filePointer   = filePtr.p->filePointer;
    req->userPointer   = filePtr.i;
    req->userReference = reference();
    req->varIndex      = 0;
    req->offset        = tmp - c_startOfPages;
    req->size          = sz;
    
    sendSignal(NDBFS_REF, GSN_FSAPPENDREQ, signal, 
	       FsAppendReq::SignalLength, JBA);
    return;
  }
  
  if(!eof) {
    jam();
    signal->theData[0] = BackupContinueB::BUFFER_UNDERFLOW;
    signal->theData[1] = filePtr.i;
    sendSignalWithDelay(BACKUP_REF, GSN_CONTINUEB, signal, 50, 2);
    return;
  }//if
  
  if(sz > 0) {
    jam();
    FsAppendReq * req = (FsAppendReq *)signal->getDataPtrSend();
    req->filePointer   = filePtr.p->filePointer;
    req->userPointer   = filePtr.i;
    req->userReference = reference();
    req->varIndex      = 0;
    req->offset        = tmp - c_startOfPages;
    req->size          = sz; // Round up
    
    sendSignal(NDBFS_REF, GSN_FSAPPENDREQ, signal, 
	       FsAppendReq::SignalLength, JBA);
    return;
  }//if
  
  filePtr.p->fileRunning = 0;
  filePtr.p->fileClosing = 1;
  
  FsCloseReq * req = (FsCloseReq *)signal->getDataPtrSend();
  req->filePointer = filePtr.p->filePointer;
  req->userPointer = filePtr.i;
  req->userReference = reference();
  req->fileFlag = 0;
#ifdef DEBUG_ABORT
  ndbout_c("***** a FSCLOSEREQ filePtr.i = %u", filePtr.i);
#endif
  sendSignal(NDBFS_REF, GSN_FSCLOSEREQ, signal, FsCloseReq::SignalLength, JBA);
}


/****************************************************************************
 * 
 * Slave functionallity: Perform logging
 *
 ****************************************************************************/
void
Backup::execBACKUP_TRIG_REQ(Signal* signal)
{
  /*
  TUP asks if this trigger is to be fired on this node.
  */
  TriggerPtr trigPtr;
  TablePtr tabPtr;
  FragmentPtr fragPtr;
  Uint32 trigger_id = signal->theData[0];
  Uint32 frag_id = signal->theData[1];
  Uint32 result;

  jamEntry();
  c_triggerPool.getPtr(trigPtr, trigger_id);
  c_tablePool.getPtr(tabPtr, trigPtr.p->tab_ptr_i);
  tabPtr.p->fragments.getPtr(fragPtr, frag_id);
  if (fragPtr.p->node != getOwnNodeId()) {
    jam();
    result = ZFALSE;
  } else {
    jam();
    result = ZTRUE;
  }//if
  signal->theData[0] = result;
}

void
Backup::execTRIG_ATTRINFO(Signal* signal) {
  jamEntry();

  CRASH_INSERTION((10019));

  TrigAttrInfo * trg = (TrigAttrInfo*)signal->getDataPtr();

  TriggerPtr trigPtr;
  c_triggerPool.getPtr(trigPtr, trg->getTriggerId());
  ndbrequire(trigPtr.p->event != ILLEGAL_TRIGGER_ID); // Online...
  
  if(trigPtr.p->errorCode != 0) {
    jam();
    return;
  }//if
  
  if(trg->getAttrInfoType() == TrigAttrInfo::BEFORE_VALUES) {
    jam();
    /**
     * Backup is doing REDO logging and don't need before values
     */
    return;
  }//if

  BackupFormat::LogFile::LogEntry * logEntry = trigPtr.p->logEntry;
  if(logEntry == 0) 
  {
    jam();
    Uint32 * dst;
    FsBuffer & buf = trigPtr.p->operation->dataBuffer;
    ndbrequire(trigPtr.p->maxRecordSize <= buf.getMaxWrite());

    if(ERROR_INSERTED(10030) ||
       !buf.getWritePtr(&dst, trigPtr.p->maxRecordSize)) 
    {
      jam();
      Uint32 save[TrigAttrInfo::StaticLength];
      memcpy(save, signal->getDataPtr(), 4*TrigAttrInfo::StaticLength);
      BackupRecordPtr ptr;
      c_backupPool.getPtr(ptr, trigPtr.p->backupPtr);
      trigPtr.p->errorCode = AbortBackupOrd::LogBufferFull;
      AbortBackupOrd *ord = (AbortBackupOrd*)signal->getDataPtrSend();
      ord->backupId = ptr.p->backupId;
      ord->backupPtr = ptr.i;
      ord->requestType = AbortBackupOrd::LogBufferFull;
      ord->senderData= ptr.i;
      sendSignal(ptr.p->masterRef, GSN_ABORT_BACKUP_ORD, signal, 
		 AbortBackupOrd::SignalLength, JBB);

      memcpy(signal->getDataPtrSend(), save, 4*TrigAttrInfo::StaticLength);
      return;
    }//if
        
    logEntry = (BackupFormat::LogFile::LogEntry *)dst;
    trigPtr.p->logEntry = logEntry;
    logEntry->Length       = 0;
    logEntry->TableId      = htonl(trigPtr.p->tableId);
    logEntry->TriggerEvent = htonl(trigPtr.p->event);
  } else {
    ndbrequire(logEntry->TableId == htonl(trigPtr.p->tableId));
    ndbrequire(logEntry->TriggerEvent == htonl(trigPtr.p->event));
  }//if
  
  const Uint32 pos = logEntry->Length; 
  const Uint32 dataLen = signal->length() - TrigAttrInfo::StaticLength;
  memcpy(&logEntry->Data[pos], trg->getData(), dataLen << 2);

  logEntry->Length = pos + dataLen;
}

void
Backup::execFIRE_TRIG_ORD(Signal* signal)
{
  jamEntry();
  FireTrigOrd* trg = (FireTrigOrd*)signal->getDataPtr();

  const Uint32 gci = trg->getGCI();
  const Uint32 trI = trg->getTriggerId();

  TriggerPtr trigPtr;
  c_triggerPool.getPtr(trigPtr, trI);
  
  ndbrequire(trigPtr.p->event != ILLEGAL_TRIGGER_ID);

  if(trigPtr.p->errorCode != 0) {
    jam();
    return;
  }//if

  ndbrequire(trigPtr.p->logEntry != 0);
  Uint32 len = trigPtr.p->logEntry->Length;

  BackupRecordPtr ptr;
  c_backupPool.getPtr(ptr, trigPtr.p->backupPtr);
  if(gci != ptr.p->currGCP) 
  {
    jam();
    
    trigPtr.p->logEntry->TriggerEvent = htonl(trigPtr.p->event | 0x10000);
    trigPtr.p->logEntry->Data[len] = htonl(gci);
    len ++;
    ptr.p->currGCP = gci;
  }//if
  
  len += (sizeof(BackupFormat::LogFile::LogEntry) >> 2) - 2;
  trigPtr.p->logEntry->Length = htonl(len);

  ndbrequire(len + 1 <= trigPtr.p->operation->dataBuffer.getMaxWrite());
  trigPtr.p->operation->dataBuffer.updateWritePtr(len + 1);
  trigPtr.p->logEntry = 0;
  
  trigPtr.p->operation->noOfBytes += (len + 1) << 2;
  trigPtr.p->operation->noOfRecords += 1;
}

void
Backup::sendAbortBackupOrd(Signal* signal, BackupRecordPtr ptr, 
			   Uint32 requestType)
{
  jam();
  AbortBackupOrd *ord = (AbortBackupOrd*)signal->getDataPtrSend();
  ord->backupId = ptr.p->backupId;
  ord->backupPtr = ptr.i;
  ord->requestType = requestType;
  ord->senderData= ptr.i;
  NodePtr node;
  for(c_nodes.first(node); node.i != RNIL; c_nodes.next(node)) {
    jam();
    const Uint32 nodeId = node.p->nodeId;
    if(node.p->alive && ptr.p->nodes.get(nodeId)) {
      jam();
      sendSignal(numberToRef(BACKUP, nodeId), GSN_ABORT_BACKUP_ORD, signal, 
		 AbortBackupOrd::SignalLength, JBB);
    }//if
  }//for
}

/*****************************************************************************
 * 
 * Slave functionallity: Stop backup
 *
 *****************************************************************************/
void
Backup::execSTOP_BACKUP_REQ(Signal* signal)
{
  jamEntry();
  StopBackupReq * req = (StopBackupReq*)signal->getDataPtr();
  
  CRASH_INSERTION((10020));

  const Uint32 ptrI = req->backupPtr;
  //const Uint32 backupId = req->backupId;
  const Uint32 startGCP = req->startGCP;
  const Uint32 stopGCP = req->stopGCP;

  /**
   * At least one GCP must have passed
   */
  ndbrequire(stopGCP > startGCP);
  
  /**
   * Get backup record
   */
  BackupRecordPtr ptr;
  c_backupPool.getPtr(ptr, ptrI);

  ptr.p->slaveState.setState(STOPPING);
  ptr.p->m_gsn = GSN_STOP_BACKUP_REQ;

  /**
   * Insert footers
   */
  {
    BackupFilePtr filePtr;
    ptr.p->files.getPtr(filePtr, ptr.p->logFilePtr);
    Uint32 * dst;
    ndbrequire(filePtr.p->operation.dataBuffer.getWritePtr(&dst, 1));
    * dst = 0;
    filePtr.p->operation.dataBuffer.updateWritePtr(1);
  }

  {
    BackupFilePtr filePtr;
    ptr.p->files.getPtr(filePtr, ptr.p->ctlFilePtr);
    
    const Uint32 gcpSz = sizeof(BackupFormat::CtlFile::GCPEntry) >> 2;
    
    Uint32 * dst;
    ndbrequire(filePtr.p->operation.dataBuffer.getWritePtr(&dst, gcpSz));
    
    BackupFormat::CtlFile::GCPEntry * gcp = 
      (BackupFormat::CtlFile::GCPEntry*)dst;
    
    gcp->SectionType   = htonl(BackupFormat::GCP_ENTRY);
    gcp->SectionLength = htonl(gcpSz);
    gcp->StartGCP      = htonl(startGCP);
    gcp->StopGCP       = htonl(stopGCP - 1);
    filePtr.p->operation.dataBuffer.updateWritePtr(gcpSz);

    {
      TablePtr tabPtr;
      ptr.p->tables.first(tabPtr);

      signal->theData[0] = BackupContinueB::BACKUP_FRAGMENT_INFO;
      signal->theData[1] = ptr.i;
      signal->theData[2] = tabPtr.i;
      signal->theData[3] = 0;
      sendSignal(BACKUP_REF, GSN_CONTINUEB, signal, 4, JBB);
    }
  }
}

void
Backup::closeFiles(Signal* sig, BackupRecordPtr ptr)
{
  /**
   * Close all files
   */
  BackupFilePtr filePtr;
  int openCount = 0;
  for(ptr.p->files.first(filePtr); filePtr.i!=RNIL; ptr.p->files.next(filePtr))
  {
    if(filePtr.p->fileOpened == 0) {
      jam();
      continue;
    }
    
    jam();
    openCount++;
    
    if(filePtr.p->fileClosing == 1){
      jam();
      continue;
    }//if
    
    filePtr.p->fileClosing = 1;
    
    if(filePtr.p->fileRunning == 1){
      jam();
#ifdef DEBUG_ABORT
      ndbout_c("Close files fileRunning == 1, filePtr.i=%u", filePtr.i);
#endif
      filePtr.p->operation.dataBuffer.eof();
    } else {
      jam();
      
      FsCloseReq * req = (FsCloseReq *)sig->getDataPtrSend();
      req->filePointer = filePtr.p->filePointer;
      req->userPointer = filePtr.i;
      req->userReference = reference();
      req->fileFlag = 0;
#ifdef DEBUG_ABORT
      ndbout_c("***** b FSCLOSEREQ filePtr.i = %u", filePtr.i);
#endif
      sendSignal(NDBFS_REF, GSN_FSCLOSEREQ, sig, 
		 FsCloseReq::SignalLength, JBA);
    }//if
  }//for
  
  if(openCount == 0){
    jam();
    closeFilesDone(sig, ptr);
  }//if
}

void
Backup::execFSCLOSEREF(Signal* signal)
{
  jamEntry();
  
  FsRef * ref = (FsRef*)signal->getDataPtr();
  const Uint32 filePtrI = ref->userPointer;
  
  BackupFilePtr filePtr;
  c_backupFilePool.getPtr(filePtr, filePtrI);

  BackupRecordPtr ptr;
  c_backupPool.getPtr(ptr, filePtr.p->backupPtr);
  
  filePtr.p->fileOpened = 1;
  FsConf * conf = (FsConf*)signal->getDataPtr();
  conf->userPointer = filePtrI;
  
  execFSCLOSECONF(signal);
}

void
Backup::execFSCLOSECONF(Signal* signal)
{
  jamEntry();

  FsConf * conf = (FsConf*)signal->getDataPtr();
  const Uint32 filePtrI = conf->userPointer;
  
  BackupFilePtr filePtr;
  c_backupFilePool.getPtr(filePtr, filePtrI);

#ifdef DEBUG_ABORT
  ndbout_c("***** FSCLOSECONF filePtrI = %u", filePtrI);
#endif

  ndbrequire(filePtr.p->fileClosing == 1);
  ndbrequire(filePtr.p->fileOpened == 1);
  ndbrequire(filePtr.p->fileRunning == 0);
  ndbrequire(filePtr.p->scanRunning == 0);	     
  
  filePtr.p->fileOpened = 0;
  
  BackupRecordPtr ptr;
  c_backupPool.getPtr(ptr, filePtr.p->backupPtr);
  for(ptr.p->files.first(filePtr); filePtr.i!=RNIL;ptr.p->files.next(filePtr)) 
  {
    jam();
    if(filePtr.p->fileOpened == 1) {
      jam();
#ifdef DEBUG_ABORT
      ndbout_c("waiting for more FSCLOSECONF's filePtr.i = %u", filePtr.i);
#endif
      return; // we will be getting more FSCLOSECONF's
    }//if
  }//for
  closeFilesDone(signal, ptr);
}

void
Backup::closeFilesDone(Signal* signal, BackupRecordPtr ptr)
{
  jam();
  
  jam();
  BackupFilePtr filePtr;
  ptr.p->files.getPtr(filePtr, ptr.p->logFilePtr);
  
  StopBackupConf* conf = (StopBackupConf*)signal->getDataPtrSend();
  conf->backupId = ptr.p->backupId;
  conf->backupPtr = ptr.i;
  conf->noOfLogBytes = filePtr.p->operation.noOfBytes;
  conf->noOfLogRecords = filePtr.p->operation.noOfRecords;
  sendSignal(ptr.p->masterRef, GSN_STOP_BACKUP_CONF, signal,
	     StopBackupConf::SignalLength, JBB);
  
  ptr.p->m_gsn = GSN_STOP_BACKUP_CONF;
  ptr.p->slaveState.setState(CLEANING);
}

/*****************************************************************************
 * 
 * Slave functionallity: Abort backup
 *
 *****************************************************************************/
/*****************************************************************************
 * 
 * Slave functionallity: Abort backup
 *
 *****************************************************************************/
void
Backup::execABORT_BACKUP_ORD(Signal* signal)
{
  jamEntry();
  AbortBackupOrd* ord = (AbortBackupOrd*)signal->getDataPtr();

  const Uint32 backupId = ord->backupId;
  const AbortBackupOrd::RequestType requestType = 
    (AbortBackupOrd::RequestType)ord->requestType;
  const Uint32 senderData = ord->senderData;
  
#ifdef DEBUG_ABORT
  ndbout_c("******** ABORT_BACKUP_ORD ********* nodeId = %u", 
	   refToNode(signal->getSendersBlockRef()));
  ndbout_c("backupId = %u, requestType = %u, senderData = %u, ",
	   backupId, requestType, senderData);
  dumpUsedResources();
#endif

  BackupRecordPtr ptr;
  if(requestType == AbortBackupOrd::ClientAbort) {
    if (getOwnNodeId() != getMasterNodeId()) {
      jam();
      // forward to master
#ifdef DEBUG_ABORT
      ndbout_c("---- Forward to master nodeId = %u", getMasterNodeId());
#endif
      sendSignal(calcBackupBlockRef(getMasterNodeId()), GSN_ABORT_BACKUP_ORD, 
		 signal, AbortBackupOrd::SignalLength, JBB);
      return;
    }
    jam();
    for(c_backups.first(ptr); ptr.i != RNIL; c_backups.next(ptr)) {
      jam();
      if(ptr.p->backupId == backupId && ptr.p->clientData == senderData) {
        jam();
	break;
      }//if
    }//for
    if(ptr.i == RNIL) {
      jam();
      return;
    }//if
  } else {
    if (c_backupPool.findId(senderData)) {
      jam();
      c_backupPool.getPtr(ptr, senderData);
    } else { 
      jam();
#ifdef DEBUG_ABORT
      ndbout_c("Backup: abort request type=%u on id=%u,%u not found",
	       requestType, backupId, senderData);
#endif
      return;
    }
  }//if
  
  ptr.p->m_gsn = GSN_ABORT_BACKUP_ORD;
  const bool isCoordinator = (ptr.p->masterRef == reference());
  
  bool ok = false;
  switch(requestType){

    /**
     * Requests sent to master
     */
  case AbortBackupOrd::ClientAbort:
    jam();
    // fall through
  case AbortBackupOrd::LogBufferFull:
    jam();
    // fall through
  case AbortBackupOrd::FileOrScanError:
    jam();
    ndbrequire(isCoordinator);
    ptr.p->setErrorCode(requestType);
    if(ptr.p->masterData.gsn == GSN_BACKUP_FRAGMENT_REQ)
    {
      /**
       * Only scans are actively aborted
       */
      abort_scan(signal, ptr);
    }
    return;
    
    /**
     * Requests sent to slave
     */
  case AbortBackupOrd::AbortScan:
    jam();
    ptr.p->setErrorCode(requestType);
    return;
    
  case AbortBackupOrd::BackupComplete:
    jam();
    cleanup(signal, ptr);
    return;
  case AbortBackupOrd::BackupFailure:
  case AbortBackupOrd::BackupFailureDueToNodeFail:
  case AbortBackupOrd::OkToClean:
  case AbortBackupOrd::IncompatibleVersions:
#ifndef VM_TRACE
  default:
#endif
    ptr.p->setErrorCode(requestType);
    ok= true;
  }
  ndbrequire(ok);
  
  Uint32 ref= ptr.p->masterRef;
  ptr.p->masterRef = reference();
  ptr.p->nodes.clear();
  ptr.p->nodes.set(getOwnNodeId());
  
  if(ref == reference())
  {
    ptr.p->stopGCP= ptr.p->startGCP + 1;
    sendDropTrig(signal, ptr);
  }
  else
  {
    ptr.p->masterData.gsn = GSN_STOP_BACKUP_REQ;
    ptr.p->masterData.sendCounter.clearWaitingFor();
    ptr.p->masterData.sendCounter.setWaitingFor(getOwnNodeId());
    closeFiles(signal, ptr);
  }
}


void
Backup::dumpUsedResources()
{
  jam();
  BackupRecordPtr ptr;

  for(c_backups.first(ptr); ptr.i != RNIL; c_backups.next(ptr)) {
    ndbout_c("Backup id=%u, slaveState.getState = %u, errorCode=%u",
	     ptr.p->backupId,
	     ptr.p->slaveState.getState(),
	     ptr.p->errorCode);

    TablePtr tabPtr;
    for(ptr.p->tables.first(tabPtr);
	tabPtr.i != RNIL;
	ptr.p->tables.next(tabPtr)) {
      jam();
      for(Uint32 j = 0; j<3; j++) {
	jam();
	TriggerPtr trigPtr;
	if(tabPtr.p->triggerAllocated[j]) {
	  jam();
	  c_triggerPool.getPtr(trigPtr, tabPtr.p->triggerIds[j]);
	  ndbout_c("Allocated[%u] Triggerid = %u, event = %u",
		 j,
		 tabPtr.p->triggerIds[j],
		 trigPtr.p->event);
	}//if
      }//for
    }//for
    
    BackupFilePtr filePtr;
    for(ptr.p->files.first(filePtr);
	filePtr.i != RNIL;
	ptr.p->files.next(filePtr)) {
      jam();
      ndbout_c("filePtr.i = %u, filePtr.p->fileOpened=%u fileRunning=%u "
	       "scanRunning=%u",
	       filePtr.i,
	       filePtr.p->fileOpened,
	       filePtr.p->fileRunning,
	       filePtr.p->scanRunning);
    }//for
  }
}

void
Backup::cleanup(Signal* signal, BackupRecordPtr ptr)
{

  TablePtr tabPtr;
  for(ptr.p->tables.first(tabPtr); tabPtr.i != RNIL;ptr.p->tables.next(tabPtr))
  {
    jam();
    tabPtr.p->attributes.release();
    tabPtr.p->fragments.release();
    for(Uint32 j = 0; j<3; j++) {
      jam();
      TriggerPtr trigPtr;
      if(tabPtr.p->triggerAllocated[j]) {
        jam();
	c_triggerPool.getPtr(trigPtr, tabPtr.p->triggerIds[j]);
	trigPtr.p->event = ILLEGAL_TRIGGER_ID;
        tabPtr.p->triggerAllocated[j] = false;
      }//if
      tabPtr.p->triggerIds[j] = ILLEGAL_TRIGGER_ID;
    }//for
    {
      signal->theData[0] = tabPtr.p->tableId;
      signal->theData[1] = 0; // unlock
      EXECUTE_DIRECT(DBDICT, GSN_BACKUP_FRAGMENT_REQ, signal, 2);
    }
  }//for

  BackupFilePtr filePtr;
  for(ptr.p->files.first(filePtr);
      filePtr.i != RNIL; 
      ptr.p->files.next(filePtr)) {
    jam();
    ndbrequire(filePtr.p->fileOpened == 0);
    ndbrequire(filePtr.p->fileRunning == 0);
    ndbrequire(filePtr.p->scanRunning == 0);
    filePtr.p->pages.release();
  }//for

  ptr.p->files.release();
  ptr.p->tables.release();
  ptr.p->triggers.release();
  ptr.p->pages.release();
  ptr.p->backupId = ~0;
  
  if(ptr.p->checkError())
    removeBackup(signal, ptr);
  else
    c_backups.release(ptr);
}


void
Backup::removeBackup(Signal* signal, BackupRecordPtr ptr)
{
  jam();
  
  FsRemoveReq * req = (FsRemoveReq *)signal->getDataPtrSend();
  req->userReference = reference();
  req->userPointer = ptr.i;
  req->directory = 1;
  req->ownDirectory = 1;
  FsOpenReq::setVersion(req->fileNumber, 2);
  FsOpenReq::setSuffix(req->fileNumber, FsOpenReq::S_CTL);
  FsOpenReq::v2_setSequence(req->fileNumber, ptr.p->backupId);
  FsOpenReq::v2_setNodeId(req->fileNumber, getOwnNodeId());
  sendSignal(NDBFS_REF, GSN_FSREMOVEREQ, signal, 
	     FsRemoveReq::SignalLength, JBA);
}

void
Backup::execFSREMOVEREF(Signal* signal)
{
  jamEntry();
  FsRef * ref = (FsRef*)signal->getDataPtr();
  const Uint32 ptrI = ref->userPointer;

  FsConf * conf = (FsConf*)signal->getDataPtr();
  conf->userPointer = ptrI;
  execFSREMOVECONF(signal);
}

void
Backup::execFSREMOVECONF(Signal* signal){
  jamEntry();

  FsConf * conf = (FsConf*)signal->getDataPtr();
  const Uint32 ptrI = conf->userPointer;
  
  /**
   * Get backup record
   */
  BackupRecordPtr ptr;
  c_backupPool.getPtr(ptr, ptrI);
  c_backups.release(ptr);
}
<|MERGE_RESOLUTION|>--- conflicted
+++ resolved
@@ -3100,10 +3100,7 @@
   /**
    * Initialize table object
    */
-<<<<<<< HEAD
-=======
   tabPtr.p->noOfRecords = 0;
->>>>>>> 40f9f83d
   tabPtr.p->schemaVersion = tmpTab.TableVersion;
   tabPtr.p->noOfAttributes = tmpTab.NoOfAttributes;
   tabPtr.p->noOfNull = 0;

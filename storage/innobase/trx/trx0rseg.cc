/*****************************************************************************

Copyright (c) 1996, 2016, Oracle and/or its affiliates. All Rights Reserved.
Copyright (c) 2017, 2019, MariaDB Corporation.

This program is free software; you can redistribute it and/or modify it under
the terms of the GNU General Public License as published by the Free Software
Foundation; version 2 of the License.

This program is distributed in the hope that it will be useful, but WITHOUT
ANY WARRANTY; without even the implied warranty of MERCHANTABILITY or FITNESS
FOR A PARTICULAR PURPOSE. See the GNU General Public License for more details.

You should have received a copy of the GNU General Public License along with
this program; if not, write to the Free Software Foundation, Inc.,
51 Franklin Street, Fifth Floor, Boston, MA 02110-1335 USA

*****************************************************************************/

/**************************************************//**
@file trx/trx0rseg.cc
Rollback segment

Created 3/26/1996 Heikki Tuuri
*******************************************************/

#include "trx0rseg.h"
#include "trx0undo.h"
#include "fut0lst.h"
#include "srv0srv.h"
#include "trx0purge.h"
#include "srv0mon.h"

#include <algorithm>

#ifdef WITH_WSREP
#include <mysql/service_wsrep.h>

#ifdef UNIV_DEBUG
/** The latest known WSREP XID sequence number */
static long long wsrep_seqno = -1;
#endif /* UNIV_DEBUG */
/** The latest known WSREP XID UUID */
static unsigned char wsrep_uuid[16];

/** Write the WSREP XID information into rollback segment header.
@param[in,out]	rseg_header	rollback segment header
@param[in]	xid		WSREP XID
@param[in,out]	mtr		mini transaction */
static void
trx_rseg_write_wsrep_checkpoint(
	trx_rsegf_t*	rseg_header,
	const XID*	xid,
	mtr_t*		mtr)
{
	mlog_write_ulint(TRX_RSEG_WSREP_XID_FORMAT + rseg_header,
			 uint32_t(xid->formatID),
			 MLOG_4BYTES, mtr);

	mlog_write_ulint(TRX_RSEG_WSREP_XID_GTRID_LEN + rseg_header,
			 uint32_t(xid->gtrid_length),
			 MLOG_4BYTES, mtr);

	mlog_write_ulint(TRX_RSEG_WSREP_XID_BQUAL_LEN + rseg_header,
			 uint32_t(xid->bqual_length),
			 MLOG_4BYTES, mtr);

	mlog_write_string(TRX_RSEG_WSREP_XID_DATA + rseg_header,
			  reinterpret_cast<const byte*>(xid->data),
			  XIDDATASIZE, mtr);
}

/** Update the WSREP XID information in rollback segment header.
@param[in,out]	rseg_header	rollback segment header
@param[in]	xid		WSREP XID
@param[in,out]	mtr		mini-transaction */
void
trx_rseg_update_wsrep_checkpoint(
	trx_rsegf_t*	rseg_header,
	const XID*	xid,
	mtr_t*		mtr)
{
	ut_ad(wsrep_is_wsrep_xid(xid));

#ifdef UNIV_DEBUG
	/* Check that seqno is monotonically increasing */
	long long xid_seqno = wsrep_xid_seqno(xid);
	const byte* xid_uuid = wsrep_xid_uuid(xid);

	if (xid_seqno != -1
	    && !memcmp(xid_uuid, wsrep_uuid, sizeof wsrep_uuid)) {
		ut_ad(xid_seqno > wsrep_seqno);
	} else {
		memcpy(wsrep_uuid, xid_uuid, sizeof wsrep_uuid);
	}
	wsrep_seqno = xid_seqno;
#endif /* UNIV_DEBUG */
	trx_rseg_write_wsrep_checkpoint(rseg_header, xid, mtr);
}

/** Clear the WSREP XID information from rollback segment header.
@param[in,out]	rseg_header	Rollback segment header
@param[in,out]	mtr 		mini-transaction */
static void
trx_rseg_clear_wsrep_checkpoint(
	trx_rsegf_t*	rseg_header,
	mtr_t*		mtr)
{
<<<<<<< HEAD
	mlog_memset(rseg_header + TRX_RSEG_WSREP_XID_INFO,
		    TRX_RSEG_WSREP_XID_DATA + XIDDATASIZE
		    - TRX_RSEG_WSREP_XID_INFO, 0, mtr);
=======
	mlog_write_ulint(TRX_RSEG_WSREP_XID_FORMAT + rseg_header,
			 0, MLOG_4BYTES, mtr);
>>>>>>> 592dc59d
}

static void
trx_rseg_update_wsrep_checkpoint(const XID* xid, mtr_t* mtr)
{
<<<<<<< HEAD
	mtr_t	mtr;
	mtr.start();

=======
>>>>>>> 592dc59d
	const byte* xid_uuid = wsrep_xid_uuid(xid);
	/* We must make check against wsrep_uuid here, the
	trx_rseg_update_wsrep_checkpoint() writes over wsrep_uuid with
	xid contents in debug mode and the memcmp() will never give nonzero
	result. */
	const bool must_clear_rsegs = memcmp(wsrep_uuid, xid_uuid,
					     sizeof wsrep_uuid);
	const trx_rseg_t* rseg = trx_sys.rseg_array[0];

	trx_rsegf_t* rseg_header = trx_rsegf_get(rseg->space, rseg->page_no,
						 mtr);
	if (UNIV_UNLIKELY(mach_read_from_4(rseg_header + TRX_RSEG_FORMAT))) {
		trx_rseg_format_upgrade(rseg_header, mtr);
	}

<<<<<<< HEAD
	trx_rseg_update_wsrep_checkpoint(rseg_header, xid, &mtr);
=======
	trx_rseg_update_wsrep_checkpoint(rseg_header, xid, mtr);
>>>>>>> 592dc59d

	if (must_clear_rsegs) {
		/* Because the UUID part of the WSREP XID differed
		from current_xid_uuid, the WSREP group UUID was
		changed, and we must reset the XID in all rollback
		segment headers. */
		for (ulint rseg_id = 1; rseg_id < TRX_SYS_N_RSEGS; ++rseg_id) {
			if (const trx_rseg_t* rseg =
			    trx_sys.rseg_array[rseg_id]) {
				trx_rseg_clear_wsrep_checkpoint(
					trx_rsegf_get(rseg->space,
<<<<<<< HEAD
						      rseg->page_no,
						      &mtr),
				        &mtr);
=======
						      rseg->page_no, mtr),
				        mtr);
>>>>>>> 592dc59d
			}
		}
	}
}

/** Update WSREP checkpoint XID in first rollback segment header
as part of wsrep_set_SE_checkpoint() when it is guaranteed that there
are no wsrep transactions committing.
If the UUID part of the WSREP XID does not match to the UUIDs of XIDs already
stored into rollback segments, the WSREP XID in all the remaining rollback
segments will be reset.
@param[in]	xid		WSREP XID */
void trx_rseg_update_wsrep_checkpoint(const XID* xid)
{
	mtr_t	mtr;
	mtr.start();
	trx_rseg_update_wsrep_checkpoint(xid, &mtr);
	mtr.commit();
}

/** Read the WSREP XID information in rollback segment header.
@param[in]	rseg_header	Rollback segment header
@param[out]	xid		Transaction XID
@return	whether the WSREP XID was present */
static
bool trx_rseg_read_wsrep_checkpoint(const trx_rsegf_t* rseg_header, XID& xid)
{
	int formatID = static_cast<int>(
		mach_read_from_4(
			TRX_RSEG_WSREP_XID_FORMAT + rseg_header));
	if (formatID == 0) {
		return false;
	}

	xid.formatID = formatID;
	xid.gtrid_length = static_cast<int>(
		mach_read_from_4(
			TRX_RSEG_WSREP_XID_GTRID_LEN + rseg_header));

	xid.bqual_length = static_cast<int>(
		mach_read_from_4(
			TRX_RSEG_WSREP_XID_BQUAL_LEN + rseg_header));

	memcpy(xid.data, TRX_RSEG_WSREP_XID_DATA + rseg_header, XIDDATASIZE);

	return true;
}

/** Read the WSREP XID from the TRX_SYS page (in case of upgrade).
@param[in]	page	TRX_SYS page
@param[out]	xid	WSREP XID (if present)
@return	whether the WSREP XID is present */
static bool trx_rseg_init_wsrep_xid(const page_t* page, XID& xid)
{
	if (mach_read_from_4(TRX_SYS + TRX_SYS_WSREP_XID_INFO
			     + TRX_SYS_WSREP_XID_MAGIC_N_FLD
			     + page)
	    != TRX_SYS_WSREP_XID_MAGIC_N) {
		return false;
	}

	xid.formatID = static_cast<int>(
		mach_read_from_4(
			TRX_SYS + TRX_SYS_WSREP_XID_INFO
			+ TRX_SYS_WSREP_XID_FORMAT + page));
	xid.gtrid_length = static_cast<int>(
		mach_read_from_4(
			TRX_SYS + TRX_SYS_WSREP_XID_INFO
			+ TRX_SYS_WSREP_XID_GTRID_LEN + page));
	xid.bqual_length = static_cast<int>(
		mach_read_from_4(
			TRX_SYS + TRX_SYS_WSREP_XID_INFO
			+ TRX_SYS_WSREP_XID_BQUAL_LEN + page));
	memcpy(xid.data,
	       TRX_SYS + TRX_SYS_WSREP_XID_INFO
	       + TRX_SYS_WSREP_XID_DATA + page, XIDDATASIZE);
	return true;
}

/** Recover the latest WSREP checkpoint XID.
@param[out]	xid	WSREP XID
@return	whether the WSREP XID was found */
bool trx_rseg_read_wsrep_checkpoint(XID& xid)
{
	mtr_t		mtr;
	long long       max_xid_seqno = -1;
	bool		found = false;

	for (ulint rseg_id = 0; rseg_id < TRX_SYS_N_RSEGS;
	     rseg_id++, mtr.commit()) {
		mtr.start();
		const buf_block_t* sys = trx_sysf_get(&mtr, false);
		const uint32_t page_no = trx_sysf_rseg_get_page_no(
			sys, rseg_id);

		if (page_no == FIL_NULL) {
			continue;
		}

		const trx_rsegf_t* rseg_header = trx_rsegf_get_new(
			trx_sysf_rseg_get_space(sys, rseg_id), page_no, &mtr);

		if (mach_read_from_4(rseg_header + TRX_RSEG_FORMAT)) {
			continue;
		}

		XID tmp_xid;
		long long tmp_seqno = 0;
		if (trx_rseg_read_wsrep_checkpoint(rseg_header, tmp_xid)
		    && (tmp_seqno = wsrep_xid_seqno(&tmp_xid))
		    > max_xid_seqno) {
			found = true;
			max_xid_seqno = tmp_seqno;
			xid = tmp_xid;
			memcpy(wsrep_uuid, wsrep_xid_uuid(&tmp_xid),
			       sizeof wsrep_uuid);
		}
	}

	return found;
}
#endif /* WITH_WSREP */

/** Upgrade a rollback segment header page to MariaDB 10.3 format.
@param[in,out]	rseg_header	rollback segment header page
@param[in,out]	mtr		mini-transaction */
void trx_rseg_format_upgrade(trx_rsegf_t* rseg_header, mtr_t* mtr)
{
	ut_ad(page_offset(rseg_header) == TRX_RSEG);
	byte* rseg_format = TRX_RSEG_FORMAT + rseg_header;
	mlog_write_ulint(rseg_format, 0, MLOG_4BYTES, mtr);
	/* Clear also possible garbage at the end of the page. Old
	InnoDB versions did not initialize unused parts of pages. */
	mlog_memset(TRX_RSEG_MAX_TRX_ID + 8 + rseg_header,
		    srv_page_size
		    - (FIL_PAGE_DATA_END
		       + TRX_RSEG + TRX_RSEG_MAX_TRX_ID + 8), 0, mtr);
}

/** Create a rollback segment header.
@param[in,out]	space		system, undo, or temporary tablespace
@param[in]	rseg_id		rollback segment identifier
@param[in,out]	sys_header	the TRX_SYS page (NULL for temporary rseg)
@param[in,out]	mtr		mini-transaction
@return the created rollback segment
@retval	NULL	on failure */
buf_block_t*
trx_rseg_header_create(
	fil_space_t*	space,
	ulint		rseg_id,
	buf_block_t*	sys_header,
	mtr_t*		mtr)
{
	buf_block_t*	block;

	ut_ad(mtr_memo_contains(mtr, &space->latch, MTR_MEMO_X_LOCK));
	ut_ad(!sys_header == (space == fil_system.temp_space));

	/* Allocate a new file segment for the rollback segment */
	block = fseg_create(space, 0, TRX_RSEG + TRX_RSEG_FSEG_HEADER, mtr);

	if (block == NULL) {
		/* No space left */
		return block;
	}

	buf_block_dbg_add_level(block, SYNC_RSEG_HEADER_NEW);

	ut_ad(0 == mach_read_from_4(TRX_RSEG_FORMAT + TRX_RSEG
				    + block->frame));
	ut_ad(0 == mach_read_from_4(TRX_RSEG_HISTORY_SIZE + TRX_RSEG
				    + block->frame));

	/* Initialize the history list */
	flst_init(block, TRX_RSEG_HISTORY + TRX_RSEG, mtr);

	/* Reset the undo log slots */
	mlog_memset(block, TRX_RSEG_UNDO_SLOTS + TRX_RSEG,
		    TRX_RSEG_N_SLOTS * 4, 0xff, mtr);

	if (sys_header) {
		/* Add the rollback segment info to the free slot in
		the trx system header */

		mlog_write_ulint(TRX_SYS + TRX_SYS_RSEGS
				 + TRX_SYS_RSEG_SPACE
				 + rseg_id * TRX_SYS_RSEG_SLOT_SIZE
				 + sys_header->frame,
				 space->id, MLOG_4BYTES, mtr);
		mlog_write_ulint(TRX_SYS + TRX_SYS_RSEGS
				 + TRX_SYS_RSEG_PAGE_NO
				 + rseg_id * TRX_SYS_RSEG_SLOT_SIZE
				 + sys_header->frame,
				 block->page.id.page_no(), MLOG_4BYTES, mtr);
	}

	return block;
}

/** Free a rollback segment in memory. */
void
trx_rseg_mem_free(trx_rseg_t* rseg)
{
	trx_undo_t*	undo;
	trx_undo_t*	next_undo;

	mutex_free(&rseg->mutex);

	/* There can't be any active transactions. */
	ut_a(UT_LIST_GET_LEN(rseg->undo_list) == 0);
	ut_a(UT_LIST_GET_LEN(rseg->old_insert_list) == 0);

	for (undo = UT_LIST_GET_FIRST(rseg->undo_cached);
	     undo != NULL;
	     undo = next_undo) {

		next_undo = UT_LIST_GET_NEXT(undo_list, undo);

		UT_LIST_REMOVE(rseg->undo_cached, undo);

		MONITOR_DEC(MONITOR_NUM_UNDO_SLOT_CACHED);

		ut_free(undo);
	}

	ut_free(rseg);
}

/** Create a rollback segment object.
@param[in]	id		rollback segment id
@param[in]	space		space where the segment is placed
@param[in]	page_no		page number of the segment header */
static
trx_rseg_t*
trx_rseg_mem_create(ulint id, fil_space_t* space, ulint page_no)
{
	trx_rseg_t* rseg = static_cast<trx_rseg_t*>(
		ut_zalloc_nokey(sizeof *rseg));

	rseg->id = id;
	rseg->space = space;
	rseg->page_no = page_no;
	rseg->last_page_no = FIL_NULL;
	rseg->curr_size = 1;

	mutex_create(rseg->is_persistent()
		     ? LATCH_ID_REDO_RSEG : LATCH_ID_NOREDO_RSEG,
		     &rseg->mutex);

	UT_LIST_INIT(rseg->undo_list, &trx_undo_t::undo_list);
	UT_LIST_INIT(rseg->old_insert_list, &trx_undo_t::undo_list);
	UT_LIST_INIT(rseg->undo_cached, &trx_undo_t::undo_list);

	return(rseg);
}

/** Read the undo log lists.
@param[in,out]	rseg		rollback segment
@param[in,out]	max_trx_id	maximum observed transaction identifier
@param[in]	rseg_header	rollback segment header
@return the combined size of undo log segments in pages */
static
ulint
trx_undo_lists_init(trx_rseg_t* rseg, trx_id_t& max_trx_id,
		    const trx_rsegf_t* rseg_header)
{
	ut_ad(srv_force_recovery < SRV_FORCE_NO_UNDO_LOG_SCAN);

	ulint size = 0;

	for (ulint i = 0; i < TRX_RSEG_N_SLOTS; i++) {
		ulint	page_no = trx_rsegf_get_nth_undo(rseg_header, i);
		if (page_no != FIL_NULL) {
			size += trx_undo_mem_create_at_db_start(
				rseg, i, page_no, max_trx_id);
			MONITOR_INC(MONITOR_NUM_UNDO_SLOT_USED);
		}
	}

	return(size);
}

/** Restore the state of a persistent rollback segment.
@param[in,out]	rseg		persistent rollback segment
@param[in,out]	max_trx_id	maximum observed transaction identifier
@param[in,out]	mtr		mini-transaction */
static
void
trx_rseg_mem_restore(trx_rseg_t* rseg, trx_id_t& max_trx_id, mtr_t* mtr)
{
	trx_rsegf_t*	rseg_header = trx_rsegf_get_new(
		rseg->space->id, rseg->page_no, mtr);

	if (mach_read_from_4(rseg_header + TRX_RSEG_FORMAT) == 0) {
		trx_id_t id = mach_read_from_8(rseg_header
					       + TRX_RSEG_MAX_TRX_ID);

		if (id > max_trx_id) {
			max_trx_id = id;
		}

		if (rseg_header[TRX_RSEG_BINLOG_NAME]) {
			const char* binlog_name = reinterpret_cast<const char*>
				(rseg_header) + TRX_RSEG_BINLOG_NAME;
			compile_time_assert(TRX_RSEG_BINLOG_NAME_LEN == sizeof
					    trx_sys.recovered_binlog_filename);

			int cmp = *trx_sys.recovered_binlog_filename
				? strncmp(binlog_name,
					  trx_sys.recovered_binlog_filename,
					  TRX_RSEG_BINLOG_NAME_LEN)
				: 1;

			if (cmp >= 0) {
				uint64_t binlog_offset = mach_read_from_8(
					rseg_header + TRX_RSEG_BINLOG_OFFSET);
				if (cmp) {
					memcpy(trx_sys.
					       recovered_binlog_filename,
					       binlog_name,
					       TRX_RSEG_BINLOG_NAME_LEN);
					trx_sys.recovered_binlog_offset
						= binlog_offset;
				} else if (binlog_offset >
					   trx_sys.recovered_binlog_offset) {
					trx_sys.recovered_binlog_offset
						= binlog_offset;
				}
			}

#ifdef WITH_WSREP
			trx_rseg_read_wsrep_checkpoint(
				rseg_header, trx_sys.recovered_wsrep_xid);
#endif
		}
	}

	if (srv_operation == SRV_OPERATION_RESTORE) {
		/* mariabackup --prepare only deals with
		the redo log and the data files, not with
		transactions or the data dictionary. */
		return;
	}

	/* Initialize the undo log lists according to the rseg header */

	rseg->curr_size = mach_read_from_4(rseg_header + TRX_RSEG_HISTORY_SIZE)
		+ 1 + trx_undo_lists_init(rseg, max_trx_id, rseg_header);

	if (auto len = flst_get_len(rseg_header + TRX_RSEG_HISTORY)) {
		trx_sys.rseg_history_len += len;

		fil_addr_t	node_addr = trx_purge_get_log_from_hist(
			flst_get_last(rseg_header + TRX_RSEG_HISTORY, mtr));

		rseg->last_page_no = node_addr.page;
		rseg->last_offset = node_addr.boffset;

		const trx_ulogf_t*	undo_log_hdr = trx_undo_page_get(
			page_id_t(rseg->space->id, node_addr.page), mtr)
			+ node_addr.boffset;

		trx_id_t id = mach_read_from_8(undo_log_hdr + TRX_UNDO_TRX_ID);
		if (id > max_trx_id) {
			max_trx_id = id;
		}
		id = mach_read_from_8(undo_log_hdr + TRX_UNDO_TRX_NO);
		if (id > max_trx_id) {
			max_trx_id = id;
		}
		unsigned purge = mach_read_from_2(
			undo_log_hdr + TRX_UNDO_NEEDS_PURGE);
		ut_ad(purge <= 1);
		rseg->set_last_trx_no(id, purge != 0);
		rseg->needs_purge = purge != 0;

		if (rseg->last_page_no != FIL_NULL) {

			/* There is no need to cover this operation by the purge
			mutex because we are still bootstrapping. */
			purge_sys.purge_queue.push(*rseg);
		}
	}
}

/** Read binlog metadata from the TRX_SYS page, in case we are upgrading
from MySQL or a MariaDB version older than 10.3.5. */
static void trx_rseg_init_binlog_info(const page_t* page)
{
	if (mach_read_from_4(TRX_SYS + TRX_SYS_MYSQL_LOG_INFO
			     + TRX_SYS_MYSQL_LOG_MAGIC_N_FLD
			     + page)
	    == TRX_SYS_MYSQL_LOG_MAGIC_N) {
		memcpy(trx_sys.recovered_binlog_filename,
		       TRX_SYS_MYSQL_LOG_INFO + TRX_SYS_MYSQL_LOG_NAME
		       + TRX_SYS + page, TRX_SYS_MYSQL_LOG_NAME_LEN);
		trx_sys.recovered_binlog_offset = mach_read_from_8(
			TRX_SYS_MYSQL_LOG_INFO + TRX_SYS_MYSQL_LOG_OFFSET
			+ TRX_SYS + page);
	}

#ifdef WITH_WSREP
	trx_rseg_init_wsrep_xid(page, trx_sys.recovered_wsrep_xid);
#endif
}

/** Initialize the rollback segments in memory at database startup. */
void
trx_rseg_array_init()
{
	trx_id_t max_trx_id = 0;

	*trx_sys.recovered_binlog_filename = '\0';
	trx_sys.recovered_binlog_offset = 0;
#ifdef WITH_WSREP
	trx_sys.recovered_wsrep_xid.null();
	XID wsrep_sys_xid;
	wsrep_sys_xid.null();
	bool wsrep_xid_in_rseg_found = false;
#endif

	for (ulint rseg_id = 0; rseg_id < TRX_SYS_N_RSEGS; rseg_id++) {
		mtr_t mtr;
		mtr.start();
		if (const buf_block_t* sys = trx_sysf_get(&mtr, false)) {
			if (rseg_id == 0) {
				/* In case this is an upgrade from
				before MariaDB 10.3.5, fetch the base
				information from the TRX_SYS page. */
				max_trx_id = mach_read_from_8(
					TRX_SYS + TRX_SYS_TRX_ID_STORE
					+ sys->frame);
				trx_rseg_init_binlog_info(sys->frame);
#ifdef WITH_WSREP
				wsrep_sys_xid.set(&trx_sys.recovered_wsrep_xid);
#endif
			}

			const uint32_t	page_no = trx_sysf_rseg_get_page_no(
				sys, rseg_id);
			if (page_no != FIL_NULL) {
				trx_rseg_t* rseg = trx_rseg_mem_create(
					rseg_id,
					fil_space_get(trx_sysf_rseg_get_space(
							      sys, rseg_id)),
					page_no);
				ut_ad(rseg->is_persistent());
				ut_ad(rseg->id == rseg_id);
				ut_ad(!trx_sys.rseg_array[rseg_id]);
				trx_sys.rseg_array[rseg_id] = rseg;
				trx_rseg_mem_restore(rseg, max_trx_id, &mtr);
#ifdef WITH_WSREP
				if (!wsrep_sys_xid.is_null() &&
				    !wsrep_sys_xid.eq(&trx_sys.recovered_wsrep_xid)) {
					wsrep_xid_in_rseg_found = true;
					ut_ad(memcmp(wsrep_xid_uuid(&wsrep_sys_xid),
						     wsrep_xid_uuid(&trx_sys.recovered_wsrep_xid),
						     sizeof wsrep_uuid)
					      || wsrep_xid_seqno(
						      &wsrep_sys_xid)
					      <= wsrep_xid_seqno(
						      &trx_sys.recovered_wsrep_xid));
				}
#endif
			}
		}

		mtr.commit();
	}

#ifdef WITH_WSREP
	if (!wsrep_sys_xid.is_null()) {
		/* Upgrade from a version prior to 10.3.5,
		where WSREP XID was stored in TRX_SYS page.
		If no rollback segment has a WSREP XID set,
		we must copy the XID found in TRX_SYS page
		to rollback segments. */
		mtr_t mtr;
		mtr.start();

		if (!wsrep_xid_in_rseg_found) {
			trx_rseg_update_wsrep_checkpoint(&wsrep_sys_xid, &mtr);
		}

		/* Finally, clear WSREP XID in TRX_SYS page. */
		const buf_block_t* sys = trx_sysf_get(&mtr);
		mlog_write_ulint(TRX_SYS + TRX_SYS_WSREP_XID_INFO +
				 + TRX_SYS_WSREP_XID_MAGIC_N_FLD + sys->frame,
				 0, MLOG_4BYTES, &mtr);

		mtr.commit();
	}
#endif

	trx_sys.init_max_trx_id(max_trx_id + 1);
}

/** Create a persistent rollback segment.
@param[in]	space_id	system or undo tablespace id
@return pointer to new rollback segment
@retval	NULL	on failure */
trx_rseg_t*
trx_rseg_create(ulint space_id)
{
	trx_rseg_t*		rseg = NULL;
	mtr_t			mtr;

	mtr.start();

	/* To obey the latching order, acquire the file space
	x-latch before the trx_sys.mutex. */
	fil_space_t*	space = mtr_x_lock_space(space_id, &mtr);
	ut_ad(space->purpose == FIL_TYPE_TABLESPACE);

	if (buf_block_t* sys_header = trx_sysf_get(&mtr)) {
		ulint	rseg_id = trx_sys_rseg_find_free(sys_header);
		if (buf_block_t* rblock = rseg_id == ULINT_UNDEFINED
		    ? NULL
		    : trx_rseg_header_create(space, rseg_id, sys_header,
					     &mtr)) {
			ut_ad(trx_sysf_rseg_get_space(sys_header, rseg_id)
			      == space_id);
			rseg = trx_rseg_mem_create(rseg_id, space,
						   rblock->page.id.page_no());
			ut_ad(rseg->id == rseg_id);
			ut_ad(rseg->is_persistent());
			ut_ad(!trx_sys.rseg_array[rseg->id]);
			trx_sys.rseg_array[rseg->id] = rseg;
		}
	}

	mtr.commit();

	return(rseg);
}

/** Create the temporary rollback segments. */
void
trx_temp_rseg_create()
{
	mtr_t		mtr;

	for (ulong i = 0; i < TRX_SYS_N_RSEGS; i++) {
		mtr.start();
		mtr.set_log_mode(MTR_LOG_NO_REDO);
		mtr_x_lock(&fil_system.temp_space->latch, &mtr);

		buf_block_t* rblock = trx_rseg_header_create(
			fil_system.temp_space, i, NULL, &mtr);
		trx_rseg_t* rseg = trx_rseg_mem_create(
			i, fil_system.temp_space, rblock->page.id.page_no());
		ut_ad(!rseg->is_persistent());
		ut_ad(!trx_sys.temp_rsegs[i]);
		trx_sys.temp_rsegs[i] = rseg;
		mtr.commit();
	}
}

/********************************************************************
Get the number of unique rollback tablespaces in use except space id 0.
The last space id will be the sentinel value ULINT_UNDEFINED. The array
will be sorted on space id. Note: space_ids should have have space for
TRX_SYS_N_RSEGS + 1 elements.
@return number of unique rollback tablespaces in use. */
ulint
trx_rseg_get_n_undo_tablespaces(
/*============================*/
	ulint*		space_ids)	/*!< out: array of space ids of
					UNDO tablespaces */
{
	mtr_t mtr;
	mtr.start();

	buf_block_t* sys_header = trx_sysf_get(&mtr, false);
	if (!sys_header) {
		mtr.commit();
		return 0;
	}

	ulint* end = space_ids;

	for (ulint rseg_id = 0; rseg_id < TRX_SYS_N_RSEGS; rseg_id++) {
		uint32_t page_no = trx_sysf_rseg_get_page_no(sys_header,
							     rseg_id);

		if (page_no == FIL_NULL) {
			continue;
		}

		if (ulint space = trx_sysf_rseg_get_space(sys_header,
							  rseg_id)) {
			if (std::find(space_ids, end, space) == end) {
				*end++ = space;
			}
		}
	}

	mtr.commit();

	ut_a(end - space_ids <= TRX_SYS_N_RSEGS);
	*end = ULINT_UNDEFINED;

	std::sort(space_ids, end);

	return ulint(end - space_ids);
}

/** Update the offset information about the end of the binlog entry
which corresponds to the transaction just being committed.
In a replication slave, this updates the master binlog position
up to which replication has proceeded.
@param[in,out]	rseg_header	rollback segment header
@param[in]	trx		committing transaction
@param[in,out]	mtr		mini-transaction */
void
trx_rseg_update_binlog_offset(byte* rseg_header, const trx_t* trx, mtr_t* mtr)
{
	DBUG_LOG("trx", "trx_mysql_binlog_offset: " << trx->mysql_log_offset);

	const size_t len = strlen(trx->mysql_log_file_name) + 1;

	ut_ad(len > 1);

	if (UNIV_UNLIKELY(len > TRX_RSEG_BINLOG_NAME_LEN)) {
		return;
	}

	mlog_write_ull(rseg_header + TRX_RSEG_BINLOG_OFFSET,
		       trx->mysql_log_offset, mtr);
	byte* p = rseg_header + TRX_RSEG_BINLOG_NAME;
	const byte* binlog_name = reinterpret_cast<const byte*>
		(trx->mysql_log_file_name);

	if (memcmp(binlog_name, p, len)) {
		mlog_write_string(p, binlog_name, len, mtr);
	}
}<|MERGE_RESOLUTION|>--- conflicted
+++ resolved
@@ -106,25 +106,14 @@
 	trx_rsegf_t*	rseg_header,
 	mtr_t*		mtr)
 {
-<<<<<<< HEAD
 	mlog_memset(rseg_header + TRX_RSEG_WSREP_XID_INFO,
 		    TRX_RSEG_WSREP_XID_DATA + XIDDATASIZE
 		    - TRX_RSEG_WSREP_XID_INFO, 0, mtr);
-=======
-	mlog_write_ulint(TRX_RSEG_WSREP_XID_FORMAT + rseg_header,
-			 0, MLOG_4BYTES, mtr);
->>>>>>> 592dc59d
 }
 
 static void
 trx_rseg_update_wsrep_checkpoint(const XID* xid, mtr_t* mtr)
 {
-<<<<<<< HEAD
-	mtr_t	mtr;
-	mtr.start();
-
-=======
->>>>>>> 592dc59d
 	const byte* xid_uuid = wsrep_xid_uuid(xid);
 	/* We must make check against wsrep_uuid here, the
 	trx_rseg_update_wsrep_checkpoint() writes over wsrep_uuid with
@@ -140,11 +129,7 @@
 		trx_rseg_format_upgrade(rseg_header, mtr);
 	}
 
-<<<<<<< HEAD
-	trx_rseg_update_wsrep_checkpoint(rseg_header, xid, &mtr);
-=======
 	trx_rseg_update_wsrep_checkpoint(rseg_header, xid, mtr);
->>>>>>> 592dc59d
 
 	if (must_clear_rsegs) {
 		/* Because the UUID part of the WSREP XID differed
@@ -156,14 +141,8 @@
 			    trx_sys.rseg_array[rseg_id]) {
 				trx_rseg_clear_wsrep_checkpoint(
 					trx_rsegf_get(rseg->space,
-<<<<<<< HEAD
-						      rseg->page_no,
-						      &mtr),
-				        &mtr);
-=======
 						      rseg->page_no, mtr),
 				        mtr);
->>>>>>> 592dc59d
 			}
 		}
 	}

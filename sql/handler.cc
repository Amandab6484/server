--- conflicted
+++ resolved
@@ -1434,9 +1434,6 @@
     status_var_increment(thd->status_var.ha_prepare_count);
     if (err)
     {
-<<<<<<< HEAD
-      my_error(ER_ERROR_DURING_COMMIT, MYF(0), err);
-=======
 #ifdef WITH_WSREP
       if (ht == wsrep_hton)
       {
@@ -1456,10 +1453,7 @@
         goto err;
       }
 #endif /* WITH_WSREP */
-        my_error(ER_ERROR_DURING_COMMIT, MYF(0), err);
-    }
-    if (err)
->>>>>>> 20e20f6d
+      my_error(ER_ERROR_DURING_COMMIT, MYF(0), err);
       goto err;
     }
     need_prepare_ordered|= (ht->prepare_ordered != NULL);

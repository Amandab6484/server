<?xml version="1.0" encoding="Windows-1252"?>
<VisualStudioProject
	ProjectType="Visual C++"
	Version="7.10"
	Name="mysqld"
	SccProjectName=""
	SccLocalPath="">
	<Platforms>
		<Platform
			Name="Win32"/>
	</Platforms>
	<Configurations>
		<Configuration
			Name="Debug|Win32"
			OutputDirectory=".\debug_obj"
			IntermediateDirectory=".\debug_obj"
			ConfigurationType="1"
			UseOfMFC="0"
			ATLMinimizesCRunTimeLibraryUsage="FALSE"
			CharacterSet="2">
			<Tool
				Name="VCCLCompilerTool"
				Optimization="0"
				OptimizeForProcessor="2"
				AdditionalIncludeDirectories="../include,../regex,../extra/yassl/include,../zlib"
				PreprocessorDefinitions="__NT__;_DEBUG;SAFEMALLOC;SAFE_MUTEX;HAVE_ARCHIVE_DB;HAVE_BLACKHOLE_DB;HAVE_EXAMPLE_DB;HAVE_FEDERATED_DB;HAVE_INNOBASE_DB;MYSQL_SERVER;HAVE_DLOPEN;_WINDOWS;_CONSOLE"
				BasicRuntimeChecks="3"
				RuntimeLibrary="1"
				PrecompiledHeaderFile=".\debug_obj/mysqld.pch"
				AssemblerListingLocation=".\debug_obj/"
				ObjectFile=".\debug_obj/"
				ProgramDataBaseFileName=".\debug_obj/"
				WarningLevel="3"
				SuppressStartupBanner="TRUE"
				DebugInformationFormat="1"
				CompileAs="0"/>
			<Tool
				Name="VCCustomBuildTool"/>
			<Tool
				Name="VCLinkerTool"
				AdditionalDependencies="odbc32.lib odbccp32.lib Wsock32.lib"
				OutputFile=".\debug/mysqld-debug.exe"
				LinkIncremental="1"
				SuppressStartupBanner="TRUE"
				GenerateDebugInformation="TRUE"
				ProgramDatabaseFile=".\debug/mysqld-debug.pdb"
				GenerateMapFile="TRUE"
				MapFileName=".\debug/mysqld-debug.map"
				SubSystem="1"
				TargetMachine="1"/>
			<Tool
				Name="VCMIDLTool"
				TypeLibraryName=".\debug_obj/mysqld.tlb"
				HeaderFileName=""/>
			<Tool
				Name="VCPostBuildEventTool"/>
			<Tool
				Name="VCPreBuildEventTool"/>
			<Tool
				Name="VCPreLinkEventTool"/>
			<Tool
				Name="VCResourceCompilerTool"
				PreprocessorDefinitions="_DEBUG"
				Culture="1033"/>
			<Tool
				Name="VCWebServiceProxyGeneratorTool"/>
			<Tool
				Name="VCXMLDataGeneratorTool"/>
			<Tool
				Name="VCWebDeploymentTool"/>
			<Tool
				Name="VCManagedWrapperGeneratorTool"/>
			<Tool
				Name="VCAuxiliaryManagedWrapperGeneratorTool"/>
		</Configuration>
		<Configuration
			Name="Debug 98|Win32"
			OutputDirectory=".\debug_obj98"
			IntermediateDirectory=".\debug_obj98"
			ConfigurationType="1"
			UseOfMFC="0"
			ATLMinimizesCRunTimeLibraryUsage="FALSE"
			CharacterSet="2">
			<Tool
				Name="VCCLCompilerTool"
				Optimization="0"
				OptimizeForProcessor="2"
				AdditionalIncludeDirectories="../include,../regex,../extra/yassl/include,../zlib"
				PreprocessorDefinitions="_DEBUG;SAFEMALLOC;SAFE_MUTEX;HAVE_ARCHIVE_DB;HAVE_BLACKHOLE_DB;HAVE_EXAMPLE_DB;HAVE_FEDERATED_DB;HAVE_INNOBASE_DB;MYSQL_SERVER;HAVE_DLOPEN;_WINDOWS;_CONSOLE"
				BasicRuntimeChecks="3"
				RuntimeLibrary="1"
				PrecompiledHeaderFile=".\debug_obj98/mysqld.pch"
				AssemblerListingLocation=".\debug_obj98/"
				ObjectFile=".\debug_obj98/"
				ProgramDataBaseFileName=".\debug_obj98/"
				WarningLevel="3"
				SuppressStartupBanner="TRUE"
				DebugInformationFormat="1"
				CompileAs="0"/>
			<Tool
				Name="VCCustomBuildTool"/>
			<Tool
				Name="VCLinkerTool"
				AdditionalDependencies="odbc32.lib odbccp32.lib Wsock32.lib"
				OutputFile=".\debug/mysqld-debug.exe"
				LinkIncremental="1"
				SuppressStartupBanner="TRUE"
				GenerateDebugInformation="TRUE"
				ProgramDatabaseFile=".\debug/mysqld-debug.pdb"
				GenerateMapFile="TRUE"
				MapFileName=".\debug/mysqld-debug.map"
				SubSystem="1"
				TargetMachine="1"/>
			<Tool
				Name="VCMIDLTool"
				TypeLibraryName=".\debug_obj98/mysqld.tlb"
				HeaderFileName=""/>
			<Tool
				Name="VCPostBuildEventTool"/>
			<Tool
				Name="VCPreBuildEventTool"/>
			<Tool
				Name="VCPreLinkEventTool"/>
			<Tool
				Name="VCResourceCompilerTool"
				PreprocessorDefinitions="_DEBUG"
				Culture="1033"/>
			<Tool
				Name="VCWebServiceProxyGeneratorTool"/>
			<Tool
				Name="VCXMLDataGeneratorTool"/>
			<Tool
				Name="VCWebDeploymentTool"/>
			<Tool
				Name="VCManagedWrapperGeneratorTool"/>
			<Tool
				Name="VCAuxiliaryManagedWrapperGeneratorTool"/>
		</Configuration>
		<Configuration
			Name="Release|Win32"
			OutputDirectory=".\release_obj"
			IntermediateDirectory=".\release_obj"
			ConfigurationType="1"
			UseOfMFC="0"
			ATLMinimizesCRunTimeLibraryUsage="FALSE"
			CharacterSet="2">
			<Tool
				Name="VCCLCompilerTool"
				Optimization="2"
				InlineFunctionExpansion="1"
				OptimizeForProcessor="2"
				AdditionalIncludeDirectories="../include,../regex,../zlib,../extra/yassl/include"
				PreprocessorDefinitions="__NT__;DBUG_OFF;NDEBUG;HAVE_ARCHIVE_DB;HAVE_BLACKHOLE_DB;HAVE_EXAMPLE_DB;HAVE_FEDERATED_DB;HAVE_INNOBASE_DB;MYSQL_SERVER;HAVE_DLOPEN;_WINDOWS;_CONSOLE"
				StringPooling="TRUE"
				RuntimeLibrary="0"
				EnableFunctionLevelLinking="TRUE"
				PrecompiledHeaderFile=".\release_obj/mysqld.pch"
				AssemblerListingLocation=".\release_obj/"
				ObjectFile=".\release_obj/"
				ProgramDataBaseFileName=".\release_obj/"
				WarningLevel="3"
				SuppressStartupBanner="TRUE"
				DebugInformationFormat="1"
				CompileAs="0"/>
			<Tool
				Name="VCCustomBuildTool"/>
			<Tool
				Name="VCLinkerTool"
				AdditionalDependencies="odbc32.lib odbccp32.lib Wsock32.lib"
				OutputFile=".\release/mysqld-nt.exe"
				LinkIncremental="1"
				SuppressStartupBanner="TRUE"
				GenerateDebugInformation="TRUE"
				ProgramDatabaseFile=".\release/mysqld-nt.pdb"
				GenerateMapFile="TRUE"
				MapFileName=".\release/mysqld-nt.map"
				SubSystem="1"
				TargetMachine="1"/>
			<Tool
				Name="VCMIDLTool"
				TypeLibraryName=".\release_obj/mysqld.tlb"
				HeaderFileName=""/>
			<Tool
				Name="VCPostBuildEventTool"/>
			<Tool
				Name="VCPreBuildEventTool"/>
			<Tool
				Name="VCPreLinkEventTool"/>
			<Tool
				Name="VCResourceCompilerTool"
				PreprocessorDefinitions="NDEBUG"
				Culture="1033"/>
			<Tool
				Name="VCWebServiceProxyGeneratorTool"/>
			<Tool
				Name="VCXMLDataGeneratorTool"/>
			<Tool
				Name="VCWebDeploymentTool"/>
			<Tool
				Name="VCManagedWrapperGeneratorTool"/>
			<Tool
				Name="VCAuxiliaryManagedWrapperGeneratorTool"/>
		</Configuration>
		<Configuration
			Name="Release 98|Win32"
			OutputDirectory=".\release_obj98"
			IntermediateDirectory=".\release_obj98"
			ConfigurationType="1"
			UseOfMFC="0"
			ATLMinimizesCRunTimeLibraryUsage="FALSE"
			CharacterSet="2">
			<Tool
				Name="VCCLCompilerTool"
				Optimization="2"
				InlineFunctionExpansion="1"
				OptimizeForProcessor="2"
				AdditionalIncludeDirectories="../zlib,../include,../regex,../extra/yassl/include"
				PreprocessorDefinitions="DBUG_OFF;NDEBUG;HAVE_ARCHIVE_DB;HAVE_BLACKHOLE_DB;HAVE_EXAMPLE_DB;HAVE_FEDERATED_DB;HAVE_INNOBASE_DB;MYSQL_SERVER;HAVE_DLOPEN;_WINDOWS;_CONSOLE"
				StringPooling="TRUE"
				RuntimeLibrary="0"
				EnableFunctionLevelLinking="TRUE"
				PrecompiledHeaderFile=".\release_obj98/mysqld.pch"
				AssemblerListingLocation=".\release_obj98/"
				ObjectFile=".\release_obj98/"
				ProgramDataBaseFileName=".\release_obj98/"
				WarningLevel="3"
				SuppressStartupBanner="TRUE"
				DebugInformationFormat="1"
				CompileAs="0"/>
			<Tool
				Name="VCCustomBuildTool"/>
			<Tool
				Name="VCLinkerTool"
				AdditionalDependencies="odbc32.lib odbccp32.lib Wsock32.lib"
				OutputFile=".\release/mysqld.exe"
				LinkIncremental="1"
				SuppressStartupBanner="TRUE"
				GenerateDebugInformation="TRUE"
				ProgramDatabaseFile=".\release/mysqld.pdb"
				GenerateMapFile="TRUE"
				MapFileName=".\release/mysqld.map"
				SubSystem="1"
				TargetMachine="1"/>
			<Tool
				Name="VCMIDLTool"
				TypeLibraryName=".\release_obj98/mysqld.tlb"
				HeaderFileName=""/>
			<Tool
				Name="VCPostBuildEventTool"/>
			<Tool
				Name="VCPreBuildEventTool"/>
			<Tool
				Name="VCPreLinkEventTool"/>
			<Tool
				Name="VCResourceCompilerTool"
				PreprocessorDefinitions="NDEBUG"
				Culture="1033"/>
			<Tool
				Name="VCWebServiceProxyGeneratorTool"/>
			<Tool
				Name="VCXMLDataGeneratorTool"/>
			<Tool
				Name="VCWebDeploymentTool"/>
			<Tool
				Name="VCManagedWrapperGeneratorTool"/>
			<Tool
				Name="VCAuxiliaryManagedWrapperGeneratorTool"/>
		</Configuration>
		<Configuration
			Name="Enterprise GPL|Win32"
			OutputDirectory=".\enterprise_gpl_obj"
			IntermediateDirectory=".\enterprise_gpl_obj"
			ConfigurationType="1"
			UseOfMFC="0"
			ATLMinimizesCRunTimeLibraryUsage="FALSE"
			CharacterSet="2">
			<Tool
				Name="VCCLCompilerTool"
				Optimization="2"
				InlineFunctionExpansion="1"
				OptimizeForProcessor="2"
				AdditionalIncludeDirectories="../include,../regex,../zlib,../extra/yassl/include"
				PreprocessorDefinitions="__NT__;DBUG_OFF;NDEBUG;HAVE_ARCHIVE_DB;HAVE_BLACKHOLE_DB;HAVE_EXAMPLE_DB;HAVE_FEDERATED_DB;HAVE_INNOBASE_DB;MYSQL_SERVER;HAVE_DLOPEN;_WINDOWS;_CONSOLE"
				StringPooling="TRUE"
				RuntimeLibrary="0"
				EnableFunctionLevelLinking="TRUE"
				PrecompiledHeaderFile=".\enterprise_gpl_obj/mysqld.pch"
				AssemblerListingLocation=".\enterprise_gpl_obj/"
				ObjectFile=".\enterprise_gpl_obj/"
				ProgramDataBaseFileName=".\enterprise_gpl_obj/"
				WarningLevel="3"
				SuppressStartupBanner="TRUE"
				DebugInformationFormat="1"
				CompileAs="0"/>
			<Tool
				Name="VCCustomBuildTool"/>
			<Tool
				Name="VCLinkerTool"
				AdditionalDependencies="odbc32.lib odbccp32.lib Wsock32.lib"
				OutputFile=".\release/mysqld-nt.exe"
				LinkIncremental="1"
				SuppressStartupBanner="TRUE"
				GenerateDebugInformation="TRUE"
				ProgramDatabaseFile=".\release/mysqld-nt.pdb"
				GenerateMapFile="TRUE"
				MapFileName=".\release/mysqld-nt.map"
				SubSystem="1"
				TargetMachine="1"/>
			<Tool
				Name="VCMIDLTool"
				TypeLibraryName=".\enterprise_gpl_obj/mysqld.tlb"
				HeaderFileName=""/>
			<Tool
				Name="VCPostBuildEventTool"/>
			<Tool
				Name="VCPreBuildEventTool"/>
			<Tool
				Name="VCPreLinkEventTool"/>
			<Tool
				Name="VCResourceCompilerTool"
				PreprocessorDefinitions="NDEBUG"
				Culture="1033"/>
			<Tool
				Name="VCWebServiceProxyGeneratorTool"/>
			<Tool
				Name="VCXMLDataGeneratorTool"/>
			<Tool
				Name="VCWebDeploymentTool"/>
			<Tool
				Name="VCManagedWrapperGeneratorTool"/>
			<Tool
				Name="VCAuxiliaryManagedWrapperGeneratorTool"/>
		</Configuration>
		<Configuration
			Name="Enterprise GPL Debug|Win32"
			OutputDirectory=".\enterprise_gpl_debug_obj"
			IntermediateDirectory=".\enterprise_gpl_debug_obj"
			ConfigurationType="1"
			UseOfMFC="0"
			ATLMinimizesCRunTimeLibraryUsage="FALSE"
			CharacterSet="2">
			<Tool
				Name="VCCLCompilerTool"
				Optimization="0"
				OptimizeForProcessor="2"
				AdditionalIncludeDirectories="../include,../regex,../zlib,../extra/yassl/include"
				PreprocessorDefinitions="__NT__;_DEBUG;SAFEMALLOC;SAFE_MUTEX;HAVE_ARCHIVE_DB;HAVE_BLACKHOLE_DB;HAVE_EXAMPLE_DB;HAVE_FEDERATED_DB;HAVE_INNOBASE_DB;MYSQL_SERVER;HAVE_DLOPEN;_WINDOWS;_CONSOLE"
				BasicRuntimeChecks="3"
				RuntimeLibrary="1"
				PrecompiledHeaderFile=".\enterprise_gpl_debug_obj/mysqld.pch"
				AssemblerListingLocation=".\enterprise_gpl_debug_obj/"
				ObjectFile=".\enterprise_gpl_debug_obj/"
				ProgramDataBaseFileName=".\enterprise_gpl_debug_obj/"
				WarningLevel="3"
				SuppressStartupBanner="TRUE"
				DebugInformationFormat="1"
				CompileAs="0"/>
			<Tool
				Name="VCCustomBuildTool"/>
			<Tool
				Name="VCLinkerTool"
				AdditionalDependencies="odbc32.lib odbccp32.lib Wsock32.lib"
				OutputFile=".\debug/mysqld-debug.exe"
				LinkIncremental="1"
				SuppressStartupBanner="TRUE"
				GenerateDebugInformation="TRUE"
				ProgramDatabaseFile=".\debug/mysqld-debug.pdb"
				GenerateMapFile="TRUE"
				MapFileName=".\debug/mysqld-debug.map"
				SubSystem="1"
				TargetMachine="1"/>
			<Tool
				Name="VCMIDLTool"
				TypeLibraryName=".\enterprise_gpl_debug_obj/mysqld.tlb"
				HeaderFileName=""/>
			<Tool
				Name="VCPostBuildEventTool"/>
			<Tool
				Name="VCPreBuildEventTool"/>
			<Tool
				Name="VCPreLinkEventTool"/>
			<Tool
				Name="VCResourceCompilerTool"
				PreprocessorDefinitions="_DEBUG"
				Culture="1033"/>
			<Tool
				Name="VCWebServiceProxyGeneratorTool"/>
			<Tool
				Name="VCXMLDataGeneratorTool"/>
			<Tool
				Name="VCWebDeploymentTool"/>
			<Tool
				Name="VCManagedWrapperGeneratorTool"/>
			<Tool
				Name="VCAuxiliaryManagedWrapperGeneratorTool"/>
		</Configuration>
		<Configuration
			Name="Enterprise|Win32"
			OutputDirectory=".\enterprise_obj"
			IntermediateDirectory=".\enterprise_obj"
			ConfigurationType="1"
			UseOfMFC="0"
			ATLMinimizesCRunTimeLibraryUsage="FALSE"
			CharacterSet="2">
			<Tool
				Name="VCCLCompilerTool"
				Optimization="2"
				InlineFunctionExpansion="1"
				OptimizeForProcessor="2"
				AdditionalIncludeDirectories="../include,../regex,../zlib,../extra/yassl/include"
				PreprocessorDefinitions="__NT__;DBUG_OFF;NDEBUG;HAVE_ARCHIVE_DB;HAVE_BLACKHOLE_DB;HAVE_EXAMPLE_DB;HAVE_FEDERATED_DB;HAVE_INNOBASE_DB;MYSQL_SERVER;HAVE_DLOPEN;_WINDOWS;_CONSOLE"
				StringPooling="TRUE"
				RuntimeLibrary="0"
				EnableFunctionLevelLinking="TRUE"
				PrecompiledHeaderFile=".\enterprise_obj/mysqld.pch"
				AssemblerListingLocation=".\enterprise_obj/"
				ObjectFile=".\enterprise_obj/"
				ProgramDataBaseFileName=".\enterprise_obj/"
				WarningLevel="3"
				SuppressStartupBanner="TRUE"
				DebugInformationFormat="1"
				CompileAs="0"/>
			<Tool
				Name="VCCustomBuildTool"/>
			<Tool
				Name="VCLinkerTool"
				AdditionalDependencies="odbc32.lib odbccp32.lib Wsock32.lib"
				OutputFile=".\release/mysqld-nt.exe"
				LinkIncremental="1"
				SuppressStartupBanner="TRUE"
				GenerateDebugInformation="TRUE"
				ProgramDatabaseFile=".\release/mysqld-nt.pdb"
				GenerateMapFile="TRUE"
				MapFileName=".\release/mysqld-nt.map"
				SubSystem="1"
				TargetMachine="1"/>
			<Tool
				Name="VCMIDLTool"
				TypeLibraryName=".\enterprise_obj/mysqld.tlb"
				HeaderFileName=""/>
			<Tool
				Name="VCPostBuildEventTool"/>
			<Tool
				Name="VCPreBuildEventTool"/>
			<Tool
				Name="VCPreLinkEventTool"/>
			<Tool
				Name="VCResourceCompilerTool"
				PreprocessorDefinitions="NDEBUG"
				Culture="1033"/>
			<Tool
				Name="VCWebServiceProxyGeneratorTool"/>
			<Tool
				Name="VCXMLDataGeneratorTool"/>
			<Tool
				Name="VCWebDeploymentTool"/>
			<Tool
				Name="VCManagedWrapperGeneratorTool"/>
			<Tool
				Name="VCAuxiliaryManagedWrapperGeneratorTool"/>
		</Configuration>
		<Configuration
			Name="Enterprise Debug|Win32"
			OutputDirectory=".\enterprise_debug_obj"
			IntermediateDirectory=".\enterprise_debug_obj"
			ConfigurationType="1"
			UseOfMFC="0"
			ATLMinimizesCRunTimeLibraryUsage="FALSE"
			CharacterSet="2">
			<Tool
				Name="VCCLCompilerTool"
				Optimization="0"
				OptimizeForProcessor="2"
				AdditionalIncludeDirectories="../include,../regex,../zlib,../extra/yassl/include"
				PreprocessorDefinitions="__NT__;_DEBUG;SAFEMALLOC;SAFE_MUTEX;HAVE_ARCHIVE_DB;HAVE_BLACKHOLE_DB;HAVE_EXAMPLE_DB;HAVE_FEDERATED_DB;HAVE_INNOBASE_DB;MYSQL_SERVER;HAVE_DLOPEN;_WINDOWS;_CONSOLE"
				BasicRuntimeChecks="3"
				RuntimeLibrary="1"
				PrecompiledHeaderFile=".\enterprise_debug_obj/mysqld.pch"
				AssemblerListingLocation=".\enterprise_debug_obj/"
				ObjectFile=".\enterprise_debug_obj/"
				ProgramDataBaseFileName=".\enterprise_debug_obj/"
				WarningLevel="3"
				SuppressStartupBanner="TRUE"
				DebugInformationFormat="1"
				CompileAs="0"/>
			<Tool
				Name="VCCustomBuildTool"/>
			<Tool
				Name="VCLinkerTool"
				AdditionalDependencies="odbc32.lib odbccp32.lib Wsock32.lib"
				OutputFile=".\debug/mysqld-debug.exe"
				LinkIncremental="1"
				SuppressStartupBanner="TRUE"
				GenerateDebugInformation="TRUE"
				ProgramDatabaseFile=".\debug/mysqld-debug.pdb"
				GenerateMapFile="TRUE"
				MapFileName=".\debug/mysqld-debug.map"
				SubSystem="1"
				TargetMachine="1"/>
			<Tool
				Name="VCMIDLTool"
				TypeLibraryName=".\enterprise_debug_obj/mysqld.tlb"
				HeaderFileName=""/>
			<Tool
				Name="VCPostBuildEventTool"/>
			<Tool
				Name="VCPreBuildEventTool"/>
			<Tool
				Name="VCPreLinkEventTool"/>
			<Tool
				Name="VCResourceCompilerTool"
				PreprocessorDefinitions="_DEBUG"
				Culture="1033"/>
			<Tool
				Name="VCWebServiceProxyGeneratorTool"/>
			<Tool
				Name="VCXMLDataGeneratorTool"/>
			<Tool
				Name="VCWebDeploymentTool"/>
			<Tool
				Name="VCManagedWrapperGeneratorTool"/>
			<Tool
				Name="VCAuxiliaryManagedWrapperGeneratorTool"/>
		</Configuration>
		<Configuration
			Name="Classic|Win32"
			OutputDirectory=".\classic_obj"
			IntermediateDirectory=".\classic_obj"
			ConfigurationType="1"
			UseOfMFC="0"
			ATLMinimizesCRunTimeLibraryUsage="FALSE"
			CharacterSet="2">
			<Tool
				Name="VCCLCompilerTool"
				Optimization="2"
				InlineFunctionExpansion="1"
				OptimizeForProcessor="2"
				AdditionalIncludeDirectories="../include,../regex,../zlib,../extra/yassl/include"
				PreprocessorDefinitions="__NT__;DBUG_OFF;NDEBUG;HAVE_ARCHIVE_DB;HAVE_BLACKHOLE_DB;HAVE_EXAMPLE_DB;HAVE_FEDERATED_DB;MYSQL_SERVER;HAVE_DLOPEN;_WINDOWS;_CONSOLE"
				StringPooling="TRUE"
				RuntimeLibrary="0"
				EnableFunctionLevelLinking="TRUE"
				PrecompiledHeaderFile=".\classic_obj/mysqld.pch"
				AssemblerListingLocation=".\classic_obj/"
				ObjectFile=".\classic_obj/"
				ProgramDataBaseFileName=".\classic_obj/"
				WarningLevel="3"
				SuppressStartupBanner="TRUE"
				DebugInformationFormat="1"
				CompileAs="0"/>
			<Tool
				Name="VCCustomBuildTool"/>
			<Tool
				Name="VCLinkerTool"
				AdditionalDependencies="odbc32.lib odbccp32.lib Wsock32.lib"
				OutputFile=".\release/mysqld-nt.exe"
				LinkIncremental="1"
				SuppressStartupBanner="TRUE"
				GenerateDebugInformation="TRUE"
				ProgramDatabaseFile=".\release/mysqld-nt.pdb"
				GenerateMapFile="TRUE"
				MapFileName=".\release/mysqld-nt.map"
				SubSystem="1"
				TargetMachine="1"/>
			<Tool
				Name="VCMIDLTool"
				TypeLibraryName=".\classic_obj/mysqld.tlb"
				HeaderFileName=""/>
			<Tool
				Name="VCPostBuildEventTool"/>
			<Tool
				Name="VCPreBuildEventTool"/>
			<Tool
				Name="VCPreLinkEventTool"/>
			<Tool
				Name="VCResourceCompilerTool"
				PreprocessorDefinitions="NDEBUG"
				Culture="1033"/>
			<Tool
				Name="VCWebServiceProxyGeneratorTool"/>
			<Tool
				Name="VCXMLDataGeneratorTool"/>
			<Tool
				Name="VCWebDeploymentTool"/>
			<Tool
				Name="VCManagedWrapperGeneratorTool"/>
			<Tool
				Name="VCAuxiliaryManagedWrapperGeneratorTool"/>
		</Configuration>
		<Configuration
			Name="Classic Debug|Win32"
			OutputDirectory=".\classic_debug_obj"
			IntermediateDirectory=".\classic_debug_obj"
			ConfigurationType="1"
			UseOfMFC="0"
			ATLMinimizesCRunTimeLibraryUsage="FALSE"
			CharacterSet="2">
			<Tool
				Name="VCCLCompilerTool"
				Optimization="0"
				OptimizeForProcessor="2"
				AdditionalIncludeDirectories="../include,../regex,../zlib,../extra/yassl/include"
				PreprocessorDefinitions="__NT__;_DEBUG;SAFEMALLOC;SAFE_MUTEX;HAVE_ARCHIVE_DB;HAVE_BLACKHOLE_DB;HAVE_EXAMPLE_DB;HAVE_FEDERATED_DB;MYSQL_SERVER;HAVE_DLOPEN;_WINDOWS;_CONSOLE"
				BasicRuntimeChecks="3"
				RuntimeLibrary="1"
				PrecompiledHeaderFile=".\classic_debug_obj/mysqld.pch"
				AssemblerListingLocation=".\classic_debug_obj/"
				ObjectFile=".\classic_debug_obj/"
				ProgramDataBaseFileName=".\classic_debug_obj/"
				WarningLevel="3"
				SuppressStartupBanner="TRUE"
				DebugInformationFormat="1"
				CompileAs="0"/>
			<Tool
				Name="VCCustomBuildTool"/>
			<Tool
				Name="VCLinkerTool"
				AdditionalDependencies="odbc32.lib odbccp32.lib Wsock32.lib"
				OutputFile=".\debug/mysqld-debug.exe"
				LinkIncremental="1"
				SuppressStartupBanner="TRUE"
				GenerateDebugInformation="TRUE"
				ProgramDatabaseFile=".\debug/mysqld-debug.pdb"
				GenerateMapFile="TRUE"
				MapFileName=".\debug/mysqld-debug.map"
				SubSystem="1"
				TargetMachine="1"/>
			<Tool
				Name="VCMIDLTool"
				TypeLibraryName=".\classic_debug_obj/mysqld.tlb"
				HeaderFileName=""/>
			<Tool
				Name="VCPostBuildEventTool"/>
			<Tool
				Name="VCPreBuildEventTool"/>
			<Tool
				Name="VCPreLinkEventTool"/>
			<Tool
				Name="VCResourceCompilerTool"
				PreprocessorDefinitions="_DEBUG"
				Culture="1033"/>
			<Tool
				Name="VCWebServiceProxyGeneratorTool"/>
			<Tool
				Name="VCXMLDataGeneratorTool"/>
			<Tool
				Name="VCWebDeploymentTool"/>
			<Tool
				Name="VCManagedWrapperGeneratorTool"/>
			<Tool
				Name="VCAuxiliaryManagedWrapperGeneratorTool"/>
		</Configuration>
	</Configurations>
	<References>
	</References>
	<Files>
		<File
			RelativePath="client.c">
		</File>
		<File
			RelativePath="derror.cpp">
		</File>
		<File
			RelativePath="des_key_file.cpp">
		</File>
		<File
			RelativePath="discover.cpp">
		</File>
		<File
			RelativePath="..\libmysql\errmsg.c">
		</File>
		<File
			RelativePath="field.cpp">
		</File>
		<File
			RelativePath="field_conv.cpp">
		</File>
		<File
			RelativePath="filesort.cpp">
		</File>
		<File
			RelativePath="gstream.cpp">
		</File>
		<File
			RelativePath="ha_archive.cpp">
		</File>
		<File
			RelativePath="ha_berkeley.cpp">
		</File>
		<File
			RelativePath="ha_blackhole.cpp">
		</File>
		<File
			RelativePath="examples\ha_example.cpp">
		</File>
		<File
			RelativePath="ha_federated.cpp">
		</File>
		<File
			RelativePath="ha_heap.cpp">
		</File>
		<File
			RelativePath="ha_innodb.cpp">
		</File>
		<File
			RelativePath="ha_myisam.cpp">
		</File>
		<File
			RelativePath="ha_myisammrg.cpp">
		</File>
		<File
			RelativePath="handler.cpp">
		</File>
		<File
			RelativePath="hash_filo.cpp">
		</File>
		<File
			RelativePath="hash_filo.h">
		</File>
		<File
			RelativePath="hostname.cpp">
		</File>
		<File
			RelativePath="init.cpp">
		</File>
		<File
			RelativePath="item.cpp">
		</File>
		<File
			RelativePath="item_buff.cpp">
		</File>
		<File
			RelativePath="item_cmpfunc.cpp">
		</File>
		<File
			RelativePath="item_create.cpp">
		</File>
		<File
			RelativePath="item_func.cpp">
		</File>
		<File
			RelativePath="item_geofunc.cpp">
		</File>
		<File
			RelativePath="item_row.cpp">
		</File>
		<File
			RelativePath="item_strfunc.cpp">
		</File>
		<File
			RelativePath="item_subselect.cpp">
		</File>
		<File
			RelativePath="item_sum.cpp">
		</File>
		<File
			RelativePath="item_timefunc.cpp">
		</File>
		<File
			RelativePath="item_uniq.cpp">
		</File>
		<File
			RelativePath="key.cpp">
		</File>
		<File
			RelativePath="lock.cpp">
		</File>
		<File
			RelativePath="log.cpp">
		</File>
		<File
			RelativePath="log_event.cpp">
		</File>
		<File
			RelativePath="message.mc">
			<FileConfiguration
				Name="Debug|Win32">
				<Tool
					Name="VCCustomBuildTool"
					CommandLine="mc message.mc
"
					Outputs="message.rc;message.h"/>
			</FileConfiguration>
			<FileConfiguration
				Name="Debug 98|Win32">
				<Tool
					Name="VCCustomBuildTool"
					CommandLine="mc message.mc
"
					Outputs="message.rc;message.h"/>
			</FileConfiguration>
			<FileConfiguration
				Name="Release|Win32">
				<Tool
					Name="VCCustomBuildTool"
					CommandLine="mc message.mc
"
					Outputs="message.rc;message.h"/>
			</FileConfiguration>
			<FileConfiguration
				Name="Release 98|Win32">
				<Tool
					Name="VCCustomBuildTool"
					CommandLine="mc message.mc
"
					Outputs="message.rc;message.h"/>
			</FileConfiguration>
			<FileConfiguration
				Name="Enterprise GPL|Win32">
				<Tool
					Name="VCCustomBuildTool"
					CommandLine="mc message.mc
"
					Outputs="message.rc;message.h"/>
			</FileConfiguration>
			<FileConfiguration
				Name="Enterprise GPL Debug|Win32">
				<Tool
					Name="VCCustomBuildTool"
					CommandLine="mc message.mc
"
					Outputs="message.rc;message.h"/>
			</FileConfiguration>
			<FileConfiguration
				Name="Enterprise|Win32">
				<Tool
					Name="VCCustomBuildTool"
					CommandLine="mc message.mc
"
					Outputs="message.rc;message.h"/>
			</FileConfiguration>
			<FileConfiguration
				Name="Enterprise Debug|Win32">
				<Tool
					Name="VCCustomBuildTool"
					CommandLine="mc message.mc
"
					Outputs="message.rc;message.h"/>
			</FileConfiguration>
			<FileConfiguration
				Name="classic|Win32">
				<Tool
					Name="VCCustomBuildTool"
					CommandLine="mc message.mc
"
					Outputs="message.rc;message.h"/>
			</FileConfiguration>
			<FileConfiguration
				Name="Classic Debug|Win32">
				<Tool
					Name="VCCustomBuildTool"
					CommandLine="mc message.mc
"
					Outputs="message.rc;message.h"/>
			</FileConfiguration>
		</File>
		<File
			RelativePath="message.rc">
		</File>
		<File
			RelativePath="mf_iocache.cpp">
		</File>
		<File
			RelativePath="my_decimal.cpp">
		</File>
		<File
			RelativePath="my_time.c">
		</File>
		<File
			RelativePath="my_user.c">
		</File>
		<File
			RelativePath="..\myisammrg\myrg_rnext_same.c">
		</File>
		<File
			RelativePath="mysqld.cpp">
		</File>
		<File
			RelativePath="net_serv.cpp">
		</File>
		<File
			RelativePath="nt_servc.cpp">
		</File>
		<File
			RelativePath="nt_servc.h">
		</File>
		<File
			RelativePath="opt_range.cpp">
		</File>
		<File
			RelativePath="opt_range.h">
		</File>
		<File
			RelativePath="OPT_SUM.cpp">
		</File>
		<File
			RelativePath="pack.c">
		</File>
		<File
<<<<<<< HEAD
			RelativePath="parse_file.cpp">
=======
			RelativePath="sql_profile.cpp">
			<FileConfiguration
				Name="classic nt|Win32">
				<Tool
					Name="VCCLCompilerTool"
					Optimization="2"
					AdditionalIncludeDirectories=""
					PreprocessorDefinitions=""/>
			</FileConfiguration>
			<FileConfiguration
				Name="Max|Win32">
				<Tool
					Name="VCCLCompilerTool"
					Optimization="2"
					AdditionalIncludeDirectories=""
					PreprocessorDefinitions=""/>
			</FileConfiguration>
			<FileConfiguration
				Name="Max nt|Win32">
				<Tool
					Name="VCCLCompilerTool"
					Optimization="2"
					AdditionalIncludeDirectories=""
					PreprocessorDefinitions=""/>
			</FileConfiguration>
			<FileConfiguration
				Name="nt|Win32">
				<Tool
					Name="VCCLCompilerTool"
					Optimization="2"
					AdditionalIncludeDirectories=""
					PreprocessorDefinitions=""/>
			</FileConfiguration>
			<FileConfiguration
				Name="pro nt|Win32">
				<Tool
					Name="VCCLCompilerTool"
					Optimization="2"
					AdditionalIncludeDirectories=""
					PreprocessorDefinitions=""/>
			</FileConfiguration>
			<FileConfiguration
				Name="Debug|Win32">
				<Tool
					Name="VCCLCompilerTool"
					Optimization="0"
					AdditionalIncludeDirectories=""
					PreprocessorDefinitions=""/>
			</FileConfiguration>
			<FileConfiguration
				Name="pro|Win32">
				<Tool
					Name="VCCLCompilerTool"
					Optimization="2"
					AdditionalIncludeDirectories=""
					PreprocessorDefinitions=""/>
			</FileConfiguration>
			<FileConfiguration
				Name="classic|Win32">
				<Tool
					Name="VCCLCompilerTool"
					Optimization="2"
					AdditionalIncludeDirectories=""
					PreprocessorDefinitions=""/>
			</FileConfiguration>
			<FileConfiguration
				Name="Release|Win32">
				<Tool
					Name="VCCLCompilerTool"
					Optimization="2"
					AdditionalIncludeDirectories=""
					PreprocessorDefinitions=""/>
			</FileConfiguration>
		</File>
		<File
			RelativePath="records.cpp">
			<FileConfiguration
				Name="classic nt|Win32">
				<Tool
					Name="VCCLCompilerTool"
					Optimization="2"
					AdditionalIncludeDirectories=""
					PreprocessorDefinitions=""/>
			</FileConfiguration>
			<FileConfiguration
				Name="Max|Win32">
				<Tool
					Name="VCCLCompilerTool"
					Optimization="2"
					AdditionalIncludeDirectories=""
					PreprocessorDefinitions=""/>
			</FileConfiguration>
			<FileConfiguration
				Name="Max nt|Win32">
				<Tool
					Name="VCCLCompilerTool"
					Optimization="2"
					AdditionalIncludeDirectories=""
					PreprocessorDefinitions=""/>
			</FileConfiguration>
			<FileConfiguration
				Name="nt|Win32">
				<Tool
					Name="VCCLCompilerTool"
					Optimization="2"
					AdditionalIncludeDirectories=""
					PreprocessorDefinitions=""/>
			</FileConfiguration>
			<FileConfiguration
				Name="pro nt|Win32">
				<Tool
					Name="VCCLCompilerTool"
					Optimization="2"
					AdditionalIncludeDirectories=""
					PreprocessorDefinitions=""/>
			</FileConfiguration>
			<FileConfiguration
				Name="Debug|Win32">
				<Tool
					Name="VCCLCompilerTool"
					Optimization="0"
					OptimizeForProcessor="1"
					AdditionalIncludeDirectories=""
					PreprocessorDefinitions=""/>
			</FileConfiguration>
			<FileConfiguration
				Name="pro|Win32">
				<Tool
					Name="VCCLCompilerTool"
					Optimization="2"
					AdditionalIncludeDirectories=""
					PreprocessorDefinitions=""/>
			</FileConfiguration>
			<FileConfiguration
				Name="classic|Win32">
				<Tool
					Name="VCCLCompilerTool"
					Optimization="2"
					AdditionalIncludeDirectories=""
					PreprocessorDefinitions=""/>
			</FileConfiguration>
			<FileConfiguration
				Name="Release|Win32">
				<Tool
					Name="VCCLCompilerTool"
					Optimization="2"
					AdditionalIncludeDirectories=""
					PreprocessorDefinitions=""/>
			</FileConfiguration>
>>>>>>> e46cd104
		</File>
		<File
			RelativePath="password.c">
		</File>
		<File
			RelativePath="procedure.cpp">
		</File>
		<File
			RelativePath="protocol.cpp">
		</File>
		<File
			RelativePath="records.cpp">
		</File>
		<File
			RelativePath="repl_failsafe.cpp">
		</File>
		<File
			RelativePath="set_var.cpp">
		</File>
		<File
			RelativePath="slave.cpp">
		</File>
		<File
			RelativePath="sp.cpp">
		</File>
		<File
			RelativePath="sp_cache.cpp">
		</File>
		<File
			RelativePath="sp_head.cpp">
		</File>
		<File
			RelativePath="sp_pcontext.cpp">
		</File>
		<File
			RelativePath="sp_rcontext.cpp">
		</File>
		<File
			RelativePath="spatial.cpp">
		</File>
		<File
			RelativePath="sql_acl.cpp">
		</File>
		<File
			RelativePath="sql_analyse.cpp">
		</File>
		<File
			RelativePath="sql_base.cpp">
		</File>
		<File
			RelativePath="sql_cache.cpp">
		</File>
		<File
			RelativePath="sql_class.cpp">
		</File>
		<File
			RelativePath="sql_client.cpp">
		</File>
		<File
			RelativePath="sql_crypt.cpp">
		</File>
		<File
			RelativePath="sql_crypt.h">
		</File>
		<File
			RelativePath="sql_cursor.cpp">
		</File>
		<File
			RelativePath="sql_db.cpp">
		</File>
		<File
			RelativePath="sql_delete.cpp">
		</File>
		<File
			RelativePath="sql_derived.cpp">
		</File>
		<File
			RelativePath="sql_do.cpp">
		</File>
		<File
			RelativePath="sql_error.cpp">
		</File>
		<File
			RelativePath="sql_handler.cpp">
		</File>
		<File
			RelativePath="sql_help.cpp">
		</File>
		<File
			RelativePath="sql_insert.cpp">
		</File>
		<File
			RelativePath="sql_lex.cpp">
		</File>
		<File
			RelativePath="sql_list.cpp">
		</File>
		<File
			RelativePath="sql_load.cpp">
		</File>
		<File
			RelativePath="sql_locale.cpp">
		</File>
		<File
			RelativePath="sql_locale.cpp">
		</File>
		<File
			RelativePath="sql_manager.cpp">
		</File>
		<File
			RelativePath="sql_map.cpp">
		</File>
		<File
			RelativePath="sql_parse.cpp">
		</File>
		<File
			RelativePath="sql_prepare.cpp">
		</File>
		<File
			RelativePath="sql_rename.cpp">
		</File>
		<File
			RelativePath="sql_repl.cpp">
		</File>
		<File
			RelativePath="sql_select.cpp">
		</File>
		<File
			RelativePath="sql_show.cpp">
		</File>
		<File
			RelativePath="sql_state.c">
		</File>
		<File
			RelativePath="sql_string.cpp">
		</File>
		<File
			RelativePath="sql_table.cpp">
		</File>
		<File
			RelativePath="sql_test.cpp">
		</File>
		<File
			RelativePath="sql_trigger.cpp">
		</File>
		<File
			RelativePath="sql_udf.cpp">
		</File>
		<File
			RelativePath="sql_union.cpp">
		</File>
		<File
			RelativePath="sql_update.cpp">
		</File>
		<File
			RelativePath="sql_view.cpp">
		</File>
		<File
			RelativePath="sql_yacc.cpp">
		</File>
		<File
			RelativePath="strfunc.cpp">
		</File>
		<File
			RelativePath="table.cpp">
		</File>
		<File
			RelativePath="thr_malloc.cpp">
		</File>
		<File
			RelativePath="time.cpp">
		</File>
		<File
			RelativePath="tztime.cpp">
		</File>
		<File
			RelativePath="uniques.cpp">
		</File>
		<File
			RelativePath="unireg.cpp">
		</File>
	</Files>
	<Globals>
	</Globals>
</VisualStudioProject><|MERGE_RESOLUTION|>--- conflicted
+++ resolved
@@ -897,9 +897,18 @@
 			RelativePath="pack.c">
 		</File>
 		<File
-<<<<<<< HEAD
 			RelativePath="parse_file.cpp">
-=======
+		</File>
+		<File
+			RelativePath="password.c">
+		</File>
+		<File
+			RelativePath="procedure.cpp">
+		</File>
+		<File
+			RelativePath="protocol.cpp">
+		</File>
+		<File
 			RelativePath="sql_profile.cpp">
 			<FileConfiguration
 				Name="classic nt|Win32">
@@ -976,92 +985,6 @@
 		</File>
 		<File
 			RelativePath="records.cpp">
-			<FileConfiguration
-				Name="classic nt|Win32">
-				<Tool
-					Name="VCCLCompilerTool"
-					Optimization="2"
-					AdditionalIncludeDirectories=""
-					PreprocessorDefinitions=""/>
-			</FileConfiguration>
-			<FileConfiguration
-				Name="Max|Win32">
-				<Tool
-					Name="VCCLCompilerTool"
-					Optimization="2"
-					AdditionalIncludeDirectories=""
-					PreprocessorDefinitions=""/>
-			</FileConfiguration>
-			<FileConfiguration
-				Name="Max nt|Win32">
-				<Tool
-					Name="VCCLCompilerTool"
-					Optimization="2"
-					AdditionalIncludeDirectories=""
-					PreprocessorDefinitions=""/>
-			</FileConfiguration>
-			<FileConfiguration
-				Name="nt|Win32">
-				<Tool
-					Name="VCCLCompilerTool"
-					Optimization="2"
-					AdditionalIncludeDirectories=""
-					PreprocessorDefinitions=""/>
-			</FileConfiguration>
-			<FileConfiguration
-				Name="pro nt|Win32">
-				<Tool
-					Name="VCCLCompilerTool"
-					Optimization="2"
-					AdditionalIncludeDirectories=""
-					PreprocessorDefinitions=""/>
-			</FileConfiguration>
-			<FileConfiguration
-				Name="Debug|Win32">
-				<Tool
-					Name="VCCLCompilerTool"
-					Optimization="0"
-					OptimizeForProcessor="1"
-					AdditionalIncludeDirectories=""
-					PreprocessorDefinitions=""/>
-			</FileConfiguration>
-			<FileConfiguration
-				Name="pro|Win32">
-				<Tool
-					Name="VCCLCompilerTool"
-					Optimization="2"
-					AdditionalIncludeDirectories=""
-					PreprocessorDefinitions=""/>
-			</FileConfiguration>
-			<FileConfiguration
-				Name="classic|Win32">
-				<Tool
-					Name="VCCLCompilerTool"
-					Optimization="2"
-					AdditionalIncludeDirectories=""
-					PreprocessorDefinitions=""/>
-			</FileConfiguration>
-			<FileConfiguration
-				Name="Release|Win32">
-				<Tool
-					Name="VCCLCompilerTool"
-					Optimization="2"
-					AdditionalIncludeDirectories=""
-					PreprocessorDefinitions=""/>
-			</FileConfiguration>
->>>>>>> e46cd104
-		</File>
-		<File
-			RelativePath="password.c">
-		</File>
-		<File
-			RelativePath="procedure.cpp">
-		</File>
-		<File
-			RelativePath="protocol.cpp">
-		</File>
-		<File
-			RelativePath="records.cpp">
 		</File>
 		<File
 			RelativePath="repl_failsafe.cpp">

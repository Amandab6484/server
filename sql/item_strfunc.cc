/* Copyright (C) 2000-2006 MySQL AB

   This program is free software; you can redistribute it and/or modify
   it under the terms of the GNU General Public License as published by
   the Free Software Foundation; version 2 of the License.

   This program is distributed in the hope that it will be useful,
   but WITHOUT ANY WARRANTY; without even the implied warranty of
   MERCHANTABILITY or FITNESS FOR A PARTICULAR PURPOSE.  See the
   GNU General Public License for more details.

   You should have received a copy of the GNU General Public License
   along with this program; if not, write to the Free Software
   Foundation, Inc., 59 Temple Place, Suite 330, Boston, MA  02111-1307  USA */


/* This file defines all string functions
** Warning: Some string functions doesn't always put and end-null on a String
** (This shouldn't be needed)
*/

#ifdef USE_PRAGMA_IMPLEMENTATION
#pragma implementation				// gcc: Class implementation
#endif

#include "mysql_priv.h"
#include <m_ctype.h>
#ifdef HAVE_OPENSSL
#include <openssl/des.h>
#endif /* HAVE_OPENSSL */
#include "md5.h"
#include "sha1.h"
#include "my_aes.h"
C_MODE_START
#include "../mysys/my_static.h"			// For soundex_map
C_MODE_END

String my_empty_string("",default_charset_info);

static void my_coll_agg_error(DTCollation &c1, DTCollation &c2,
                              const char *fname)
{
  my_error(ER_CANT_AGGREGATE_2COLLATIONS, MYF(0),
           c1.collation->name, c1.derivation_name(),
           c2.collation->name, c2.derivation_name(),
           fname);
}


String *Item_str_func::check_well_formed_result(String *str)
{
  /* Check whether we got a well-formed string */
  CHARSET_INFO *cs= str->charset();
  int well_formed_error;
  uint wlen= cs->cset->well_formed_len(cs,
                                       str->ptr(), str->ptr() + str->length(),
                                       str->length(), &well_formed_error);
  if (wlen < str->length())
  {
    THD *thd= current_thd;
    char hexbuf[7];
    enum MYSQL_ERROR::enum_warning_level level;
    uint diff= str->length() - wlen;
    set_if_smaller(diff, 3);
    octet2hex(hexbuf, str->ptr() + wlen, diff);
    if (thd->variables.sql_mode &
        (MODE_STRICT_TRANS_TABLES | MODE_STRICT_ALL_TABLES))
    {
      level= MYSQL_ERROR::WARN_LEVEL_ERROR;
      null_value= 1;
      str= 0;
    }
    else
      level= MYSQL_ERROR::WARN_LEVEL_WARN;
    push_warning_printf(thd, level, ER_INVALID_CHARACTER_STRING,
                        ER(ER_INVALID_CHARACTER_STRING), cs->csname, hexbuf);
  }
  return str;
}


bool Item_str_func::fix_fields(THD *thd, Item **ref)
{
  bool res= Item_func::fix_fields(thd, ref);
  /*
    In Item_str_func::check_well_formed_result() we may set null_value
    flag on the same condition as in test() below.
  */
  maybe_null= (maybe_null ||
               test(thd->variables.sql_mode &
                    (MODE_STRICT_TRANS_TABLES | MODE_STRICT_ALL_TABLES)));
  return res;
}


my_decimal *Item_str_func::val_decimal(my_decimal *decimal_value)
{
  DBUG_ASSERT(fixed == 1);
  char buff[64];
  String *res, tmp(buff,sizeof(buff), &my_charset_bin);
  res= val_str(&tmp);
  if (!res)
    return 0;
  (void)str2my_decimal(E_DEC_FATAL_ERROR, (char*) res->ptr(),
                       res->length(), res->charset(), decimal_value);
  return decimal_value;
}


double Item_str_func::val_real()
{
  DBUG_ASSERT(fixed == 1);
  int err_not_used;
  char *end_not_used, buff[64];
  String *res, tmp(buff,sizeof(buff), &my_charset_bin);
  res= val_str(&tmp);
  return res ? my_strntod(res->charset(), (char*) res->ptr(), res->length(),
			  &end_not_used, &err_not_used) : 0.0;
}


longlong Item_str_func::val_int()
{
  DBUG_ASSERT(fixed == 1);
  int err;
  char buff[22];
  String *res, tmp(buff,sizeof(buff), &my_charset_bin);
  res= val_str(&tmp);
  return (res ?
	  my_strntoll(res->charset(), res->ptr(), res->length(), 10, NULL,
		      &err) :
	  (longlong) 0);
}


String *Item_func_md5::val_str(String *str)
{
  DBUG_ASSERT(fixed == 1);
  String * sptr= args[0]->val_str(str);
  str->set_charset(&my_charset_bin);
  if (sptr)
  {
    my_MD5_CTX context;
    unsigned char digest[16];

    null_value=0;
    my_MD5Init (&context);
    my_MD5Update (&context,(unsigned char *) sptr->ptr(), sptr->length());
    my_MD5Final (digest, &context);
    if (str->alloc(32))				// Ensure that memory is free
    {
      null_value=1;
      return 0;
    }
    sprintf((char *) str->ptr(),
	    "%02x%02x%02x%02x%02x%02x%02x%02x%02x%02x%02x%02x%02x%02x%02x%02x",
	    digest[0], digest[1], digest[2], digest[3],
	    digest[4], digest[5], digest[6], digest[7],
	    digest[8], digest[9], digest[10], digest[11],
	    digest[12], digest[13], digest[14], digest[15]);
    str->length((uint) 32);
    return str;
  }
  null_value=1;
  return 0;
}


void Item_func_md5::fix_length_and_dec()
{
  max_length=32;
  /*
    The MD5() function treats its parameter as being a case sensitive. Thus
    we set binary collation on it so different instances of MD5() will be
    compared properly.
  */
  args[0]->collation.set(
      get_charset_by_csname(args[0]->collation.collation->csname,
                            MY_CS_BINSORT,MYF(0)), DERIVATION_COERCIBLE);
}


String *Item_func_sha::val_str(String *str)
{
  DBUG_ASSERT(fixed == 1);
  String * sptr= args[0]->val_str(str);
  str->set_charset(&my_charset_bin);
  if (sptr)  /* If we got value different from NULL */
  {
    SHA1_CONTEXT context;  /* Context used to generate SHA1 hash */
    /* Temporary buffer to store 160bit digest */
    uint8 digest[SHA1_HASH_SIZE];
    mysql_sha1_reset(&context);  /* We do not have to check for error here */
    /* No need to check error as the only case would be too long message */
    mysql_sha1_input(&context,
                     (const unsigned char *) sptr->ptr(), sptr->length());
    /* Ensure that memory is free and we got result */
    if (!( str->alloc(SHA1_HASH_SIZE*2) ||
           (mysql_sha1_result(&context,digest))))
    {
      sprintf((char *) str->ptr(),
      "%02x%02x%02x%02x%02x%02x%02x%02x%02x%02x%02x%02x\
%02x%02x%02x%02x%02x%02x%02x%02x",
           digest[0], digest[1], digest[2], digest[3],
           digest[4], digest[5], digest[6], digest[7],
           digest[8], digest[9], digest[10], digest[11],
           digest[12], digest[13], digest[14], digest[15],
           digest[16], digest[17], digest[18], digest[19]);

      str->length((uint)  SHA1_HASH_SIZE*2);
      null_value=0;
      return str;
    }
  }
  null_value=1;
  return 0;
}

void Item_func_sha::fix_length_and_dec()
{
  max_length=SHA1_HASH_SIZE*2; // size of hex representation of hash
  /*
    The SHA() function treats its parameter as being a case sensitive. Thus
    we set binary collation on it so different instances of MD5() will be
    compared properly.
  */
  args[0]->collation.set(
      get_charset_by_csname(args[0]->collation.collation->csname,
                            MY_CS_BINSORT,MYF(0)), DERIVATION_COERCIBLE);
}


/* Implementation of AES encryption routines */

String *Item_func_aes_encrypt::val_str(String *str)
{
  DBUG_ASSERT(fixed == 1);
  char key_buff[80];
  String tmp_key_value(key_buff, sizeof(key_buff), system_charset_info);
  String *sptr= args[0]->val_str(str);			// String to encrypt
  String *key=  args[1]->val_str(&tmp_key_value);	// key
  int aes_length;
  if (sptr && key) // we need both arguments to be not NULL
  {
    null_value=0;
    aes_length=my_aes_get_size(sptr->length()); // Calculate result length

    if (!str_value.alloc(aes_length))		// Ensure that memory is free
    {
      // finally encrypt directly to allocated buffer.
      if (my_aes_encrypt(sptr->ptr(),sptr->length(), (char*) str_value.ptr(),
			 key->ptr(), key->length()) == aes_length)
      {
	// We got the expected result length
	str_value.length((uint) aes_length);
	return &str_value;
      }
    }
  }
  null_value=1;
  return 0;
}


void Item_func_aes_encrypt::fix_length_and_dec()
{
  max_length=my_aes_get_size(args[0]->max_length);
}


String *Item_func_aes_decrypt::val_str(String *str)
{
  DBUG_ASSERT(fixed == 1);
  char key_buff[80];
  String tmp_key_value(key_buff, sizeof(key_buff), system_charset_info);
  String *sptr, *key;
  DBUG_ENTER("Item_func_aes_decrypt::val_str");

  sptr= args[0]->val_str(str);			// String to decrypt
  key=  args[1]->val_str(&tmp_key_value);	// Key
  if (sptr && key)  			// Need to have both arguments not NULL
  {
    null_value=0;
    if (!str_value.alloc(sptr->length()))  // Ensure that memory is free
    {
      // finally decrypt directly to allocated buffer.
      int length;
      length=my_aes_decrypt(sptr->ptr(), sptr->length(),
			    (char*) str_value.ptr(),
                            key->ptr(), key->length());
      if (length >= 0)  // if we got correct data data
      {
        str_value.length((uint) length);
        DBUG_RETURN(&str_value);
      }
    }
  }
  // Bad parameters. No memory or bad data will all go here
  null_value=1;
  DBUG_RETURN(0);
}


void Item_func_aes_decrypt::fix_length_and_dec()
{
   max_length=args[0]->max_length;
   maybe_null= 1;
}


/*
  Concatenate args with the following premises:
  If only one arg (which is ok), return value of arg
  Don't reallocate val_str() if not absolute necessary.
*/

String *Item_func_concat::val_str(String *str)
{
  DBUG_ASSERT(fixed == 1);
  String *res,*res2,*use_as_buff;
  uint i;
  bool is_const= 0;

  null_value=0;
  if (!(res=args[0]->val_str(str)))
    goto null;
  use_as_buff= &tmp_value;
  /* Item_subselect in --ps-protocol mode will state it as a non-const */
  is_const= args[0]->const_item() || !args[0]->used_tables();
  for (i=1 ; i < arg_count ; i++)
  {
    if (res->length() == 0)
    {
      if (!(res=args[i]->val_str(str)))
	goto null;
    }
    else
    {
      if (!(res2=args[i]->val_str(use_as_buff)))
	goto null;
      if (res2->length() == 0)
	continue;
      if (res->length()+res2->length() >
	  current_thd->variables.max_allowed_packet)
      {
	push_warning_printf(current_thd, MYSQL_ERROR::WARN_LEVEL_WARN,
			    ER_WARN_ALLOWED_PACKET_OVERFLOWED,
			    ER(ER_WARN_ALLOWED_PACKET_OVERFLOWED), func_name(),
			    current_thd->variables.max_allowed_packet);
	goto null;
      }
      if (!is_const && res->alloced_length() >= res->length()+res2->length())
      {						// Use old buffer
	res->append(*res2);
      }
      else if (str->alloced_length() >= res->length()+res2->length())
      {
	if (str == res2)
	  str->replace(0,0,*res);
	else
	{
	  str->copy(*res);
	  str->append(*res2);
	}
        res= str;
        use_as_buff= &tmp_value;
      }
      else if (res == &tmp_value)
      {
	if (res->append(*res2))			// Must be a blob
	  goto null;
      }
      else if (res2 == &tmp_value)
      {						// This can happend only 1 time
	if (tmp_value.replace(0,0,*res))
	  goto null;
	res= &tmp_value;
	use_as_buff=str;			// Put next arg here
      }
      else if (tmp_value.is_alloced() && res2->ptr() >= tmp_value.ptr() &&
	       res2->ptr() <= tmp_value.ptr() + tmp_value.alloced_length())
      {
	/*
	  This happens really seldom:
	  In this case res2 is sub string of tmp_value.  We will
	  now work in place in tmp_value to set it to res | res2
	*/
	/* Chop the last characters in tmp_value that isn't in res2 */
	tmp_value.length((uint32) (res2->ptr() - tmp_value.ptr()) +
			 res2->length());
	/* Place res2 at start of tmp_value, remove chars before res2 */
	if (tmp_value.replace(0,(uint32) (res2->ptr() - tmp_value.ptr()),
			      *res))
	  goto null;
	res= &tmp_value;
	use_as_buff=str;			// Put next arg here
      }
      else
      {						// Two big const strings
	if (tmp_value.alloc(max_length) ||
	    tmp_value.copy(*res) ||
	    tmp_value.append(*res2))
	  goto null;
	res= &tmp_value;
	use_as_buff=str;
      }
      is_const= 0;
    }
  }
  res->set_charset(collation.collation);
  return res;

null:
  null_value=1;
  return 0;
}


void Item_func_concat::fix_length_and_dec()
{
  ulonglong max_result_length= 0;

  if (agg_arg_charsets(collation, args, arg_count, MY_COLL_ALLOW_CONV, 1))
    return;

  for (uint i=0 ; i < arg_count ; i++)
  {
    if (args[i]->collation.collation->mbmaxlen != collation.collation->mbmaxlen)
      max_result_length+= (args[i]->max_length /
                           args[i]->collation.collation->mbmaxlen) *
                           collation.collation->mbmaxlen;
    else
      max_result_length+= args[i]->max_length;
  }

  if (max_result_length >= MAX_BLOB_WIDTH)
  {
    max_result_length= MAX_BLOB_WIDTH;
    maybe_null= 1;
  }
  max_length= (ulong) max_result_length;
}

/*
  Function des_encrypt() by tonu@spam.ee & monty
  Works only if compiled with OpenSSL library support.
  This returns a binary string where first character is CHAR(128 | key-number).
  If one uses a string key key_number is 127.
  Encryption result is longer than original by formula:
  new_length= org_length + (8-(org_length % 8))+1
*/

String *Item_func_des_encrypt::val_str(String *str)
{
  DBUG_ASSERT(fixed == 1);
#ifdef HAVE_OPENSSL
  uint code= ER_WRONG_PARAMETERS_TO_PROCEDURE;
  DES_cblock ivec;
  struct st_des_keyblock keyblock;
  struct st_des_keyschedule keyschedule;
  const char *append_str="********";
  uint key_number, res_length, tail;
  String *res= args[0]->val_str(str);

  if ((null_value= args[0]->null_value))
    return 0;                                   // ENCRYPT(NULL) == NULL
  if ((res_length=res->length()) == 0)
    return &my_empty_string;

  if (arg_count == 1)
  {
    /* Protect against someone doing FLUSH DES_KEY_FILE */
    VOID(pthread_mutex_lock(&LOCK_des_key_file));
    keyschedule= des_keyschedule[key_number=des_default_key];
    VOID(pthread_mutex_unlock(&LOCK_des_key_file));
  }
  else if (args[1]->result_type() == INT_RESULT)
  {
    key_number= (uint) args[1]->val_int();
    if (key_number > 9)
      goto error;
    VOID(pthread_mutex_lock(&LOCK_des_key_file));
    keyschedule= des_keyschedule[key_number];
    VOID(pthread_mutex_unlock(&LOCK_des_key_file));
  }
  else
  {
    String *keystr=args[1]->val_str(&tmp_value);
    if (!keystr)
      goto error;
    key_number=127;				// User key string

    /* We make good 24-byte (168 bit) key from given plaintext key with MD5 */
    bzero((char*) &ivec,sizeof(ivec));
    EVP_BytesToKey(EVP_des_ede3_cbc(),EVP_md5(),NULL,
		   (uchar*) keystr->ptr(), (int) keystr->length(),
		   1, (uchar*) &keyblock,ivec);
    DES_set_key_unchecked(&keyblock.key1,&keyschedule.ks1);
    DES_set_key_unchecked(&keyblock.key2,&keyschedule.ks2);
    DES_set_key_unchecked(&keyblock.key3,&keyschedule.ks3);
  }

  /*
     The problem: DES algorithm requires original data to be in 8-bytes
     chunks. Missing bytes get filled with '*'s and result of encryption
     can be up to 8 bytes longer than original string. When decrypted,
     we do not know the size of original string :(
     We add one byte with value 0x1..0x8 as the last byte of the padded
     string marking change of string length.
  */

  tail=  (8-(res_length) % 8);			// 1..8 marking extra length
  res_length+=tail;
  code= ER_OUT_OF_RESOURCES;
  if (tail && res->append(append_str, tail) || tmp_value.alloc(res_length+1))
    goto error;
  (*res)[res_length-1]=tail;			// save extra length
  tmp_value.length(res_length+1);
  tmp_value[0]=(char) (128 | key_number);
  // Real encryption
  bzero((char*) &ivec,sizeof(ivec));
  DES_ede3_cbc_encrypt((const uchar*) (res->ptr()),
		       (uchar*) (tmp_value.ptr()+1),
		       res_length,
		       &keyschedule.ks1,
		       &keyschedule.ks2,
		       &keyschedule.ks3,
		       &ivec, TRUE);
  return &tmp_value;

error:
  push_warning_printf(current_thd,MYSQL_ERROR::WARN_LEVEL_ERROR,
                          code, ER(code),
                          "des_encrypt");
#else
  push_warning_printf(current_thd,MYSQL_ERROR::WARN_LEVEL_ERROR,
                      ER_FEATURE_DISABLED, ER(ER_FEATURE_DISABLED),
                      "des_encrypt","--with-openssl");
#endif	/* HAVE_OPENSSL */
  null_value=1;
  return 0;
}


String *Item_func_des_decrypt::val_str(String *str)
{
  DBUG_ASSERT(fixed == 1);
#ifdef HAVE_OPENSSL
  uint code= ER_WRONG_PARAMETERS_TO_PROCEDURE;
  DES_cblock ivec;
  struct st_des_keyblock keyblock;
  struct st_des_keyschedule keyschedule;
  String *res= args[0]->val_str(str);
  uint length,tail;

  if ((null_value= args[0]->null_value))
    return 0;
  length= res->length();
  if (length < 9 || (length % 8) != 1 || !((*res)[0] & 128))
    return res;				// Skip decryption if not encrypted

  if (arg_count == 1)			// If automatic uncompression
  {
    uint key_number=(uint) (*res)[0] & 127;
    // Check if automatic key and that we have privilege to uncompress using it
    if (!(current_thd->security_ctx->master_access & SUPER_ACL) ||
        key_number > 9)
      goto error;

    VOID(pthread_mutex_lock(&LOCK_des_key_file));
    keyschedule= des_keyschedule[key_number];
    VOID(pthread_mutex_unlock(&LOCK_des_key_file));
  }
  else
  {
    // We make good 24-byte (168 bit) key from given plaintext key with MD5
    String *keystr=args[1]->val_str(&tmp_value);
    if (!keystr)
      goto error;

    bzero((char*) &ivec,sizeof(ivec));
    EVP_BytesToKey(EVP_des_ede3_cbc(),EVP_md5(),NULL,
		   (uchar*) keystr->ptr(),(int) keystr->length(),
		   1,(uchar*) &keyblock,ivec);
    // Here we set all 64-bit keys (56 effective) one by one
    DES_set_key_unchecked(&keyblock.key1,&keyschedule.ks1);
    DES_set_key_unchecked(&keyblock.key2,&keyschedule.ks2);
    DES_set_key_unchecked(&keyblock.key3,&keyschedule.ks3);
  }
  code= ER_OUT_OF_RESOURCES;
  if (tmp_value.alloc(length-1))
    goto error;

  bzero((char*) &ivec,sizeof(ivec));
  DES_ede3_cbc_encrypt((const uchar*) res->ptr()+1,
		       (uchar*) (tmp_value.ptr()),
		       length-1,
		       &keyschedule.ks1,
		       &keyschedule.ks2,
		       &keyschedule.ks3,
		       &ivec, FALSE);
  /* Restore old length of key */
  if ((tail=(uint) (uchar) tmp_value[length-2]) > 8)
    goto wrong_key;				     // Wrong key
  tmp_value.length(length-1-tail);
  return &tmp_value;

error:
  push_warning_printf(current_thd,MYSQL_ERROR::WARN_LEVEL_ERROR,
                          code, ER(code),
                          "des_decrypt");
wrong_key:
#else
  push_warning_printf(current_thd,MYSQL_ERROR::WARN_LEVEL_ERROR,
                      ER_FEATURE_DISABLED, ER(ER_FEATURE_DISABLED),
                      "des_decrypt","--with-openssl");
#endif	/* HAVE_OPENSSL */
  null_value=1;
  return 0;
}


/*
  concat with separator. First arg is the separator
  concat_ws takes at least two arguments.
*/

String *Item_func_concat_ws::val_str(String *str)
{
  DBUG_ASSERT(fixed == 1);
  char tmp_str_buff[10];
  String tmp_sep_str(tmp_str_buff, sizeof(tmp_str_buff),default_charset_info),
         *sep_str, *res, *res2,*use_as_buff;
  uint i;

  null_value=0;
  if (!(sep_str= args[0]->val_str(&tmp_sep_str)))
    goto null;

  use_as_buff= &tmp_value;
  str->length(0);				// QQ; Should be removed
  res=str;

  // Skip until non-null argument is found.
  // If not, return the empty string
  for (i=1; i < arg_count; i++)
    if ((res= args[i]->val_str(str)))
      break;
  if (i ==  arg_count)
    return &my_empty_string;

  for (i++; i < arg_count ; i++)
  {
    if (!(res2= args[i]->val_str(use_as_buff)))
      continue;					// Skip NULL

    if (res->length() + sep_str->length() + res2->length() >
	current_thd->variables.max_allowed_packet)
    {
      push_warning_printf(current_thd, MYSQL_ERROR::WARN_LEVEL_WARN,
			  ER_WARN_ALLOWED_PACKET_OVERFLOWED,
			  ER(ER_WARN_ALLOWED_PACKET_OVERFLOWED), func_name(),
			  current_thd->variables.max_allowed_packet);
      goto null;
    }
    if (res->alloced_length() >=
	res->length() + sep_str->length() + res2->length())
    {						// Use old buffer
      res->append(*sep_str);			// res->length() > 0 always
      res->append(*res2);
    }
    else if (str->alloced_length() >=
	     res->length() + sep_str->length() + res2->length())
    {
      /* We have room in str;  We can't get any errors here */
      if (str == res2)
      {						// This is quote uncommon!
	str->replace(0,0,*sep_str);
	str->replace(0,0,*res);
      }
      else
      {
	str->copy(*res);
	str->append(*sep_str);
	str->append(*res2);
      }
      res=str;
      use_as_buff= &tmp_value;
    }
    else if (res == &tmp_value)
    {
      if (res->append(*sep_str) || res->append(*res2))
	goto null; // Must be a blob
    }
    else if (res2 == &tmp_value)
    {						// This can happend only 1 time
      if (tmp_value.replace(0,0,*sep_str) || tmp_value.replace(0,0,*res))
	goto null;
      res= &tmp_value;
      use_as_buff=str;				// Put next arg here
    }
    else if (tmp_value.is_alloced() && res2->ptr() >= tmp_value.ptr() &&
	     res2->ptr() < tmp_value.ptr() + tmp_value.alloced_length())
    {
      /*
	This happens really seldom:
	In this case res2 is sub string of tmp_value.  We will
	now work in place in tmp_value to set it to res | sep_str | res2
      */
      /* Chop the last characters in tmp_value that isn't in res2 */
      tmp_value.length((uint32) (res2->ptr() - tmp_value.ptr()) +
		       res2->length());
      /* Place res2 at start of tmp_value, remove chars before res2 */
      if (tmp_value.replace(0,(uint32) (res2->ptr() - tmp_value.ptr()),
			    *res) ||
	  tmp_value.replace(res->length(),0, *sep_str))
	goto null;
      res= &tmp_value;
      use_as_buff=str;			// Put next arg here
    }
    else
    {						// Two big const strings
      if (tmp_value.alloc(max_length) ||
	  tmp_value.copy(*res) ||
	  tmp_value.append(*sep_str) ||
	  tmp_value.append(*res2))
	goto null;
      res= &tmp_value;
      use_as_buff=str;
    }
  }
  res->set_charset(collation.collation);
  return res;

null:
  null_value=1;
  return 0;
}


void Item_func_concat_ws::fix_length_and_dec()
{
  ulonglong max_result_length;

  if (agg_arg_charsets(collation, args, arg_count, MY_COLL_ALLOW_CONV, 1))
    return;

  /*
     arg_count cannot be less than 2,
     it is done on parser level in sql_yacc.yy
     so, (arg_count - 2) is safe here.
  */
  max_result_length= (ulonglong) args[0]->max_length * (arg_count - 2);
  for (uint i=1 ; i < arg_count ; i++)
    max_result_length+=args[i]->max_length;

  if (max_result_length >= MAX_BLOB_WIDTH)
  {
    max_result_length= MAX_BLOB_WIDTH;
    maybe_null= 1;
  }
  max_length= (ulong) max_result_length;
}


String *Item_func_reverse::val_str(String *str)
{
  DBUG_ASSERT(fixed == 1);
  String *res = args[0]->val_str(str);
  char *ptr, *end, *tmp;

  if ((null_value=args[0]->null_value))
    return 0;
  /* An empty string is a special case as the string pointer may be null */
  if (!res->length())
    return &my_empty_string;
  if (tmp_value.alloced_length() < res->length() &&
      tmp_value.realloc(res->length()))
  {
    null_value= 1;
    return 0;
  }
  tmp_value.length(res->length());
  tmp_value.set_charset(res->charset());
  ptr= (char *) res->ptr();
  end= ptr + res->length();
  tmp= (char *) tmp_value.ptr() + tmp_value.length();
#ifdef USE_MB
  if (use_mb(res->charset()))
  {
    register uint32 l;
    while (ptr < end)
    {
      if ((l= my_ismbchar(res->charset(),ptr,end)))
      {
        tmp-= l;
        memcpy(tmp,ptr,l);
        ptr+= l;
      }
      else
        *--tmp= *ptr++;
    }
  }
  else
#endif /* USE_MB */
  {
    while (ptr < end)
      *--tmp= *ptr++;
  }
  return &tmp_value;
}


void Item_func_reverse::fix_length_and_dec()
{
  collation.set(args[0]->collation);
  max_length = args[0]->max_length;
}

/*
** Replace all occurences of string2 in string1 with string3.
** Don't reallocate val_str() if not needed
*/

/* TODO: Fix that this works with binary strings when using USE_MB */

String *Item_func_replace::val_str(String *str)
{
  DBUG_ASSERT(fixed == 1);
  String *res,*res2,*res3;
  int offset;
  uint from_length,to_length;
  bool alloced=0;
#ifdef USE_MB
  const char *ptr,*end,*strend,*search,*search_end;
  register uint32 l;
  bool binary_cmp;
#endif

  null_value=0;
  res=args[0]->val_str(str);
  if (args[0]->null_value)
    goto null;
  res2=args[1]->val_str(&tmp_value);
  if (args[1]->null_value)
    goto null;

  res->set_charset(collation.collation);

#ifdef USE_MB
  binary_cmp = ((res->charset()->state & MY_CS_BINSORT) || !use_mb(res->charset()));
#endif

  if (res2->length() == 0)
    return res;
#ifndef USE_MB
  if ((offset=res->strstr(*res2)) < 0)
    return res;
#else
  offset=0;
  if (binary_cmp && (offset=res->strstr(*res2)) < 0)
    return res;
#endif
  if (!(res3=args[2]->val_str(&tmp_value2)))
    goto null;
  from_length= res2->length();
  to_length=   res3->length();

#ifdef USE_MB
  if (!binary_cmp)
  {
    search=res2->ptr();
    search_end=search+from_length;
redo:
    ptr=res->ptr()+offset;
    strend=res->ptr()+res->length();
    end=strend-from_length+1;
    while (ptr < end)
    {
        if (*ptr == *search)
        {
          register char *i,*j;
          i=(char*) ptr+1; j=(char*) search+1;
          while (j != search_end)
            if (*i++ != *j++) goto skip;
          offset= (int) (ptr-res->ptr());
          if (res->length()-from_length + to_length >
	      current_thd->variables.max_allowed_packet)
	  {
	    push_warning_printf(current_thd, MYSQL_ERROR::WARN_LEVEL_WARN,
				ER_WARN_ALLOWED_PACKET_OVERFLOWED,
				ER(ER_WARN_ALLOWED_PACKET_OVERFLOWED),
				func_name(),
				current_thd->variables.max_allowed_packet);

            goto null;
	  }
          if (!alloced)
          {
            alloced=1;
            res=copy_if_not_alloced(str,res,res->length()+to_length);
          }
          res->replace((uint) offset,from_length,*res3);
	  offset+=(int) to_length;
          goto redo;
        }
skip:
        if ((l=my_ismbchar(res->charset(), ptr,strend))) ptr+=l;
        else ++ptr;
    }
  }
  else
#endif /* USE_MB */
    do
    {
      if (res->length()-from_length + to_length >
	  current_thd->variables.max_allowed_packet)
      {
	push_warning_printf(current_thd, MYSQL_ERROR::WARN_LEVEL_WARN,
			    ER_WARN_ALLOWED_PACKET_OVERFLOWED,
			    ER(ER_WARN_ALLOWED_PACKET_OVERFLOWED), func_name(),
			    current_thd->variables.max_allowed_packet);
        goto null;
      }
      if (!alloced)
      {
        alloced=1;
        res=copy_if_not_alloced(str,res,res->length()+to_length);
      }
      res->replace((uint) offset,from_length,*res3);
      offset+=(int) to_length;
    }
    while ((offset=res->strstr(*res2,(uint) offset)) >= 0);
  return res;

null:
  null_value=1;
  return 0;
}


void Item_func_replace::fix_length_and_dec()
{
  ulonglong max_result_length= args[0]->max_length;
  int diff=(int) (args[2]->max_length - args[1]->max_length);
  if (diff > 0 && args[1]->max_length)
  {						// Calculate of maxreplaces
    ulonglong max_substrs= max_result_length/args[1]->max_length;
    max_result_length+= max_substrs * (uint) diff;
  }
  if (max_result_length >= MAX_BLOB_WIDTH)
  {
    max_result_length= MAX_BLOB_WIDTH;
    maybe_null= 1;
  }
  max_length= (ulong) max_result_length;
  
  if (agg_arg_charsets(collation, args, 3, MY_COLL_CMP_CONV, 1))
    return;
}


String *Item_func_insert::val_str(String *str)
{
  DBUG_ASSERT(fixed == 1);
  String *res,*res2;
  longlong start, length;  /* must be longlong to avoid truncation */

  null_value=0;
  res=args[0]->val_str(str);
  res2=args[3]->val_str(&tmp_value);
  start= args[1]->val_int() - 1;
  length= args[2]->val_int();

  if (args[0]->null_value || args[1]->null_value || args[2]->null_value ||
      args[3]->null_value)
    goto null; /* purecov: inspected */

  if ((start < 0) || (start > res->length() + 1))
    return res;                                 // Wrong param; skip insert
  if ((length < 0) || (length > res->length() + 1))
    length= res->length() + 1;

  /* start and length are now sufficiently valid to pass to charpos function */
  start= res->charpos((int) start);
  length= res->charpos((int) length, (uint32) start);

  /* Re-testing with corrected params */
  if (start > res->length() + 1)
    return res;                                 // Wrong param; skip insert
  if (length > res->length() - start)
    length= res->length() - start;

  if ((ulonglong) (res->length() - length + res2->length()) >
      (ulonglong) current_thd->variables.max_allowed_packet)
  {
    push_warning_printf(current_thd, MYSQL_ERROR::WARN_LEVEL_WARN,
			ER_WARN_ALLOWED_PACKET_OVERFLOWED,
			ER(ER_WARN_ALLOWED_PACKET_OVERFLOWED),
			func_name(), current_thd->variables.max_allowed_packet);
    goto null;
  }
  res=copy_if_not_alloced(str,res,res->length());
  res->replace((uint32) start,(uint32) length,*res2);
  return res;
null:
  null_value=1;
  return 0;
}


void Item_func_insert::fix_length_and_dec()
{
  ulonglong max_result_length;

  // Handle character set for args[0] and args[3].
  if (agg_arg_charsets(collation, &args[0], 2, MY_COLL_ALLOW_CONV, 3))
    return;
  max_result_length= ((ulonglong) args[0]->max_length+
                      (ulonglong) args[3]->max_length);
  if (max_result_length >= MAX_BLOB_WIDTH)
  {
    max_result_length= MAX_BLOB_WIDTH;
    maybe_null= 1;
  }
  max_length= (ulong) max_result_length;
}


String *Item_str_conv::val_str(String *str)
{
  DBUG_ASSERT(fixed == 1);
  String *res;
  if (!(res=args[0]->val_str(str)))
  {
    null_value=1; /* purecov: inspected */
    return 0; /* purecov: inspected */
  }
  null_value=0;
  if (multiply == 1)
  {
    uint len;
    res= copy_if_not_alloced(str,res,res->length());
    len= converter(collation.collation, (char*) res->ptr(), res->length(),
                                        (char*) res->ptr(), res->length());
    DBUG_ASSERT(len <= res->length());
    res->length(len);
  }
  else
  {
    uint len= res->length() * multiply;
    tmp_value.alloc(len);
    tmp_value.set_charset(collation.collation);
    len= converter(collation.collation, (char*) res->ptr(), res->length(),
                                        (char*) tmp_value.ptr(), len);
    tmp_value.length(len);
    res= &tmp_value;
  }
  return res;
}


String *Item_func_left::val_str(String *str)
{
  DBUG_ASSERT(fixed == 1);
  String *res= args[0]->val_str(str);

  /* must be longlong to avoid truncation */
  longlong length= args[1]->val_int();
  uint char_pos;

  if ((null_value=(args[0]->null_value || args[1]->null_value)))
    return 0;

  /* if "unsigned_flag" is set, we have a *huge* positive number. */
  if ((length <= 0) && (!args[1]->unsigned_flag))
    return &my_empty_string;

  if ((res->length() <= (ulonglong) length) ||
      (res->length() <= (char_pos= res->charpos((int) length))))
    return res;

  tmp_value.set(*res, 0, char_pos);
  return &tmp_value;
}


void Item_str_func::left_right_max_length()
{
  max_length=args[0]->max_length;
  if (args[1]->const_item())
  {
    int length=(int) args[1]->val_int()*collation.collation->mbmaxlen;
    if (length <= 0)
      max_length=0;
    else
      set_if_smaller(max_length,(uint) length);
  }
}


void Item_func_left::fix_length_and_dec()
{
  collation.set(args[0]->collation);
  left_right_max_length();
}


String *Item_func_right::val_str(String *str)
{
  DBUG_ASSERT(fixed == 1);
  String *res= args[0]->val_str(str);
  /* must be longlong to avoid truncation */
  longlong length= args[1]->val_int();

  if ((null_value=(args[0]->null_value || args[1]->null_value)))
    return 0; /* purecov: inspected */

  /* if "unsigned_flag" is set, we have a *huge* positive number. */
  if ((length <= 0) && (!args[1]->unsigned_flag))
    return &my_empty_string; /* purecov: inspected */

  if (res->length() <= (ulonglong) length)
    return res; /* purecov: inspected */

  uint start=res->numchars();
  if (start <= (uint) length)
    return res;
  start=res->charpos(start - (uint) length);
  tmp_value.set(*res,start,res->length()-start);
  return &tmp_value;
}


void Item_func_right::fix_length_and_dec()
{
  collation.set(args[0]->collation);
  left_right_max_length();
}


String *Item_func_substr::val_str(String *str)
{
  DBUG_ASSERT(fixed == 1);
  String *res  = args[0]->val_str(str);
  /* must be longlong to avoid truncation */
  longlong start= args[1]->val_int();
  /* Assumes that the maximum length of a String is < INT_MAX32. */
  /* Limit so that code sees out-of-bound value properly. */
  longlong length= arg_count == 3 ? args[2]->val_int() : INT_MAX32;
  longlong tmp_length;

  if ((null_value=(args[0]->null_value || args[1]->null_value ||
		   (arg_count == 3 && args[2]->null_value))))
    return 0; /* purecov: inspected */

  /* Negative length, will return empty string. */
  if ((arg_count == 3) && (length <= 0) && !args[2]->unsigned_flag)
    return &my_empty_string;

  /* Assumes that the maximum length of a String is < INT_MAX32. */
  /* Set here so that rest of code sees out-of-bound value as such. */
  if ((length <= 0) || (length > INT_MAX32))
    length= INT_MAX32;

  /* if "unsigned_flag" is set, we have a *huge* positive number. */
  /* Assumes that the maximum length of a String is < INT_MAX32. */
  if ((!args[1]->unsigned_flag && (start < INT_MIN32 || start > INT_MAX32)) ||
      (args[1]->unsigned_flag && ((ulonglong) start > INT_MAX32)))
    return &my_empty_string;

  start= ((start < 0) ? res->numchars() + start : start - 1);
  start= res->charpos((int) start);
  if ((start < 0) || ((uint) start + 1 > res->length()))
    return &my_empty_string;

  length= res->charpos((int) length, (uint32) start);
  tmp_length= res->length() - start;
  length= min(length, tmp_length);

  if (!start && (longlong) res->length() == length)
    return res;
  tmp_value.set(*res, (uint32) start, (uint32) length);
  return &tmp_value;
}


void Item_func_substr::fix_length_and_dec()
{
  max_length=args[0]->max_length;

  collation.set(args[0]->collation);
  if (args[1]->const_item())
  {
    int32 start= (int32) args[1]->val_int();
    start= (int32)((start < 0) ? max_length + start : start - 1);
    if (start < 0 || start >= (int32) max_length)
      max_length=0; /* purecov: inspected */
    else
      max_length-= (uint) start;
  }
  if (arg_count == 3 && args[2]->const_item())
  {
    int32 length= (int32) args[2]->val_int();
    if (length <= 0)
      max_length=0; /* purecov: inspected */
    else
      set_if_smaller(max_length,(uint) length);
  }
  max_length*= collation.collation->mbmaxlen;
}


void Item_func_substr_index::fix_length_and_dec()
{ 
  max_length= args[0]->max_length;

  if (agg_arg_charsets(collation, args, 2, MY_COLL_CMP_CONV, 1))
    return;
}


String *Item_func_substr_index::val_str(String *str)
{
  DBUG_ASSERT(fixed == 1);
  String *res= args[0]->val_str(str);
  String *delimiter= args[1]->val_str(&tmp_value);
  int32 count= (int32) args[2]->val_int();
  uint offset;

  if (args[0]->null_value || args[1]->null_value || args[2]->null_value)
  {					// string and/or delim are null
    null_value=1;
    return 0;
  }
  null_value=0;
  uint delimiter_length= delimiter->length();
  if (!res->length() || !delimiter_length || !count)
    return &my_empty_string;		// Wrong parameters

  res->set_charset(collation.collation);

#ifdef USE_MB
  if (use_mb(res->charset()))
  {
    const char *ptr= res->ptr();
    const char *strend= ptr+res->length();
    const char *end= strend-delimiter_length+1;
    const char *search= delimiter->ptr();
    const char *search_end= search+delimiter_length;
    int32 n=0,c=count,pass;
    register uint32 l;
    for (pass=(count>0);pass<2;++pass)
    {
      while (ptr < end)
      {
        if (*ptr == *search)
        {
	  register char *i,*j;
	  i=(char*) ptr+1; j=(char*) search+1;
	  while (j != search_end)
	    if (*i++ != *j++) goto skip;
	  if (pass==0) ++n;
	  else if (!--c) break;
	  ptr+= delimiter_length;
	  continue;
	}
    skip:
        if ((l=my_ismbchar(res->charset(), ptr,strend))) ptr+=l;
        else ++ptr;
      } /* either not found or got total number when count<0 */
      if (pass == 0) /* count<0 */
      {
        c+=n+1;
        if (c<=0) return res; /* not found, return original string */
        ptr=res->ptr();
      }
      else
      {
        if (c) return res; /* Not found, return original string */
        if (count>0) /* return left part */
        {
	  tmp_value.set(*res,0,(ulong) (ptr-res->ptr()));
        }
        else /* return right part */
        {
	  ptr+= delimiter_length;
	  tmp_value.set(*res,(ulong) (ptr-res->ptr()), (ulong) (strend-ptr));
        }
      }
    }
  }
  else
#endif /* USE_MB */
  {
    if (count > 0)
    {					// start counting from the beginning
      for (offset=0; ; offset+= delimiter_length)
      {
	if ((int) (offset= res->strstr(*delimiter, offset)) < 0)
	  return res;			// Didn't find, return org string
	if (!--count)
	{
	  tmp_value.set(*res,0,offset);
	  break;
	}
      }
    }
    else
    {
      /*
        Negative index, start counting at the end
      */
      for (offset=res->length(); offset ;)
      {
        /* 
          this call will result in finding the position pointing to one 
          address space less than where the found substring is located
          in res
        */
	if ((int) (offset= res->strrstr(*delimiter, offset)) < 0)
	  return res;			// Didn't find, return org string
        /*
          At this point, we've searched for the substring
          the number of times as supplied by the index value
        */
	if (!++count)
	{
	  offset+= delimiter_length;
	  tmp_value.set(*res,offset,res->length()- offset);
	  break;
	}
      }
    }
  }
  /*
    We always mark tmp_value as const so that if val_str() is called again
    on this object, we don't disrupt the contents of tmp_value when it was
    derived from another String.
  */
  tmp_value.mark_as_const();
  return (&tmp_value);
}

/*
** The trim functions are extension to ANSI SQL because they trim substrings
** They ltrim() and rtrim() functions are optimized for 1 byte strings
** They also return the original string if possible, else they return
** a substring that points at the original string.
*/


String *Item_func_ltrim::val_str(String *str)
{
  DBUG_ASSERT(fixed == 1);
  char buff[MAX_FIELD_WIDTH], *ptr, *end;
  String tmp(buff,sizeof(buff),system_charset_info);
  String *res, *remove_str;
  uint remove_length;
  LINT_INIT(remove_length);

  res= args[0]->val_str(str);
  if ((null_value=args[0]->null_value))
    return 0;
  remove_str= &remove;                          /* Default value. */
  if (arg_count == 2)
  {
    remove_str= args[1]->val_str(&tmp);
    if ((null_value= args[1]->null_value))
      return 0;
  }

  if ((remove_length= remove_str->length()) == 0 ||
      remove_length > res->length())
    return res;

  ptr= (char*) res->ptr();
  end= ptr+res->length();
  if (remove_length == 1)
  {
    char chr=(*remove_str)[0];
    while (ptr != end && *ptr == chr)
      ptr++;
  }
  else
  {
    const char *r_ptr=remove_str->ptr();
    end-=remove_length;
    while (ptr <= end && !memcmp(ptr, r_ptr, remove_length))
      ptr+=remove_length;
    end+=remove_length;
  }
  if (ptr == res->ptr())
    return res;
  tmp_value.set(*res,(uint) (ptr - res->ptr()),(uint) (end-ptr));
  return &tmp_value;
}


String *Item_func_rtrim::val_str(String *str)
{
  DBUG_ASSERT(fixed == 1);
  char buff[MAX_FIELD_WIDTH], *ptr, *end;
  String tmp(buff, sizeof(buff), system_charset_info);
  String *res, *remove_str;
  uint remove_length;
  LINT_INIT(remove_length);

  res= args[0]->val_str(str);
  if ((null_value=args[0]->null_value))
    return 0;
  remove_str= &remove;                          /* Default value. */
  if (arg_count == 2)
  {
    remove_str= args[1]->val_str(&tmp);
    if ((null_value= args[1]->null_value))
      return 0;
  }

  if ((remove_length= remove_str->length()) == 0 ||
      remove_length > res->length())
    return res;

  ptr= (char*) res->ptr();
  end= ptr+res->length();
#ifdef USE_MB
  char *p=ptr;
  register uint32 l;
#endif
  if (remove_length == 1)
  {
    char chr=(*remove_str)[0];
#ifdef USE_MB
    if (use_mb(res->charset()))
    {
      while (ptr < end)
      {
	if ((l=my_ismbchar(res->charset(), ptr,end))) ptr+=l,p=ptr;
	else ++ptr;
      }
      ptr=p;
    }
#endif
    while (ptr != end  && end[-1] == chr)
      end--;
  }
  else
  {
    const char *r_ptr=remove_str->ptr();
#ifdef USE_MB
    if (use_mb(res->charset()))
    {
  loop:
      while (ptr + remove_length < end)
      {
	if ((l=my_ismbchar(res->charset(), ptr,end))) ptr+=l;
	else ++ptr;
      }
      if (ptr + remove_length == end && !memcmp(ptr,r_ptr,remove_length))
      {
	end-=remove_length;
	ptr=p;
	goto loop;
      }
    }
    else
#endif /* USE_MB */
    {
      while (ptr + remove_length <= end &&
	     !memcmp(end-remove_length, r_ptr, remove_length))
	end-=remove_length;
    }
  }
  if (end == res->ptr()+res->length())
    return res;
  tmp_value.set(*res,0,(uint) (end-res->ptr()));
  return &tmp_value;
}


String *Item_func_trim::val_str(String *str)
{
  DBUG_ASSERT(fixed == 1);
  char buff[MAX_FIELD_WIDTH], *ptr, *end;
  const char *r_ptr;
  String tmp(buff, sizeof(buff), system_charset_info);
  String *res, *remove_str;
  uint remove_length;
  LINT_INIT(remove_length);

  res= args[0]->val_str(str);
  if ((null_value=args[0]->null_value))
    return 0;
  remove_str= &remove;                          /* Default value. */
  if (arg_count == 2)
  {
    remove_str= args[1]->val_str(&tmp);
    if ((null_value= args[1]->null_value))
      return 0;
  }

  if ((remove_length= remove_str->length()) == 0 ||
      remove_length > res->length())
    return res;

  ptr= (char*) res->ptr();
  end= ptr+res->length();
  r_ptr= remove_str->ptr();
  while (ptr+remove_length <= end && !memcmp(ptr,r_ptr,remove_length))
    ptr+=remove_length;
#ifdef USE_MB
  if (use_mb(res->charset()))
  {
    char *p=ptr;
    register uint32 l;
 loop:
    while (ptr + remove_length < end)
    {
      if ((l=my_ismbchar(res->charset(), ptr,end))) ptr+=l;
      else ++ptr;
    }
    if (ptr + remove_length == end && !memcmp(ptr,r_ptr,remove_length))
    {
      end-=remove_length;
      ptr=p;
      goto loop;
    }
    ptr=p;
  }
  else
#endif /* USE_MB */
  {
    while (ptr + remove_length <= end &&
	   !memcmp(end-remove_length,r_ptr,remove_length))
      end-=remove_length;
  }
  if (ptr == res->ptr() && end == ptr+res->length())
    return res;
  tmp_value.set(*res,(uint) (ptr - res->ptr()),(uint) (end-ptr));
  return &tmp_value;
}

void Item_func_trim::fix_length_and_dec()
{
  max_length= args[0]->max_length;
  if (arg_count == 1)
  {
    collation.set(args[0]->collation);
    remove.set_charset(collation.collation);
    remove.set_ascii(" ",1);
  }
  else
  {
    // Handle character set for args[1] and args[0].
    // Note that we pass args[1] as the first item, and args[0] as the second.
    if (agg_arg_charsets(collation, &args[1], 2, MY_COLL_CMP_CONV, -1))
      return;
  }
}

void Item_func_trim::print(String *str)
{
  if (arg_count == 1)
  {
    Item_func::print(str);
    return;
  }
  str->append(Item_func_trim::func_name());
  str->append('(');
  str->append(mode_name());
  str->append(' ');
  args[1]->print(str);
  str->append(STRING_WITH_LEN(" from "));
  args[0]->print(str);
  str->append(')');
}


/* Item_func_password */

String *Item_func_password::val_str(String *str)
{
  DBUG_ASSERT(fixed == 1);
  String *res= args[0]->val_str(str); 
  if ((null_value=args[0]->null_value))
    return 0;
  if (res->length() == 0)
    return &my_empty_string;
  make_scrambled_password(tmp_value, res->c_ptr());
  str->set(tmp_value, SCRAMBLED_PASSWORD_CHAR_LENGTH, res->charset());
  return str;
}

char *Item_func_password::alloc(THD *thd, const char *password)
{
  char *buff= (char *) thd->alloc(SCRAMBLED_PASSWORD_CHAR_LENGTH+1);
  if (buff)
    make_scrambled_password(buff, password);
  return buff;
}

/* Item_func_old_password */

String *Item_func_old_password::val_str(String *str)
{
  DBUG_ASSERT(fixed == 1);
  String *res= args[0]->val_str(str);
  if ((null_value=args[0]->null_value))
    return 0;
  if (res->length() == 0)
    return &my_empty_string;
  make_scrambled_password_323(tmp_value, res->c_ptr());
  str->set(tmp_value, SCRAMBLED_PASSWORD_CHAR_LENGTH_323, res->charset());
  return str;
}

char *Item_func_old_password::alloc(THD *thd, const char *password)
{
  char *buff= (char *) thd->alloc(SCRAMBLED_PASSWORD_CHAR_LENGTH_323+1);
  if (buff)
    make_scrambled_password_323(buff, password);
  return buff;
}


#define bin_to_ascii(c) ((c)>=38?((c)-38+'a'):(c)>=12?((c)-12+'A'):(c)+'.')

String *Item_func_encrypt::val_str(String *str)
{
  DBUG_ASSERT(fixed == 1);
  String *res  =args[0]->val_str(str);

#ifdef HAVE_CRYPT
  char salt[3],*salt_ptr;
  if ((null_value=args[0]->null_value))
    return 0;
  if (res->length() == 0)
    return &my_empty_string;

  if (arg_count == 1)
  {					// generate random salt
    time_t timestamp=current_thd->query_start();
    salt[0] = bin_to_ascii( (ulong) timestamp & 0x3f);
    salt[1] = bin_to_ascii(( (ulong) timestamp >> 5) & 0x3f);
    salt[2] = 0;
    salt_ptr=salt;
  }
  else
  {					// obtain salt from the first two bytes
    String *salt_str=args[1]->val_str(&tmp_value);
    if ((null_value= (args[1]->null_value || salt_str->length() < 2)))
      return 0;
    salt_ptr= salt_str->c_ptr();
  }
  pthread_mutex_lock(&LOCK_crypt);
  char *tmp= crypt(res->c_ptr(),salt_ptr);
  if (!tmp)
  {
    pthread_mutex_unlock(&LOCK_crypt);
    null_value= 1;
    return 0;
  }
  str->set(tmp, (uint) strlen(tmp), &my_charset_bin);
  str->copy();
  pthread_mutex_unlock(&LOCK_crypt);
  return str;
#else
  null_value=1;
  return 0;
#endif	/* HAVE_CRYPT */
}

void Item_func_encode::fix_length_and_dec()
{
  max_length=args[0]->max_length;
  maybe_null=args[0]->maybe_null;
  collation.set(&my_charset_bin);
}

String *Item_func_encode::val_str(String *str)
{
  DBUG_ASSERT(fixed == 1);
  String *res;
  if (!(res=args[0]->val_str(str)))
  {
    null_value=1; /* purecov: inspected */
    return 0; /* purecov: inspected */
  }
  null_value=0;
  res=copy_if_not_alloced(str,res,res->length());
  sql_crypt.init();
  sql_crypt.encode((char*) res->ptr(),res->length());
  res->set_charset(&my_charset_bin);
  return res;
}

void Item_func_encode::print(String *str)
{
  str->append(func_name());
  str->append('(');
  args[0]->print(str);
  str->append(',');
  str->append('\'');
  str->append(seed);
  str->append('\'');
  str->append(')');
}


String *Item_func_decode::val_str(String *str)
{
  DBUG_ASSERT(fixed == 1);
  String *res;
  if (!(res=args[0]->val_str(str)))
  {
    null_value=1; /* purecov: inspected */
    return 0; /* purecov: inspected */
  }
  null_value=0;
  res=copy_if_not_alloced(str,res,res->length());
  sql_crypt.init();
  sql_crypt.decode((char*) res->ptr(),res->length());
  return res;
}


Item *Item_func_sysconst::safe_charset_converter(CHARSET_INFO *tocs)
{
  Item_string *conv;
  uint conv_errors;
  String tmp, cstr, *ostr= val_str(&tmp);
  cstr.copy(ostr->ptr(), ostr->length(), ostr->charset(), tocs, &conv_errors);
  if (conv_errors ||
      !(conv= new Item_static_string_func(fully_qualified_func_name(),
                                          cstr.ptr(), cstr.length(),
                                          cstr.charset(),
                                          collation.derivation)))
  {
    return NULL;
  }
  conv->str_value.copy();
  conv->str_value.mark_as_const();
  return conv;
}


String *Item_func_database::val_str(String *str)
{
  DBUG_ASSERT(fixed == 1);
  THD *thd= current_thd;
  if (thd->db == NULL)
  {
    null_value= 1;
    return 0;
  }
  else
    str->copy(thd->db, thd->db_length, system_charset_info);
  return str;
}


/*
  TODO: make USER() replicate properly (currently it is replicated to "")
*/
bool Item_func_user::init(const char *user, const char *host)
{
  DBUG_ASSERT(fixed == 1);

  // For system threads (e.g. replication SQL thread) user may be empty
  if (user)
  {
    CHARSET_INFO *cs= str_value.charset();
    uint res_length= (strlen(user)+strlen(host)+2) * cs->mbmaxlen;

    if (str_value.alloc(res_length))
    {
      null_value=1;
      return TRUE;
    }

    res_length=cs->cset->snprintf(cs, (char*)str_value.ptr(), res_length,
                                  "%s@%s", user, host);
    str_value.length(res_length);
    str_value.mark_as_const();
  }
  return FALSE;
}


bool Item_func_user::fix_fields(THD *thd, Item **ref)
{
  return (Item_func_sysconst::fix_fields(thd, ref) ||
          init(thd->main_security_ctx.user,
               thd->main_security_ctx.host_or_ip));
}


bool Item_func_current_user::fix_fields(THD *thd, Item **ref)
{
  if (Item_func_sysconst::fix_fields(thd, ref))
    return TRUE;

  Security_context *ctx=
#ifndef NO_EMBEDDED_ACCESS_CHECKS
                         (context->security_ctx
                          ? context->security_ctx : thd->security_ctx);
#else
                         thd->security_ctx;
#endif /*NO_EMBEDDED_ACCESS_CHECKS*/
  return init(ctx->priv_user, ctx->priv_host);
}


void Item_func_soundex::fix_length_and_dec()
{
  collation.set(args[0]->collation);
  max_length=args[0]->max_length;
  set_if_bigger(max_length,4);
}


/*
  If alpha, map input letter to soundex code.
  If not alpha and remove_garbage is set then skip to next char
  else return 0
*/

static char soundex_toupper(char ch)
{
  return (ch >= 'a' && ch <= 'z') ? ch - 'a' + 'A' : ch;
}

static char get_scode(char *ptr)
{
  uchar ch= soundex_toupper(*ptr);
  if (ch < 'A' || ch > 'Z')
  {
					// Thread extended alfa (country spec)
    return '0';				// as vokal
  }
  return(soundex_map[ch-'A']);
}


String *Item_func_soundex::val_str(String *str)
{
  DBUG_ASSERT(fixed == 1);
  String *res  =args[0]->val_str(str);
  char last_ch,ch;
  CHARSET_INFO *cs= collation.collation;

  if ((null_value=args[0]->null_value))
    return 0; /* purecov: inspected */

  if (tmp_value.alloc(max(res->length(),4)))
    return str; /* purecov: inspected */
  char *to= (char *) tmp_value.ptr();
  char *from= (char *) res->ptr(), *end=from+res->length();
  tmp_value.set_charset(cs);
  
  while (from != end && !my_isalpha(cs,*from)) // Skip pre-space
    from++; /* purecov: inspected */
  if (from == end)
    return &my_empty_string;		// No alpha characters.
  *to++ = soundex_toupper(*from);	// Copy first letter
  last_ch = get_scode(from);		// code of the first letter
					// for the first 'double-letter check.
					// Loop on input letters until
					// end of input (null) or output
					// letter code count = 3
  for (from++ ; from < end ; from++)
  {
    if (!my_isalpha(cs,*from))
      continue;
    ch=get_scode(from);
    if ((ch != '0') && (ch != last_ch)) // if not skipped or double
    {
       *to++ = ch;			// letter, copy to output
       last_ch = ch;			// save code of last input letter
    }					// for next double-letter check
  }
  for (end=(char*) tmp_value.ptr()+4 ; to < end ; to++)
    *to = '0';
  *to=0;				// end string
  tmp_value.length((uint) (to-tmp_value.ptr()));
  return &tmp_value;
}


/*
** Change a number to format '3,333,333,333.000'
** This should be 'internationalized' sometimes.
*/

Item_func_format::Item_func_format(Item *org,int dec) :Item_str_func(org)
{
  decimals=(uint) set_zone(dec,0,30);
}


/*
  TODO: This needs to be fixed for multi-byte character set where numbers
  are stored in more than one byte
*/

String *Item_func_format::val_str(String *str)
{
  uint32 length, str_length ,dec;
  int diff;
  DBUG_ASSERT(fixed == 1);
  dec= decimals ? decimals+1 : 0;

  if (args[0]->result_type() == DECIMAL_RESULT ||
      args[0]->result_type() == INT_RESULT)
  {
    my_decimal dec_val, rnd_dec, *res;
    res= args[0]->val_decimal(&dec_val);
    if ((null_value=args[0]->null_value))
      return 0; /* purecov: inspected */
    my_decimal_round(E_DEC_FATAL_ERROR, res, decimals, false, &rnd_dec);
    my_decimal2string(E_DEC_FATAL_ERROR, &rnd_dec, 0, 0, 0, str);
    str_length= str->length();
    if (rnd_dec.sign())
      str_length--;
  }
  else
  {
    double nr= args[0]->val_real();
    if ((null_value=args[0]->null_value))
      return 0; /* purecov: inspected */
    nr= my_double_round(nr, decimals, FALSE);
    /* Here default_charset() is right as this is not an automatic conversion */
    str->set(nr,decimals, default_charset());
    if (isnan(nr))
      return str;
    str_length=str->length();
    if (nr < 0)
      str_length--;				// Don't count sign
  }
  /* We need this test to handle 'nan' values */
  if (str_length >= dec+4)
  {
    char *tmp,*pos;
    length= str->length()+(diff=((int)(str_length- dec-1))/3);
    str= copy_if_not_alloced(&tmp_str,str,length);
    str->length(length);
    tmp= (char*) str->ptr()+length - dec-1;
    for (pos= (char*) str->ptr()+length-1; pos != tmp; pos--)
      pos[0]= pos[-diff];
    while (diff)
    {
      *pos= *(pos - diff);
      pos--;
      *pos= *(pos - diff);
      pos--;
      *pos= *(pos - diff);
      pos--;
      pos[0]=',';
      pos--;
      diff--;
    }
  }
  return str;
}


void Item_func_format::print(String *str)
{
  str->append(STRING_WITH_LEN("format("));
  args[0]->print(str);
  str->append(',');  
  // my_charset_bin is good enough for numbers
  char buffer[20];
  String st(buffer, sizeof(buffer), &my_charset_bin);
  st.set((ulonglong)decimals, &my_charset_bin);
  str->append(st);
  str->append(')');
}

void Item_func_elt::fix_length_and_dec()
{
  max_length=0;
  decimals=0;

  if (agg_arg_charsets(collation, args+1, arg_count-1, MY_COLL_ALLOW_CONV, 1))
    return;

  for (uint i= 1 ; i < arg_count ; i++)
  {
    set_if_bigger(max_length,args[i]->max_length);
    set_if_bigger(decimals,args[i]->decimals);
  }
  maybe_null=1;					// NULL if wrong first arg
}


double Item_func_elt::val_real()
{
  DBUG_ASSERT(fixed == 1);
  uint tmp;
  null_value=1;
  if ((tmp=(uint) args[0]->val_int()) == 0 || tmp >= arg_count)
    return 0.0;
  double result= args[tmp]->val_real();
  null_value= args[tmp]->null_value;
  return result;
}


longlong Item_func_elt::val_int()
{
  DBUG_ASSERT(fixed == 1);
  uint tmp;
  null_value=1;
  if ((tmp=(uint) args[0]->val_int()) == 0 || tmp >= arg_count)
    return 0;

  longlong result= args[tmp]->val_int();
  null_value= args[tmp]->null_value;
  return result;
}


String *Item_func_elt::val_str(String *str)
{
  DBUG_ASSERT(fixed == 1);
  uint tmp;
  null_value=1;
  if ((tmp=(uint) args[0]->val_int()) == 0 || tmp >= arg_count)
    return NULL;

  String *result= args[tmp]->val_str(str);
  if (result)
    result->set_charset(collation.collation);
  null_value= args[tmp]->null_value;
  return result;
}


void Item_func_make_set::split_sum_func(THD *thd, Item **ref_pointer_array,
					List<Item> &fields)
{
  item->split_sum_func2(thd, ref_pointer_array, fields, &item, TRUE);
  Item_str_func::split_sum_func(thd, ref_pointer_array, fields);
}


void Item_func_make_set::fix_length_and_dec()
{
  max_length=arg_count-1;

  if (agg_arg_charsets(collation, args, arg_count, MY_COLL_ALLOW_CONV, 1))
    return;
  
  for (uint i=0 ; i < arg_count ; i++)
    max_length+=args[i]->max_length;

  used_tables_cache|=	  item->used_tables();
  not_null_tables_cache&= item->not_null_tables();
  const_item_cache&=	  item->const_item();
  with_sum_func= with_sum_func || item->with_sum_func;
}


void Item_func_make_set::update_used_tables()
{
  Item_func::update_used_tables();
  item->update_used_tables();
  used_tables_cache|=item->used_tables();
  const_item_cache&=item->const_item();
}


String *Item_func_make_set::val_str(String *str)
{
  DBUG_ASSERT(fixed == 1);
  ulonglong bits;
  bool first_found=0;
  Item **ptr=args;
  String *result=&my_empty_string;

  bits=item->val_int();
  if ((null_value=item->null_value))
    return NULL;

  if (arg_count < 64)
    bits &= ((ulonglong) 1 << arg_count)-1;

  for (; bits; bits >>= 1, ptr++)
  {
    if (bits & 1)
    {
      String *res= (*ptr)->val_str(str);
      if (res)					// Skip nulls
      {
	if (!first_found)
	{					// First argument
	  first_found=1;
	  if (res != str)
	    result=res;				// Use original string
	  else
	  {
	    if (tmp_str.copy(*res))		// Don't use 'str'
	      return &my_empty_string;
	    result= &tmp_str;
	  }
	}
	else
	{
	  if (result != &tmp_str)
	  {					// Copy data to tmp_str
	    if (tmp_str.alloc(result->length()+res->length()+1) ||
		tmp_str.copy(*result))
	      return &my_empty_string;
	    result= &tmp_str;
	  }
	  if (tmp_str.append(STRING_WITH_LEN(","), &my_charset_bin) || tmp_str.append(*res))
	    return &my_empty_string;
	}
      }
    }
  }
  return result;
}


Item *Item_func_make_set::transform(Item_transformer transformer, byte *arg)
{
  DBUG_ASSERT(!current_thd->is_stmt_prepare());

  Item *new_item= item->transform(transformer, arg);
  if (!new_item)
    return 0;

  /*
    THD::change_item_tree() should be called only if the tree was
    really transformed, i.e. when a new item has been created.
    Otherwise we'll be allocating a lot of unnecessary memory for
    change records at each execution.
  */
  if (item != new_item)
    current_thd->change_item_tree(&item, new_item);
  return Item_str_func::transform(transformer, arg);
}


void Item_func_make_set::print(String *str)
{
  str->append(STRING_WITH_LEN("make_set("));
  item->print(str);
  if (arg_count)
  {
    str->append(',');
    print_args(str, 0);
  }
  str->append(')');
}


String *Item_func_char::val_str(String *str)
{
  DBUG_ASSERT(fixed == 1);
  str->length(0);
  for (uint i=0 ; i < arg_count ; i++)
  {
    int32 num=(int32) args[i]->val_int();
    if (!args[i]->null_value)
    {
      if (num&0xFF000000L) {
        str->append((char)(num>>24));
        goto b2;
      } else if (num&0xFF0000L) {
    b2:        str->append((char)(num>>16));
        goto b1;
      } else if (num&0xFF00L) {
    b1:        str->append((char)(num>>8));
      }
      str->append((char) num);
    }
  }
  str->set_charset(collation.collation);
  str->realloc(str->length());			// Add end 0 (for Purify)
  return check_well_formed_result(str);
}


inline String* alloc_buffer(String *res,String *str,String *tmp_value,
			    ulong length)
{
  if (res->alloced_length() < length)
  {
    if (str->alloced_length() >= length)
    {
      (void) str->copy(*res);
      str->length(length);
      return str;
    }
    if (tmp_value->alloc(length))
      return 0;
    (void) tmp_value->copy(*res);
    tmp_value->length(length);
    return tmp_value;
  }
  res->length(length);
  return res;
}


void Item_func_repeat::fix_length_and_dec()
{
  collation.set(args[0]->collation);
  if (args[1]->const_item())
  {
    /* must be longlong to avoid truncation */
    longlong count= args[1]->val_int();

    /* Assumes that the maximum length of a String is < INT_MAX32. */
    /* Set here so that rest of code sees out-of-bound value as such. */
    if (count > INT_MAX32)
      count= INT_MAX32;

    ulonglong max_result_length= (ulonglong) args[0]->max_length * count;
    if (max_result_length >= MAX_BLOB_WIDTH)
    {
      max_result_length= MAX_BLOB_WIDTH;
      maybe_null= 1;
    }
    max_length= (ulong) max_result_length;
  }
  else
  {
    max_length= MAX_BLOB_WIDTH;
    maybe_null= 1;
  }
}

/*
** Item_func_repeat::str is carefully written to avoid reallocs
** as much as possible at the cost of a local buffer
*/

String *Item_func_repeat::val_str(String *str)
{
  DBUG_ASSERT(fixed == 1);
  uint length,tot_length;
  char *to;
  /* must be longlong to avoid truncation */
  longlong count= args[1]->val_int();
  String *res= args[0]->val_str(str);

  if (args[0]->null_value || args[1]->null_value)
    goto err;				// string and/or delim are null
  null_value= 0;
<<<<<<< HEAD
  if ((count <= 0) && !args[1]->unsigned_flag)	// For nicer SQL code
    return &my_empty_string;
=======

  if (count == 0 || count < 0 && !args[1]->unsigned_flag)
    return &my_empty_string;

>>>>>>> b0ab9253
  /* Assumes that the maximum length of a String is < INT_MAX32. */
  /* Bounds check on count:  If this is triggered, we will error. */
  if ((ulonglong) count > INT_MAX32)
    count= INT_MAX32;
  if (count == 1)			// To avoid reallocs
    return res;
  length=res->length();
  // Safe length check
  if (length > current_thd->variables.max_allowed_packet / (uint) count)
  {
    push_warning_printf(current_thd, MYSQL_ERROR::WARN_LEVEL_WARN,
			ER_WARN_ALLOWED_PACKET_OVERFLOWED,
			ER(ER_WARN_ALLOWED_PACKET_OVERFLOWED),
			func_name(), current_thd->variables.max_allowed_packet);
    goto err;
  }
  tot_length= length*(uint) count;
  if (!(res= alloc_buffer(res,str,&tmp_value,tot_length)))
    goto err;

  to=(char*) res->ptr()+length;
  while (--count)
  {
    memcpy(to,res->ptr(),length);
    to+=length;
  }
  return (res);

err:
  null_value=1;
  return 0;
}


void Item_func_rpad::fix_length_and_dec()
{
  // Handle character set for args[0] and args[2].
  if (agg_arg_charsets(collation, &args[0], 2, MY_COLL_ALLOW_CONV, 2))
    return;
  if (args[1]->const_item())
  {
    ulonglong length= 0;

    if (collation.collation->mbmaxlen > 0)
    {
      ulonglong temp= (ulonglong) args[1]->val_int();

      /* Assumes that the maximum length of a String is < INT_MAX32. */
      /* Set here so that rest of code sees out-of-bound value as such. */
      if (temp > INT_MAX32)
	temp = INT_MAX32;

      length= temp * collation.collation->mbmaxlen;
    }

    if (length >= MAX_BLOB_WIDTH)
    {
      length= MAX_BLOB_WIDTH;
      maybe_null= 1;
    }
    max_length= (ulong) length;
  }
  else
  {
    max_length= MAX_BLOB_WIDTH;
    maybe_null= 1;
  }
}


String *Item_func_rpad::val_str(String *str)
{
  DBUG_ASSERT(fixed == 1);
  uint32 res_byte_length,res_char_length,pad_char_length,pad_byte_length;
  char *to;
  const char *ptr_pad;
  /* must be longlong to avoid truncation */
  longlong count= args[1]->val_int();
  longlong byte_count;
  String *res= args[0]->val_str(str);
  String *rpad= args[2]->val_str(&rpad_str);

  if (!res || args[1]->null_value || !rpad || 
      ((count < 0) && !args[1]->unsigned_flag))
    goto err;
  null_value=0;
  /* Assumes that the maximum length of a String is < INT_MAX32. */
  /* Set here so that rest of code sees out-of-bound value as such. */
  if ((ulonglong) count > INT_MAX32)
    count= INT_MAX32;
  if (count <= (res_char_length= res->numchars()))
  {						// String to pad is big enough
    res->length(res->charpos((int) count));     // Shorten result if longer
    return (res);
  }
  pad_char_length= rpad->numchars();

  byte_count= count * collation.collation->mbmaxlen;
  if ((ulonglong) byte_count > current_thd->variables.max_allowed_packet)
  {
    push_warning_printf(current_thd, MYSQL_ERROR::WARN_LEVEL_WARN,
			ER_WARN_ALLOWED_PACKET_OVERFLOWED,
			ER(ER_WARN_ALLOWED_PACKET_OVERFLOWED),
			func_name(), current_thd->variables.max_allowed_packet);
    goto err;
  }
  if (args[2]->null_value || !pad_char_length)
    goto err;
  res_byte_length= res->length();	/* Must be done before alloc_buffer */
  if (!(res= alloc_buffer(res,str,&tmp_value, (ulong) byte_count)))
    goto err;

  to= (char*) res->ptr()+res_byte_length;
  ptr_pad=rpad->ptr();
  pad_byte_length= rpad->length();
  count-= res_char_length;
  for ( ; (uint32) count > pad_char_length; count-= pad_char_length)
  {
    memcpy(to,ptr_pad,pad_byte_length);
    to+= pad_byte_length;
  }
  if (count)
  {
    pad_byte_length= rpad->charpos((int) count);
    memcpy(to,ptr_pad,(size_t) pad_byte_length);
    to+= pad_byte_length;
  }
  res->length(to- (char*) res->ptr());
  return (res);

 err:
  null_value=1;
  return 0;
}


void Item_func_lpad::fix_length_and_dec()
{
  // Handle character set for args[0] and args[2].
  if (agg_arg_charsets(collation, &args[0], 2, MY_COLL_ALLOW_CONV, 2))
    return;
  
  if (args[1]->const_item())
  {
    ulonglong length= 0;

    if (collation.collation->mbmaxlen > 0)
    {
      ulonglong temp= (ulonglong) args[1]->val_int();

      /* Assumes that the maximum length of a String is < INT_MAX32. */
      /* Set here so that rest of code sees out-of-bound value as such. */
      if (temp > INT_MAX32)
        temp= INT_MAX32;

      length= temp * collation.collation->mbmaxlen;
    }

    if (length >= MAX_BLOB_WIDTH)
    {
      length= MAX_BLOB_WIDTH;
      maybe_null= 1;
    }
    max_length= (ulong) length;
  }
  else
  {
    max_length= MAX_BLOB_WIDTH;
    maybe_null= 1;
  }
}


String *Item_func_lpad::val_str(String *str)
{
  DBUG_ASSERT(fixed == 1);
  uint32 res_char_length,pad_char_length;
  /* must be longlong to avoid truncation */
  longlong count= args[1]->val_int();
  longlong byte_count;
  String *res= args[0]->val_str(&tmp_value);
  String *pad= args[2]->val_str(&lpad_str);

  if (!res || args[1]->null_value || !pad ||  
      ((count < 0) && !args[1]->unsigned_flag))
    goto err;  
  null_value=0;
  /* Assumes that the maximum length of a String is < INT_MAX32. */
  /* Set here so that rest of code sees out-of-bound value as such. */
  if ((ulonglong) count > INT_MAX32)
    count= INT_MAX32;

  res_char_length= res->numchars();

  if (count <= res_char_length)
  {
    res->length(res->charpos((int) count));
    return res;
  }
  
  pad_char_length= pad->numchars();
  byte_count= count * collation.collation->mbmaxlen;
  
  if ((ulonglong) byte_count > current_thd->variables.max_allowed_packet)
  {
    push_warning_printf(current_thd, MYSQL_ERROR::WARN_LEVEL_WARN,
			ER_WARN_ALLOWED_PACKET_OVERFLOWED,
			ER(ER_WARN_ALLOWED_PACKET_OVERFLOWED),
			func_name(), current_thd->variables.max_allowed_packet);
    goto err;
  }

  if (args[2]->null_value || !pad_char_length ||
      str->alloc((uint32) byte_count))
    goto err;
  
  str->length(0);
  str->set_charset(collation.collation);
  count-= res_char_length;
  while (count >= pad_char_length)
  {
    str->append(*pad);
    count-= pad_char_length;
  }
  if (count > 0)
    str->append(pad->ptr(), pad->charpos((int) count), collation.collation);

  str->append(*res);
  null_value= 0;
  return str;

err:
  null_value= 1;
  return 0;
}


String *Item_func_conv::val_str(String *str)
{
  DBUG_ASSERT(fixed == 1);
  String *res= args[0]->val_str(str);
  char *endptr,ans[65],*ptr;
  longlong dec;
  int from_base= (int) args[1]->val_int();
  int to_base= (int) args[2]->val_int();
  int err;

  if (args[0]->null_value || args[1]->null_value || args[2]->null_value ||
      abs(to_base) > 36 || abs(to_base) < 2 ||
      abs(from_base) > 36 || abs(from_base) < 2 || !(res->length()))
  {
    null_value= 1;
    return NULL;
  }
  null_value= 0;
  unsigned_flag= !(from_base < 0);

  if (args[0]->field_type() == MYSQL_TYPE_BIT) 
  {
    /* 
     Special case: The string representation of BIT doesn't resemble the
     decimal representation, so we shouldn't change it to string and then to
     decimal. 
    */
    dec= args[0]->val_int();
  }
  else
  {
    if (from_base < 0)
      dec= my_strntoll(res->charset(), res->ptr(), res->length(),
                       -from_base, &endptr, &err);
    else
      dec= (longlong) my_strntoull(res->charset(), res->ptr(), res->length(),
                                   from_base, &endptr, &err);
  }

  ptr= longlong2str(dec, ans, to_base);
  if (str->copy(ans, (uint32) (ptr-ans), default_charset()))
    return &my_empty_string;
  return str;
}


String *Item_func_conv_charset::val_str(String *str)
{
  DBUG_ASSERT(fixed == 1);
  if (use_cached_value)
    return null_value ? 0 : &str_value;
  String *arg= args[0]->val_str(str);
  uint dummy_errors;
  if (!arg)
  {
    null_value=1;
    return 0;
  }
  null_value= str_value.copy(arg->ptr(),arg->length(),arg->charset(),
                             conv_charset, &dummy_errors);
  return null_value ? 0 : check_well_formed_result(&str_value);
}

void Item_func_conv_charset::fix_length_and_dec()
{
  collation.set(conv_charset, DERIVATION_IMPLICIT);
  max_length = args[0]->max_length*conv_charset->mbmaxlen;
}

void Item_func_conv_charset::print(String *str)
{
  str->append(STRING_WITH_LEN("convert("));
  args[0]->print(str);
  str->append(STRING_WITH_LEN(" using "));
  str->append(conv_charset->csname);
  str->append(')');
}

String *Item_func_set_collation::val_str(String *str)
{
  DBUG_ASSERT(fixed == 1);
  str=args[0]->val_str(str);
  if ((null_value=args[0]->null_value))
    return 0;
  str->set_charset(collation.collation);
  return str;
}

void Item_func_set_collation::fix_length_and_dec()
{
  CHARSET_INFO *set_collation;
  const char *colname;
  String tmp, *str= args[1]->val_str(&tmp);
  colname= str->c_ptr();
  if (colname == binary_keyword)
    set_collation= get_charset_by_csname(args[0]->collation.collation->csname,
					 MY_CS_BINSORT,MYF(0));
  else
  {
    if (!(set_collation= get_charset_by_name(colname,MYF(0))))
    {
      my_error(ER_UNKNOWN_COLLATION, MYF(0), colname);
      return;
    }
  }

  if (!set_collation || 
      !my_charset_same(args[0]->collation.collation,set_collation))
  {
    my_error(ER_COLLATION_CHARSET_MISMATCH, MYF(0),
             colname, args[0]->collation.collation->csname);
    return;
  }
  collation.set(set_collation, DERIVATION_EXPLICIT);
  max_length= args[0]->max_length;
}


bool Item_func_set_collation::eq(const Item *item, bool binary_cmp) const
{
  /* Assume we don't have rtti */
  if (this == item)
    return 1;
  if (item->type() != FUNC_ITEM)
    return 0;
  Item_func *item_func=(Item_func*) item;
  if (arg_count != item_func->arg_count ||
      functype() != item_func->functype())
    return 0;
  Item_func_set_collation *item_func_sc=(Item_func_set_collation*) item;
  if (collation.collation != item_func_sc->collation.collation)
    return 0;
  for (uint i=0; i < arg_count ; i++)
    if (!args[i]->eq(item_func_sc->args[i], binary_cmp))
      return 0;
  return 1;
}


void Item_func_set_collation::print(String *str)
{
  str->append('(');
  args[0]->print(str);
  str->append(STRING_WITH_LEN(" collate "));
  DBUG_ASSERT(args[1]->basic_const_item() &&
              args[1]->type() == Item::STRING_ITEM);
  args[1]->str_value.print(str);
  str->append(')');
}

String *Item_func_charset::val_str(String *str)
{
  DBUG_ASSERT(fixed == 1);
  uint dummy_errors;

  CHARSET_INFO *cs= args[0]->collation.collation; 
  null_value= 0;
  str->copy(cs->csname, strlen(cs->csname),
	    &my_charset_latin1, collation.collation, &dummy_errors);
  return str;
}

String *Item_func_collation::val_str(String *str)
{
  DBUG_ASSERT(fixed == 1);
  uint dummy_errors;
  CHARSET_INFO *cs= args[0]->collation.collation; 

  null_value= 0;
  str->copy(cs->name, strlen(cs->name),
	    &my_charset_latin1, collation.collation, &dummy_errors);
  return str;
}


String *Item_func_hex::val_str(String *str)
{
  String *res;
  DBUG_ASSERT(fixed == 1);
  if (args[0]->result_type() != STRING_RESULT)
  {
    ulonglong dec;
    char ans[65],*ptr;
    /* Return hex of unsigned longlong value */
    if (args[0]->result_type() == REAL_RESULT ||
        args[0]->result_type() == DECIMAL_RESULT)
    {
      double val= args[0]->val_real();
      if ((val <= (double) LONGLONG_MIN) || 
          (val >= (double) (ulonglong) ULONGLONG_MAX))
        dec=  ~(longlong) 0;
      else
        dec= (ulonglong) (val + (val > 0 ? 0.5 : -0.5));
    }
    else
      dec= (ulonglong) args[0]->val_int();

    if ((null_value= args[0]->null_value))
      return 0;
    ptr= longlong2str(dec,ans,16);
    if (str->copy(ans,(uint32) (ptr-ans),default_charset()))
      return &my_empty_string;			// End of memory
    return str;
  }

  /* Convert given string to a hex string, character by character */
  res= args[0]->val_str(str);
  if (!res || tmp_value.alloc(res->length()*2+1))
  {
    null_value=1;
    return 0;
  }
  null_value=0;
  tmp_value.length(res->length()*2);

  octet2hex((char*) tmp_value.ptr(), res->ptr(), res->length());
  return &tmp_value;
}

  /* Convert given hex string to a binary string */

String *Item_func_unhex::val_str(String *str)
{
  const char *from, *end;
  char *to;
  String *res;
  uint length;
  DBUG_ASSERT(fixed == 1);

  res= args[0]->val_str(str);
  if (!res || tmp_value.alloc(length= (1+res->length())/2))
  {
    null_value=1;
    return 0;
  }

  from= res->ptr();
  null_value= 0;
  tmp_value.length(length);
  to= (char*) tmp_value.ptr();
  if (res->length() % 2)
  {
    int hex_char;
    *to++= hex_char= hexchar_to_int(*from++);
    if ((null_value= (hex_char == -1)))
      return 0;
  }
  for (end=res->ptr()+res->length(); from < end ; from+=2, to++)
  {
    int hex_char;
    *to= (hex_char= hexchar_to_int(from[0])) << 4;
    if ((null_value= (hex_char == -1)))
      return 0;
    *to|= hex_char= hexchar_to_int(from[1]);
    if ((null_value= (hex_char == -1)))
      return 0;
  }
  return &tmp_value;
}


void Item_func_binary::print(String *str)
{
  str->append(STRING_WITH_LEN("cast("));
  args[0]->print(str);
  str->append(STRING_WITH_LEN(" as binary)"));
}


#include <my_dir.h>				// For my_stat

String *Item_load_file::val_str(String *str)
{
  DBUG_ASSERT(fixed == 1);
  String *file_name;
  File file;
  MY_STAT stat_info;
  char path[FN_REFLEN];
  DBUG_ENTER("load_file");

  if (!(file_name= args[0]->val_str(str))
#ifndef NO_EMBEDDED_ACCESS_CHECKS
      || !(current_thd->security_ctx->master_access & FILE_ACL)
#endif
      )
    goto err;

  (void) fn_format(path, file_name->c_ptr(), mysql_real_data_home, "",
		   MY_RELATIVE_PATH | MY_UNPACK_FILENAME);

  /* Read only allowed from within dir specified by secure_file_priv */
  if (opt_secure_file_priv &&
      strncmp(opt_secure_file_priv, path, strlen(opt_secure_file_priv)))
    goto err;

  if (!my_stat(path, &stat_info, MYF(0)))
    goto err;

  if (!(stat_info.st_mode & S_IROTH))
  {
    /* my_error(ER_TEXTFILE_NOT_READABLE, MYF(0), file_name->c_ptr()); */
    goto err;
  }
  if (stat_info.st_size > (long) current_thd->variables.max_allowed_packet)
  {
    push_warning_printf(current_thd, MYSQL_ERROR::WARN_LEVEL_WARN,
			ER_WARN_ALLOWED_PACKET_OVERFLOWED,
			ER(ER_WARN_ALLOWED_PACKET_OVERFLOWED),
			func_name(), current_thd->variables.max_allowed_packet);
    goto err;
  }
  if (tmp_value.alloc(stat_info.st_size))
    goto err;
  if ((file = my_open(file_name->c_ptr(), O_RDONLY, MYF(0))) < 0)
    goto err;
  if (my_read(file, (byte*) tmp_value.ptr(), stat_info.st_size, MYF(MY_NABP)))
  {
    my_close(file, MYF(0));
    goto err;
  }
  tmp_value.length(stat_info.st_size);
  my_close(file, MYF(0));
  null_value = 0;
  DBUG_RETURN(&tmp_value);

err:
  null_value = 1;
  DBUG_RETURN(0);
}


String* Item_func_export_set::val_str(String* str)
{
  DBUG_ASSERT(fixed == 1);
  ulonglong the_set = (ulonglong) args[0]->val_int();
  String yes_buf, *yes;
  yes = args[1]->val_str(&yes_buf);
  String no_buf, *no;
  no = args[2]->val_str(&no_buf);
  String *sep = NULL, sep_buf ;

  uint num_set_values = 64;
  ulonglong mask = 0x1;
  str->length(0);
  str->set_charset(collation.collation);

  /* Check if some argument is a NULL value */
  if (args[0]->null_value || args[1]->null_value || args[2]->null_value)
  {
    null_value=1;
    return 0;
  }
  /*
    Arg count can only be 3, 4 or 5 here. This is guaranteed from the
    grammar for EXPORT_SET()
  */
  switch(arg_count) {
  case 5:
    num_set_values = (uint) args[4]->val_int();
    if (num_set_values > 64)
      num_set_values=64;
    if (args[4]->null_value)
    {
      null_value=1;
      return 0;
    }
    /* Fall through */
  case 4:
    if (!(sep = args[3]->val_str(&sep_buf)))	// Only true if NULL
    {
      null_value=1;
      return 0;
    }
    break;
  case 3:
    {
      /* errors is not checked - assume "," can always be converted */
      uint errors;
      sep_buf.copy(STRING_WITH_LEN(","), &my_charset_bin, collation.collation, &errors);
      sep = &sep_buf;
    }
    break;
  default:
    DBUG_ASSERT(0); // cannot happen
  }
  null_value=0;

  for (uint i = 0; i < num_set_values; i++, mask = (mask << 1))
  {
    if (the_set & mask)
      str->append(*yes);
    else
      str->append(*no);
    if (i != num_set_values - 1)
      str->append(*sep);
  }
  return str;
}

void Item_func_export_set::fix_length_and_dec()
{
  uint length=max(args[1]->max_length,args[2]->max_length);
  uint sep_length=(arg_count > 3 ? args[3]->max_length : 1);
  max_length=length*64+sep_length*63;

  if (agg_arg_charsets(collation, args+1, min(4,arg_count)-1,
                       MY_COLL_ALLOW_CONV, 1))
    return;
}

String* Item_func_inet_ntoa::val_str(String* str)
{
  DBUG_ASSERT(fixed == 1);
  uchar buf[8], *p;
  ulonglong n = (ulonglong) args[0]->val_int();
  char num[4];

  /*
    We do not know if args[0] is NULL until we have called
    some val function on it if args[0] is not a constant!

    Also return null if n > 255.255.255.255
  */
  if ((null_value= (args[0]->null_value || n > (ulonglong) LL(4294967295))))
    return 0;					// Null value

  str->length(0);
  int4store(buf,n);

  /* Now we can assume little endian. */

  num[3]='.';
  for (p=buf+4 ; p-- > buf ; )
  {
    uint c = *p;
    uint n1,n2;					// Try to avoid divisions
    n1= c / 100;				// 100 digits
    c-= n1*100;
    n2= c / 10;					// 10 digits
    c-=n2*10;					// last digit
    num[0]=(char) n1+'0';
    num[1]=(char) n2+'0';
    num[2]=(char) c+'0';
    uint length=(n1 ? 4 : n2 ? 3 : 2);		// Remove pre-zero

    (void) str->append(num+4-length,length);
  }
  str->length(str->length()-1);			// Remove last '.';
  return str;
}


/*
  QUOTE() function returns argument string in single quotes suitable for
  using in a SQL statement.

  DESCRIPTION
    Adds a \ before all characters that needs to be escaped in a SQL string.
    We also escape '^Z' (END-OF-FILE in windows) to avoid probelms when
    running commands from a file in windows.

    This function is very useful when you want to generate SQL statements

  NOTE
    QUOTE(NULL) returns the string 'NULL' (4 letters, without quotes).

  RETURN VALUES
    str		Quoted string
    NULL	Out of memory.
*/

#define get_esc_bit(mask, num) (1 & (*((mask) + ((num) >> 3))) >> ((num) & 7))

String *Item_func_quote::val_str(String *str)
{
  DBUG_ASSERT(fixed == 1);
  /*
    Bit mask that has 1 for set for the position of the following characters:
    0, \, ' and ^Z
  */

  static uchar escmask[32]=
  {
    0x01, 0x00, 0x00, 0x04, 0x80, 0x00, 0x00, 0x00,
    0x00, 0x00, 0x00, 0x10, 0x00, 0x00, 0x00, 0x00,
    0x00, 0x00, 0x00, 0x00, 0x00, 0x00, 0x00, 0x00,
    0x00, 0x00, 0x00, 0x00, 0x00, 0x00, 0x00, 0x00
  };

  char *from, *to, *end, *start;
  String *arg= args[0]->val_str(str);
  uint arg_length, new_length;
  if (!arg)					// Null argument
  {
    /* Return the string 'NULL' */
    str->copy(STRING_WITH_LEN("NULL"), collation.collation);
    null_value= 0;
    return str;
  }

  arg_length= arg->length();
  new_length= arg_length+2; /* for beginning and ending ' signs */

  for (from= (char*) arg->ptr(), end= from + arg_length; from < end; from++)
    new_length+= get_esc_bit(escmask, (uchar) *from);

  if (tmp_value.alloc(new_length))
    goto null;

  /*
    We replace characters from the end to the beginning
  */
  to= (char*) tmp_value.ptr() + new_length - 1;
  *to--= '\'';
  for (start= (char*) arg->ptr(),end= start + arg_length; end-- != start; to--)
  {
    /*
      We can't use the bitmask here as we want to replace \O and ^Z with 0
      and Z
    */
    switch (*end)  {
    case 0:
      *to--= '0';
      *to=   '\\';
      break;
    case '\032':
      *to--= 'Z';
      *to=   '\\';
      break;
    case '\'':
    case '\\':
      *to--= *end;
      *to=   '\\';
      break;
    default:
      *to= *end;
      break;
    }
  }
  *to= '\'';
  tmp_value.length(new_length);
  tmp_value.set_charset(collation.collation);
  null_value= 0;
  return &tmp_value;

null:
  null_value= 1;
  return 0;
}

longlong Item_func_uncompressed_length::val_int()
{
  DBUG_ASSERT(fixed == 1);
  String *res= args[0]->val_str(&value);
  if (!res)
  {
    null_value=1;
    return 0; /* purecov: inspected */
  }
  null_value=0;
  if (res->is_empty()) return 0;

  /*
    res->ptr() using is safe because we have tested that string is not empty,
    res->c_ptr() is not used because:
      - we do not need \0 terminated string to get first 4 bytes
      - c_ptr() tests simbol after string end (uninitialiozed memory) which
        confuse valgrind
  */
  return uint4korr(res->ptr()) & 0x3FFFFFFF;
}

longlong Item_func_crc32::val_int()
{
  DBUG_ASSERT(fixed == 1);
  String *res=args[0]->val_str(&value);
  if (!res)
  {
    null_value=1;
    return 0; /* purecov: inspected */
  }
  null_value=0;
  return (longlong) crc32(0L, (uchar*)res->ptr(), res->length());
}

#ifdef HAVE_COMPRESS
#include "zlib.h"

String *Item_func_compress::val_str(String *str)
{
  int err= Z_OK, code;
  ulong new_size;
  String *res;
  Byte *body;
  char *tmp, *last_char;
  DBUG_ASSERT(fixed == 1);

  if (!(res= args[0]->val_str(str)))
  {
    null_value= 1;
    return 0;
  }
  null_value= 0;
  if (res->is_empty()) return res;

  /*
    Citation from zlib.h (comment for compress function):

    Compresses the source buffer into the destination buffer.  sourceLen is
    the byte length of the source buffer. Upon entry, destLen is the total
    size of the destination buffer, which must be at least 0.1% larger than
    sourceLen plus 12 bytes.
    We assume here that the buffer can't grow more than .25 %.
  */
  new_size= res->length() + res->length() / 5 + 12;

  // Check new_size overflow: new_size <= res->length()
  if (((uint32) (new_size+5) <= res->length()) || 
      buffer.realloc((uint32) new_size + 4 + 1))
  {
    null_value= 1;
    return 0;
  }

  body= ((Byte*)buffer.ptr()) + 4;

  // As far as we have checked res->is_empty() we can use ptr()
  if ((err= compress(body, &new_size,
		     (const Bytef*)res->ptr(), res->length())) != Z_OK)
  {
    code= err==Z_MEM_ERROR ? ER_ZLIB_Z_MEM_ERROR : ER_ZLIB_Z_BUF_ERROR;
    push_warning(current_thd,MYSQL_ERROR::WARN_LEVEL_ERROR,code,ER(code));
    null_value= 1;
    return 0;
  }

  tmp= (char*)buffer.ptr(); // int4store is a macro; avoid side effects
  int4store(tmp, res->length() & 0x3FFFFFFF);

  /* This is to ensure that things works for CHAR fields, which trim ' ': */
  last_char= ((char*)body)+new_size-1;
  if (*last_char == ' ')
  {
    *++last_char= '.';
    new_size++;
  }

  buffer.length((uint32)new_size + 4);
  return &buffer;
}


String *Item_func_uncompress::val_str(String *str)
{
  DBUG_ASSERT(fixed == 1);
  String *res= args[0]->val_str(str);
  ulong new_size;
  int err;
  uint code;

  if (!res)
    goto err;
  null_value= 0;
  if (res->is_empty())
    return res;

  /* If length is less than 4 bytes, data is corrupt */
  if (res->length() <= 4)
  {
    push_warning_printf(current_thd,MYSQL_ERROR::WARN_LEVEL_ERROR,
			ER_ZLIB_Z_DATA_ERROR,
			ER(ER_ZLIB_Z_DATA_ERROR));
    goto err;
  }

  /* Size of uncompressed data is stored as first 4 bytes of field */
  new_size= uint4korr(res->ptr()) & 0x3FFFFFFF;
  if (new_size > current_thd->variables.max_allowed_packet)
  {
    push_warning_printf(current_thd,MYSQL_ERROR::WARN_LEVEL_ERROR,
			ER_TOO_BIG_FOR_UNCOMPRESS,
			ER(ER_TOO_BIG_FOR_UNCOMPRESS),
                        current_thd->variables.max_allowed_packet);
    goto err;
  }
  if (buffer.realloc((uint32)new_size))
    goto err;

  if ((err= uncompress((Byte*)buffer.ptr(), &new_size,
		       ((const Bytef*)res->ptr())+4,res->length())) == Z_OK)
  {
    buffer.length((uint32) new_size);
    return &buffer;
  }

  code= ((err == Z_BUF_ERROR) ? ER_ZLIB_Z_BUF_ERROR :
	 ((err == Z_MEM_ERROR) ? ER_ZLIB_Z_MEM_ERROR : ER_ZLIB_Z_DATA_ERROR));
  push_warning(current_thd,MYSQL_ERROR::WARN_LEVEL_ERROR,code,ER(code));

err:
  null_value= 1;
  return 0;
}
#endif

/*
  UUID, as in
    DCE 1.1: Remote Procedure Call,
    Open Group Technical Standard Document Number C706, October 1997,
    (supersedes C309 DCE: Remote Procedure Call 8/1994,
    which was basis for ISO/IEC 11578:1996 specification)
*/

static struct rand_struct uuid_rand;
static uint nanoseq;
static ulonglong uuid_time=0;
static char clock_seq_and_node_str[]="-0000-000000000000";

/* number of 100-nanosecond intervals between
   1582-10-15 00:00:00.00 and 1970-01-01 00:00:00.00 */
#define UUID_TIME_OFFSET ((ulonglong) 141427 * 24 * 60 * 60 * 1000 * 10 )

#define UUID_VERSION      0x1000
#define UUID_VARIANT      0x8000

static void tohex(char *to, uint from, uint len)
{
  to+= len;
  while (len--)
  {
    *--to= _dig_vec_lower[from & 15];
    from >>= 4;
  }
}

static void set_clock_seq_str()
{
  uint16 clock_seq= ((uint)(my_rnd(&uuid_rand)*16383)) | UUID_VARIANT;
  tohex(clock_seq_and_node_str+1, clock_seq, 4);
  nanoseq= 0;
}

String *Item_func_uuid::val_str(String *str)
{
  DBUG_ASSERT(fixed == 1);
  char *s;
  THD *thd= current_thd;

  pthread_mutex_lock(&LOCK_uuid_generator);
  if (! uuid_time) /* first UUID() call. initializing data */
  {
    ulong tmp=sql_rnd_with_mutex();
    uchar mac[6];
    int i;
    if (my_gethwaddr(mac))
    {
      /*
        generating random "hardware addr"
        and because specs explicitly specify that it should NOT correlate
        with a clock_seq value (initialized random below), we use a separate
        randominit() here
      */
      randominit(&uuid_rand, tmp + (ulong) thd, tmp + (ulong)query_id);
      for (i=0; i < (int)sizeof(mac); i++)
        mac[i]=(uchar)(my_rnd(&uuid_rand)*255);
    }
    s=clock_seq_and_node_str+sizeof(clock_seq_and_node_str)-1;
    for (i=sizeof(mac)-1 ; i>=0 ; i--)
    {
      *--s=_dig_vec_lower[mac[i] & 15];
      *--s=_dig_vec_lower[mac[i] >> 4];
    }
    randominit(&uuid_rand, tmp + (ulong)start_time,
	       tmp + thd->status_var.bytes_sent);
    set_clock_seq_str();
  }

  ulonglong tv=my_getsystime() + UUID_TIME_OFFSET + nanoseq;
  if (unlikely(tv < uuid_time))
    set_clock_seq_str();
  else if (unlikely(tv == uuid_time))
  {
    /* special protection from low-res system clocks */
    nanoseq++;
    tv++;
  }
  else
  {
    if (nanoseq)
    {
      tv-=nanoseq;
      nanoseq=0;
    }
    DBUG_ASSERT(tv > uuid_time);
  }
  uuid_time=tv;
  pthread_mutex_unlock(&LOCK_uuid_generator);

  uint32 time_low=            (uint32) (tv & 0xFFFFFFFF);
  uint16 time_mid=            (uint16) ((tv >> 32) & 0xFFFF);
  uint16 time_hi_and_version= (uint16) ((tv >> 48) | UUID_VERSION);

  str->realloc(UUID_LENGTH+1);
  str->length(UUID_LENGTH);
  str->set_charset(system_charset_info);
  s=(char *) str->ptr();
  s[8]=s[13]='-';
  tohex(s, time_low, 8);
  tohex(s+9, time_mid, 4);
  tohex(s+14, time_hi_and_version, 4);
  strmov(s+18, clock_seq_and_node_str);
  return str;
}<|MERGE_RESOLUTION|>--- conflicted
+++ resolved
@@ -2251,15 +2251,10 @@
   if (args[0]->null_value || args[1]->null_value)
     goto err;				// string and/or delim are null
   null_value= 0;
-<<<<<<< HEAD
-  if ((count <= 0) && !args[1]->unsigned_flag)	// For nicer SQL code
-    return &my_empty_string;
-=======
 
   if (count == 0 || count < 0 && !args[1]->unsigned_flag)
     return &my_empty_string;
 
->>>>>>> b0ab9253
   /* Assumes that the maximum length of a String is < INT_MAX32. */
   /* Bounds check on count:  If this is triggered, we will error. */
   if ((ulonglong) count > INT_MAX32)

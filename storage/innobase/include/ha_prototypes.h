/*****************************************************************************

Copyright (c) 2006, 2010, Innobase Oy. All Rights Reserved.

This program is free software; you can redistribute it and/or modify it under
the terms of the GNU General Public License as published by the Free Software
Foundation; version 2 of the License.

This program is distributed in the hope that it will be useful, but WITHOUT
ANY WARRANTY; without even the implied warranty of MERCHANTABILITY or FITNESS
FOR A PARTICULAR PURPOSE. See the GNU General Public License for more details.

You should have received a copy of the GNU General Public License along with
this program; if not, write to the Free Software Foundation, Inc., 59 Temple
Place, Suite 330, Boston, MA 02111-1307 USA

*****************************************************************************/

/*******************************************************************//**
@file include/ha_prototypes.h
Prototypes for global functions in ha_innodb.cc that are called by
InnoDB C code

Created 5/11/2006 Osku Salerma
************************************************************************/

#ifndef HA_INNODB_PROTOTYPES_H
#define HA_INNODB_PROTOTYPES_H

#include "trx0types.h"
#include "m_ctype.h" /* CHARSET_INFO */

/*********************************************************************//**
Wrapper around MySQL's copy_and_convert function.
@return	number of bytes copied to 'to' */
UNIV_INTERN
ulint
innobase_convert_string(
/*====================*/
	void*		to,		/*!< out: converted string */
	ulint		to_length,	/*!< in: number of bytes reserved
					for the converted string */
	CHARSET_INFO*	to_cs,		/*!< in: character set to convert to */
	const void*	from,		/*!< in: string to convert */
	ulint		from_length,	/*!< in: number of bytes to convert */
	CHARSET_INFO*	from_cs,	/*!< in: character set to convert from */
	uint*		errors);	/*!< out: number of errors encountered
					during the conversion */

/*******************************************************************//**
Formats the raw data in "data" (in InnoDB on-disk format) that is of
type DATA_(CHAR|VARCHAR|MYSQL|VARMYSQL) using "charset_coll" and writes
the result to "buf". The result is converted to "system_charset_info".
Not more than "buf_size" bytes are written to "buf".
The result is always NUL-terminated (provided buf_size > 0) and the
number of bytes that were written to "buf" is returned (including the
terminating NUL).
@return	number of bytes that were written */
UNIV_INTERN
ulint
innobase_raw_format(
/*================*/
	const char*	data,		/*!< in: raw data */
	ulint		data_len,	/*!< in: raw data length
					in bytes */
	ulint		charset_coll,	/*!< in: charset collation */
	char*		buf,		/*!< out: output buffer */
	ulint		buf_size);	/*!< in: output buffer size
					in bytes */

/*****************************************************************//**
Invalidates the MySQL query cache for the table. */
UNIV_INTERN
void
innobase_invalidate_query_cache(
/*============================*/
	trx_t*		trx,		/*!< in: transaction which
					modifies the table */
	const char*	full_name,	/*!< in: concatenation of
					database name, null char NUL,
					table name, null char NUL;
					NOTE that in Windows this is
					always in LOWER CASE! */
	ulint		full_name_len);	/*!< in: full name length where
					also the null chars count */

/*****************************************************************//**
Convert a table or index name to the MySQL system_charset_info (UTF-8)
and quote it if needed.
@return	pointer to the end of buf */
UNIV_INTERN
char*
innobase_convert_name(
/*==================*/
	char*		buf,	/*!< out: buffer for converted identifier */
	ulint		buflen,	/*!< in: length of buf, in bytes */
	const char*	id,	/*!< in: identifier to convert */
	ulint		idlen,	/*!< in: length of id, in bytes */
	void*		thd,	/*!< in: MySQL connection thread, or NULL */
	ibool		table_id);/*!< in: TRUE=id is a table or database name;
				FALSE=id is an index name */

/******************************************************************//**
Returns true if the thread is the replication thread on the slave
server. Used in srv_conc_enter_innodb() to determine if the thread
should be allowed to enter InnoDB - the replication thread is treated
differently than other threads. Also used in
srv_conc_force_exit_innodb().
@return	true if thd is the replication thread */
UNIV_INTERN
ibool
thd_is_replication_slave_thread(
/*============================*/
	void*	thd);	/*!< in: thread handle (THD*) */

/******************************************************************//**
Returns true if the transaction this thread is processing has edited
non-transactional tables. Used by the deadlock detector when deciding
which transaction to rollback in case of a deadlock - we try to avoid
rolling back transactions that have edited non-transactional tables.
@return	true if non-transactional tables have been edited */
UNIV_INTERN
ibool
thd_has_edited_nontrans_tables(
/*===========================*/
	void*	thd);	/*!< in: thread handle (THD*) */

/*************************************************************//**
Prints info of a THD object (== user session thread) to the given file. */
UNIV_INTERN
void
innobase_mysql_print_thd(
/*=====================*/
	FILE*	f,		/*!< in: output stream */
	void*	thd,		/*!< in: pointer to a MySQL THD object */
	uint	max_query_len);	/*!< in: max query length to print, or 0 to
				   use the default max length */

/**************************************************************//**
Converts a MySQL type to an InnoDB type. Note that this function returns
the 'mtype' of InnoDB. InnoDB differentiates between MySQL's old <= 4.1
VARCHAR and the new true VARCHAR in >= 5.0.3 by the 'prtype'.
@return	DATA_BINARY, DATA_VARCHAR, ... */
UNIV_INTERN
ulint
get_innobase_type_from_mysql_type(
/*==============================*/
	ulint*		unsigned_flag,	/*!< out: DATA_UNSIGNED if an
					'unsigned type';
					at least ENUM and SET,
					and unsigned integer
					types are 'unsigned types' */
	const void*	field)		/*!< in: MySQL Field */
	__attribute__((nonnull));

/******************************************************************//**
Get the variable length bounds of the given character set. */
UNIV_INTERN
void
innobase_get_cset_width(
/*====================*/
	ulint	cset,		/*!< in: MySQL charset-collation code */
	ulint*	mbminlen,	/*!< out: minimum length of a char (in bytes) */
	ulint*	mbmaxlen);	/*!< out: maximum length of a char (in bytes) */

/******************************************************************//**
Compares NUL-terminated UTF-8 strings case insensitively.
@return	0 if a=b, <0 if a<b, >1 if a>b */
UNIV_INTERN
int
innobase_strcasecmp(
/*================*/
	const char*	a,	/*!< in: first string to compare */
	const char*	b);	/*!< in: second string to compare */

/******************************************************************//**
Strip dir name from a full path name and return only its file name.
@return file name or "null" if no file name */
UNIV_INTERN
const char*
innobase_basename(
/*==============*/
	const char*	path_name);	/*!< in: full path name */

/******************************************************************//**
Returns true if the thread is executing a SELECT statement.
@return	true if thd is executing SELECT */

ibool
thd_is_select(
/*==========*/
	const void*	thd);	/*!< in: thread handle (THD*) */

/******************************************************************//**
Converts an identifier to a table name. */
UNIV_INTERN
void
innobase_convert_from_table_id(
/*===========================*/
	struct charset_info_st*	cs,	/*!< in: the 'from' character set */
	char*			to,	/*!< out: converted identifier */
	const char*		from,	/*!< in: identifier to convert */
	ulint			len);	/*!< in: length of 'to', in bytes; should
					be at least 5 * strlen(to) + 1 */
/******************************************************************//**
Converts an identifier to UTF-8. */
UNIV_INTERN
void
innobase_convert_from_id(
/*=====================*/
	struct charset_info_st*	cs,	/*!< in: the 'from' character set */
	char*			to,	/*!< out: converted identifier */
	const char*		from,	/*!< in: identifier to convert */
	ulint			len);	/*!< in: length of 'to', in bytes; should
					be at least 3 * strlen(to) + 1 */
/******************************************************************//**
Makes all characters in a NUL-terminated UTF-8 string lower case. */
UNIV_INTERN
void
innobase_casedn_str(
/*================*/
	char*	a);	/*!< in/out: string to put in lower case */

/**********************************************************************//**
Determines the connection character set.
@return	connection character set */
UNIV_INTERN
struct charset_info_st*
innobase_get_charset(
/*=================*/
	void*	mysql_thd);	/*!< in: MySQL thread handle */
/**********************************************************************//**
Determines the current SQL statement.
@return	SQL statement string */
UNIV_INTERN
const char*
innobase_get_stmt(
/*==============*/
	void*	mysql_thd,	/*!< in: MySQL thread handle */
	size_t*	length)		/*!< out: length of the SQL statement */
	__attribute__((nonnull));
/******************************************************************//**
This function is used to find the storage length in bytes of the first n
characters for prefix indexes using a multibyte character set. The function
finds charset information and returns length of prefix_len characters in the
index field in bytes.
@return	number of bytes occupied by the first n characters */
UNIV_INTERN
ulint
innobase_get_at_most_n_mbchars(
/*===========================*/
	ulint charset_id,	/*!< in: character set id */
	ulint prefix_len,	/*!< in: prefix length in bytes of the index
				(this has to be divided by mbmaxlen to get the
				number of CHARACTERS n in the prefix) */
	ulint data_len,		/*!< in: length of the string in bytes */
	const char* str);	/*!< in: character string */

/******************************************************************//**
Returns true if the thread supports XA,
global value of innodb_supports_xa if thd is NULL.
@return	true if thd supports XA */

ibool
thd_supports_xa(
/*============*/
	void*	thd);	/*!< in: thread handle (THD*), or NULL to query
			the global innodb_supports_xa */

/******************************************************************//**
Returns the lock wait timeout for the current connection.
@return	the lock wait timeout, in seconds */

ulong
thd_lock_wait_timeout(
/*==================*/
	void*	thd);	/*!< in: thread handle (THD*), or NULL to query
			the global innodb_lock_wait_timeout */
/******************************************************************//**
Add up the time waited for the lock for the current query. */
UNIV_INTERN
void
thd_set_lock_wait_time(
/*===================*/
        void*   thd,	/*!< in: thread handle (THD*) */
        ulint   value);	/*!< in: time waited for the lock */

/**********************************************************************//**
Get the current setting of the lower_case_table_names global parameter from
mysqld.cc. We do a dirty read because for one there is no synchronization
object and secondly there is little harm in doing so even if we get a torn
read.
@return	value of lower_case_table_names */
UNIV_INTERN
ulint
innobase_get_lower_case_table_names(void);
/*=====================================*/

<<<<<<< HEAD
=======
/**********************************************************************
Check if the length of the identifier exceeds the maximum allowed.
The input to this function is an identifier in charset my_charset_filename.
return true when length of identifier is too long. */

my_bool
innobase_check_identifier_length(
/*=============================*/
	const char*	id);	/* in: identifier to check.  it must belong
				to charset my_charset_filename */

/**********************************************************************
Converts an identifier from my_charset_filename to UTF-8 charset. */

uint
innobase_convert_to_system_charset(
/*===============================*/
	char*		to,	/* out: converted identifier */
	const char*	from,	/* in: identifier to convert */
	ulint		len);	/* in: length of 'to', in bytes */


#endif
>>>>>>> b39370bc
#endif<|MERGE_RESOLUTION|>--- conflicted
+++ resolved
@@ -296,30 +296,15 @@
 innobase_get_lower_case_table_names(void);
 /*=====================================*/
 
-<<<<<<< HEAD
-=======
 /**********************************************************************
 Check if the length of the identifier exceeds the maximum allowed.
 The input to this function is an identifier in charset my_charset_filename.
 return true when length of identifier is too long. */
-
+UNIV_INTERN
 my_bool
 innobase_check_identifier_length(
 /*=============================*/
 	const char*	id);	/* in: identifier to check.  it must belong
 				to charset my_charset_filename */
 
-/**********************************************************************
-Converts an identifier from my_charset_filename to UTF-8 charset. */
-
-uint
-innobase_convert_to_system_charset(
-/*===============================*/
-	char*		to,	/* out: converted identifier */
-	const char*	from,	/* in: identifier to convert */
-	ulint		len);	/* in: length of 'to', in bytes */
-
-
-#endif
->>>>>>> b39370bc
 #endif
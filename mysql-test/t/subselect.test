#
# NOTE. Please do not switch connection inside this test.
#       subselect.test is included from several other test cases which set
#       explicit session properties that must be preserved throughout the test.
#       If you need to use a dedicated connection for a test case,
#       close the new connection and switch back to "default" as soon
#       as possible.
#
# Initialise
--disable_warnings
drop table if exists t1,t2,t3,t4,t5,t6,t7,t8,t11,t12;
drop view if exists v2;
--enable_warnings

set @subselect_tmp=@@optimizer_switch;
set @@optimizer_switch=ifnull(@optimizer_switch_for_subselect_test,
                              "semijoin=on,firstmatch=on,loosescan=on,semijoin_with_cache=on,partial_match_rowid_merge=off,partial_match_table_scan=off");

if (`select @join_cache_level_for_subselect_test is null`)
{
  set join_cache_level=1;
}
if (`select @join_cache_level_for_subselect_test is not null`)
{
  set join_cache_level=@join_cache_level_for_subselect_test;
}
 set optimizer_switch='mrr=on,mrr_sort_keys=on,index_condition_pushdown=on';

select (select 2);
explain extended select (select 2);
SELECT (SELECT 1) UNION SELECT (SELECT 2);
explain extended SELECT (SELECT 1) UNION SELECT (SELECT 2);
SELECT (SELECT (SELECT 0 UNION SELECT 0));
explain extended SELECT (SELECT (SELECT 0 UNION SELECT 0));
-- error ER_ILLEGAL_REFERENCE
SELECT (SELECT 1 FROM (SELECT 1) as b HAVING a=1) as a;
-- error ER_ILLEGAL_REFERENCE
SELECT (SELECT 1 FROM (SELECT 1) as b HAVING b=1) as a,(SELECT 1 FROM (SELECT 1) as c HAVING a=1) as b;
SELECT (SELECT 1),MAX(1) FROM (SELECT 1) as a;
-- error ER_ILLEGAL_REFERENCE
SELECT (SELECT a) as a;
EXPLAIN EXTENDED SELECT 1 FROM (SELECT 1 as a) as b  HAVING (SELECT a)=1;
SELECT 1 FROM (SELECT 1 as a) as b HAVING (SELECT a)=1;
-- error ER_BAD_FIELD_ERROR
SELECT (SELECT 1), a;
SELECT 1 as a FROM (SELECT 1) as b HAVING (SELECT a)=1;
-- error ER_BAD_FIELD_ERROR
SELECT 1 FROM (SELECT (SELECT a) b) c;
SELECT * FROM (SELECT 1 as id) b WHERE id IN (SELECT * FROM (SELECT 1 as id) c ORDER BY id);
-- error ER_OPERAND_COLUMNS
SELECT * FROM (SELECT 1) a  WHERE 1 IN (SELECT 1,1);
SELECT 1 IN (SELECT 1);
SELECT 1 FROM (SELECT 1 as a) b WHERE 1 IN (SELECT (SELECT a));
-- error ER_WRONG_USAGE
select (SELECT 1 FROM (SELECT 1) a PROCEDURE ANALYSE(1));
-- error ER_PARSE_ERROR
SELECT 1 FROM (SELECT 1) a PROCEDURE ANALYSE((SELECT 1));
-- error ER_BAD_FIELD_ERROR
SELECT (SELECT 1) as a FROM (SELECT 1) b WHERE (SELECT a) IS NULL;
-- error ER_BAD_FIELD_ERROR
SELECT (SELECT 1) as a FROM (SELECT 1) b WHERE (SELECT a) IS NOT NULL;
SELECT (SELECT 1,2,3) = ROW(1,2,3);
SELECT (SELECT 1,2,3) = ROW(1,2,1);
SELECT (SELECT 1,2,3) < ROW(1,2,1);
SELECT (SELECT 1,2,3) > ROW(1,2,1);
SELECT (SELECT 1,2,3) = ROW(1,2,NULL);
SELECT ROW(1,2,3) = (SELECT 1,2,3);
SELECT ROW(1,2,3) = (SELECT 1,2,1);
SELECT ROW(1,2,3) < (SELECT 1,2,1);
SELECT ROW(1,2,3) > (SELECT 1,2,1);
SELECT ROW(1,2,3) = (SELECT 1,2,NULL);
SELECT (SELECT 1.5,2,'a') = ROW(1.5,2,'a');
SELECT (SELECT 1.5,2,'a') = ROW(1.5,2,'b');
SELECT (SELECT 1.5,2,'a') = ROW('1.5b',2,'b');
SELECT (SELECT 'b',2,'a') = ROW(1.5,2,'a');
SELECT (SELECT 1.5,2,'a') = ROW(1.5,'2','a');
SELECT (SELECT 1.5,'c','a') = ROW(1.5,2,'a');

-- error ER_OPERAND_COLUMNS
SELECT (SELECT * FROM (SELECT 'test' a,'test' b) a);

SELECT 1 as a,(SELECT a+a) b,(SELECT b);

create table t1 (a int);
create table t2 (a int, b int);
create table t3 (a int);
create table t4 (a int not null, b int not null);
insert into t1 values (2);
insert into t2 values (1,7),(2,7);
insert into t4 values (4,8),(3,8),(5,9);
-- error ER_ILLEGAL_REFERENCE
select (select a from t1 where t1.a = a1) as a2, (select b from t2 where t2.b=a2) as a1;
select (select a from t1 where t1.a=t2.a), a from t2;
select (select a from t1 where t1.a=t2.b), a from t2;
select (select a from t1), a, (select 1 union select 2 limit 1) from t2;
select (select a from t3), a from t2;
select * from t2 where t2.a=(select a from t1);
insert into t3 values (6),(7),(3);
select * from t2 where t2.b=(select a from t3 order by 1 desc limit 1);
(select * from t2 where t2.b=(select a from t3 order by 1 desc limit 1)) union (select * from t4 order by a limit 2) limit 3;
(select * from t2 where t2.b=(select a from t3 order by 1 desc limit 1)) union (select * from t4 where t4.b=(select max(t2.a)*4 from t2) order by a);
explain extended (select * from t2 where t2.b=(select a from t3 order by 1 desc limit 1)) union (select * from t4 where t4.b=(select max(t2.a)*4 from t2) order by a);
select (select a from t3 where a<t2.a*4 order by 1 desc limit 1), a from t2;
select (select t3.a from t3 where a<8 order by 1 desc limit 1), a from
(select * from t2 where a>1) as tt;
set @tmp_optimizer_switch=@@optimizer_switch;
set optimizer_switch='derived_merge=off,derived_with_keys=off';
explain extended select (select t3.a from t3 where a<8 order by 1 desc limit 1), a from
(select * from t2 where a>1) as tt;
set optimizer_switch=@tmp_optimizer_switch;
select * from t1 where t1.a=(select t2.a from t2 where t2.b=(select max(a) from t3) order by 1 desc limit 1);
select * from t1 where t1.a=(select t2.a from t2 where t2.b=(select max(a) from t3 where t3.a > t1.a) order by 1 desc limit 1);
select * from t1 where t1.a=(select t2.a from t2 where t2.b=(select max(a) from t3 where t3.a < t1.a) order by 1 desc limit 1);
select b,(select avg(t2.a+(select min(t3.a) from t3 where t3.a >= t4.a)) from t2) from t4;
explain extended select b,(select avg(t2.a+(select min(t3.a) from t3 where t3.a >= t4.a)) from t2) from t4;
select * from t3 where exists (select * from t2 where t2.b=t3.a);
select * from t3 where not exists (select * from t2 where t2.b=t3.a);
select * from t3 where a in (select b from t2);
select * from t3 where a not in (select b from t2);
select * from t3 where a = some (select b from t2);
select * from t3 where a <> any (select b from t2);

# Rewrite: select * from t3 where not exists (select b from t2 where a <> b);
select * from t3 where a = all (select b from t2);

select * from t3 where a <> all (select b from t2);
insert into t2 values (100, 5);
select * from t3 where a < any (select b from t2);
select * from t3 where a < all (select b from t2);
select * from t3 where a >= any (select b from t2);
explain extended select * from t3 where a >= any (select b from t2);
select * from t3 where a >= all (select b from t2);
delete from t2 where a=100;
-- error ER_OPERAND_COLUMNS
select * from t3 where a in (select a,b from t2);
-- error ER_OPERAND_COLUMNS
select * from t3 where a in (select * from t2);
insert into t4 values (12,7),(1,7),(10,9),(9,6),(7,6),(3,9),(1,10);
# empty set
select b,max(a) as ma from t4 group by b having b < (select max(t2.a) from t2 where t2.b=t4.b);
insert into t2 values (2,10);
select b,max(a) as ma from t4 group by b having ma < (select max(t2.a) from t2 where t2.b=t4.b);
delete from t2 where a=2 and b=10;
select b,max(a) as ma from t4 group by b having b >= (select max(t2.a) from t2 where t2.b=t4.b);
create table t5 (a int);
select (select a from t1 where t1.a=t2.a union select a from t5 where t5.a=t2.a), a from t2;
insert into t5 values (5);
select (select a from t1 where t1.a=t2.a union select a from t5 where t5.a=t2.a), a from t2;
insert into t5 values (2);
select (select a from t1 where t1.a=t2.a union select a from t5 where t5.a=t2.a), a from t2;
explain extended select (select a from t1 where t1.a=t2.a union select a from t5 where t5.a=t2.a), a from t2;
-- error ER_SUBQUERY_NO_1_ROW
select (select a from t1 where t1.a=t2.a union all select a from t5 where t5.a=t2.a), a from t2;
create table t6 (patient_uq int, clinic_uq int, index i1 (clinic_uq));
create table t7( uq int primary key, name char(25));
insert into t7 values(1,"Oblastnaia bolnitsa"),(2,"Bolnitsa Krasnogo Kresta");
insert into t6 values (1,1),(1,2),(2,2),(1,3);
select * from t6 where exists (select * from t7 where uq = clinic_uq);
explain extended select * from t6 where exists (select * from t7 where uq = clinic_uq);

# not unique fields
-- error ER_NON_UNIQ_ERROR
select * from t1 where a= (select a from t2,t4 where t2.b=t4.b);

# different tipes & group functions
drop table t1,t2,t3;

CREATE TABLE t3 (a varchar(20),b char(1) NOT NULL default '0');
INSERT INTO t3 VALUES ('W','a'),('A','c'),('J','b');
CREATE TABLE t2 (a varchar(20),b int NOT NULL default '0');
INSERT INTO t2 VALUES ('W','1'),('A','3'),('J','2');
CREATE TABLE t1 (a varchar(20),b date NOT NULL default '0000-00-00');
INSERT INTO t1 VALUES ('W','1732-02-22'),('A','1735-10-30'),('J','1743-04-13');
SELECT * FROM t1 WHERE b = (SELECT MIN(b) FROM t1);
SELECT * FROM t2 WHERE b = (SELECT MIN(b) FROM t2);
SELECT * FROM t3 WHERE b = (SELECT MIN(b) FROM t3);

CREATE TABLE `t8` (
  `pseudo` varchar(35) character set latin1 NOT NULL default '',
  `email` varchar(60) character set latin1 NOT NULL default '',
  PRIMARY KEY  (`pseudo`),
  UNIQUE KEY `email` (`email`)
) ENGINE=MyISAM CHARSET=latin1 ROW_FORMAT=DYNAMIC;

INSERT INTO t8 (pseudo,email) VALUES ('joce','test');
INSERT INTO t8 (pseudo,email) VALUES ('joce1','test1');
INSERT INTO t8 (pseudo,email) VALUES ('2joce1','2test1');
EXPLAIN EXTENDED SELECT pseudo,(SELECT email FROM t8 WHERE pseudo=(SELECT pseudo FROM t8 WHERE pseudo='joce')) FROM t8 WHERE pseudo=(SELECT pseudo FROM t8 WHERE pseudo='joce');
-- error ER_OPERAND_COLUMNS
SELECT pseudo FROM t8 WHERE pseudo=(SELECT pseudo,email FROM
t8 WHERE pseudo='joce');
-- error ER_OPERAND_COLUMNS
SELECT pseudo FROM t8 WHERE pseudo=(SELECT * FROM t8 WHERE
pseudo='joce');
SELECT pseudo FROM t8 WHERE pseudo=(SELECT pseudo FROM t8 WHERE pseudo='joce');
-- error ER_SUBQUERY_NO_1_ROW
SELECT pseudo FROM t8 WHERE pseudo=(SELECT pseudo FROM t8 WHERE pseudo LIKE '%joce%');

drop table if exists t1,t2,t3,t4,t5,t6,t7,t8;

#searchconthardwarefr3 forumconthardwarefr7
CREATE TABLE `t1` (
  `topic` mediumint(8) unsigned NOT NULL default '0',
  `date` date NOT NULL default '0000-00-00',
  `pseudo` varchar(35) character set latin1 NOT NULL default '',
  PRIMARY KEY  (`pseudo`,`date`,`topic`),
  KEY `topic` (`topic`)
) ENGINE=MyISAM ROW_FORMAT=DYNAMIC;
INSERT INTO t1 (topic,date,pseudo) VALUES
('43506','2002-10-02','joce'),('40143','2002-08-03','joce');
EXPLAIN EXTENDED SELECT DISTINCT date FROM t1 WHERE date='2002-08-03';
EXPLAIN EXTENDED SELECT (SELECT DISTINCT date FROM t1 WHERE date='2002-08-03');
SELECT DISTINCT date FROM t1 WHERE date='2002-08-03';
SELECT (SELECT DISTINCT date FROM t1 WHERE date='2002-08-03');
SELECT 1 FROM t1 WHERE 1=(SELECT 1 UNION SELECT 1) UNION ALL SELECT 1;
-- error ER_SUBQUERY_NO_1_ROW
SELECT 1 FROM t1 WHERE 1=(SELECT 1 UNION ALL SELECT 1) UNION SELECT 1;
EXPLAIN EXTENDED SELECT 1 FROM t1 WHERE 1=(SELECT 1 UNION SELECT 1);
drop table t1;

#forumconthardwarefr7 searchconthardwarefr7
CREATE TABLE `t1` (
  `numeropost` mediumint(8) unsigned NOT NULL auto_increment,
  `maxnumrep` int(10) unsigned NOT NULL default '0',
  PRIMARY KEY  (`numeropost`),
  UNIQUE KEY `maxnumrep` (`maxnumrep`)
) ENGINE=MyISAM ROW_FORMAT=FIXED;

INSERT INTO t1 (numeropost,maxnumrep) VALUES (40143,1),(43506,2);

CREATE TABLE `t2` (
      `mot` varchar(30) NOT NULL default '',
      `topic` mediumint(8) unsigned NOT NULL default '0',
      `date` date NOT NULL default '0000-00-00',
      `pseudo` varchar(35) NOT NULL default '',
       PRIMARY KEY  (`mot`,`pseudo`,`date`,`topic`)
    ) ENGINE=MyISAM ROW_FORMAT=DYNAMIC;

INSERT INTO t2 (mot,topic,date,pseudo) VALUES ('joce','40143','2002-10-22','joce'), ('joce','43506','2002-10-22','joce');
select numeropost as a FROM t1 GROUP BY (SELECT 1 FROM t1 HAVING a=1);
SELECT numeropost,maxnumrep FROM t1 WHERE exists (SELECT 1 FROM t2 WHERE (mot='joce') AND date >= '2002-10-21' AND t1.numeropost = t2.topic) ORDER BY maxnumrep DESC LIMIT 0, 20;
-- error ER_BAD_FIELD_ERROR
SELECT (SELECT 1) as a FROM (SELECT 1 FROM t1 HAVING a=1) b;
-- error ER_BAD_FIELD_ERROR
SELECT 1 IN (SELECT 1 FROM t2 HAVING a);

SELECT * from t2 where topic IN (SELECT topic FROM t2 GROUP BY topic);
SELECT * from t2 where topic IN (SELECT topic FROM t2 GROUP BY topic HAVING topic < 4100);
SELECT * from t2 where topic IN (SELECT SUM(topic) FROM t1);
SELECT * from t2 where topic = any (SELECT topic FROM t2 GROUP BY topic);
SELECT * from t2 where topic = any (SELECT topic FROM t2 GROUP BY topic HAVING topic < 4100);
SELECT * from t2 where topic = any (SELECT SUM(topic) FROM t1);
SELECT * from t2 where topic = all (SELECT topic FROM t2 GROUP BY topic);
SELECT * from t2 where topic = all (SELECT topic FROM t2 GROUP BY topic HAVING topic < 4100);
SELECT *, topic = all (SELECT topic FROM t2 GROUP BY topic HAVING topic < 4100) from t2;
SELECT * from t2 where topic = all (SELECT SUM(topic) FROM t2);
SELECT * from t2 where topic <> any (SELECT SUM(topic) FROM t2);
SELECT * from t2 where topic IN (SELECT topic FROM t2 GROUP BY topic HAVING topic < 41000);
SELECT * from t2 where topic = any (SELECT topic FROM t2 GROUP BY topic HAVING topic < 41000);
SELECT * from t2 where topic = all (SELECT topic FROM t2 GROUP BY topic HAVING topic < 41000);
SELECT *, topic = all (SELECT topic FROM t2 GROUP BY topic HAVING topic < 41000) from t2;
drop table t1,t2;

#forumconthardwarefr7
CREATE TABLE `t1` (
  `numeropost` mediumint(8) unsigned NOT NULL auto_increment,
  `maxnumrep` int(10) unsigned NOT NULL default '0',
  PRIMARY KEY  (`numeropost`),
  UNIQUE KEY `maxnumrep` (`maxnumrep`)
) ENGINE=MyISAM ROW_FORMAT=FIXED;

INSERT INTO t1 (numeropost,maxnumrep) VALUES (1,0),(2,1);
-- error ER_SUBQUERY_NO_1_ROW
select numeropost as a FROM t1 GROUP BY (SELECT 1 FROM t1 HAVING a=1);
-- error ER_SUBQUERY_NO_1_ROW
select numeropost as a FROM t1 ORDER BY (SELECT 1 FROM t1 HAVING a=1);
show warnings;
drop table t1;

create table t1 (a int);
insert into t1 values (1),(2),(3);
(select * from t1) union (select * from t1) order by (select a from t1 limit 1);
drop table t1;

#iftest
CREATE TABLE t1 (field char(1) NOT NULL DEFAULT 'b');
INSERT INTO t1 VALUES ();
-- error ER_SUBQUERY_NO_1_ROW
SELECT field FROM t1 WHERE 1=(SELECT 1 UNION ALL SELECT 1 FROM (SELECT 1) a HAVING field='b');
drop table t1;

# threadhardwarefr7
CREATE TABLE `t1` (
  `numeropost` mediumint(8) unsigned NOT NULL default '0',
  `numreponse` int(10) unsigned NOT NULL auto_increment,
  `pseudo` varchar(35) NOT NULL default '',
  PRIMARY KEY  (`numeropost`,`numreponse`),
  UNIQUE KEY `numreponse` (`numreponse`),
  KEY `pseudo` (`pseudo`,`numeropost`)
) ENGINE=MyISAM;
-- error ER_ILLEGAL_REFERENCE
SELECT (SELECT numeropost FROM t1 HAVING numreponse=a),numreponse FROM (SELECT * FROM t1) as a;
-- error ER_BAD_FIELD_ERROR
SELECT numreponse, (SELECT numeropost FROM t1 HAVING numreponse=a) FROM (SELECT * FROM t1) as a;
SELECT numreponse, (SELECT numeropost FROM t1 HAVING numreponse=1) FROM (SELECT * FROM t1) as a;
INSERT INTO t1 (numeropost,numreponse,pseudo) VALUES (1,1,'joce'),(1,2,'joce'),(1,3,'test');
-- error ER_SUBQUERY_NO_1_ROW
EXPLAIN EXTENDED SELECT numreponse FROM t1 WHERE numeropost='1' AND numreponse=(SELECT 1 FROM t1 WHERE numeropost='1');
-- error ER_SUBQUERY_NO_1_ROW
SELECT numreponse FROM t1 WHERE numeropost='1' AND numreponse=(SELECT 1 FROM t1 WHERE numeropost='1');
EXPLAIN EXTENDED SELECT MAX(numreponse) FROM t1 WHERE numeropost='1';
EXPLAIN EXTENDED SELECT numreponse FROM t1 WHERE numeropost='1' AND numreponse=(SELECT MAX(numreponse) FROM t1 WHERE numeropost='1');
drop table t1;

CREATE TABLE t1 (a int(1));
INSERT INTO t1 VALUES (1);
SELECT 1 FROM (SELECT a FROM t1) b HAVING (SELECT b.a)=1;
drop table t1;

#update with subselects
create table t1 (a int NOT NULL, b int, primary key (a));
create table t2 (a int NOT NULL, b int, primary key (a));
insert into t1 values (0, 10),(1, 11),(2, 12);
insert into t2 values (1, 21),(2, 22),(3, 23);
select * from t1;
-- error ER_UPDATE_TABLE_USED
update t1 set b= (select b from t1);
-- error ER_SUBQUERY_NO_1_ROW
update t1 set b= (select b from t2);
update t1 set b= (select b from t2 where t1.a = t2.a);
select * from t1;
drop table t1, t2;

#delete with subselects
create table t1 (a int NOT NULL, b int, primary key (a));
create table t2 (a int NOT NULL, b int, primary key (a));
insert into t1 values (0, 10),(1, 11),(2, 12);
insert into t2 values (1, 21),(2, 12),(3, 23);
select * from t1;
select * from t1 where b = (select b from t2 where t1.a = t2.a);
-- error ER_UPDATE_TABLE_USED
delete from t1 where b in (select b from t1);
-- error ER_SUBQUERY_NO_1_ROW
delete from t1 where b = (select b from t2);
delete from t1 where b = (select b from t2 where t1.a = t2.a);
select * from t1;
drop table t1, t2;

#multi-delete with subselects

create table t11 (a int NOT NULL, b int, primary key (a));
create table t12 (a int NOT NULL, b int, primary key (a));
create table t2 (a int NOT NULL, b int, primary key (a));
insert into t11 values (0, 10),(1, 11),(2, 12);
insert into t12 values (33, 10),(22, 11),(2, 12);
insert into t2 values (1, 21),(2, 12),(3, 23);
select * from t11;
select * from t12;
-- error ER_UPDATE_TABLE_USED
delete t11.*, t12.* from t11,t12 where t11.a = t12.a and t11.b = (select b from t12 where t11.a = t12.a);
-- error ER_SUBQUERY_NO_1_ROW
delete t11.*, t12.* from t11,t12 where t11.a = t12.a and t11.b = (select b from t2);
delete t11.*, t12.* from t11,t12 where t11.a = t12.a and t11.b = (select b from t2 where t11.a = t2.a);
select * from t11;
select * from t12;
drop table t11, t12, t2;

#insert with subselects
CREATE TABLE t1 (x int) ENGINE=MyISAM;
create table t2 (a int) ENGINE=MyISAM;
create table t3 (b int);
insert into t2 values (1);
insert into t3 values (1),(2);
-- error ER_UPDATE_TABLE_USED
INSERT INTO t1 (x) VALUES ((SELECT x FROM t1));
-- error ER_SUBQUERY_NO_1_ROW
INSERT INTO t1 (x) VALUES ((SELECT b FROM t3));
INSERT INTO t1 (x) VALUES ((SELECT a FROM t2));
select * from t1;
insert into t2 values (1);
let $row_count_before= `SELECT COUNT(*) FROM t1`;
INSERT DELAYED INTO t1 (x) VALUES ((SELECT SUM(a) FROM t2));
let $wait_condition= SELECT COUNT(*) <> $row_count_before FROM t1;
--source include/wait_condition.inc
select * from t1;
INSERT INTO t1 (x) select (SELECT SUM(a)+1 FROM t2) FROM t2;
select * from t1;
# After this, only data based on old t1 records should have been added.
INSERT INTO t1 (x) select (SELECT SUM(x)+2 FROM t1) FROM t2;
select * from t1;
-- error ER_BAD_FIELD_ERROR
INSERT DELAYED INTO t1 (x) VALUES ((SELECT SUM(x) FROM t2));
let $row_count_before= `SELECT COUNT(*) FROM t1`;
INSERT DELAYED INTO t1 (x) VALUES ((SELECT SUM(a) FROM t2));
let $wait_condition= SELECT COUNT(*) <> $row_count_before FROM t1;
--source include/wait_condition.inc
select * from t1;
#
#TODO: should be uncommented after Bug#380 fix pushed
#INSERT INTO t1 (x) SELECT (SELECT SUM(a)+b FROM t2) from t3;
#select * from t1;
drop table t1, t2, t3;

#replace with subselects
CREATE TABLE t1 (x int not null, y int, primary key (x)) ENGINE=MyISAM;
create table t2 (a int);
create table t3 (a int);
insert into t2 values (1);
insert into t3 values (1),(2);
select * from t1;
-- error ER_UPDATE_TABLE_USED
replace into t1 (x, y) VALUES ((SELECT x FROM t1), (SELECT a+1 FROM t2));
-- error ER_SUBQUERY_NO_1_ROW
replace into t1 (x, y) VALUES ((SELECT a FROM t3), (SELECT a+1 FROM t2));
replace into t1 (x, y) VALUES ((SELECT a FROM t2), (SELECT a+1 FROM t2));
select * from t1;
replace into t1 (x, y) VALUES ((SELECT a FROM t2), (SELECT a+2 FROM t2));
select * from t1;
let $row_count_before= `SELECT COUNT(*) FROM t1`;
replace DELAYED into t1 (x, y) VALUES ((SELECT a+3 FROM t2), (SELECT a FROM t2));
# We get one additional row
let $wait_condition= SELECT COUNT(*) <> $row_count_before FROM t1;
--source include/wait_condition.inc
select * from t1;
let $row_count_before= `SELECT COUNT(*) FROM t1 WHERE y = 2`;
replace DELAYED into t1 (x, y) VALUES ((SELECT a+3 FROM t2), (SELECT a+1 FROM t2));
let $wait_condition= SELECT COUNT(*) <> $row_count_before FROM t1 WHERE y = 2;
--source include/wait_condition.inc
select * from t1;
replace LOW_PRIORITY into t1 (x, y) VALUES ((SELECT a+1 FROM t2), (SELECT a FROM t2));
select * from t1;
drop table t1, t2, t3;

-- error ER_NO_TABLES_USED
SELECT * FROM (SELECT 1) b WHERE 1 IN (SELECT *);

CREATE TABLE t2 (id int(11) default NULL, KEY id (id)) ENGINE=MyISAM CHARSET=latin1;
INSERT INTO t2 VALUES (1),(2);
SELECT * FROM t2 WHERE id IN (SELECT 1);
EXPLAIN EXTENDED SELECT * FROM t2 WHERE id IN (SELECT 1);
SELECT * FROM t2 WHERE id IN (SELECT 1 UNION SELECT 3);
SELECT * FROM t2 WHERE id IN (SELECT 1+(select 1));
EXPLAIN EXTENDED SELECT * FROM t2 WHERE id IN (SELECT 1+(select 1));
EXPLAIN EXTENDED SELECT * FROM t2 WHERE id IN (SELECT 1 UNION SELECT 3);
SELECT * FROM t2 WHERE id IN (SELECT 5 UNION SELECT 3);
SELECT * FROM t2 WHERE id IN (SELECT 5 UNION SELECT 2);
-- error ER_UPDATE_TABLE_USED
INSERT INTO t2 VALUES ((SELECT * FROM t2));
-- error ER_UPDATE_TABLE_USED
INSERT INTO t2 VALUES ((SELECT id FROM t2));
SELECT * FROM t2;
CREATE TABLE t1 (id int(11) default NULL, KEY id (id)) ENGINE=MyISAM CHARSET=latin1;
INSERT INTO t1 values (1),(1);
-- error ER_SUBQUERY_NO_1_ROW
UPDATE t2 SET id=(SELECT * FROM t1);
drop table t2, t1;

#NULL test
create table t1 (a int);
insert into t1 values (1),(2),(3);
select 1 IN (SELECT * from t1);
select 10 IN (SELECT * from t1);
select NULL IN (SELECT * from t1);
update t1 set a=NULL where a=2;
select 1 IN (SELECT * from t1);
select 3 IN (SELECT * from t1);
select 10 IN (SELECT * from t1);
select 1 > ALL (SELECT * from t1);
select 10 > ALL (SELECT * from t1);
select 1 > ANY (SELECT * from t1);
select 10 > ANY (SELECT * from t1);
drop table t1;
create table t1 (a varchar(20));
insert into t1 values ('A'),('BC'),('DEF');
select 'A' IN (SELECT * from t1);
select 'XYZS' IN (SELECT * from t1);
select NULL IN (SELECT * from t1);
update t1 set a=NULL where a='BC';
select 'A' IN (SELECT * from t1);
select 'DEF' IN (SELECT * from t1);
select 'XYZS' IN (SELECT * from t1);
select 'A' > ALL (SELECT * from t1);
select 'XYZS' > ALL (SELECT * from t1);
select 'A' > ANY (SELECT * from t1);
select 'XYZS' > ANY (SELECT * from t1);
drop table t1;
create table t1 (a float);
insert into t1 values (1.5),(2.5),(3.5);
select 1.5 IN (SELECT * from t1);
select 10.5 IN (SELECT * from t1);
select NULL IN (SELECT * from t1);
update t1 set a=NULL where a=2.5;
select 1.5 IN (SELECT * from t1);
select 3.5 IN (SELECT * from t1);
select 10.5 IN (SELECT * from t1);
select 1.5 > ALL (SELECT * from t1);
select 10.5 > ALL (SELECT * from t1);
select 1.5 > ANY (SELECT * from t1);
select 10.5 > ANY (SELECT * from t1);
explain extended select (select a+1) from t1;
select (select a+1) from t1;
drop table t1;

#
# Null with keys
#

CREATE TABLE t1 (a int(11) NOT NULL default '0', PRIMARY KEY  (a));
CREATE TABLE t2 (a int(11) default '0', INDEX (a));
INSERT INTO t1 VALUES (1),(2),(3),(4);
INSERT INTO t2 VALUES (1),(2),(3);
SELECT t1.a, t1.a in (select t2.a from t2) FROM t1;
explain extended SELECT t1.a, t1.a in (select t2.a from t2) FROM t1;
CREATE TABLE t3 (a int(11) default '0');
INSERT INTO t3 VALUES (1),(2),(3);
SELECT t1.a, t1.a in (select t2.a from t2,t3 where t3.a=t2.a) FROM t1;
explain extended SELECT t1.a, t1.a in (select t2.a from t2,t3 where t3.a=t2.a) FROM t1;
drop table t1,t2,t3;

--echo # check correct NULL Processing for normal IN/ALL/ANY
--echo # and 2 ways of max/min optimization
create table t1 (a int);
insert into t1 values (1), (100), (NULL), (1000);
create table t2 (a int not null);

--echo # subselect returns empty set (for NULL and non-NULL left part)
select a, a in (select * from t2) from t1;
select a, a > any (select * from t2) from t1;
select a, a > all (select * from t2) from t1;
select a from t1 where a in (select * from t2);
select a from t1 where a > any (select * from t2);
select a from t1 where a > all (select * from t2);
select a from t1 where a in (select * from t2 group by a);
select a from t1 where a > any (select * from t2 group by a);
select a from t1 where a > all (select * from t2 group by a);

insert into t2 values (1),(200);

--echo # sebselect returns non-empty set without NULLs
select a, a in (select * from t2) from t1;
select a, a > any (select * from t2) from t1;
select a, a > all (select * from t2) from t1;
select a from t1 where a in (select * from t2);
select a from t1 where a > any (select * from t2);
select a from t1 where a > all (select * from t2);
select a from t1 where a in (select * from t2 group by a);
select a from t1 where a > any (select * from t2 group by a);
select a from t1 where a > all (select * from t2 group by a);

drop table t2;
create table t2 (a int);
insert into t2 values (1),(NULL),(200);

--echo # sebselect returns non-empty set with NULLs
select a, a in (select * from t2) from t1;
select a, a > any (select * from t2) from t1;
select a, a > all (select * from t2) from t1;
select a from t1 where a in (select * from t2);
select a from t1 where a > any (select * from t2);
select a from t1 where a > all (select * from t2);
select a from t1 where a in (select * from t2 group by a);
select a from t1 where a > any (select * from t2 group by a);
select a from t1 where a > all (select * from t2 group by a);


drop table t1, t2;

#LIMIT is not supported now
create table t1 (a float);
-- error ER_NOT_SUPPORTED_YET
select 10.5 IN (SELECT * from t1 LIMIT 1);
-- error ER_WRONG_USAGE
select 10.5 IN (SELECT * from t1 LIMIT 1 UNION SELECT 1.5);
-- error ER_NOT_SUPPORTED_YET
select 10.5 IN (SELECT * from t1 UNION SELECT 1.5 LIMIT 1);
drop table t1;

create table t1 (a int, b int, c varchar(10));
create table t2 (a int);
insert into t1 values (1,2,'a'),(2,3,'b'),(3,4,'c');
insert into t2 values (1),(2),(NULL);
select a, (select a,b,c from t1 where t1.a=t2.a) = ROW(a,2,'a'),(select c from t1 where a=t2.a)  from t2;
select a, (select a,b,c from t1 where t1.a=t2.a) = ROW(a,3,'b'),(select c from t1 where a=t2.a) from t2;
select a, (select a,b,c from t1 where t1.a=t2.a) = ROW(a,4,'c'),(select c from t1 where a=t2.a) from t2;
drop table t1,t2;

create table t1 (a int, b real, c varchar(10));
insert into t1 values (1, 1, 'a'), (2,2,'b'), (NULL, 2, 'b');
select ROW(1, 1, 'a') IN (select a,b,c from t1);
select ROW(1, 2, 'a') IN (select a,b,c from t1);
select ROW(1, 1, 'a') IN (select b,a,c from t1);
select ROW(1, 1, 'a') IN (select a,b,c from t1 where a is not null);
select ROW(1, 2, 'a') IN (select a,b,c from t1 where a is not null);
select ROW(1, 1, 'a') IN (select b,a,c from t1 where a is not null);
select ROW(1, 1, 'a') IN (select a,b,c from t1 where c='b' or c='a');
select ROW(1, 2, 'a') IN (select a,b,c from t1 where c='b' or c='a');
select ROW(1, 1, 'a') IN (select b,a,c from t1 where c='b' or c='a');
-- error ER_NOT_SUPPORTED_YET
select ROW(1, 1, 'a') IN (select b,a,c from t1 limit 2);
drop table t1;

#
# DO & SET
#
create table t1 (a int);
insert into t1 values (1);
do @a:=(SELECT a from t1);
select @a;
set @a:=2;
set @a:=(SELECT a from t1);
select @a;
drop table t1;
-- error ER_NO_SUCH_TABLE
do (SELECT a from t1);
-- error ER_NO_SUCH_TABLE
set @a:=(SELECT a from t1);

CREATE TABLE t1 (a int, KEY(a));
HANDLER t1 OPEN;
-- error ER_PARSE_ERROR
HANDLER t1 READ a=((SELECT 1));
HANDLER t1 CLOSE;
drop table t1;

create table t1 (a int);
create table t2 (b int);
insert into t1 values (1),(2);
insert into t2 values (1);
select a from t1 where a in (select a from t1 where a in (select b from t2));
drop table t1, t2;

create table t1 (a int, b int);
create table t2 like t1;
insert into t1 values (1,2),(1,3),(1,4),(1,5);
insert into t2 values (1,2),(1,3);
select * from t1 where row(a,b) in (select a,b from t2);
drop table t1, t2;

CREATE TABLE `t1` (`i` int(11) NOT NULL default '0',PRIMARY KEY  (`i`)) ENGINE=MyISAM CHARSET=latin1;
INSERT INTO t1 VALUES (1);
UPDATE t1 SET i=i+1 WHERE i=(SELECT MAX(i));
select * from t1;
drop table t1;

#test of uncacheable subqueries
CREATE TABLE t1 (a int(1));
EXPLAIN EXTENDED SELECT (SELECT RAND() FROM t1) FROM t1;
EXPLAIN EXTENDED SELECT (SELECT ENCRYPT('test') FROM t1) FROM t1;
EXPLAIN EXTENDED SELECT (SELECT BENCHMARK(1,1) FROM t1) FROM t1;
drop table t1;


CREATE TABLE `t1` (
  `mot` varchar(30) character set latin1 NOT NULL default '',
  `topic` mediumint(8) unsigned NOT NULL default '0',
  `date` date NOT NULL default '0000-00-00',
  `pseudo` varchar(35) character set latin1 NOT NULL default '',
  PRIMARY KEY  (`mot`,`pseudo`,`date`,`topic`),
  KEY `pseudo` (`pseudo`,`date`,`topic`),
  KEY `topic` (`topic`)
) ENGINE=MyISAM CHARSET=latin1 ROW_FORMAT=DYNAMIC;

CREATE TABLE `t2` (
  `mot` varchar(30) character set latin1 NOT NULL default '',
  `topic` mediumint(8) unsigned NOT NULL default '0',
  `date` date NOT NULL default '0000-00-00',
  `pseudo` varchar(35) character set latin1 NOT NULL default '',
  PRIMARY KEY  (`mot`,`pseudo`,`date`,`topic`),
  KEY `pseudo` (`pseudo`,`date`,`topic`),
  KEY `topic` (`topic`)
) ENGINE=MyISAM CHARSET=latin1 ROW_FORMAT=DYNAMIC;

CREATE TABLE `t3` (
  `numeropost` mediumint(8) unsigned NOT NULL auto_increment,
  `maxnumrep` int(10) unsigned NOT NULL default '0',
  PRIMARY KEY  (`numeropost`),
  UNIQUE KEY `maxnumrep` (`maxnumrep`)
) ENGINE=MyISAM CHARSET=latin1;
INSERT INTO t1 VALUES ('joce','1','','joce'),('test','2','','test');

INSERT INTO t2 VALUES ('joce','1','','joce'),('test','2','','test');

INSERT INTO t3 VALUES (1,1);

SELECT DISTINCT topic FROM t2 WHERE NOT EXISTS(SELECT * FROM t3 WHERE
numeropost=topic);
select * from t1;
DELETE FROM t1 WHERE topic IN (SELECT DISTINCT topic FROM t2 WHERE NOT
EXISTS(SELECT * FROM t3 WHERE numeropost=topic));
select * from t1;

drop table t1, t2, t3;

SELECT * FROM (SELECT 1 as a,(SELECT a)) a;
CREATE TABLE t1 SELECT * FROM (SELECT 1 as a,(SELECT 1)) a;
SHOW CREATE TABLE t1;
drop table t1;
CREATE TABLE t1 SELECT * FROM (SELECT 1 as a,(SELECT a)) a;
SHOW CREATE TABLE t1;
drop table t1;
CREATE TABLE t1 SELECT * FROM (SELECT 1 as a,(SELECT a+0)) a;
SHOW CREATE TABLE t1;
drop table t1;
CREATE TABLE t1 SELECT (SELECT 1 as a UNION SELECT 1+1 limit 1,1) as a;
select * from t1;
SHOW CREATE TABLE t1;
drop table t1;

create table t1 (a int);
insert into t1 values (1), (2), (3);
explain extended select a,(select (select rand() from t1 limit 1)  from t1 limit 1)
from t1;
drop table t1;

#
# error in IN
#
-- error ER_NO_SUCH_TABLE
select t1.Continent, t2.Name, t2.Population from t1 LEFT JOIN t2 ON t1.Code = t2.Country  where t2.Population IN (select max(t2.Population) AS Population from t2, t1 where t2.Country = t1.Code group by Continent);

#
# complex subquery
#

CREATE TABLE t1 (
  ID int(11) NOT NULL auto_increment,
  name char(35) NOT NULL default '',
  t2 char(3) NOT NULL default '',
  District char(20) NOT NULL default '',
  Population int(11) NOT NULL default '0',
  PRIMARY KEY  (ID)
) ENGINE=MyISAM;

INSERT INTO t1 VALUES (130,'Sydney','AUS','New South Wales',3276207);
INSERT INTO t1 VALUES (131,'Melbourne','AUS','Victoria',2865329);
INSERT INTO t1 VALUES (132,'Brisbane','AUS','Queensland',1291117);

CREATE TABLE t2 (
  Code char(3) NOT NULL default '',
  Name char(52) NOT NULL default '',
  Continent enum('Asia','Europe','North America','Africa','Oceania','Antarctica','South America') NOT NULL default 'Asia',
  Region char(26) NOT NULL default '',
  SurfaceArea float(10,2) NOT NULL default '0.00',
  IndepYear smallint(6) default NULL,
  Population int(11) NOT NULL default '0',
  LifeExpectancy float(3,1) default NULL,
  GNP float(10,2) default NULL,
  GNPOld float(10,2) default NULL,
  LocalName char(45) NOT NULL default '',
  GovernmentForm char(45) NOT NULL default '',
  HeadOfState char(60) default NULL,
  Capital int(11) default NULL,
  Code2 char(2) NOT NULL default '',
  PRIMARY KEY  (Code)
) ENGINE=MyISAM;

INSERT INTO t2 VALUES ('AUS','Australia','Oceania','Australia and New Zealand',7741220.00,1901,18886000,79.8,351182.00,392911.00,'Australia','Constitutional Monarchy, Federation','Elisabeth II',135,'AU');
INSERT INTO t2 VALUES ('AZE','Azerbaijan','Asia','Middle East',86600.00,1991,7734000,62.9,4127.00,4100.00,'Azärbaycan','Federal Republic','Heydär Äliyev',144,'AZ');

select t2.Continent, t1.Name, t1.Population from t2 LEFT JOIN t1 ON t2.Code = t1.t2  where t1.Population IN (select max(t1.Population) AS Population from t1, t2 where t1.t2 = t2.Code group by Continent);

drop table t1, t2;

#
# constants in IN
#
CREATE TABLE `t1` (
  `id` mediumint(8) unsigned NOT NULL auto_increment,
  `pseudo` varchar(35) character set latin1 NOT NULL default '',
  PRIMARY KEY  (`id`),
  UNIQUE KEY `pseudo` (`pseudo`)
) ENGINE=MyISAM PACK_KEYS=1 ROW_FORMAT=DYNAMIC;
INSERT INTO t1 (pseudo) VALUES ('test');
SELECT 0 IN (SELECT 1 FROM t1 a);
EXPLAIN EXTENDED SELECT 0 IN (SELECT 1 FROM t1 a);
INSERT INTO t1 (pseudo) VALUES ('test1');
SELECT 0 IN (SELECT 1 FROM t1 a);
EXPLAIN EXTENDED SELECT 0 IN (SELECT 1 FROM t1 a);
drop table t1;

CREATE TABLE `t1` (
  `i` int(11) NOT NULL default '0',
  PRIMARY KEY  (`i`)
) ENGINE=MyISAM CHARSET=latin1;

INSERT INTO t1 VALUES (1);
UPDATE t1 SET i=i+(SELECT MAX(i) FROM (SELECT 1) t) WHERE i=(SELECT MAX(i));
UPDATE t1 SET i=i+1 WHERE i=(SELECT MAX(i));
-- error ER_BAD_FIELD_ERROR
UPDATE t1 SET t.i=i+(SELECT MAX(i) FROM (SELECT 1) t);
select * from t1;
drop table t1;

#
# Multi update test
#
CREATE TABLE t1 (
  id int(11) default NULL
) ENGINE=MyISAM CHARSET=latin1;
INSERT INTO t1 VALUES (1),(1),(2),(2),(1),(3);
CREATE TABLE t2 (
  id int(11) default NULL,
  name varchar(15) default NULL
) ENGINE=MyISAM CHARSET=latin1;

INSERT INTO t2 VALUES (4,'vita'), (1,'vita'), (2,'vita'), (1,'vita');
update t1, t2 set t2.name='lenka' where t2.id in (select id from t1);
select * from t2;
drop table t1,t2;

#
# correct NULL in <CONSTANT> IN (SELECT ...)
#
create table t1 (a int, unique index indexa (a));
insert into t1 values (-1), (-4), (-2), (NULL);
select -10 IN (select a from t1 FORCE INDEX (indexa));
drop table t1;

#
# Test optimization for sub selects
#
create table t1 (id int not null auto_increment primary key, salary int, key(salary));
insert into t1 (salary) values (100),(1000),(10000),(10),(500),(5000),(50000);
explain extended SELECT id FROM t1 where salary = (SELECT MAX(salary) FROM t1);
drop table t1;

CREATE TABLE t1 (
  ID int(10) unsigned NOT NULL auto_increment,
  SUB_ID int(3) unsigned NOT NULL default '0',
  REF_ID int(10) unsigned default NULL,
  REF_SUB int(3) unsigned default '0',
  PRIMARY KEY (ID,SUB_ID),
  UNIQUE KEY t1_PK (ID,SUB_ID),
  KEY t1_FK (REF_ID,REF_SUB),
  KEY t1_REFID (REF_ID)
) ENGINE=MyISAM CHARSET=cp1251;
INSERT INTO t1 VALUES (1,0,NULL,NULL),(2,0,NULL,NULL);
SELECT DISTINCT REF_ID FROM t1 WHERE ID= (SELECT DISTINCT REF_ID FROM t1 WHERE ID=2);
DROP TABLE t1;

#
# uninterruptable update
#
create table t1 (a int, b int);
create table t2 (a int, b int);

insert into t1 values (1,0), (2,0), (3,0);
insert into t2 values (1,1), (2,1), (3,1), (2,2);

update ignore t1 set b=(select b from t2 where t1.a=t2.a);
select * from t1;

drop table t1, t2;

#
# reduced subselect in ORDER BY & GROUP BY clauses
#

CREATE TABLE `t1` (
  `id` mediumint(8) unsigned NOT NULL auto_increment,
  `pseudo` varchar(35) NOT NULL default '',
  `email` varchar(60) NOT NULL default '',
  PRIMARY KEY  (`id`),
  UNIQUE KEY `email` (`email`),
  UNIQUE KEY `pseudo` (`pseudo`)
) ENGINE=MyISAM CHARSET=latin1 PACK_KEYS=1 ROW_FORMAT=DYNAMIC;
INSERT INTO t1 (id,pseudo,email) VALUES (1,'test','test'),(2,'test1','test1');
SELECT pseudo as a, pseudo as b FROM t1 GROUP BY (SELECT a) ORDER BY (SELECT id*1);
drop table if exists t1;

(SELECT 1 as a) UNION (SELECT 1) ORDER BY (SELECT a+0);

#
# IN subselect optimization test
#
create table t1 (a int not null, b int, primary key (a));
create table t2 (a int not null, primary key (a));
create table t3 (a int not null, b int, primary key (a));
insert into t1 values (1,10), (2,20), (3,30),  (4,40);
insert into t2 values (2), (3), (4), (5);
insert into t3 values (10,3), (20,4), (30,5);
select * from t2 where t2.a in (select a from t1);
explain extended select * from t2 where t2.a in (select a from t1);
select * from t2 where t2.a in (select a from t1 where t1.b <> 30);
explain extended select * from t2 where t2.a in (select a from t1 where t1.b <> 30);
select * from t2 where t2.a in (select t1.a from t1,t3 where t1.b=t3.a);
explain extended select * from t2 where t2.a in (select t1.a from t1,t3 where t1.b=t3.a);
drop table t1, t2, t3;
create table t1 (a int, b int, index a (a,b));
create table t2 (a int, index a (a));
create table t3 (a int, b int, index a (a));
insert into t1 values (1,10), (2,20), (3,30), (4,40);
# making table large enough
create table t0(a int);
insert into t0 values (0),(1),(2),(3),(4),(5),(6),(7),(8),(9);
insert into t1
select rand()*100000+200,rand()*100000 from t0 A, t0 B, t0 C, t0 D;

insert into t2 values (2), (3), (4), (5);
insert into t3 values (10,3), (20,4), (30,5);
select * from t2 where t2.a in (select a from t1);
explain extended select * from t2 where t2.a in (select a from t1);
select * from t2 where t2.a in (select a from t1 where t1.b <> 30);
explain extended select * from t2 where t2.a in (select a from t1 where t1.b <> 30);
select * from t2 where t2.a in (select t1.a from t1,t3 where t1.b=t3.a);
explain extended select * from t2 where t2.a in (select t1.a from t1,t3 where t1.b=t3.a);
insert into t1 values (3,31);
select * from t2 where t2.a in (select a from t1 where t1.b <> 30);
select * from t2 where t2.a in (select a from t1 where t1.b <> 30 and t1.b <> 31);
explain extended select * from t2 where t2.a in (select a from t1 where t1.b <> 30);
drop table t0, t1, t2, t3;

#
# alloc_group_fields() working
#
create table t1 (a int, b int);
create table t2 (a int, b int);
create table t3 (a int, b int);
insert into t1 values (0,100),(1,2), (1,3), (2,2), (2,7), (2,-1), (3,10);
insert into t2 values (0,0), (1,1), (2,1), (3,1), (4,1);
insert into t3 values (3,3), (2,2), (1,1);
select a,(select count(distinct t1.b) as sum from t1,t2 where t1.a=t2.a and t2.b > 0 and t1.a <= t3.b group by t1.a order by sum limit 1) from t3;
drop table t1,t2,t3;

#
# aggregate functions in HAVING test
#
create table t1 (s1 int);
create table t2 (s1 int);
insert into t1 values (1);
insert into t2 values (1);
select * from t1 where exists (select s1 from t2 having max(t2.s1)=t1.s1);
drop table t1,t2;

#
# update subquery with wrong field (to force name resolving
# in UPDATE name space)
#
create table t1 (s1 int);
create table t2 (s1 int);
insert into t1 values (1);
insert into t2 values (1);
-- error ER_BAD_FIELD_ERROR
update t1 set  s1 = s1 + 1 where 1 = (select x.s1 as A from t2 WHERE t2.s1 > t1.s1 order by A);
DROP TABLE t1, t2;

#
# collation test
#
CREATE TABLE t1 (s1 CHAR(5) COLLATE latin1_german1_ci,
                 s2 CHAR(5) COLLATE latin1_swedish_ci);
INSERT INTO t1 VALUES ('z','?');
-- error ER_CANT_AGGREGATE_2COLLATIONS
select * from t1 where s1 > (select max(s2) from t1);
-- error ER_CANT_AGGREGATE_2COLLATIONS
select * from t1 where s1 > any (select max(s2) from t1);
drop table t1;

#
# aggregate functions reinitialization
#
create table t1(toid int,rd int);
create table t2(userid int,pmnew int,pmtotal int);
insert into t2 values(1,0,0),(2,0,0);
insert into t1 values(1,0),(1,0),(1,0),(1,12),(1,15),(1,123),(1,12312),(1,12312),(1,123),(2,0),(2,0),(2,1),(2,2);
select userid,pmtotal,pmnew, (select count(rd) from t1 where toid=t2.userid) calc_total, (select count(rd) from t1 where rd=0 and toid=t2.userid) calc_new from t2 where userid in (select distinct toid from t1);
drop table t1, t2;

#
# row union
#
create table t1 (s1 char(5));
-- error ER_OPERAND_COLUMNS
select (select 'a','b' from t1 union select 'a','b' from t1) from t1;
insert into t1 values ('tttt');
select * from t1 where ('a','b')=(select 'a','b' from t1 union select 'a','b' from t1);
explain extended (select * from t1);
(select * from t1);
drop table t1;

#
# IN optimisation test results
#
create table t1 (s1 char(5), index s1(s1));
create table t2 (s1 char(5), index s1(s1));
insert into t1 values ('a1'),('a2'),('a3');
insert into t2 values ('a1'),('a2');
select s1, s1 NOT IN (SELECT s1 FROM t2) from t1;
select s1, s1 = ANY (SELECT s1 FROM t2) from t1;
select s1, s1 <> ALL (SELECT s1 FROM t2) from t1;
select s1, s1 NOT IN (SELECT s1 FROM t2 WHERE s1 < 'a2') from t1;
explain extended select s1, s1 NOT IN (SELECT s1 FROM t2) from t1;
explain extended select s1, s1 = ANY (SELECT s1 FROM t2) from t1;
explain extended select s1, s1 <> ALL (SELECT s1 FROM t2) from t1;
explain extended select s1, s1 NOT IN (SELECT s1 FROM t2 WHERE s1 < 'a2') from t1;
drop table t1,t2;

#
# correct ALL optimisation
#
create table t2 (a int, b int not null);
create table t3 (a int);
insert into t3 values (6),(7),(3);
select * from t3 where a >= all (select b from t2);
explain extended select * from t3 where a >= all (select b from t2);
select * from t3 where a >= some (select b from t2);
explain extended select * from t3 where a >= some (select b from t2);
select * from t3 where a >= all (select b from t2 group by 1);
explain extended select * from t3 where a >= all (select b from t2 group by 1);
select * from t3 where a >= some (select b from t2 group by 1);
explain extended select * from t3 where a >= some (select b from t2 group by 1);
select * from t3 where NULL >= any (select b from t2);
explain extended select * from t3 where NULL >= any (select b from t2);
select * from t3 where NULL >= any (select b from t2 group by 1);
explain extended select * from t3 where NULL >= any (select b from t2 group by 1);
select * from t3 where NULL >= some (select b from t2);
explain extended select * from t3 where NULL >= some (select b from t2);
select * from t3 where NULL >= some (select b from t2 group by 1);
explain extended select * from t3 where NULL >= some (select b from t2 group by 1);
#
# optimized static ALL/ANY with grouping
#
insert into t2 values (2,2), (2,1), (3,3), (3,1);
select * from t3 where a > all (select max(b) from t2 group by a);
explain extended select * from t3 where a > all (select max(b) from t2 group by a);
drop table t2, t3;

#
# correct used_tables()
#

CREATE TABLE `t1` ( `id` mediumint(9) NOT NULL auto_increment, `taskid` bigint(20) NOT NULL default '0', `dbid` int(11) NOT NULL default '0', `create_date` datetime NOT NULL default '0000-00-00 00:00:00', `last_update` datetime NOT NULL default '0000-00-00 00:00:00', PRIMARY KEY  (`id`)) ENGINE=MyISAM CHARSET=latin1 AUTO_INCREMENT=3 ;
INSERT INTO `t1` (`id`, `taskid`, `dbid`, `create_date`,`last_update`) VALUES (1, 1, 15, '2003-09-29 10:31:36', '2003-09-29 10:31:36'), (2, 1, 21, now(), now());
CREATE TABLE `t2` (`db_id` int(11) NOT NULL auto_increment,`name` varchar(200) NOT NULL default '',`primary_uid` smallint(6) NOT NULL default '0',`secondary_uid` smallint(6) NOT NULL default '0',PRIMARY KEY  (`db_id`),UNIQUE KEY `name_2` (`name`),FULLTEXT KEY `name` (`name`)) ENGINE=MyISAM CHARSET=latin1 AUTO_INCREMENT=2147483647;
INSERT INTO `t2` (`db_id`, `name`, `primary_uid`, `secondary_uid`) VALUES (18, 'Not Set 1', 0, 0),(19, 'Valid', 1, 2),(20, 'Valid 2', 1, 2),(21, 'Should Not Return', 1, 2),(26, 'Not Set 2', 0, 0),(-1, 'ALL DB\'S', 0, 0);
CREATE TABLE `t3` (`taskgenid` mediumint(9) NOT NULL auto_increment,`dbid` int(11) NOT NULL default '0',`taskid` int(11) NOT NULL default '0',`mon` tinyint(4) NOT NULL default '1',`tues` tinyint(4) NOT NULL default '1',`wed` tinyint(4) NOT NULL default '1',`thur` tinyint(4) NOT NULL default '1',`fri` tinyint(4) NOT NULL default '1',`sat` tinyint(4) NOT NULL default '0',`sun` tinyint(4) NOT NULL default '0',`how_often` smallint(6) NOT NULL default '1',`userid` smallint(6) NOT NULL default '0',`active` tinyint(4) NOT NULL default '1',PRIMARY KEY  (`taskgenid`)) ENGINE=MyISAM CHARSET=latin1 AUTO_INCREMENT=2 ;
INSERT INTO `t3` (`taskgenid`, `dbid`, `taskid`, `mon`, `tues`,`wed`, `thur`, `fri`, `sat`, `sun`, `how_often`, `userid`, `active`) VALUES (1,-1, 1, 1, 1, 1, 1, 1, 0, 0, 1, 0, 1);
CREATE TABLE `t4` (`task_id` smallint(6) NOT NULL default '0',`description` varchar(200) NOT NULL default '') ENGINE=MyISAM CHARSET=latin1;
INSERT INTO `t4` (`task_id`, `description`) VALUES (1, 'Daily Check List'),(2, 'Weekly Status');
select  dbid, name, (date_format(now() , '%Y-%m-%d') - INTERVAL how_often DAY) >= ifnull((SELECT date_format(max(create_date),'%Y-%m-%d') FROM t1 WHERE dbid = b.db_id AND taskid = a.taskgenid), '1950-01-01') from t3 a, t2 b, t4  WHERE dbid = - 1 AND primary_uid = '1' AND t4.task_id = taskid;
SELECT dbid, name FROM t3 a, t2 b, t4 WHERE dbid = - 1 AND primary_uid = '1' AND ((date_format(now() , '%Y-%m-%d') - INTERVAL how_often DAY) >= ifnull((SELECT date_format(max(create_date),'%Y-%m-%d') FROM t1 WHERE dbid = b.db_id AND taskid = a.taskgenid), '1950-01-01')) AND t4.task_id = taskid;
drop table t1,t2,t3,t4;

#
# cardinality check
#
CREATE TABLE t1 (id int(11) default NULL) ENGINE=MyISAM CHARSET=latin1;
INSERT INTO t1 VALUES (1),(5);
CREATE TABLE t2 (id int(11) default NULL) ENGINE=MyISAM CHARSET=latin1;
INSERT INTO t2 VALUES (2),(6);
-- error ER_OPERAND_COLUMNS
select * from t1 where (1,2,6) in (select * from t2);
DROP TABLE t1,t2;

#
# DO and SET with errors
#
create table t1 (s1 int);
insert into t1 values (1);
insert into t1 values (2);
-- error ER_SUBQUERY_NO_1_ROW
set sort_buffer_size = (select s1 from t1);
do (select * from t1);
drop table t1;

#
# optimized ALL/ANY with union
#
create table t1 (s1 char);
insert into t1 values ('e');
select * from t1 where 'f' > any (select s1 from t1);
select * from t1 where 'f' > any (select s1 from t1 union select s1 from t1);
explain extended select * from t1 where 'f' > any (select s1 from t1 union select s1 from t1);
drop table t1;

#
# filesort in subquery (restoring join_tab)
#
CREATE TABLE t1 (number char(11) NOT NULL default '') ENGINE=MyISAM CHARSET=latin1;
INSERT INTO t1 VALUES ('69294728265'),('18621828126'),('89356874041'),('95895001874');
CREATE TABLE t2 (code char(5) NOT NULL default '',UNIQUE KEY code (code)) ENGINE=MyISAM CHARSET=latin1;
INSERT INTO t2 VALUES ('1'),('1226'),('1245'),('1862'),('18623'),('1874'),('1967'),('6');
select c.number as phone,(select p.code from t2 p where c.number like concat(p.code, '%') order by length(p.code) desc limit 1) as code from t1 c;
drop table t1, t2;

#
# unresolved field error
#
create table t1 (s1 int);
create table t2 (s1 int);
-- error ER_BAD_FIELD_ERROR
select * from t1 where (select count(*) from t2 where t1.s2) = 1;
-- error ER_BAD_FIELD_ERROR
select * from t1 where (select count(*) from t2 group by t1.s2) = 1;
-- error ER_BAD_FIELD_ERROR
select count(*) from t2 group by t1.s2;
drop table t1, t2;

#
# fix_fields() in add_ref_to_table_cond()
#
CREATE TABLE t1(COLA FLOAT NOT NULL,COLB FLOAT NOT NULL,COLC VARCHAR(20) DEFAULT NULL,PRIMARY KEY (COLA, COLB));
CREATE TABLE t2(COLA FLOAT NOT NULL,COLB FLOAT NOT NULL,COLC CHAR(1) NOT NULL,PRIMARY KEY (COLA));
INSERT INTO t1 VALUES (1,1,'1A3240'), (1,2,'4W2365');
INSERT INTO t2 VALUES (100, 200, 'C');
SELECT DISTINCT COLC FROM t1 WHERE COLA = (SELECT COLA FROM t2 WHERE COLB = 200 AND COLC ='C' LIMIT 1);
DROP TABLE t1, t2;

CREATE TABLE t1 (a int(1));
INSERT INTO t1 VALUES (1),(1),(1),(1),(1),(2),(3),(4),(5);
SELECT DISTINCT (SELECT a) FROM t1 LIMIT 100;
DROP TABLE t1;


#
# Bug#2198 SELECT INTO OUTFILE (with Sub-Select) Problem
#

create table t1 (a int, b decimal(13, 3));
insert into t1 values (1, 0.123);
let $outfile_abs= $MYSQLTEST_VARDIR/tmp/subselect.out.file.1;
let $outfile_rel= ../../tmp/subselect.out.file.1;
--error 0,1
--remove_file $outfile_abs
eval select a, (select max(b) from t1) into outfile "$outfile_rel" from t1;
delete from t1;
eval load data infile "$outfile_rel" into table t1;
--remove_file $outfile_abs
select * from t1;
drop table t1;


#
# Bug#2479 dependant subquery with limit crash
#

CREATE TABLE `t1` (
  `id` int(11) NOT NULL auto_increment,
  `id_cns` tinyint(3) unsigned NOT NULL default '0',
  `tipo` enum('','UNO','DUE') NOT NULL default '',
  `anno_dep` smallint(4) unsigned zerofill NOT NULL default '0000',
  `particolare` mediumint(8) unsigned NOT NULL default '0',
  `generale` mediumint(8) unsigned NOT NULL default '0',
  `bis` tinyint(3) unsigned NOT NULL default '0',
  PRIMARY KEY  (`id`),
  UNIQUE KEY `idx_cns_gen_anno` (`anno_dep`,`id_cns`,`generale`,`particolare`),
  UNIQUE KEY `idx_cns_par_anno` (`id_cns`,`anno_dep`,`tipo`,`particolare`,`bis`)
);
INSERT INTO `t1` VALUES (1,16,'UNO',1987,2048,9681,0),(2,50,'UNO',1987,1536,13987,0),(3,16,'UNO',1987,2432,14594,0),(4,16,'UNO',1987,1792,13422,0),(5,16,'UNO',1987,1025,10240,0),(6,16,'UNO',1987,1026,7089,0);
CREATE TABLE `t2` (
  `id` tinyint(3) unsigned NOT NULL auto_increment,
  `max_anno_dep` smallint(6) unsigned NOT NULL default '0',
  PRIMARY KEY  (`id`)
);
INSERT INTO `t2` VALUES (16,1987),(50,1990),(51,1990);

SELECT cns.id, cns.max_anno_dep, cns.max_anno_dep = (SELECT s.anno_dep FROM t1 AS s WHERE s.id_cns = cns.id ORDER BY s.anno_dep DESC LIMIT 1) AS PIPPO FROM t2 AS cns;

DROP TABLE t1, t2;

#
# GLOBAL LIMIT
#
create table t1 (a int);
insert into t1 values (1), (2), (3);
SET SQL_SELECT_LIMIT=1;
select sum(a) from (select * from t1) as a;
select 2 in (select * from t1);
SET SQL_SELECT_LIMIT=default;
drop table t1;


#
# Bug#3118 subselect + order by
#

CREATE TABLE t1 (a int, b int, INDEX (a));
INSERT INTO t1 VALUES (1, 1), (1, 2), (1, 3);
SELECT * FROM t1 WHERE a = (SELECT MAX(a) FROM t1 WHERE a = 1) ORDER BY b;
DROP TABLE t1;

# Item_cond fix field
#
create table t1(val varchar(10));
insert into t1 values ('aaa'), ('bbb'),('eee'),('mmm'),('ppp');
select count(*) from t1 as w1 where w1.val in (select w2.val from t1 as w2 where w2.val like 'm%') and w1.val in (select w3.val from t1 as w3 where w3.val like 'e%');
drop table t1;

#
# ref_or_null replacing with ref
#
create table t1 (id int not null, text varchar(20) not null default '', primary key (id));
insert into t1 (id, text) values (1, 'text1'), (2, 'text2'), (3, 'text3'), (4, 'text4'), (5, 'text5'), (6, 'text6'), (7, 'text7'), (8, 'text8'), (9, 'text9'), (10, 'text10'), (11, 'text11'), (12, 'text12');
select * from t1 where id not in (select id from t1 where id < 8);
select * from t1 as tt where not exists (select id from t1 where id < 8 and (id = tt.id or id is null) having id is not null);
explain extended select * from t1 where id not in (select id from t1 where id < 8);
explain extended select * from t1 as tt where not exists (select id from t1 where id < 8 and (id = tt.id or id is null) having id is not null);
insert into t1 (id, text) values (1000, 'text1000'), (1001, 'text1001');
create table t2 (id int not null, text varchar(20) not null default '', primary key (id));
insert into t2 (id, text) values (1, 'text1'), (2, 'text2'), (3, 'text3'), (4, 'text4'), (5, 'text5'), (6, 'text6'), (7, 'text7'), (8, 'text8'), (9, 'text9'), (10, 'text10'), (11, 'text1'), (12, 'text2'), (13, 'text3'), (14, 'text4'), (15, 'text5'), (16, 'text6'), (17, 'text7'), (18, 'text8'), (19, 'text9'), (20, 'text10'),(21, 'text1'), (22, 'text2'), (23, 'text3'), (24, 'text4'), (25, 'text5'), (26, 'text6'), (27, 'text7'), (28, 'text8'), (29, 'text9'), (30, 'text10'), (31, 'text1'), (32, 'text2'), (33, 'text3'), (34, 'text4'), (35, 'text5'), (36, 'text6'), (37, 'text7'), (38, 'text8'), (39, 'text9'), (40, 'text10'), (41, 'text1'), (42, 'text2'), (43, 'text3'), (44, 'text4'), (45, 'text5'), (46, 'text6'), (47, 'text7'), (48, 'text8'), (49, 'text9'), (50, 'text10');
select * from t1 a left join t2 b on (a.id=b.id or b.id is null) join t1 c on (if(isnull(b.id), 1000, b.id)=c.id);
explain extended select * from t1 a left join t2 b on (a.id=b.id or b.id is null) join t1 c on (if(isnull(b.id), 1000, b.id)=c.id);
drop table t1,t2;

#
# Static tables & rund() in subqueries
#
create table t1 (a int);
insert into t1 values (1);
explain select benchmark(1000, (select a from t1 where a=sha(rand())));
drop table t1;


#
# Bug#3188 Ambiguous Column in Subselect crashes server
#
create table t1(id int);
create table t2(id int);
create table t3(flag int);
-- error ER_PARSE_ERROR
select (select * from t3 where id not null) from t1, t2;
drop table t1,t2,t3;


#
# aggregate functions (Bug#3505 Wrong results on use of ORDER BY with subqueries)
#
CREATE TABLE t1 (id INT);
CREATE TABLE t2 (id INT);
INSERT INTO t1 VALUES (1), (2);
INSERT INTO t2 VALUES (1);
SELECT t1.id, ( SELECT COUNT(t.id) FROM t2 AS t WHERE t.id = t1.id ) AS c FROM t1 LEFT JOIN t2 USING (id);
SELECT id, ( SELECT COUNT(t.id) FROM t2 AS t WHERE t.id = t1.id ) AS c FROM t1 LEFT JOIN t2 USING (id);
SELECT t1.id, ( SELECT COUNT(t.id) FROM t2 AS t WHERE t.id = t1.id ) AS c FROM t1 LEFT JOIN t2 USING (id) ORDER BY t1.id;
SELECT id, ( SELECT COUNT(t.id) FROM t2 AS t WHERE t.id = t1.id ) AS c FROM t1 LEFT JOIN t2 USING (id) ORDER BY id;
DROP TABLE t1,t2;

#
# ALL/ANY test
#
CREATE TABLE t1 ( a int, b int );
INSERT INTO t1 VALUES (1,1),(2,2),(3,3);
SELECT a FROM t1 WHERE a > ANY ( SELECT a FROM t1 WHERE b = 2 );
SELECT a FROM t1 WHERE a < ANY ( SELECT a FROM t1 WHERE b = 2 );
SELECT a FROM t1 WHERE a = ANY ( SELECT a FROM t1 WHERE b = 2 );
SELECT a FROM t1 WHERE a >= ANY ( SELECT a FROM t1 WHERE b = 2 );
SELECT a FROM t1 WHERE a <= ANY ( SELECT a FROM t1 WHERE b = 2 );
SELECT a FROM t1 WHERE a <> ANY ( SELECT a FROM t1 WHERE b = 2 );
SELECT a FROM t1 WHERE a > ALL ( SELECT a FROM t1 WHERE b = 2 );
SELECT a FROM t1 WHERE a < ALL ( SELECT a FROM t1 WHERE b = 2 );
SELECT a FROM t1 WHERE a = ALL ( SELECT a FROM t1 WHERE b = 2 );
SELECT a FROM t1 WHERE a >= ALL ( SELECT a FROM t1 WHERE b = 2 );
SELECT a FROM t1 WHERE a <= ALL ( SELECT a FROM t1 WHERE b = 2 );
SELECT a FROM t1 WHERE a <> ALL ( SELECT a FROM t1 WHERE b = 2 );
# with index
ALTER TABLE t1 ADD INDEX (a);
SELECT a FROM t1 WHERE a > ANY ( SELECT a FROM t1 WHERE b = 2 );
SELECT a FROM t1 WHERE a < ANY ( SELECT a FROM t1 WHERE b = 2 );
SELECT a FROM t1 WHERE a = ANY ( SELECT a FROM t1 WHERE b = 2 );
SELECT a FROM t1 WHERE a >= ANY ( SELECT a FROM t1 WHERE b = 2 );
SELECT a FROM t1 WHERE a <= ANY ( SELECT a FROM t1 WHERE b = 2 );
SELECT a FROM t1 WHERE a <> ANY ( SELECT a FROM t1 WHERE b = 2 );
SELECT a FROM t1 WHERE a > ALL ( SELECT a FROM t1 WHERE b = 2 );
SELECT a FROM t1 WHERE a < ALL ( SELECT a FROM t1 WHERE b = 2 );
SELECT a FROM t1 WHERE a = ALL ( SELECT a FROM t1 WHERE b = 2 );
SELECT a FROM t1 WHERE a >= ALL ( SELECT a FROM t1 WHERE b = 2 );
SELECT a FROM t1 WHERE a <= ALL ( SELECT a FROM t1 WHERE b = 2 );
SELECT a FROM t1 WHERE a <> ALL ( SELECT a FROM t1 WHERE b = 2 );
# having clause test
SELECT a FROM t1 WHERE a > ANY (SELECT a FROM t1 HAVING a = 2);
SELECT a FROM t1 WHERE a < ANY (SELECT a FROM t1 HAVING a = 2);
SELECT a FROM t1 WHERE a = ANY (SELECT a FROM t1 HAVING a = 2);
SELECT a FROM t1 WHERE a >= ANY (SELECT a FROM t1 HAVING a = 2);
SELECT a FROM t1 WHERE a <= ANY (SELECT a FROM t1 HAVING a = 2);
SELECT a FROM t1 WHERE a <> ANY (SELECT a FROM t1 HAVING a = 2);
SELECT a FROM t1 WHERE a > ALL (SELECT a FROM t1 HAVING a = 2);
SELECT a FROM t1 WHERE a < ALL (SELECT a FROM t1 HAVING a = 2);
SELECT a FROM t1 WHERE a = ALL (SELECT a FROM t1 HAVING a = 2);
SELECT a FROM t1 WHERE a >= ALL (SELECT a FROM t1 HAVING a = 2);
SELECT a FROM t1 WHERE a <= ALL (SELECT a FROM t1 HAVING a = 2);
SELECT a FROM t1 WHERE a <> ALL (SELECT a FROM t1 HAVING a = 2);
# union test
SELECT a FROM t1 WHERE a > ANY (SELECT a FROM t1 WHERE b = 2 UNION SELECT a FROM t1 WHERE b = 2);
SELECT a FROM t1 WHERE a < ANY (SELECT a FROM t1 WHERE b = 2 UNION SELECT a FROM t1 WHERE b = 2);
SELECT a FROM t1 WHERE a = ANY (SELECT a FROM t1 WHERE b = 2 UNION SELECT a FROM t1 WHERE b = 2);
SELECT a FROM t1 WHERE a >= ANY (SELECT a FROM t1 WHERE b = 2 UNION SELECT a FROM t1 WHERE b = 2);
SELECT a FROM t1 WHERE a <= ANY (SELECT a FROM t1 WHERE b = 2 UNION SELECT a FROM t1 WHERE b = 2);
SELECT a FROM t1 WHERE a <> ANY (SELECT a FROM t1 WHERE b = 2 UNION SELECT a FROM t1 WHERE b = 2);
SELECT a FROM t1 WHERE a > ALL (SELECT a FROM t1 WHERE b = 2 UNION SELECT a FROM t1 WHERE b = 2);
SELECT a FROM t1 WHERE a < ALL (SELECT a FROM t1 WHERE b = 2 UNION SELECT a FROM t1 WHERE b = 2);
SELECT a FROM t1 WHERE a = ALL (SELECT a FROM t1 WHERE b = 2 UNION SELECT a FROM t1 WHERE b = 2);
SELECT a FROM t1 WHERE a >= ALL (SELECT a FROM t1 WHERE b = 2 UNION SELECT a FROM t1 WHERE b = 2);
SELECT a FROM t1 WHERE a <= ALL (SELECT a FROM t1 WHERE b = 2 UNION SELECT a FROM t1 WHERE b = 2);
SELECT a FROM t1 WHERE a <> ALL (SELECT a FROM t1 WHERE b = 2 UNION SELECT a FROM t1 WHERE b = 2);
# union + having test
SELECT a FROM t1 WHERE a > ANY (SELECT a FROM t1 HAVING a = 2 UNION SELECT a FROM t1 HAVING a = 2);
SELECT a FROM t1 WHERE a < ANY (SELECT a FROM t1 HAVING a = 2 UNION SELECT a FROM t1 HAVING a = 2);
SELECT a FROM t1 WHERE a = ANY (SELECT a FROM t1 HAVING a = 2 UNION SELECT a FROM t1 HAVING a = 2);
SELECT a FROM t1 WHERE a >= ANY (SELECT a FROM t1 HAVING a = 2 UNION SELECT a FROM t1 HAVING a = 2);
SELECT a FROM t1 WHERE a <= ANY (SELECT a FROM t1 HAVING a = 2 UNION SELECT a FROM t1 HAVING a = 2);
SELECT a FROM t1 WHERE a <> ANY (SELECT a FROM t1 HAVING a = 2 UNION SELECT a FROM t1 HAVING a = 2);
SELECT a FROM t1 WHERE a > ALL (SELECT a FROM t1 HAVING a = 2 UNION SELECT a FROM t1 HAVING a = 2);
SELECT a FROM t1 WHERE a < ALL (SELECT a FROM t1 HAVING a = 2 UNION SELECT a FROM t1 HAVING a = 2);
SELECT a FROM t1 WHERE a = ALL (SELECT a FROM t1 HAVING a = 2 UNION SELECT a FROM t1 HAVING a = 2);
SELECT a FROM t1 WHERE a >= ALL (SELECT a FROM t1 HAVING a = 2 UNION SELECT a FROM t1 HAVING a = 2);
SELECT a FROM t1 WHERE a <= ALL (SELECT a FROM t1 HAVING a = 2 UNION SELECT a FROM t1 HAVING a = 2);
SELECT a FROM t1 WHERE a <> ALL (SELECT a FROM t1 HAVING a = 2 UNION SELECT a FROM t1 HAVING a = 2);
# row tests
# < > >= <= and = ALL/ <> ANY do not support row operation
-- error ER_OPERAND_COLUMNS
SELECT a FROM t1 WHERE (1,2) > ANY (SELECT a FROM t1 WHERE b = 2);
-- error ER_OPERAND_COLUMNS
SELECT a FROM t1 WHERE a > ANY (SELECT a,2 FROM t1 WHERE b = 2);
-- error ER_OPERAND_COLUMNS
SELECT a FROM t1 WHERE (1,2) > ANY (SELECT a,2 FROM t1 WHERE b = 2);
-- error ER_OPERAND_COLUMNS
SELECT a FROM t1 WHERE (1,2) > ALL (SELECT a FROM t1 WHERE b = 2);
-- error ER_OPERAND_COLUMNS
SELECT a FROM t1 WHERE a > ALL (SELECT a,2 FROM t1 WHERE b = 2);
-- error ER_OPERAND_COLUMNS
SELECT a FROM t1 WHERE (1,2) > ALL (SELECT a,2 FROM t1 WHERE b = 2);
-- error ER_OPERAND_COLUMNS
SELECT a FROM t1 WHERE (1,2) = ALL (SELECT a,2 FROM t1 WHERE b = 2);
-- error ER_OPERAND_COLUMNS
SELECT a FROM t1 WHERE (1,2) <> ANY (SELECT a,2 FROM t1 WHERE b = 2);
# following should be converted to IN
-- error ER_OPERAND_COLUMNS
SELECT a FROM t1 WHERE (1,2) = ANY (SELECT a FROM t1 WHERE b = 2);
-- error ER_OPERAND_COLUMNS
SELECT a FROM t1 WHERE a = ANY (SELECT a,2 FROM t1 WHERE b = 2);
SELECT a FROM t1 WHERE (1,2) = ANY (SELECT a,2 FROM t1 WHERE b = 2);
-- error ER_OPERAND_COLUMNS
SELECT a FROM t1 WHERE (1,2) <> ALL (SELECT a FROM t1 WHERE b = 2);
-- error ER_OPERAND_COLUMNS
SELECT a FROM t1 WHERE a <> ALL (SELECT a,2 FROM t1 WHERE b = 2);
SELECT a FROM t1 WHERE (1,2) <> ALL (SELECT a,2 FROM t1 WHERE b = 2);
SELECT a FROM t1 WHERE (a,1) = ANY (SELECT a,1 FROM t1 WHERE b = 2);
SELECT a FROM t1 WHERE (a,1) <> ALL (SELECT a,1 FROM t1 WHERE b = 2);
SELECT a FROM t1 WHERE (a,1) = ANY (SELECT a,1 FROM t1 HAVING a = 2);
SELECT a FROM t1 WHERE (a,1) <> ALL (SELECT a,1 FROM t1 HAVING a = 2);
SELECT a FROM t1 WHERE (a,1) = ANY (SELECT a,1 FROM t1 WHERE b = 2 UNION SELECT a,1 FROM t1 WHERE b = 2);
SELECT a FROM t1 WHERE (a,1) <> ALL (SELECT a,1 FROM t1 WHERE b = 2 UNION SELECT a,1 FROM t1 WHERE b = 2);
SELECT a FROM t1 WHERE (a,1) = ANY (SELECT a,1 FROM t1 HAVING a = 2 UNION SELECT a,1 FROM t1 HAVING a = 2);
SELECT a FROM t1 WHERE (a,1) <> ALL (SELECT a,1 FROM t1 HAVING a = 2 UNION SELECT a,1 FROM t1 HAVING a = 2);
# without optimisation
SELECT a FROM t1 WHERE a > ANY (SELECT a FROM t1 WHERE b = 2 group by a);
SELECT a FROM t1 WHERE a < ANY (SELECT a FROM t1 WHERE b = 2 group by a);
SELECT a FROM t1 WHERE a = ANY (SELECT a FROM t1 WHERE b = 2 group by a);
SELECT a FROM t1 WHERE a >= ANY (SELECT a FROM t1 WHERE b = 2 group by a);
SELECT a FROM t1 WHERE a <= ANY (SELECT a FROM t1 WHERE b = 2 group by a);
SELECT a FROM t1 WHERE a <> ANY (SELECT a FROM t1 WHERE b = 2 group by a);
SELECT a FROM t1 WHERE a > ALL (SELECT a FROM t1 WHERE b = 2 group by a);
SELECT a FROM t1 WHERE a < ALL (SELECT a FROM t1 WHERE b = 2 group by a);
SELECT a FROM t1 WHERE a = ALL (SELECT a FROM t1 WHERE b = 2 group by a);
SELECT a FROM t1 WHERE a >= ALL (SELECT a FROM t1 WHERE b = 2 group by a);
SELECT a FROM t1 WHERE a <= ALL (SELECT a FROM t1 WHERE b = 2 group by a);
SELECT a FROM t1 WHERE a <> ALL (SELECT a FROM t1 WHERE b = 2 group by a);
# without optimisation + having
SELECT a FROM t1 WHERE a > ANY (SELECT a FROM t1 group by a HAVING a = 2);
SELECT a FROM t1 WHERE a < ANY (SELECT a FROM t1 group by a HAVING a = 2);
SELECT a FROM t1 WHERE a = ANY (SELECT a FROM t1 group by a HAVING a = 2);
SELECT a FROM t1 WHERE a >= ANY (SELECT a FROM t1 group by a HAVING a = 2);
SELECT a FROM t1 WHERE a <= ANY (SELECT a FROM t1 group by a HAVING a = 2);
SELECT a FROM t1 WHERE a <> ANY (SELECT a FROM t1 group by a HAVING a = 2);
SELECT a FROM t1 WHERE a > ALL (SELECT a FROM t1 group by a HAVING a = 2);
SELECT a FROM t1 WHERE a < ALL (SELECT a FROM t1 group by a HAVING a = 2);
SELECT a FROM t1 WHERE a = ALL (SELECT a FROM t1 group by a HAVING a = 2);
SELECT a FROM t1 WHERE a >= ALL (SELECT a FROM t1 group by a HAVING a = 2);
SELECT a FROM t1 WHERE a <= ALL (SELECT a FROM t1 group by a HAVING a = 2);
SELECT a FROM t1 WHERE a <> ALL (SELECT a FROM t1 group by a HAVING a = 2);
# EXISTS in string contence
SELECT concat(EXISTS(SELECT a FROM t1 WHERE b = 2 and a.a > t1.a), '-') from t1 a;
SELECT concat(EXISTS(SELECT a FROM t1 WHERE b = 2 and a.a < t1.a), '-') from t1 a;
SELECT concat(EXISTS(SELECT a FROM t1 WHERE b = 2 and a.a = t1.a), '-') from t1 a;
DROP TABLE t1;
CREATE TABLE t1 ( a double, b double );
INSERT INTO t1 VALUES (1,1),(2,2),(3,3);
SELECT a FROM t1 WHERE a > ANY (SELECT a FROM t1 WHERE b = 2e0);
SELECT a FROM t1 WHERE a < ANY (SELECT a FROM t1 WHERE b = 2e0);
SELECT a FROM t1 WHERE a = ANY (SELECT a FROM t1 WHERE b = 2e0);
SELECT a FROM t1 WHERE a >= ANY (SELECT a FROM t1 WHERE b = 2e0);
SELECT a FROM t1 WHERE a <= ANY (SELECT a FROM t1 WHERE b = 2e0);
SELECT a FROM t1 WHERE a <> ANY (SELECT a FROM t1 WHERE b = 2e0);
SELECT a FROM t1 WHERE a > ALL (SELECT a FROM t1 WHERE b = 2e0);
SELECT a FROM t1 WHERE a < ALL (SELECT a FROM t1 WHERE b = 2e0);
SELECT a FROM t1 WHERE a = ALL (SELECT a FROM t1 WHERE b = 2e0);
SELECT a FROM t1 WHERE a >= ALL (SELECT a FROM t1 WHERE b = 2e0);
SELECT a FROM t1 WHERE a <= ALL (SELECT a FROM t1 WHERE b = 2e0);
SELECT a FROM t1 WHERE a <> ALL (SELECT a FROM t1 WHERE b = 2e0);
DROP TABLE t1;
CREATE TABLE t1 ( a char(1), b char(1));
INSERT INTO t1 VALUES ('1','1'),('2','2'),('3','3');
SELECT a FROM t1 WHERE a > ANY (SELECT a FROM t1 WHERE b = '2');
SELECT a FROM t1 WHERE a < ANY (SELECT a FROM t1 WHERE b = '2');
SELECT a FROM t1 WHERE a = ANY (SELECT a FROM t1 WHERE b = '2');
SELECT a FROM t1 WHERE a >= ANY (SELECT a FROM t1 WHERE b = '2');
SELECT a FROM t1 WHERE a <= ANY (SELECT a FROM t1 WHERE b = '2');
SELECT a FROM t1 WHERE a <> ANY (SELECT a FROM t1 WHERE b = '2');
SELECT a FROM t1 WHERE a > ALL (SELECT a FROM t1 WHERE b = '2');
SELECT a FROM t1 WHERE a < ALL (SELECT a FROM t1 WHERE b = '2');
SELECT a FROM t1 WHERE a = ALL (SELECT a FROM t1 WHERE b = '2');
SELECT a FROM t1 WHERE a >= ALL (SELECT a FROM t1 WHERE b = '2');
SELECT a FROM t1 WHERE a <= ALL (SELECT a FROM t1 WHERE b = '2');
SELECT a FROM t1 WHERE a <> ALL (SELECT a FROM t1 WHERE b = '2');
DROP TABLE t1;


#
# SELECT(EXISTS * ...)optimisation
#
create table t1 (a int, b int);
insert into t1 values (1,2),(3,4);
select * from t1 up where exists (select * from t1 where t1.a=up.a);
explain extended select * from t1 up where exists (select * from t1 where t1.a=up.a);
drop table t1;


#
# Bug#4102 subselect in HAVING
#

CREATE TABLE t1 (t1_a int);
INSERT INTO t1 VALUES (1);
CREATE TABLE t2 (t2_a int, t2_b int, PRIMARY KEY (t2_a, t2_b));
INSERT INTO t2 VALUES (1, 1), (1, 2);
SELECT * FROM t1, t2 table2 WHERE t1_a = 1 AND table2.t2_a = 1
  HAVING table2.t2_b = (SELECT MAX(t2_b) FROM t2 WHERE t2_a = table2.t2_a);
DROP TABLE t1, t2;


#
# Test problem with NULL and derived tables
# (Bug#4097 JOIN with subquery causes entire column to report NULL)
#

CREATE TABLE t1 (id int(11) default NULL,name varchar(10) default NULL);
INSERT INTO t1 VALUES (1,'Tim'),(2,'Rebecca'),(3,NULL);
CREATE TABLE t2 (id int(11) default NULL, pet varchar(10) default NULL);
INSERT INTO t2 VALUES (1,'Fido'),(2,'Spot'),(3,'Felix');
SELECT a.*, b.* FROM (SELECT * FROM t1) AS a JOIN t2 as b on a.id=b.id;
drop table t1,t2;


#
# outer fields resolving in INSERT/REPLACE and CRETE with SELECT
#
CREATE TABLE t1 ( a int, b int );
CREATE TABLE t2 ( c int, d int );
INSERT INTO t1 VALUES (1,2), (2,3), (3,4);
SELECT a AS abc, b FROM t1 outr WHERE b =
  (SELECT MIN(b) FROM t1 WHERE a=outr.a);
INSERT INTO t2 SELECT a AS abc, b FROM t1 outr WHERE b =
  (SELECT MIN(b) FROM t1 WHERE a=outr.a);
select * from t2;
CREATE TABLE t3 SELECT a AS abc, b FROM t1 outr WHERE b =
  (SELECT MIN(b) FROM t1 WHERE a=outr.a);
select * from t3;
prepare stmt1 from "INSERT INTO t2 SELECT a AS abc, b FROM t1 outr WHERE b = (SELECT MIN(b) FROM t1 WHERE a=outr.a);";
execute stmt1;
deallocate prepare stmt1;
select * from t2;
drop table t3;
prepare stmt1 from "CREATE TABLE t3 SELECT a AS abc, b FROM t1 outr WHERE b = (SELECT MIN(b) FROM t1 WHERE a=outr.a);";
execute stmt1;
select * from t3;
deallocate prepare stmt1;
DROP TABLE t1, t2, t3;

#
# Aggregate function comparation with ALL/ANY/SOME subselect
#
CREATE TABLE `t1` ( `a` int(11) default NULL) ENGINE=MyISAM DEFAULT CHARSET=latin1;
insert into t1 values (1);
CREATE TABLE `t2` ( `b` int(11) default NULL, `a` int(11) default NULL) ENGINE=MyISAM DEFAULT CHARSET=latin1;
insert into t2 values (1,2);
select t000.a, count(*) `C` FROM t1 t000 GROUP BY t000.a HAVING count(*) > ALL (SELECT count(*) FROM t2 t001 WHERE t001.a=1);
drop table t1,t2;


#
# Bug#4769 - fulltext in subselect
#
create table t1 (a int not null auto_increment primary key, b varchar(40), fulltext(b));
insert into t1 (b) values ('ball'),('ball games'), ('games'), ('foo'), ('foobar'), ('Serg'), ('Sergei'),('Georg'), ('Patrik'),('Hakan');
create table t2 (a int);
insert into t2 values (1),(3),(2),(7);
select a,b from t1 where match(b) against ('Ball') > 0;
select a from t2 where a in (select a from t1 where match(b) against ('Ball') > 0);
drop table t1,t2;


#
# Bug#5003 - like in subselect
#
CREATE TABLE t1(`IZAVORGANG_ID` VARCHAR(11) CHARACTER SET latin1 COLLATE latin1_bin,`KUERZEL` VARCHAR(10) CHARACTER SET latin1 COLLATE latin1_bin,`IZAANALYSEART_ID` VARCHAR(11) CHARACTER SET latin1 COLLATE latin1_bin,`IZAPMKZ_ID` VARCHAR(11) CHARACTER SET latin1 COLLATE latin1_bin);
CREATE INDEX AK01IZAVORGANG ON t1(izaAnalyseart_id,Kuerzel);
INSERT INTO t1(`IZAVORGANG_ID`,`KUERZEL`,`IZAANALYSEART_ID`,`IZAPMKZ_ID`)VALUES('D0000000001','601','D0000000001','I0000000001');
INSERT INTO t1(`IZAVORGANG_ID`,`KUERZEL`,`IZAANALYSEART_ID`,`IZAPMKZ_ID`)VALUES('D0000000002','602','D0000000001','I0000000001');
INSERT INTO t1(`IZAVORGANG_ID`,`KUERZEL`,`IZAANALYSEART_ID`,`IZAPMKZ_ID`)VALUES('D0000000003','603','D0000000001','I0000000001');
INSERT INTO t1(`IZAVORGANG_ID`,`KUERZEL`,`IZAANALYSEART_ID`,`IZAPMKZ_ID`)VALUES('D0000000004','101','D0000000001','I0000000001');
SELECT `IZAVORGANG_ID` FROM t1 WHERE `KUERZEL` IN(SELECT MIN(`KUERZEL`)`Feld1` FROM t1 WHERE `KUERZEL` LIKE'601%'And`IZAANALYSEART_ID`='D0000000001');
drop table t1;

#
# Optimized IN with compound index
#
CREATE TABLE `t1` ( `aid` int(11) NOT NULL default '0', `bid` int(11) NOT NULL default '0', PRIMARY KEY  (`aid`,`bid`));
CREATE TABLE `t2` ( `aid` int(11) NOT NULL default '0', `bid` int(11) NOT NULL default '0', PRIMARY KEY  (`aid`,`bid`));
insert into t1 values (1,1),(1,2),(2,1),(2,2);
insert into t2 values (1,2),(2,2);
select * from t1 where t1.aid not in (select aid from t2 where bid=t1.bid);
alter table t2 drop primary key;
alter table t2 add key KEY1 (aid, bid);
select * from t1 where t1.aid not in (select aid from t2 where bid=t1.bid);
alter table t2 drop key KEY1;
alter table t2 add primary key (bid, aid);
select * from t1 where t1.aid not in (select aid from t2 where bid=t1.bid);
drop table t1,t2;

#
# resolving fields of grouped outer SELECT
#
CREATE TABLE t1 (howmanyvalues bigint, avalue int);
INSERT INTO t1 VALUES (1, 1),(2, 1),(2, 2),(3, 1),(3, 2),(3, 3),(4, 1),(4, 2),(4, 3),(4, 4);
SELECT howmanyvalues, count(*) from t1 group by howmanyvalues;
SELECT a.howmanyvalues, (SELECT count(*) from t1 b where b.howmanyvalues = a.howmanyvalues) as mycount from t1 a group by a.howmanyvalues;
CREATE INDEX t1_howmanyvalues_idx ON t1 (howmanyvalues);
SELECT a.howmanyvalues, (SELECT count(*) from t1 b where b.howmanyvalues+1 = a.howmanyvalues+1) as mycount from t1 a group by a.howmanyvalues;
SELECT a.howmanyvalues, (SELECT count(*) from t1 b where b.howmanyvalues = a.howmanyvalues) as mycount from t1 a group by a.howmanyvalues;
SELECT a.howmanyvalues, (SELECT count(*) from t1 b where b.howmanyvalues = a.avalue) as mycount from t1 a group by a.howmanyvalues;
drop table t1;

create table t1 (x int);
select  (select b.x from t1 as b where b.x=a.x) from t1 as a where a.x=2 group by a.x;
drop table t1;

#
# Test of correct maybe_null flag returning by subquwery for temporary table
# creation
#
CREATE TABLE `t1` ( `master` int(10) unsigned NOT NULL default '0', `map` smallint(6) unsigned NOT NULL default '0', `slave` int(10) unsigned NOT NULL default '0', `access` int(10) unsigned NOT NULL default '0', UNIQUE KEY `access_u` (`master`,`map`,`slave`));
INSERT INTO `t1` VALUES (1,0,0,700),(1,1,1,400),(1,5,5,400),(1,12,12,400),(1,12,32,400),(4,12,32,400);
CREATE TABLE `t2` ( `id` int(10) unsigned NOT NULL default '0', `pid` int(10) unsigned NOT NULL default '0', `map` smallint(6) unsigned NOT NULL default '0', `level` tinyint(4) unsigned NOT NULL default '0', `title` varchar(255) default NULL, PRIMARY KEY  (`id`,`pid`,`map`), KEY `level` (`level`), KEY `id` (`id`,`map`)) ;
INSERT INTO `t2` VALUES (6,5,12,7,'a'),(12,0,0,7,'a'),(12,1,0,7,'a'),(12,5,5,7,'a'),(12,5,12,7,'a');
-- error ER_BAD_FIELD_ERROR
SELECT b.sc FROM (SELECT (SELECT a.access FROM t1 a WHERE a.map = op.map AND a.slave = op.pid AND a.master = 1) ac FROM t2 op WHERE op.id = 12 AND op.map = 0) b;
SELECT b.ac FROM (SELECT (SELECT a.access FROM t1 a WHERE a.map = op.map AND a.slave = op.pid AND a.master = 1) ac FROM t2 op WHERE op.id = 12 AND op.map = 0) b;
drop tables t1,t2;


#
# Test for Bug#6462 Same request on same data returns different results
# a.k.a. "Proper cleanup of subqueries is missing for SET and DO statements".
#
create table t1 (a int not null, b int not null, c int, primary key (a,b));
insert into t1 values (1,1,1), (2,2,2), (3,3,3);
set @b:= 0;
# Let us check that subquery will use covering index
explain select sum(a) from t1 where b > @b;
# This should not crash -debug server due to failing assertion
set @a:= (select sum(a) from t1 where b > @b);
# And this should not falsely report index usage
explain select a from t1 where c=2;
# Same for DO statement
do @a:= (select sum(a) from t1 where b > @b);
explain select a from t1 where c=2;
drop table t1;

#
# Subselect in non-select command just after connection
# Disconnect new connection and switch back when test is finished
#
connect (root,localhost,root,,test,$MASTER_MYPORT,$MASTER_MYSOCK);
connection root;
set @got_val= (SELECT 1 FROM (SELECT 'A' as my_col) as T1 ) ;
disconnect root;
connection default;

#
# primary query with temporary table and subquery with grouping
#
create table t1 (a int, b int);
create table t2 (a int, b int);
insert into t1 values (1,1),(1,2),(1,3),(2,4),(2,5);
insert into t2 values (1,3),(2,1);
select distinct a,b, (select max(b) from t2 where t1.b=t2.a) from t1 order by t1.b;
drop table t1, t2;

#
# subqueries with full text search
#
create table t1 (id int);
create table t2 (id int, body text, fulltext (body));
insert into t1 values(1),(2),(3);
insert into t2 values (1,'test'), (2,'mysql'), (3,'test'), (4,'test');
select count(distinct id) from t1 where id in (select id from t2 where match(body) against ('mysql' in boolean mode));
drop table t2,t1;

#
# Equal operation under row and empty subquery
#
create table t1 (s1 int,s2 int);
insert into t1 values (20,15);
select * from t1 where  (('a',null) <=> (select 'a',s2 from t1 where s1 = 0));
drop table t1;

#
# ALL/ANY with NULL
#
create table t1 (s1 int);
insert into t1 values (1),(null);
select * from t1 where s1 < all (select s1 from t1);
select s1, s1 < all (select s1 from t1) from t1;
drop table t1;

#
# reference on changable fields from subquery
#
CREATE TABLE t1 (
  Code char(3) NOT NULL default '',
  Name char(52) NOT NULL default '',
  Continent enum('Asia','Europe','North America','Africa','Oceania','Antarctica','South America') NOT NULL default 'Asia',
  Region char(26) NOT NULL default '',
  SurfaceArea float(10,2) NOT NULL default '0.00',
  IndepYear smallint(6) default NULL,
  Population int(11) NOT NULL default '0',
  LifeExpectancy float(3,1) default NULL,
  GNP float(10,2) default NULL,
  GNPOld float(10,2) default NULL,
  LocalName char(45) NOT NULL default '',
  GovernmentForm char(45) NOT NULL default '',
  HeadOfState char(60) default NULL,
  Capital int(11) default NULL,
  Code2 char(2) NOT NULL default ''
) ENGINE=MyISAM;
INSERT INTO t1 VALUES ('XXX','Xxxxx','Oceania','Xxxxxx',26.00,0,0,0,0,0,'Xxxxx','Xxxxx','Xxxxx',NULL,'XX');
INSERT INTO t1 VALUES ('ASM','American Samoa','Oceania','Polynesia',199.00,0,68000,75.1,334.00,NULL,'Amerika Samoa','US Territory','George W. Bush',54,'AS');
INSERT INTO t1 VALUES ('ATF','French Southern territories','Antarctica','Antarctica',7780.00,0,0,NULL,0.00,NULL,'Terres australes françaises','Nonmetropolitan Territory of France','Jacques Chirac',NULL,'TF');
INSERT INTO t1 VALUES ('UMI','United States Minor Outlying Islands','Oceania','Micronesia/Caribbean',16.00,0,0,NULL,0.00,NULL,'United States Minor Outlying Islands','Dependent Territory of the US','George W. Bush',NULL,'UM');
/*!40000 ALTER TABLE t1 ENABLE KEYS */;
SELECT DISTINCT Continent AS c FROM t1 outr WHERE
  Code <> SOME ( SELECT Code FROM t1 WHERE Continent = outr.Continent AND
  Population < 200);
drop table t1;


#
# Test for Bug#7885 Server crash when 'any' subselect compared to
#                   non-existant field.
#
create table t1 (a1 int);
create table t2 (b1 int);
--error ER_BAD_FIELD_ERROR
select * from t1 where a2 > any(select b1 from t2);
select * from t1 where a1 > any(select b1 from t2);
drop table t1,t2;


#
# Comparison subquery with * and row
#
create table t1 (a integer, b integer);
select (select * from t1) = (select 1,2);
select (select 1,2) = (select * from t1);
# queries whih can be converted to IN
select  row(1,2) = ANY (select * from t1);
select  row(1,2) != ALL (select * from t1);
drop table t1;

#
# Comparison subquery and row with nested rows
#
create table t1 (a integer, b integer);
-- error ER_OPERAND_COLUMNS
select row(1,(2,2)) in (select * from t1 );
-- error ER_OPERAND_COLUMNS
select row(1,(2,2)) = (select * from t1 );
-- error ER_OPERAND_COLUMNS
select (select * from t1) = row(1,(2,2));
drop table t1;

#
# Forward reference detection
#
create  table t1 (a integer);
insert into t1 values (1);
-- error ER_ILLEGAL_REFERENCE
select 1 = ALL (select 1 from t1 where 1 = xx ), 1 as xx ;
-- error ER_ILLEGAL_REFERENCE
select 1 = ALL (select 1 from t1 where 1 = xx ), 1 as xx;
select 1 as xx, 1 = ALL (  select 1 from t1 where 1 = xx );
-- error ER_ILLEGAL_REFERENCE
select 1 = ALL (select 1 from t1 where 1 = xx ), 1 as xx;
-- error ER_ILLEGAL_REFERENCE
select 1 = ALL (select 1 from t1 where 1 = xx ), 1 as xx from DUAL;
drop table t1;


#
# Test for Bug#8218 Join does not pass string from right table
#
CREATE TABLE t1 (
  categoryId int(11) NOT NULL,
  courseId int(11) NOT NULL,
  startDate datetime NOT NULL,
  endDate datetime NOT NULL,
  createDate datetime NOT NULL,
  modifyDate timestamp NOT NULL,
  attributes text NOT NULL
);
INSERT INTO t1 VALUES (1,41,'2004-02-09','2010-01-01','2004-02-09','2004-02-09',''),
(1,86,'2004-08-16','2004-08-16','2004-08-16','2004-08-16',''),
(1,87,'2004-08-16','2004-08-16','2004-08-16','2004-08-16',''),
(2,52,'2004-03-15','2004-10-01','2004-03-15','2004-09-17',''),
(2,53,'2004-03-16','2004-10-01','2004-03-16','2004-09-17',''),
(2,88,'2004-08-16','2004-08-16','2004-08-16','2004-08-16',''),
(2,89,'2004-08-16','2004-08-16','2004-08-16','2004-08-16',''),
(3,51,'2004-02-09','2010-01-01','2004-02-09','2004-02-09',''),
(5,12,'2004-02-18','2010-01-01','2004-02-18','2004-02-18','');

CREATE TABLE t2 (
  userId int(11) NOT NULL,
  courseId int(11) NOT NULL,
  date datetime NOT NULL
);
INSERT INTO t2 VALUES (5141,71,'2003-11-18'),
(5141,72,'2003-11-25'),(5141,41,'2004-08-06'),
(5141,52,'2004-08-06'),(5141,53,'2004-08-06'),
(5141,12,'2004-08-06'),(5141,86,'2004-10-21'),
(5141,87,'2004-10-21'),(5141,88,'2004-10-21'),
(5141,89,'2004-10-22'),(5141,51,'2004-10-26');


CREATE TABLE t3 (
  groupId int(11) NOT NULL,
  parentId int(11) NOT NULL,
  startDate datetime NOT NULL,
  endDate datetime NOT NULL,
  createDate datetime NOT NULL,
  modifyDate timestamp NOT NULL,
  ordering int(11)
);
INSERT INTO t3 VALUES (12,9,'1000-01-01','3999-12-31','2004-01-29','2004-01-29',NULL);

CREATE TABLE t4 (
  id int(11) NOT NULL,
  groupTypeId int(11) NOT NULL,
  groupKey varchar(50) NOT NULL,
  name text,
  ordering int(11),
  description text,
  createDate datetime NOT NULL,
  modifyDate timestamp NOT NULL
);
INSERT INTO t4 VALUES (9,5,'stationer','stationer',0,'Stationer','2004-01-29','2004-01-29'),
(12,5,'group2','group2',0,'group2','2004-01-29','2004-01-29');

CREATE TABLE t5 (
  userId int(11) NOT NULL,
  groupId int(11) NOT NULL,
  createDate datetime NOT NULL,
  modifyDate timestamp NOT NULL
);
INSERT INTO t5 VALUES (5141,12,'2004-08-06','2004-08-06');

select
  count(distinct t2.userid) pass,
  groupstuff.*,
  count(t2.courseid) crse,
  t1.categoryid,
  t2.courseid,
  date_format(date, '%b%y') as colhead
from t2
join t1 on t2.courseid=t1.courseid
join
(
  select
    t5.userid,
    parentid,
    parentgroup,
    childid,
    groupname,
    grouptypeid
  from t5
  join
  (
     select t4.id as parentid,
       t4.name as parentgroup,
       t4.id as childid,
       t4.name as groupname,
       t4.grouptypeid
     from t4
  ) as gin on t5.groupid=gin.childid
) as groupstuff on t2.userid = groupstuff.userid
group by
  groupstuff.groupname, colhead , t2.courseid;

drop table t1, t2, t3, t4, t5;


#
# Transformation in left expression of subquery (Bug#8888)
#
create table t1 (a int);
insert into t1 values (1), (2), (3);
SELECT 1 FROM t1 WHERE (SELECT 1) in (SELECT 1);
drop table t1;

#
# subselect into HAVING clause (code covarage improvement)
#
create table t1 (a int);
create table t2 (a int);
insert into t1 values (1),(2);
insert into t2 values (0),(1),(2),(3);
select a from t2 where a in (select a from t1);
select a from t2 having a in (select a from t1);
prepare stmt1 from "select a from t2 where a in (select a from t1)";
execute stmt1;
execute stmt1;
deallocate prepare stmt1;
prepare stmt1 from "select a from t2 having a in (select a from t1)";
execute stmt1;
execute stmt1;
deallocate prepare stmt1;
drop table t1, t2;

#
# single row subqueries and row operations (code covarage improvement)
#
create table t1 (a int, b int);
insert into t1 values (1,2);
-- error ER_OPERAND_COLUMNS
select 1 = (select * from t1);
-- error ER_OPERAND_COLUMNS
select (select * from t1) = 1;
-- error ER_OPERAND_COLUMNS
select (1,2) = (select a from t1);
-- error ER_OPERAND_COLUMNS
select (select a from t1) = (1,2);
-- error ER_OPERAND_COLUMNS
select (1,2,3) = (select * from t1);
-- error ER_OPERAND_COLUMNS
select (select * from t1) = (1,2,3);
drop table t1;


#
# Item_int_with_ref check (Bug#10020)
#
CREATE TABLE `t1` (
  `itemid` bigint(20) unsigned NOT NULL auto_increment,
  `sessionid` bigint(20) unsigned default NULL,
  `time` int(10) unsigned NOT NULL default '0',
  `type` set('A','D','E','F','G','I','L','N','U') collate latin1_general_ci NOT
NULL default '',
  `data` text collate latin1_general_ci NOT NULL,
  PRIMARY KEY  (`itemid`)
) DEFAULT CHARSET=latin1 COLLATE=latin1_general_ci;
INSERT INTO `t1` VALUES (1, 1, 1, 'D', '');
CREATE TABLE `t2` (
  `sessionid` bigint(20) unsigned NOT NULL auto_increment,
  `pid` int(10) unsigned NOT NULL default '0',
  `date` int(10) unsigned NOT NULL default '0',
  `ip` varchar(15) collate latin1_general_ci NOT NULL default '',
  PRIMARY KEY  (`sessionid`)
) DEFAULT CHARSET=latin1 COLLATE=latin1_general_ci;
INSERT INTO `t2` VALUES (1, 1, 1, '10.10.10.1');
SELECT s.ip, count( e.itemid ) FROM `t1` e JOIN t2 s ON s.sessionid = e.sessionid WHERE e.sessionid = ( SELECT sessionid FROM t2 ORDER BY sessionid DESC LIMIT 1 ) GROUP BY s.ip HAVING count( e.itemid ) >0 LIMIT 0 , 30;
drop tables t1,t2;


# Bug#11821 Select from subselect using aggregate function on an enum segfaults
create table t1 (fld enum('0','1'));
insert into t1 values ('1');
select * from (select max(fld) from t1) as foo;
drop table t1;


#
# Bug#11867 queries with ROW(,elems>) IN (SELECT DISTINCT <cols> FROM ...)
#

set @tmp11867_optimizer_switch=@@optimizer_switch;
set optimizer_switch='semijoin_with_cache=off';

CREATE TABLE t1 (one int, two int, flag char(1));
CREATE TABLE t2 (one int, two int, flag char(1));
INSERT INTO t1 VALUES(1,2,'Y'),(2,3,'Y'),(3,4,'Y'),(5,6,'N'),(7,8,'N');
INSERT INTO t2 VALUES(1,2,'Y'),(2,3,'Y'),(3,4,'Y'),(5,6,'N'),(7,8,'N');

SELECT * FROM t1
  WHERE ROW(one,two) IN (SELECT DISTINCT one,two FROM t2 WHERE flag = 'N');
SELECT * FROM t1
  WHERE ROW(one,two) IN (SELECT DISTINCT one,two FROM t1 WHERE flag = 'N');

insert into t2 values (null,null,'N');
insert into t2 values (null,3,'0');
insert into t2 values (null,5,'0');
insert into t2 values (10,null,'0');
insert into t1 values (10,3,'0');
insert into t1 values (10,5,'0');
insert into t1 values (10,10,'0');
SELECT one,two,ROW(one,two) IN (SELECT one,two FROM t2 WHERE flag = 'N') as 'test' from t1;
SELECT one,two from t1 where ROW(one,two) IN (SELECT one,two FROM t2 WHERE flag = 'N');
SELECT one,two,ROW(one,two) IN (SELECT one,two FROM t2 WHERE flag = 'N' group by one,two) as 'test' from t1;
SELECT one,two,ROW(one,two) IN (SELECT one,two FROM t2 WHERE flag = '0') as 'test' from t1;
SELECT one,two,ROW(one,two) IN (SELECT one,two FROM t2 WHERE flag = '0' group by one,two) as 'test' from t1;
explain extended SELECT one,two,ROW(one,two) IN (SELECT one,two FROM t2 WHERE flag = '0') as 'test' from t1;
explain extended SELECT one,two from t1 where ROW(one,two) IN (SELECT one,two FROM t2 WHERE flag = 'N');
explain extended SELECT one,two,ROW(one,two) IN (SELECT one,two FROM t2 WHERE flag = '0' group by one,two) as 'test' from t1;
DROP TABLE t1,t2;

set optimizer_switch=@tmp11867_optimizer_switch;

#
# Bug#12392 where cond with IN predicate for rows and NULL values in table
#

CREATE TABLE t1 (a char(5), b char(5));
INSERT INTO t1 VALUES (NULL,'aaa'), ('aaa','aaa');

SELECT * FROM t1 WHERE (a,b) IN (('aaa','aaa'), ('aaa','bbb'));

DROP TABLE t1;


#
# Bug#11479 subquery over left join with an empty inner table
#

CREATE TABLE t1 (a int);
CREATE TABLE t2 (a int, b int);
CREATE TABLE t3 (b int NOT NULL);
INSERT INTO t1 VALUES (1), (2), (3), (4);
INSERT INTO t2 VALUES (1,10), (3,30);

SELECT * FROM t2 LEFT JOIN t3 ON t2.b=t3.b
  WHERE t3.b IS NOT NULL OR t2.a > 10;
SELECT * FROM t1
  WHERE t1.a NOT IN (SELECT a FROM t2 LEFT JOIN t3 ON t2.b=t3.b
                       WHERE t3.b IS NOT NULL OR t2.a > 10);

DROP TABLE t1,t2,t3;


#
# Bug#18503 Queries with a quantified subquery returning empty set may
#           return a wrong result.
#
CREATE TABLE t1 (f1 INT);
CREATE TABLE t2 (f2 INT);
INSERT INTO t1 VALUES (1);
SELECT * FROM t1 WHERE f1 > ALL (SELECT f2 FROM t2);
SELECT * FROM t1 WHERE f1 > ALL (SELECT f2 FROM t2 WHERE 1=0);
INSERT INTO t2 VALUES (1);
INSERT INTO t2 VALUES (2);
SELECT * FROM t1 WHERE f1 > ALL (SELECT f2 FROM t2 WHERE f2=0);
DROP TABLE t1, t2;


#
# Bug#16302 Quantified subquery without any tables gives wrong results
#
select 1 from dual where 1 < any (select 2);
select 1 from dual where 1 < all (select 2);
select 1 from dual where 2 > any (select 1);
select 1 from dual where 2 > all (select 1);
select 1 from dual where 1 < any (select 2 from dual);
select 1 from dual where 1 < all (select 2 from dual where 1!=1);


# Bug#20975 Wrong query results for subqueries within NOT
create table t1 (s1 char);
insert into t1 values (1),(2);

select * from t1 where (s1 < any (select s1 from t1));
select * from t1 where not (s1 < any (select s1 from t1));

select * from t1 where (s1 < ALL (select s1+1 from t1));
select * from t1 where not(s1 < ALL (select s1+1 from t1));

select * from t1 where (s1+1 = ANY (select s1 from t1));
select * from t1 where NOT(s1+1 = ANY (select s1 from t1));

select * from t1 where (s1 = ALL (select s1/s1 from t1));
select * from t1 where NOT(s1 = ALL (select s1/s1 from t1));
drop table t1;


#
# Bug#16255 Subquery in where
#
create table t1 (
  retailerID varchar(8) NOT NULL,
  statusID   int(10) unsigned NOT NULL,
  changed    datetime NOT NULL,
  UNIQUE KEY retailerID (retailerID, statusID, changed)
);

INSERT INTO t1 VALUES("0026", "1", "2005-12-06 12:18:56");
INSERT INTO t1 VALUES("0026", "2", "2006-01-06 12:25:53");
INSERT INTO t1 VALUES("0037", "1", "2005-12-06 12:18:56");
INSERT INTO t1 VALUES("0037", "2", "2006-01-06 12:25:53");
INSERT INTO t1 VALUES("0048", "1", "2006-01-06 12:37:50");
INSERT INTO t1 VALUES("0059", "1", "2006-01-06 12:37:50");

select * from t1 r1
  where (r1.retailerID,(r1.changed)) in
         (SELECT r2.retailerId,(max(changed)) from t1 r2
          group by r2.retailerId);
drop table t1;


#
# Bug#21180 Subselect with index for both WHERE and ORDER BY
#           produces empty result
#
create table t1(a int, primary key (a));
insert into t1 values (10);

create table t2 (a int primary key, b varchar(32), c int, unique key b(c, b));
insert into t2(a, c, b) values (1,10,'359'), (2,10,'35988'), (3,10,'35989');

explain SELECT sql_no_cache t1.a, r.a, r.b FROM t1 LEFT JOIN t2 r
  ON r.a = (SELECT t2.a FROM t2 WHERE t2.c = t1.a AND t2.b <= '359899'
             ORDER BY t2.c DESC, t2.b DESC LIMIT 1) WHERE t1.a = 10;
SELECT sql_no_cache t1.a, r.a, r.b FROM t1 LEFT JOIN t2 r
  ON r.a = (SELECT t2.a FROM t2 WHERE t2.c = t1.a AND t2.b <= '359899'
            ORDER BY t2.c DESC, t2.b DESC LIMIT 1) WHERE t1.a = 10;

explain SELECT sql_no_cache t1.a, r.a, r.b FROM t1 LEFT JOIN t2 r
  ON r.a = (SELECT t2.a FROM t2 WHERE t2.c = t1.a AND t2.b <= '359899'
            ORDER BY t2.c, t2.b LIMIT 1) WHERE t1.a = 10;
SELECT sql_no_cache t1.a, r.a, r.b FROM t1 LEFT JOIN t2 r
  ON r.a = (SELECT t2.a FROM t2 WHERE t2.c = t1.a AND t2.b <= '359899'
            ORDER BY t2.c, t2.b LIMIT 1) WHERE t1.a = 10;

drop table t1,t2;


#
# Bug#21853 assert failure for a grouping query with
#           an ALL/ANY quantified subquery in HAVING
#

CREATE TABLE t1 (
  field1 int NOT NULL,
  field2 int NOT NULL,
  field3 int NOT NULL,
  PRIMARY KEY  (field1,field2,field3)
);
CREATE TABLE t2 (
  fieldA int NOT NULL,
  fieldB int NOT NULL,
  PRIMARY KEY  (fieldA,fieldB)
);

INSERT INTO t1 VALUES
  (1,1,1), (1,1,2), (1,2,1), (1,2,2), (1,2,3), (1,3,1);
INSERT INTO t2 VALUES (1,1), (1,2), (1,3);

SELECT field1, field2, COUNT(*)
  FROM t1 GROUP BY field1, field2;

SELECT field1, field2
  FROM  t1
    GROUP BY field1, field2
      HAVING COUNT(*) >= ALL (SELECT fieldB
                                FROM t2 WHERE fieldA = field1);
SELECT field1, field2
  FROM  t1
    GROUP BY field1, field2
      HAVING COUNT(*) < ANY (SELECT fieldB
                               FROM t2 WHERE fieldA = field1);

DROP TABLE t1, t2;


#
# Bug#23478 not top-level IN subquery returning a non-empty result set
#           with possible NULL values by index access from the outer query
#

CREATE TABLE t1(a int, INDEX (a));
INSERT INTO t1 VALUES (1), (3), (5), (7);
INSERT INTO t1 VALUES (NULL);

CREATE TABLE t2(a int);
INSERT INTO t2 VALUES (1),(2),(3);

EXPLAIN SELECT a, a IN (SELECT a FROM t1) FROM t2;
SELECT a, a IN (SELECT a FROM t1) FROM t2;

DROP TABLE t1,t2;


#
# Bug#11302 getObject() returns a String for a sub-query of type datetime
#
CREATE TABLE t1 (a DATETIME);
INSERT INTO t1 VALUES ('1998-09-23'), ('2003-03-25');

CREATE TABLE t2 AS SELECT
  (SELECT a FROM t1 WHERE a < '2000-01-01') AS sub_a
   FROM t1 WHERE a > '2000-01-01';
SHOW CREATE TABLE t2;

CREATE TABLE t3 AS (SELECT a FROM t1 WHERE a < '2000-01-01') UNION (SELECT a FROM t1 WHERE a > '2000-01-01');
SHOW CREATE TABLE t3;

DROP TABLE t1,t2,t3;


#
# Bug#24670 subquery witout tables but with a WHERE clause
#

CREATE TABLE t1 (a int);
INSERT INTO t1 VALUES (1), (2);

SELECT a FROM t1 WHERE (SELECT 1 FROM DUAL WHERE 1=0) > 0;
SELECT a FROM t1 WHERE (SELECT 1 FROM DUAL WHERE 1=0) IS NULL;
EXPLAIN SELECT a FROM t1 WHERE (SELECT 1 FROM DUAL WHERE 1=0) IS NULL;

DROP TABLE t1;


#
# Bug#24653 sorting by expressions containing subselects
#           that return more than one row
#

CREATE TABLE t1 (a int);
INSERT INTO t1 VALUES (2), (4), (1), (3);

CREATE TABLE t2 (b int, c int);
INSERT INTO t2 VALUES
  (2,1), (1,3), (2,1), (4,4), (2,2), (1,4);

SELECT a FROM t1 ORDER BY (SELECT c FROM t2 WHERE b > 2 );
--error ER_SUBQUERY_NO_1_ROW
SELECT a FROM t1 ORDER BY (SELECT c FROM t2 WHERE b > 1);
SELECT a FROM t1 ORDER BY (SELECT c FROM t2 WHERE b > 2), a;
--error ER_SUBQUERY_NO_1_ROW
SELECT a FROM t1 ORDER BY (SELECT c FROM t2 WHERE b > 1), a;

SELECT b, MAX(c) FROM t2 GROUP BY b, (SELECT c FROM t2 WHERE b > 2);
--error ER_SUBQUERY_NO_1_ROW
SELECT b, MAX(c) FROM t2 GROUP BY b, (SELECT c FROM t2 WHERE b > 1);

--sorted_result
SELECT a FROM t1 GROUP BY a
  HAVING IFNULL((SELECT b FROM t2 WHERE b > 2),
                (SELECT c FROM t2 WHERE c=a AND b > 2 ORDER BY b)) > 3;
--error ER_SUBQUERY_NO_1_ROW
SELECT a FROM t1 GROUP BY a
  HAVING IFNULL((SELECT b FROM t2 WHERE b > 1),
                (SELECT c FROM t2 WHERE c=a AND b > 2 ORDER BY b)) > 3;
--sorted_result
SELECT a FROM t1 GROUP BY a
  HAVING IFNULL((SELECT b FROM t2 WHERE b > 4),
                (SELECT c FROM t2 WHERE c=a AND b > 2 ORDER BY b)) > 3;
--error ER_SUBQUERY_NO_1_ROW
SELECT a FROM t1 GROUP BY a
  HAVING IFNULL((SELECT b FROM t2 WHERE b > 4),
                (SELECT c FROM t2 WHERE c=a AND b > 1 ORDER BY b)) > 3;
--sorted_result
SELECT a FROM t1
  ORDER BY IFNULL((SELECT b FROM t2 WHERE b > 2),
                  (SELECT c FROM t2 WHERE c=a AND b > 2 ORDER BY b));
--error ER_SUBQUERY_NO_1_ROW
SELECT a FROM t1
  ORDER BY IFNULL((SELECT b FROM t2 WHERE b > 1),
                  (SELECT c FROM t2 WHERE c=a AND b > 1 ORDER BY b));
--sorted_result
SELECT a FROM t1
  ORDER BY IFNULL((SELECT b FROM t2 WHERE b > 4),
                  (SELECT c FROM t2 WHERE c=a AND b > 2 ORDER BY b));
--error ER_SUBQUERY_NO_1_ROW
SELECT a FROM t1
  ORDER BY IFNULL((SELECT b FROM t2 WHERE b > 4),
                  (SELECT c FROM t2 WHERE c=a AND b > 1 ORDER BY b));

DROP TABLE t1,t2;

# End of 4.1 tests

#
#decimal-related tests
#
create table t1 (df decimal(5,1));
insert into t1 values(1.1);
insert into t1 values(2.2);

select * from t1 where df <= all (select avg(df) from t1 group by df);
select * from t1 where df >= all (select avg(df) from t1 group by df);
drop table t1;

create table t1 (df decimal(5,1));
insert into t1 values(1.1);
select 1.1 * exists(select * from t1);
drop table t1;

CREATE TABLE t1 (
  grp int(11) default NULL,
  a decimal(10,2) default NULL);

insert into t1 values (1, 1), (2, 2), (2, 3), (3, 4), (3, 5), (3, 6), (NULL, NULL);
select * from t1;
select min(a) from t1 group by grp;
drop table t1;


#
# Test for Bug#9338 lame substitution of c1 instead of c2
#

CREATE table t1 ( c1 integer );
INSERT INTO t1 VALUES ( 1 );
INSERT INTO t1 VALUES ( 2 );
INSERT INTO t1 VALUES ( 3 );

CREATE TABLE t2 ( c2 integer );
INSERT INTO t2 VALUES ( 1 );
INSERT INTO t2 VALUES ( 4 );
INSERT INTO t2 VALUES ( 5 );

SELECT * FROM t1 LEFT JOIN t2 ON c1 = c2 WHERE c2 IN (1);

SELECT * FROM t1 LEFT JOIN t2 ON c1 = c2
  WHERE c2 IN ( SELECT c2 FROM t2 WHERE c2 IN ( 1 ) );

DROP TABLE t1,t2;


#
# Test for Bug#9516 wrong evaluation of not_null_tables attribute in SQ
#
CREATE TABLE t1 ( c1 integer );
INSERT INTO t1 VALUES ( 1 );
INSERT INTO t1 VALUES ( 2 );
INSERT INTO t1 VALUES ( 3 );
INSERT INTO t1 VALUES ( 6 );

CREATE TABLE t2 ( c2 integer );
INSERT INTO t2 VALUES ( 1 );
INSERT INTO t2 VALUES ( 4 );
INSERT INTO t2 VALUES ( 5 );
INSERT INTO t2 VALUES ( 6 );

CREATE TABLE t3 ( c3 integer );
INSERT INTO t3 VALUES ( 7 );
INSERT INTO t3 VALUES ( 8 );

SELECT c1,c2 FROM t1 LEFT JOIN t2 ON c1 = c2
  WHERE EXISTS (SELECT c3 FROM t3 WHERE c2 IS NULL );

DROP TABLE t1,t2,t3;


#
# Item_int_with_ref check (Bug#10020)
#
CREATE TABLE `t1` (
  `itemid` bigint(20) unsigned NOT NULL auto_increment,
  `sessionid` bigint(20) unsigned default NULL,
  `time` int(10) unsigned NOT NULL default '0',
  `type` set('A','D','E','F','G','I','L','N','U') collate latin1_general_ci NOT
NULL default '',
  `data` text collate latin1_general_ci NOT NULL,
  PRIMARY KEY  (`itemid`)
) DEFAULT CHARSET=latin1 COLLATE=latin1_general_ci;
INSERT INTO `t1` VALUES (1, 1, 1, 'D', '');
CREATE TABLE `t2` (
  `sessionid` bigint(20) unsigned NOT NULL auto_increment,
  `pid` int(10) unsigned NOT NULL default '0',
  `date` int(10) unsigned NOT NULL default '0',
  `ip` varchar(15) collate latin1_general_ci NOT NULL default '',
  PRIMARY KEY  (`sessionid`)
) DEFAULT CHARSET=latin1 COLLATE=latin1_general_ci;
INSERT INTO `t2` VALUES (1, 1, 1, '10.10.10.1');
SELECT s.ip, count( e.itemid ) FROM `t1` e JOIN t2 s ON s.sessionid = e.sessionid WHERE e.sessionid = ( SELECT sessionid FROM t2 ORDER BY sessionid DESC LIMIT 1 ) GROUP BY s.ip HAVING count( e.itemid ) >0 LIMIT 0 , 30;
drop tables t1,t2;


#
# Correct building of equal fields list (do not include outer
# fields) (Bug#6384)
#
CREATE TABLE t1 (EMPNUM   CHAR(3));
CREATE TABLE t2 (EMPNUM   CHAR(3) );
INSERT INTO t1 VALUES ('E1'),('E2');
INSERT INTO t2 VALUES ('E1');
DELETE FROM t1
WHERE t1.EMPNUM NOT IN
      (SELECT t2.EMPNUM
       FROM t2
       WHERE t1.EMPNUM = t2.EMPNUM);
select * from t1;
DROP TABLE t1,t2;


#
# Test for Bug#11487 range access in a subquery
#

CREATE TABLE t1(select_id BIGINT, values_id BIGINT);
INSERT INTO t1 VALUES (1, 1);
CREATE TABLE t2 (select_id BIGINT, values_id BIGINT,
                 PRIMARY KEY(select_id,values_id));
INSERT INTO t2 VALUES (0, 1), (0, 2), (0, 3), (1, 5);

SELECT values_id FROM t1
WHERE values_id IN (SELECT values_id FROM t2
                    WHERE select_id IN (1, 0));
SELECT values_id FROM t1
WHERE values_id IN (SELECT values_id FROM t2
                    WHERE select_id BETWEEN 0 AND 1);
SELECT values_id FROM t1
WHERE values_id IN (SELECT values_id FROM t2
                    WHERE select_id = 0 OR select_id = 1);

DROP TABLE t1, t2;


# Bug#11821 Select from subselect using aggregate function on an enum segfaults
create table t1 (fld enum('0','1'));
insert into t1 values ('1');
select * from (select max(fld) from t1) as foo;
drop table t1;


#
# Test for Bug#11762 subquery with an aggregate function in HAVING
#

CREATE TABLE t1 (a int, b int);
CREATE TABLE t2 (c int, d int);
CREATE TABLE t3 (e int);

INSERT INTO t1 VALUES
  (1,10), (2,10), (1,20), (2,20), (3,20), (2,30), (4,40);
INSERT INTO t2 VALUES
  (2,10), (2,20), (4,10), (5,10), (3,20), (2,40);
INSERT INTO t3 VALUES (10), (30), (10), (20) ;

SELECT a, MAX(b), MIN(b) FROM t1 GROUP BY a;
SELECT * FROM t2;
SELECT * FROM t3;

SELECT a FROM t1 GROUP BY a
  HAVING a IN (SELECT c FROM t2 WHERE MAX(b)>20);
SELECT a FROM t1 GROUP BY a
  HAVING a IN (SELECT c FROM t2 WHERE MAX(b)<d);
SELECT a FROM t1 GROUP BY a
  HAVING a IN (SELECT c FROM t2 WHERE MAX(b)>d);
SELECT a FROM t1 GROUP BY a
  HAVING a IN (SELECT c FROM t2
                 WHERE d >= SOME(SELECT e FROM t3 WHERE MAX(b)=e));
SELECT a FROM t1 GROUP BY a
  HAVING a IN (SELECT c FROM t2
                 WHERE  EXISTS(SELECT e FROM t3 WHERE MAX(b)=e AND e <= d));
SELECT a FROM t1 GROUP BY a
  HAVING a IN (SELECT c FROM t2
                 WHERE d > SOME(SELECT e FROM t3 WHERE MAX(b)=e));
SELECT a FROM t1 GROUP BY a
  HAVING a IN (SELECT c FROM t2
                 WHERE  EXISTS(SELECT e FROM t3 WHERE MAX(b)=e AND e < d));
SELECT a FROM t1 GROUP BY a
  HAVING a IN (SELECT c FROM t2
                 WHERE MIN(b) < d AND
                       EXISTS(SELECT e FROM t3 WHERE MAX(b)=e AND e <= d));

SELECT a, SUM(a) FROM t1 GROUP BY a;

SELECT a FROM t1
   WHERE EXISTS(SELECT c FROM t2 GROUP BY c HAVING SUM(a) = c) GROUP BY a;
SELECT a FROM t1 GROUP BY a
   HAVING EXISTS(SELECT c FROM t2 GROUP BY c HAVING SUM(a) = c);

SELECT a FROM t1
   WHERE a < 3 AND
         EXISTS(SELECT c FROM t2 GROUP BY c HAVING SUM(a) != c) GROUP BY a;
SELECT a FROM t1
   WHERE a < 3 AND
         EXISTS(SELECT c FROM t2 GROUP BY c HAVING SUM(a) != c);

SELECT t1.a FROM t1 GROUP BY t1.a
  HAVING t1.a < ALL(SELECT t2.c FROM t2 GROUP BY t2.c
                       HAVING EXISTS(SELECT t3.e FROM t3 GROUP BY t3.e
                                       HAVING SUM(t1.a+t2.c) < t3.e/4));
SELECT t1.a FROM t1 GROUP BY t1.a
       HAVING t1.a > ALL(SELECT t2.c FROM t2
                           WHERE EXISTS(SELECT t3.e FROM t3 GROUP BY t3.e
                                          HAVING SUM(t1.a+t2.c) < t3.e/4));
-- error ER_INVALID_GROUP_FUNC_USE
SELECT t1.a FROM t1 GROUP BY t1.a
       HAVING t1.a > ALL(SELECT t2.c FROM t2
                           WHERE EXISTS(SELECT t3.e FROM t3
                                          WHERE SUM(t1.a+t2.c) < t3.e/4));
-- error ER_INVALID_GROUP_FUNC_USE
SELECT t1.a from t1 GROUP BY t1.a HAVING AVG(SUM(t1.b)) > 20;

SELECT t1.a FROM t1 GROUP BY t1.a
  HAVING t1.a IN (SELECT t2.c FROM t2 GROUP BY t2.c
                    HAVING AVG(t2.c+SUM(t1.b)) > 20);
SELECT t1.a FROM t1 GROUP BY t1.a
  HAVING t1.a IN (SELECT t2.c FROM t2 GROUP BY t2.c
                    HAVING AVG(SUM(t1.b)) > 20);

SELECT t1.a, SUM(b) AS sum  FROM t1 GROUP BY t1.a
  HAVING t1.a IN (SELECT t2.c FROM t2 GROUP BY t2.c
                    HAVING t2.c+sum > 20);

DROP TABLE t1,t2,t3;


#
# Test for Bug#16603 GROUP BY in a row subquery with a quantifier
#                    when an index is defined on the grouping field

CREATE TABLE t1 (a varchar(5), b varchar(10));
INSERT INTO t1 VALUES
  ('AAA', 5), ('BBB', 4), ('BBB', 1), ('CCC', 2),
  ('CCC', 7), ('AAA', 2), ('AAA', 4), ('BBB', 3), ('AAA', 8);

SELECT * FROM t1 WHERE (a,b) = ANY (SELECT a, max(b) FROM t1 GROUP BY a);
EXPLAIN
SELECT * FROM t1 WHERE (a,b) = ANY (SELECT a, max(b) FROM t1 GROUP BY a);

ALTER TABLE t1 ADD INDEX(a);

SELECT * FROM t1 WHERE (a,b) = ANY (SELECT a, max(b) FROM t1 GROUP BY a);
EXPLAIN
SELECT * FROM t1 WHERE (a,b) = ANY (SELECT a, max(b) FROM t1 GROUP BY a);

DROP TABLE t1;


#
# Bug#17366 Unchecked Item_int results in server crash
#
create table t1( f1 int,f2 int);
insert into t1 values (1,1),(2,2);
select tt.t from (select 'crash1' as t, f2 from t1) as tt left join t1 on tt.t = 'crash2' and tt.f2 = t1.f2 where tt.t = 'crash1';
drop table t1;


#
# Bug#18306 server crash on delete using subquery.
#

create table t1 (c int, key(c));
insert into t1 values (1142477582), (1142455969);
create table t2 (a int, b int);
insert into t2 values (2, 1), (1, 0);
delete from t1 where c <= 1140006215 and (select b from t2 where a = 2) = 1;
drop table t1, t2;


#
# Bug#7549 Missing error message for invalid view selection with subquery
#

CREATE TABLE t1 (a INT);

--error ER_BAD_FIELD_ERROR
CREATE VIEW v1 AS SELECT * FROM t1 WHERE no_such_column = ANY (SELECT 1);
--error ER_BAD_FIELD_ERROR
CREATE VIEW v2 AS SELECT * FROM t1 WHERE no_such_column = (SELECT 1);
--error ER_BAD_FIELD_ERROR
SELECT * FROM t1 WHERE no_such_column = ANY (SELECT 1);

DROP TABLE t1;


#
# Bug#19077 A nested materialized derived table is used before being populated.
#
create table t1 (i int, j bigint);
insert into t1 values (1, 2), (2, 2), (3, 2);
select * from (select min(i) from t1 where j=(select * from (select min(j) from t1) t2)) t3;
drop table t1;


#
# Bug#19700 subselect returning BIGINT always returned it as SIGNED
#
CREATE TABLE t1 (i BIGINT UNSIGNED);
INSERT INTO t1 VALUES (10000000000000000000); # > MAX SIGNED BIGINT 9323372036854775807
INSERT INTO t1 VALUES (1);

CREATE TABLE t2 (i BIGINT UNSIGNED);
INSERT INTO t2 VALUES (10000000000000000000); # same as first table
INSERT INTO t2 VALUES (1);

/* simple test */
SELECT t1.i FROM t1 JOIN t2 ON t1.i = t2.i;

/* subquery test */
SELECT t1.i FROM t1 WHERE t1.i = (SELECT MAX(i) FROM t2);

/* subquery test with cast*/
SELECT t1.i FROM t1 WHERE t1.i = CAST((SELECT MAX(i) FROM t2) AS UNSIGNED);

DROP TABLE t1;
DROP TABLE t2;


#
# Bug#20519 subselect with LIMIT M, N
#

CREATE TABLE t1 (
  id bigint(20) unsigned NOT NULL auto_increment,
  name varchar(255) NOT NULL,
  PRIMARY KEY  (id)
);
INSERT INTO t1 VALUES
  (1, 'Balazs'), (2, 'Joe'), (3, 'Frank');

CREATE TABLE t2 (
  id bigint(20) unsigned NOT NULL auto_increment,
  mid bigint(20) unsigned NOT NULL,
  date date NOT NULL,
  PRIMARY KEY  (id)
);
INSERT INTO t2 VALUES
  (1, 1, '2006-03-30'), (2, 2, '2006-04-06'), (3, 3, '2006-04-13'),
  (4, 2, '2006-04-20'), (5, 1, '2006-05-01');

SELECT *,
      (SELECT date FROM t2 WHERE mid = t1.id
         ORDER BY date DESC LIMIT 0, 1) AS date_last,
      (SELECT date FROM t2 WHERE mid = t1.id
         ORDER BY date DESC LIMIT 3, 1) AS date_next_to_last
  FROM t1;
SELECT *,
      (SELECT COUNT(*) FROM t2 WHERE mid = t1.id
         ORDER BY date DESC LIMIT 1, 1) AS date_count
  FROM t1;
SELECT *,
      (SELECT date FROM t2 WHERE mid = t1.id
         ORDER BY date DESC LIMIT 0, 1) AS date_last,
      (SELECT date FROM t2 WHERE mid = t1.id
         ORDER BY date DESC LIMIT 1, 1) AS date_next_to_last
  FROM t1;
DROP TABLE t1,t2;


#
# Bug#20869 subselect with range access by DESC
#

CREATE TABLE t1 (
  i1 int(11) NOT NULL default '0',
  i2 int(11) NOT NULL default '0',
  t datetime NOT NULL default '0000-00-00 00:00:00',
  PRIMARY KEY  (i1,i2,t)
);
INSERT INTO t1 VALUES
(24,1,'2005-03-03 16:31:31'),(24,1,'2005-05-27 12:40:07'),
(24,1,'2005-05-27 12:40:08'),(24,1,'2005-05-27 12:40:10'),
(24,1,'2005-05-27 12:40:25'),(24,1,'2005-05-27 12:40:30'),
(24,2,'2005-03-03 13:43:05'),(24,2,'2005-03-03 16:23:31'),
(24,2,'2005-03-03 16:31:30'),(24,2,'2005-05-27 12:37:02'),
(24,2,'2005-05-27 12:40:06');

CREATE TABLE t2 (
  i1 int(11) NOT NULL default '0',
  i2 int(11) NOT NULL default '0',
  t datetime default NULL,
  PRIMARY KEY  (i1)
);
INSERT INTO t2 VALUES (24,1,'2006-06-20 12:29:40');

EXPLAIN
SELECT * FROM t1,t2
  WHERE t1.t = (SELECT t1.t FROM t1
                  WHERE t1.t < t2.t  AND t1.i2=1 AND t2.i1=t1.i1
                    ORDER BY t1.t DESC LIMIT 1);
SELECT * FROM t1,t2
  WHERE t1.t = (SELECT t1.t FROM t1
                  WHERE t1.t < t2.t  AND t1.i2=1 AND t2.i1=t1.i1
                    ORDER BY t1.t DESC LIMIT 1);

DROP TABLE t1, t2;


#
# Bug#14654 Cannot select from the same table twice within a UNION statement
#
CREATE TABLE t1 (i INT);

(SELECT i FROM t1) UNION (SELECT i FROM t1);
SELECT sql_no_cache * FROM t1 WHERE NOT EXISTS
  (
   (SELECT i FROM t1) UNION
   (SELECT i FROM t1)
  );

#TODO:not supported
--error ER_PARSE_ERROR
SELECT * FROM t1
WHERE NOT EXISTS (((SELECT i FROM t1) UNION (SELECT i FROM t1)));

#TODO:not supported
--error ER_PARSE_ERROR
explain select ((select t11.i from t1 t11) union (select t12.i from t1 t12))
  from t1;

explain select * from t1 where not exists
  ((select t11.i from t1 t11) union (select t12.i from t1 t12));

DROP TABLE t1;


#
# Bug#21798 memory leak during query execution with subquery in column
#           list using a function
#
CREATE TABLE t1 (a VARCHAR(250), b INT auto_increment, PRIMARY KEY (b));
insert into t1 (a) values (FLOOR(rand() * 100));
insert into t1 (a) select FLOOR(rand() * 100) from t1;
insert into t1 (a) select FLOOR(rand() * 100) from t1;
insert into t1 (a) select FLOOR(rand() * 100) from t1;
insert into t1 (a) select FLOOR(rand() * 100) from t1;
insert into t1 (a) select FLOOR(rand() * 100) from t1;
insert into t1 (a) select FLOOR(rand() * 100) from t1;
insert into t1 (a) select FLOOR(rand() * 100) from t1;
insert into t1 (a) select FLOOR(rand() * 100) from t1;
insert into t1 (a) select FLOOR(rand() * 100) from t1;
insert into t1 (a) select FLOOR(rand() * 100) from t1;
insert into t1 (a) select FLOOR(rand() * 100) from t1;
insert into t1 (a) select FLOOR(rand() * 100) from t1;
insert into t1 (a) select FLOOR(rand() * 100) from t1;

SELECT a,
       (SELECT REPEAT(' ',250) FROM t1 i1
        WHERE i1.b=t1.a ORDER BY RAND() LIMIT 1) AS a
FROM t1 ORDER BY a LIMIT 5;
DROP TABLE t1;


#
# Bug#21540 Subqueries with no from and aggregate functions return
#           wrong results
CREATE TABLE t1 (a INT, b INT);
CREATE TABLE t2 (a INT);
INSERT INTO t2 values (1);
INSERT INTO t1 VALUES (1,1),(1,2),(2,3),(3,4);
SELECT (SELECT COUNT(DISTINCT t1.b) from t2) FROM t1 GROUP BY t1.a;
SELECT (SELECT COUNT(DISTINCT t1.b) from t2 union select 1 from t2 where 12 < 3)
  FROM t1 GROUP BY t1.a;
SELECT COUNT(DISTINCT t1.b), (SELECT COUNT(DISTINCT t1.b)) FROM t1 GROUP BY t1.a;
SELECT COUNT(DISTINCT t1.b),
       (SELECT COUNT(DISTINCT t1.b) union select 1 from DUAL where 12 < 3)
  FROM t1 GROUP BY t1.a;
SELECT (
    SELECT (
      SELECT COUNT(DISTINCT t1.b)
    )
)
FROM t1 GROUP BY t1.a;
SELECT (
  SELECT (
      SELECT (
        SELECT COUNT(DISTINCT t1.b)
      )
  )
  FROM t1 GROUP BY t1.a LIMIT 1)
FROM t1 t2
GROUP BY t2.a;
DROP TABLE t1,t2;


#
# Bug#21727 Correlated subquery that requires filesort:
#           slow with big sort_buffer_size
#

CREATE TABLE t1 (a int, b int, PRIMARY KEY (b));
CREATE TABLE t2 (x int auto_increment, y int, z int,
                 PRIMARY KEY (x), FOREIGN KEY (y) REFERENCES t1 (b));
create table t3 (a int);
insert into t3 values (0),(1),(2),(3),(4),(5),(6),(7),(8),(9);

insert into t1 select RAND()*1000, A.a + 10*(B.a+10*(C.a+10*D.a))
from t3 A, t3 B, t3 C, t3 D where D.a<3;
insert into t2(y,z) select t1.b, RAND()*1000 from t1, t3;
enable_query_log;

SET SESSION sort_buffer_size = 32 * 1024;
SELECT SQL_NO_CACHE COUNT(*)
  FROM (SELECT  a, b, (SELECT x FROM t2 WHERE y=b ORDER BY z DESC LIMIT 1) c
          FROM t1) t;

SET SESSION sort_buffer_size = 8 * 1024 * 1024;
SELECT SQL_NO_CACHE COUNT(*)
  FROM (SELECT  a, b, (SELECT x FROM t2 WHERE y=b ORDER BY z DESC LIMIT 1) c
          FROM t1) t;

DROP TABLE t1,t2,t3;

#
# Bug#25219 EXIST subquery with UNION over a mix of
#           correlated and uncorrelated selects
#

CREATE TABLE t1 (id char(4) PRIMARY KEY, c int);
CREATE TABLE t2 (c int);

INSERT INTO t1 VALUES ('aa', 1);
INSERT INTO t2 VALUES (1);

SELECT * FROM t1
  WHERE EXISTS (SELECT c FROM t2 WHERE c=1
                UNION
                SELECT c from t2 WHERE c=t1.c);

INSERT INTO t1 VALUES ('bb', 2), ('cc', 3), ('dd',1);

SELECT * FROM t1
  WHERE EXISTS (SELECT c FROM t2 WHERE c=1
                UNION
                SELECT c from t2 WHERE c=t1.c);

INSERT INTO t2 VALUES (2);
CREATE TABLE t3 (c int);
INSERT INTO t3 VALUES (1);

SELECT * FROM t1
  WHERE EXISTS (SELECT t2.c FROM t2 JOIN t3 ON t2.c=t3.c WHERE t2.c=1
                UNION
                SELECT c from t2 WHERE c=t1.c);

DROP TABLE t1,t2,t3;


#
# Bug#23800 Outer fields in correlated subqueries is used in a temporary
#           table created for sorting.
#
CREATE TABLE t1(f1 int);
CREATE TABLE t2(f2 int, f21 int, f3 timestamp);
INSERT INTO t1 VALUES (1),(1),(2),(2);
INSERT INTO t2 VALUES (1,1,"2004-02-29 11:11:11"), (2,2,"2004-02-29 11:11:11");
SELECT ((SELECT f2 FROM t2 WHERE f21=f1 LIMIT 1) * COUNT(f1)) AS sq FROM t1 GROUP BY f1;
SELECT (SELECT SUM(1) FROM t2 ttt GROUP BY t2.f3 LIMIT 1) AS tt FROM t2;
PREPARE stmt1 FROM 'SELECT ((SELECT f2 FROM t2 WHERE f21=f1 LIMIT 1) * COUNT(f1)) AS sq FROM t1 GROUP BY f1';
EXECUTE stmt1;
EXECUTE stmt1;
DEALLOCATE PREPARE stmt1;
SELECT f2, AVG(f21),
      (SELECT t.f3 FROM t2 AS t WHERE t2.f2=t.f2 AND t.f3=MAX(t2.f3)) AS test
  FROM t2 GROUP BY f2;
DROP TABLE t1,t2;
CREATE TABLE t1 (a int, b INT, c CHAR(10) NOT NULL);
INSERT INTO t1 VALUES
  (1,1,'a'), (1,2,'b'), (1,3,'c'), (1,4,'d'), (1,5,'e'),
  (2,1,'f'), (2,2,'g'), (2,3,'h'), (3,4,'i'), (3,3,'j'),
  (3,2,'k'), (3,1,'l'), (1,9,'m');
SELECT a, MAX(b),
      (SELECT t.c FROM t1 AS t WHERE t1.a=t.a AND t.b=MAX(t1.b)) AS test
  FROM t1 GROUP BY a;
DROP TABLE t1;


#
# Bug#21904 (parser problem when using IN with a double "(())")
#

--disable_warnings
DROP TABLE IF EXISTS t1;
DROP TABLE IF EXISTS t2;
DROP TABLE IF EXISTS t1xt2;
--enable_warnings

CREATE TABLE t1 (
  id_1 int(5) NOT NULL,
  t varchar(4) DEFAULT NULL
);

CREATE TABLE t2 (
  id_2 int(5) NOT NULL,
  t varchar(4) DEFAULT NULL
);

CREATE TABLE t1xt2 (
  id_1 int(5) NOT NULL,
  id_2 int(5) NOT NULL
);

INSERT INTO t1 VALUES (1, 'a'), (2, 'b'), (3, 'c'), (4, 'd');

INSERT INTO t2 VALUES (2, 'bb'), (3, 'cc'), (4, 'dd'), (12, 'aa');

INSERT INTO t1xt2 VALUES (2, 2), (3, 3), (4, 4);

# subselect returns 0 rows

SELECT DISTINCT t1.id_1 FROM t1 WHERE
(12 IN (SELECT t1xt2.id_2 FROM t1xt2 WHERE t1.id_1 = t1xt2.id_1));

SELECT DISTINCT t1.id_1 FROM t1 WHERE
(12 IN ((SELECT t1xt2.id_2 FROM t1xt2 WHERE t1.id_1 = t1xt2.id_1)));

SELECT DISTINCT t1.id_1 FROM t1 WHERE
(12 IN (((SELECT t1xt2.id_2 FROM t1xt2 WHERE t1.id_1 = t1xt2.id_1))));

SELECT DISTINCT t1.id_1 FROM t1 WHERE
(12 NOT IN (SELECT t1xt2.id_2 FROM t1xt2 WHERE t1.id_1 = t1xt2.id_1));

SELECT DISTINCT t1.id_1 FROM t1 WHERE
(12 NOT IN ((SELECT t1xt2.id_2 FROM t1xt2 where t1.id_1 = t1xt2.id_1)));

SELECT DISTINCT t1.id_1 FROM t1 WHERE
(12 NOT IN (((SELECT t1xt2.id_2 FROM t1xt2 where t1.id_1 = t1xt2.id_1))));

insert INTO t1xt2 VALUES (1, 12);

# subselect returns 1 row

SELECT DISTINCT t1.id_1 FROM t1 WHERE
(12 IN (SELECT t1xt2.id_2 FROM t1xt2 WHERE t1.id_1 = t1xt2.id_1));

SELECT DISTINCT t1.id_1 FROM t1 WHERE
(12 IN ((SELECT t1xt2.id_2 FROM t1xt2 WHERE t1.id_1 = t1xt2.id_1)));

SELECT DISTINCT t1.id_1 FROM t1 WHERE
(12 IN (((SELECT t1xt2.id_2 FROM t1xt2 WHERE t1.id_1 = t1xt2.id_1))));

SELECT DISTINCT t1.id_1 FROM t1 WHERE
(12 NOT IN (SELECT t1xt2.id_2 FROM t1xt2 WHERE t1.id_1 = t1xt2.id_1));

SELECT DISTINCT t1.id_1 FROM t1 WHERE
(12 NOT IN ((SELECT t1xt2.id_2 FROM t1xt2 WHERE t1.id_1 = t1xt2.id_1)));

SELECT DISTINCT t1.id_1 FROM t1 WHERE
(12 NOT IN (((SELECT t1xt2.id_2 FROM t1xt2 WHERE t1.id_1 = t1xt2.id_1))));

insert INTO t1xt2 VALUES (2, 12);

# subselect returns more than 1 row

SELECT DISTINCT t1.id_1 FROM t1 WHERE
(12 IN (SELECT t1xt2.id_2 FROM t1xt2 WHERE t1.id_1 = t1xt2.id_1));

SELECT DISTINCT t1.id_1 FROM t1 WHERE
(12 IN ((SELECT t1xt2.id_2 FROM t1xt2 WHERE t1.id_1 = t1xt2.id_1)));

SELECT DISTINCT t1.id_1 FROM t1 WHERE
(12 IN (((SELECT t1xt2.id_2 FROM t1xt2 WHERE t1.id_1 = t1xt2.id_1))));

SELECT DISTINCT t1.id_1 FROM t1 WHERE
(12 NOT IN (SELECT t1xt2.id_2 FROM t1xt2 WHERE t1.id_1 = t1xt2.id_1));

SELECT DISTINCT t1.id_1 FROM t1 WHERE
(12 NOT IN ((SELECT t1xt2.id_2 FROM t1xt2 WHERE t1.id_1 = t1xt2.id_1)));

SELECT DISTINCT t1.id_1 FROM t1 WHERE
(12 NOT IN (((SELECT t1xt2.id_2 FROM t1xt2 WHERE t1.id_1 = t1xt2.id_1))));

DROP TABLE t1;
DROP TABLE t2;
DROP TABLE t1xt2;


#
# Bug#26728 derived table with concatanation of literals in select list
#

CREATE TABLE t1 (a int);
INSERT INTO t1 VALUES (3), (1), (2);

SELECT 'this is ' 'a test.' AS col1, a AS col2 FROM t1;
SELECT * FROM (SELECT 'this is ' 'a test.' AS col1, a AS t2 FROM t1) t;

DROP table t1;


#
# Bug#27257 COUNT(*) aggregated in outer query
#

CREATE TABLE t1 (a int, b int);
CREATE TABLE t2 (m int, n int);
INSERT INTO t1 VALUES (2,2), (2,2), (3,3), (3,3), (3,3), (4,4);
INSERT INTO t2 VALUES (1,11), (2,22), (3,32), (4,44), (4,44);

SELECT COUNT(*), a,
       (SELECT m FROM t2 WHERE m = count(*) LIMIT 1)
  FROM t1 GROUP BY a;

SELECT COUNT(*), a,
       (SELECT MIN(m) FROM t2 WHERE m = count(*))
  FROM t1 GROUP BY a;

SELECT COUNT(*), a
  FROM t1 GROUP BY a
    HAVING (SELECT MIN(m) FROM t2 WHERE m = count(*)) > 1;

DROP TABLE t1,t2;


#
# Bug#27229 GROUP_CONCAT in subselect with COUNT() as an argument
#

CREATE TABLE t1 (a int, b int);
CREATE TABLE t2 (m int, n int);
INSERT INTO t1 VALUES (2,2), (2,2), (3,3), (3,3), (3,3), (4,4);
INSERT INTO t2 VALUES (1,11), (2,22), (3,32), (4,44), (4,44);

SELECT COUNT(*) c, a,
       (SELECT GROUP_CONCAT(COUNT(a)) FROM t2 WHERE m = a)
  FROM t1 GROUP BY a;

SELECT COUNT(*) c, a,
       (SELECT GROUP_CONCAT(COUNT(a)+1) FROM t2 WHERE m = a)
  FROM t1 GROUP BY a;

DROP table t1,t2;


#
# Bug#27321 Wrong subquery result in a grouping select
#
CREATE TABLE t1 (a int, b INT, d INT, c CHAR(10) NOT NULL, PRIMARY KEY (a, b));
INSERT INTO t1 VALUES (1,1,0,'a'), (1,2,0,'b'), (1,3,0,'c'), (1,4,0,'d'),
(1,5,0,'e'), (2,1,0,'f'), (2,2,0,'g'), (2,3,0,'h'), (3,4,0,'i'), (3,3,0,'j'),
(3,2,0,'k'), (3,1,0,'l'), (1,9,0,'m'), (1,0,10,'n'), (2,0,5,'o'), (3,0,7,'p');

SELECT a, MAX(b),
  (SELECT t.c FROM t1 AS t WHERE t1.a=t.a AND t.b=MAX(t1.b + 0)) as test
  FROM t1 GROUP BY a;
SELECT a x, MAX(b),
  (SELECT t.c FROM t1 AS t WHERE x=t.a AND t.b=MAX(t1.b + 0)) as test
  FROM t1 GROUP BY a;
SELECT a, AVG(b),
  (SELECT t.c FROM t1 AS t WHERE t1.a=t.a AND t.b=AVG(t1.b)) AS test
  FROM t1 WHERE t1.d=0 GROUP BY a;

SELECT tt.a,
 (SELECT (SELECT c FROM t1 as t WHERE t1.a=t.a AND t.d=MAX(t1.b + tt.a)
  LIMIT 1) FROM t1 WHERE t1.a=tt.a GROUP BY a LIMIT 1) as test
  FROM t1 as tt;

SELECT tt.a,
 (SELECT (SELECT t.c FROM t1 AS t WHERE t1.a=t.a AND t.d=MAX(t1.b + tt.a)
  LIMIT 1)
  FROM t1 WHERE t1.a=tt.a GROUP BY a LIMIT 1) as test
  FROM t1 as tt GROUP BY tt.a;

SELECT tt.a, MAX(
 (SELECT (SELECT t.c FROM t1 AS t WHERE t1.a=t.a AND t.d=MAX(t1.b + tt.a)
  LIMIT 1)
  FROM t1 WHERE t1.a=tt.a GROUP BY a LIMIT 1)) as test
  FROM t1 as tt GROUP BY tt.a;

DROP TABLE t1;


#
# Bug#27348 SET FUNCTION used in a subquery from WHERE condition
#

CREATE TABLE t1 (a int, b int);
INSERT INTO t1 VALUES (2,22),(1,11),(2,22);

SELECT a FROM t1 WHERE (SELECT COUNT(b) FROM DUAL) > 0 GROUP BY a;
SELECT a FROM t1 WHERE (SELECT COUNT(b) FROM DUAL) > 1 GROUP BY a;

SELECT a FROM t1 t0
  WHERE (SELECT COUNT(t0.b) FROM t1 t WHERE t.b>20) GROUP BY a;

SET @@sql_mode='ansi';
--error ER_INVALID_GROUP_FUNC_USE
SELECT a FROM t1 WHERE (SELECT COUNT(b) FROM DUAL) > 0 GROUP BY a;
--error ER_INVALID_GROUP_FUNC_USE
SELECT a FROM t1 WHERE (SELECT COUNT(b) FROM DUAL) > 1 GROUP BY a;

--error ER_INVALID_GROUP_FUNC_USE
SELECT a FROM t1 t0
  WHERE (SELECT COUNT(t0.b) FROM t1 t WHERE t.b>20) GROUP BY a;

SET @@sql_mode=default;

DROP TABLE t1;


#
# Bug#27363 nested aggregates in outer, subquery / sum(select count(outer))
#
CREATE TABLE t1 (a INT); INSERT INTO t1 values (1),(1),(1),(1);
CREATE TABLE t2 (x INT); INSERT INTO t1 values (1000),(1001),(1002);

--error ER_INVALID_GROUP_FUNC_USE
SELECT SUM( (SELECT COUNT(a) FROM t2) ) FROM t1;
--error ER_INVALID_GROUP_FUNC_USE
SELECT SUM( (SELECT SUM(COUNT(a)) FROM t2) ) FROM t1;
SELECT COUNT(1) FROM DUAL;

--error ER_INVALID_GROUP_FUNC_USE
SELECT SUM( (SELECT AVG( (SELECT t1.a FROM t2) ) FROM DUAL) ) FROM t1;

--error ER_INVALID_GROUP_FUNC_USE
SELECT
  SUM( (SELECT AVG( (SELECT COUNT(*) FROM t1 t HAVING t1.a < 12) ) FROM t2) )
FROM t1;

--error ER_INVALID_GROUP_FUNC_USE
SELECT t1.a as XXA,
   SUM( (SELECT AVG( (SELECT COUNT(*) FROM t1 t HAVING XXA < 12) ) FROM t2) )
FROM t1;

DROP TABLE t1,t2;


#
# Bug#27807 Server crash when executing subquery with EXPLAIN
#
CREATE TABLE t1 (a int, b int, KEY (a));
INSERT INTO t1 VALUES (1,1),(2,1);
EXPLAIN SELECT 1 FROM t1 WHERE a = (SELECT COUNT(*) FROM t1 GROUP BY b);
DROP TABLE t1;


#
# Bug#28377 grouping query with a correlated subquery in WHERE condition
#

CREATE TABLE t1 (id int NOT NULL, st CHAR(2), INDEX idx(id));
INSERT INTO t1 VALUES
  (3,'FL'), (2,'GA'), (4,'FL'), (1,'GA'), (5,'NY'), (7,'FL'), (6,'NY');
CREATE TABLE t2 (id int NOT NULL, INDEX idx(id));
INSERT INTO t2 VALUES (7), (5), (1), (3);

SELECT id, st FROM t1
  WHERE st IN ('GA','FL') AND EXISTS(SELECT 1 FROM t2 WHERE t2.id=t1.id);
SELECT id, st FROM t1
  WHERE st IN ('GA','FL') AND EXISTS(SELECT 1 FROM t2 WHERE t2.id=t1.id)
    GROUP BY id;

SELECT id, st FROM t1
  WHERE st IN ('GA','FL') AND NOT EXISTS(SELECT 1 FROM t2 WHERE t2.id=t1.id);
SELECT id, st FROM t1
  WHERE st IN ('GA','FL') AND NOT EXISTS(SELECT 1 FROM t2 WHERE t2.id=t1.id)
    GROUP BY id;

DROP TABLE t1,t2;


#
# Bug#28728 crash with EXPLAIN EXTENDED for a query with a derived table
#           over a grouping subselect
#

CREATE TABLE t1 (a int);

INSERT INTO t1 VALUES (1), (2);

EXPLAIN EXTENDED
SELECT * FROM (SELECT count(*) FROM t1 GROUP BY a) as res;

DROP TABLE t1;


#
# Bug#28811 crash for query containing subquery with ORDER BY and LIMIT 1
#

CREATE TABLE t1 (
  a varchar(255) default NULL,
  b timestamp NOT NULL default CURRENT_TIMESTAMP on update CURRENT_TIMESTAMP,
  INDEX idx(a,b)
);
CREATE TABLE t2 (
  a varchar(255) default NULL
);

INSERT INTO t1 VALUES ('abcdefghijk','2007-05-07 06:00:24');
INSERT INTO t1 SELECT * FROM t1;
INSERT INTO t1 SELECT * FROM t1;
INSERT INTO t1 SELECT * FROM t1;
INSERT INTO t1 SELECT * FROM t1;
INSERT INTO t1 SELECT * FROM t1;
INSERT INTO t1 SELECT * FROM t1;
INSERT INTO t1 SELECT * FROM t1;
INSERT INTO t1 SELECT * FROM t1;
INSERT INTO `t1` VALUES ('asdf','2007-02-08 01:11:26');
INSERT INTO `t2` VALUES ('abcdefghijk');
INSERT INTO `t2` VALUES ('asdf');

SET session sort_buffer_size=8192;

SELECT (SELECT 1 FROM  t1 WHERE t1.a=t2.a ORDER BY t1.b LIMIT 1) AS d1 FROM t2;

DROP TABLE t1,t2;


#
# Bug#27333 subquery grouped for aggregate of outer query / no aggregate
#           of subquery
#
CREATE TABLE t1 (a INTEGER, b INTEGER);
CREATE TABLE t2 (x INTEGER);
INSERT INTO t1 VALUES (1,11), (2,22), (2,22);
INSERT INTO t2 VALUES (1), (2);

# wasn't failing, but should
--error ER_SUBQUERY_NO_1_ROW
SELECT a, COUNT(b), (SELECT COUNT(b) FROM t2) FROM t1 GROUP BY a;

# fails as it should
--error ER_SUBQUERY_NO_1_ROW
SELECT a, COUNT(b), (SELECT COUNT(b)+0 FROM t2) FROM t1 GROUP BY a;

SELECT (SELECT SUM(t1.a)/AVG(t2.x) FROM t2) FROM t1;
DROP TABLE t1,t2;

# second test case from 27333
CREATE TABLE t1 (a INT, b INT);
INSERT INTO t1 VALUES (1, 2), (1,3), (1,4), (2,1), (2,2);

# returns no rows, when it should
SELECT a1.a, COUNT(*) FROM t1 a1 WHERE a1.a = 1
AND EXISTS( SELECT a2.a FROM t1 a2 WHERE a2.a = a1.a)
GROUP BY a1.a;
DROP TABLE t1;

#test cases from 29297
CREATE TABLE t1 (a INT);
CREATE TABLE t2 (a INT);
INSERT INTO t1 VALUES (1),(2);
INSERT INTO t2 VALUES (1),(2);
SELECT (SELECT SUM(t1.a) FROM t2 WHERE a=0) FROM t1;
--error ER_SUBQUERY_NO_1_ROW
SELECT (SELECT SUM(t1.a) FROM t2 WHERE a!=0) FROM t1;
SELECT (SELECT SUM(t1.a) FROM t2 WHERE a=1) FROM t1;
DROP TABLE t1,t2;

#
# Bug#31884 Assertion + crash in subquery in the SELECT clause.
#

CREATE TABLE t1 (a1 INT, a2 INT);
CREATE TABLE t2 (b1 INT, b2 INT);

INSERT INTO t1 VALUES (100, 200);
INSERT INTO t1 VALUES (101, 201);
INSERT INTO t2 VALUES (101, 201);
INSERT INTO t2 VALUES (103, 203);

SELECT ((a1,a2) IN (SELECT * FROM t2 WHERE b2 > 0)) IS NULL FROM t1;
DROP TABLE t1, t2;

#
# Bug31048 Many nested subqueries may cause server crash.
#
#create table t1(a int,b int,key(a),key(b));
#insert into t1(a,b) values (1,2),(2,1),(2,3),(3,4),(5,4),(5,5),
#  (6,7),(7,4),(5,3);
#  TODO: enable the test after fixing 33266 in 6.0

#let $nesting= 26;
#let $should_work_nesting= 5;
#let $start= select sum(a),a from t1 where a> ( select sum(a) from t1 ;
#let $end= )group by a ;
#let $start_app= where a> ( select sum(a) from t1 ;
#let $end_pre= )group by b limit 1 ;

#--disable_result_log
#--disable_query_log
# At least 4 level nesting should work without errors
#while ($should_work_nesting)
#{
#--echo $should_work_nesting
#  eval $start $end;
#  eval explain $start $end;
#  let $start= $start
#  $start_app;
#  let $end= $end_pre
#  $end;
#  dec $should_work_nesting;
#}
# Other may fail with the 'stack overrun error'
#while ($nesting)
#{
#--echo $nesting
#--error 0,1436
#  eval $start $end;
#--error 0,1436
#  eval explain $start $end;
#  let $start= $start
#  $start_app;
#  let $end= $end_pre
#  $end;
#  dec $nesting;
#}
#--enable_result_log
#--enable_query_log
#drop table t1;

#
# Bug#28076 inconsistent binary/varbinary comparison
#

CREATE TABLE t1 (s1 BINARY(5), s2 VARBINARY(5));
INSERT INTO t1 VALUES (0x41,0x41), (0x42,0x42), (0x43,0x43);

SELECT s1, s2 FROM t1 WHERE s2 IN (SELECT s1 FROM t1);
SELECT s1, s2 FROM t1 WHERE (s2, 10) IN (SELECT s1, 10 FROM t1);

CREATE INDEX I1 ON t1 (s1);
CREATE INDEX I2 ON t1 (s2);

SELECT s1, s2 FROM t1 WHERE s2 IN (SELECT s1 FROM t1);
SELECT s1, s2 FROM t1 WHERE (s2, 10) IN (SELECT s1, 10 FROM t1);

TRUNCATE t1;
INSERT INTO t1 VALUES (0x41,0x41);
SELECT * FROM t1 WHERE s1 = (SELECT s2 FROM t1);

DROP TABLE t1;

CREATE TABLE t1 (a1 VARBINARY(2) NOT NULL DEFAULT '0', PRIMARY KEY (a1));
CREATE TABLE t2 (a2 BINARY(2) default '0', INDEX (a2));
CREATE TABLE t3 (a3 BINARY(2) default '0');
INSERT INTO t1 VALUES (1),(2),(3),(4);
INSERT INTO t2 VALUES (1),(2),(3);
INSERT INTO t3 VALUES (1),(2),(3);
SELECT LEFT(t2.a2, 1) FROM t2,t3 WHERE t3.a3=t2.a2;
SELECT t1.a1, t1.a1 in (SELECT t2.a2 FROM t2,t3 WHERE t3.a3=t2.a2) FROM t1;
DROP TABLE t1,t2,t3;

CREATE TABLE t1 (a1 BINARY(3) PRIMARY KEY, b1 VARBINARY(3));
CREATE TABLE t2 (a2 VARBINARY(3) PRIMARY KEY);
CREATE TABLE t3 (a3 VARBINARY(3) PRIMARY KEY);
INSERT INTO t1 VALUES (1,10), (2,20), (3,30), (4,40);
INSERT INTO t2 VALUES (2), (3), (4), (5);
INSERT INTO t3 VALUES (10), (20), (30);
SELECT LEFT(t1.a1,1) FROM t1,t3 WHERE t1.b1=t3.a3;
SELECT a2 FROM t2 WHERE t2.a2 IN (SELECT t1.a1 FROM t1,t3 WHERE t1.b1=t3.a3);
DROP TABLE t1, t2, t3;


#
# Bug#30788 Inconsistent retrieval of char/varchar
#

SET @save_optimizer_switch=@@optimizer_switch;
SET optimizer_switch='semijoin_with_cache=off';
SET optimizer_switch='materialization=off';

CREATE TABLE t1 (a CHAR(1), b VARCHAR(10));
INSERT INTO t1 VALUES ('a', 'aa');
INSERT INTO t1 VALUES ('a', 'aaa');
SELECT a,b FROM t1 WHERE b IN (SELECT a FROM t1);
CREATE INDEX I1 ON t1 (a);
CREATE INDEX I2 ON t1 (b);
EXPLAIN SELECT a,b FROM t1 WHERE b IN (SELECT a FROM t1);
SELECT a,b FROM t1 WHERE b IN (SELECT a FROM t1);

CREATE TABLE t2 (a VARCHAR(1), b VARCHAR(10));
INSERT INTO t2 SELECT * FROM t1;
CREATE INDEX I1 ON t2 (a);
CREATE INDEX I2 ON t2 (b);
EXPLAIN SELECT a,b FROM t2 WHERE b IN (SELECT a FROM t2);
SELECT a,b FROM t2 WHERE b IN (SELECT a FROM t2);
EXPLAIN
SELECT a,b FROM t1 WHERE b IN (SELECT a FROM t1 WHERE LENGTH(a)<500);
SELECT a,b FROM t1 WHERE b IN (SELECT a FROM t1 WHERE LENGTH(a)<500);

DROP TABLE t1,t2;

SET optimizer_switch= @save_optimizer_switch;

#
# Bug#32400 Complex SELECT query returns correct result only on some occasions
#

CREATE TABLE t1(a INT, b INT);
INSERT INTO t1 VALUES (1,1), (1,2), (2,3), (2,4);

--error ER_BAD_FIELD_ERROR
EXPLAIN
SELECT a AS out_a, MIN(b) FROM t1
WHERE b > (SELECT MIN(b) FROM t1 WHERE a = out_a)
GROUP BY a;

--error ER_BAD_FIELD_ERROR
SELECT a AS out_a, MIN(b) FROM t1
WHERE b > (SELECT MIN(b) FROM t1 WHERE a = out_a)
GROUP BY a;

EXPLAIN
SELECT a AS out_a, MIN(b) FROM t1 t1_outer
WHERE b > (SELECT MIN(b) FROM t1 WHERE a = t1_outer.a)
GROUP BY a;

SELECT a AS out_a, MIN(b) FROM t1 t1_outer
WHERE b > (SELECT MIN(b) FROM t1 WHERE a = t1_outer.a)
GROUP BY a;

DROP TABLE t1;


#
# Bug#32036 EXISTS within a WHERE clause with a UNION crashes MySQL 5.122
#

CREATE TABLE t1 (a INT);
CREATE TABLE t2 (a INT);

INSERT INTO t1 VALUES (1),(2);
INSERT INTO t2 VALUES (1),(2);

SELECT 2 FROM t1 WHERE EXISTS ((SELECT 1 FROM t2 WHERE t1.a=t2.a));
EXPLAIN EXTENDED
SELECT 2 FROM t1 WHERE EXISTS ((SELECT 1 FROM t2 WHERE t1.a=t2.a));


EXPLAIN EXTENDED
SELECT 2 FROM t1 WHERE EXISTS ((SELECT 1 FROM t2 WHERE t1.a=t2.a) UNION
                               (SELECT 1 FROM t2 WHERE t1.a = t2.a));

DROP TABLE t1,t2;


#
# Bug#33675 Usage of an uninitialized memory by filesort in a subquery
#           caused server crash.
#
create table t0(a int);
insert into t0 values (0),(1),(2),(3),(4),(5),(6),(7),(8),(9);
create table t1(f11 int, f12 int);
create table t2(f21 int unsigned not null, f22 int, f23 varchar(10));
insert into t1 values(1,1),(2,2), (3, 3);
--disable_warnings
insert into t2
select -1 , (@a:=(A.a + 10 * (B.a + 10 * (C.a+10*D.a))))/5000 + 1, @a
from t0 A, t0 B, t0 C, t0 D;
--enable_warnings
set session sort_buffer_size= 33*1024;
select count(*) from t1 where f12 =
(select f22 from t2 where f22 = f12 order by f21 desc, f22, f23 limit 1);

drop table t0,t1,t2;

#
# Bug#33794 "MySQL crashes executing specific query on specific dump"
#
CREATE TABLE t4 (
  f7 varchar(32) collate utf8_bin NOT NULL default '',
  f10 varchar(32) collate utf8_bin default NULL,
  PRIMARY KEY  (f7)
);
INSERT INTO t4 VALUES(1,1), (2,null);

CREATE TABLE t2 (
  f4 varchar(32) collate utf8_bin NOT NULL default '',
  f2 varchar(50) collate utf8_bin default NULL,
  f3 varchar(10) collate utf8_bin default NULL,
  PRIMARY KEY  (f4),
  UNIQUE KEY uk1 (f2)
);
INSERT INTO t2 VALUES(1,1,null), (2,2,null);

CREATE TABLE t1 (
  f8 varchar(32) collate utf8_bin NOT NULL default '',
  f1 varchar(10) collate utf8_bin default NULL,
  f9 varchar(32) collate utf8_bin default NULL,
  PRIMARY KEY  (f8)
);
INSERT INTO t1 VALUES (1,'P',1), (2,'P',1), (3,'R',2);

CREATE TABLE t3 (
  f6 varchar(32) collate utf8_bin NOT NULL default '',
  f5 varchar(50) collate utf8_bin default NULL,
  PRIMARY KEY (f6)
);
INSERT INTO t3 VALUES (1,null), (2,null);

SELECT
  IF(t1.f1 = 'R', a1.f2, t2.f2) AS a4,
  IF(t1.f1 = 'R', a1.f3, t2.f3) AS f3,
  SUM(
    IF(
      (SELECT VPC.f2
       FROM t2 VPC, t4 a2, t2 a3
       WHERE
         VPC.f4 = a2.f10 AND a3.f2 = a4
       LIMIT 1) IS NULL,
       0,
       t3.f5
    )
  ) AS a6
FROM
  t2, t3, t1 JOIN t2 a1 ON t1.f9 = a1.f4
GROUP BY a4;

DROP TABLE t1, t2, t3, t4;


#
# Bug#36139 "float, zerofill, crash with subquery"
#
create table t1 (a float(5,4) zerofill);
create table t2 (a float(5,4),b float(2,0));

select t1.a from t1 where
  t1.a= (select b from t2 limit 1) and not
  t1.a= (select a from t2 limit 1) ;

drop table t1, t2;


#
# Bug#36011 Server crash with explain extended on query with dependent
#           subqueries
#

CREATE TABLE t1 (a INT);
INSERT INTO t1 VALUES (1),(2);
SET @save_join_cache_level=@@join_cache_level;
SET join_cache_level=0;
EXPLAIN EXTENDED SELECT 1 FROM t1 WHERE 1 IN (SELECT min(a) FROM t1 GROUP BY a);
EXPLAIN EXTENDED SELECT 1 FROM t1 WHERE 1 IN (SELECT min(a) FROM t1 WHERE a > 3 GROUP BY a);
SET join_cache_level=@save_join_cache_level;
DROP TABLE t1;

--echo #
--echo # Bug#45061: Incorrectly market field caused wrong result.
--echo #
CREATE TABLE `C` (
  `int_nokey` int(11) NOT NULL,
  `int_key` int(11) NOT NULL,
  KEY `int_key` (`int_key`)
);

INSERT INTO `C` VALUES (9,9), (0,0), (8,6), (3,6), (7,6), (0,4),
(1,7), (9,4), (0,8), (9,4), (0,7), (5,5), (0,0), (8,5), (8,7),
(5,2), (1,8), (7,0), (0,9), (9,5);

--disable_warnings
SELECT * FROM C WHERE `int_key` IN (SELECT `int_nokey`);
EXPLAIN EXTENDED SELECT * FROM C WHERE `int_key` IN (SELECT `int_nokey`);
--enable_warnings

DROP TABLE C;
--echo # End of test for bug#45061.


--echo #
--echo # Bug #46749: Segfault in add_key_fields() with outer subquery level 
--echo #   field references
--echo #

CREATE TABLE t1 (
  a int,
  b int,
  UNIQUE (a), KEY (b)
);
INSERT INTO t1 VALUES (1,1), (2,1);

CREATE TABLE st1 like t1;
INSERT INTO st1 VALUES (1,1), (2,1);

CREATE TABLE st2 like t1;
INSERT INTO st2 VALUES (1,1), (2,1);

# should have "impossible where"
EXPLAIN
SELECT MAX(b), (SELECT COUNT(*) FROM st1,st2 WHERE st2.b <= t1.b)
FROM t1 
WHERE a = 230;

# should not crash
SELECT MAX(b), (SELECT COUNT(*) FROM st1,st2 WHERE st2.b <= t1.b)
FROM t1 
WHERE a = 230;

DROP TABLE t1, st1, st2;

--echo #
--echo # Bug #48709: Assertion failed in sql_select.cc:11782: 
--echo #   int join_read_key(JOIN_TAB*)
--echo #

CREATE TABLE t1 (pk int PRIMARY KEY, int_key int);
INSERT INTO t1 VALUES (10,1), (14,1);

CREATE TABLE t2 (pk int PRIMARY KEY, int_key int);
INSERT INTO t2 VALUES (3,3), (5,NULL), (7,3);

--echo # should have eq_ref for t1
--replace_column 1 x 2 x 5 x 6 x 7 x 8 x 9 x 10 x
EXPLAIN
SELECT * FROM t2 outr
WHERE outr.int_key NOT IN (SELECT t1.pk FROM t1, t2)  
ORDER BY outr.pk;

--echo # should not crash on debug binaries
SELECT * FROM t2 outr
WHERE outr.int_key NOT IN (SELECT t1.pk FROM t1, t2)  
ORDER BY outr.pk;

DROP TABLE t1,t2;

--echo #
--echo # Bug#12329653 
--echo # EXPLAIN, UNION, PREPARED STATEMENT, CRASH, SQL_FULL_GROUP_BY
--echo #

CREATE TABLE t1(a1 int);
INSERT INTO t1 VALUES (1),(2);

SELECT @@session.sql_mode INTO @old_sql_mode;
SET SESSION sql_mode='ONLY_FULL_GROUP_BY';

## First a simpler query, illustrating the transformation
## '1 < some (...)' => '1 < max(...)'
EXPLAIN EXTENDED
SELECT 1 FROM t1 WHERE 1 < SOME (SELECT a1 FROM t1);
SELECT 1 FROM t1 WHERE 1 < SOME (SELECT a1 FROM t1);

## The query which made the server crash.
PREPARE stmt FROM 
'SELECT 1 UNION ALL 
SELECT 1 FROM t1
ORDER BY
(SELECT 1 FROM t1 AS t1_0  
  WHERE 1 < SOME (SELECT a1 FROM t1)
)' ;

--error ER_SUBQUERY_NO_1_ROW
EXECUTE stmt ;
--error ER_SUBQUERY_NO_1_ROW
EXECUTE stmt ;

SET SESSION sql_mode=@old_sql_mode;

DEALLOCATE PREPARE stmt;
DROP TABLE t1;

--echo #
--echo # Bug#12763207 - ASSERT IN SUBSELECT::SINGLE_VALUE_TRANSFORMER
--echo #

CREATE TABLE t1(a1 int);
INSERT INTO t1 VALUES (1),(2);

CREATE TABLE t2(a1 int);
INSERT INTO t2 VALUES (3);

SELECT @@session.sql_mode INTO @old_sql_mode;
SET SESSION sql_mode='ONLY_FULL_GROUP_BY';

## All these are subject to the transformation
## '1 < some (...)' => '1 < max(...)'
SELECT 1 FROM t1 WHERE 1 < SOME (SELECT 2 FROM t2);
SELECT 1 FROM t1 WHERE 1 < SOME (SELECT 2.0 FROM t2);
SELECT 1 FROM t1 WHERE 1 < SOME (SELECT 'a' FROM t2);
SELECT 1 FROM t1 WHERE 1 < SOME (SELECT a1 FROM t2);

SET SESSION sql_mode=@old_sql_mode;

DROP TABLE t1, t2;

--echo #
--echo # Bug#12763207 - ASSERT IN SUBSELECT::SINGLE_VALUE_TRANSFORMER
--echo #

create table t2(i int);
insert into t2 values(0);

SELECT @@session.sql_mode INTO @old_sql_mode;
SET SESSION sql_mode='ONLY_FULL_GROUP_BY';

CREATE VIEW v1 AS  
SELECT 'f' FROM t2 UNION SELECT 'x' FROM t2
;

CREATE TABLE t1 (
  pk int NOT NULL,
  col_varchar_key varchar(1) DEFAULT NULL,
  PRIMARY KEY (pk),
  KEY col_varchar_key (col_varchar_key)
);

SELECT t1.pk
FROM t1
WHERE t1.col_varchar_key < ALL ( SELECT * FROM v1 )
;

SET SESSION sql_mode=@old_sql_mode;

drop table t2, t1;
drop view v1;

--echo # End of 5.0 tests.

#
# Test [NOT] IN truth table (both as top-level and general predicate).
#

create table t_out (subcase char(3),
                    a1 char(2), b1 char(2), c1 char(2));
create table t_in  (a2 char(2), b2 char(2), c2 char(2));

insert into t_out values ('A.1','2a', NULL, '2a');
#------------------------- A.2 - impossible
insert into t_out values ('A.3', '2a', NULL, '2a');
insert into t_out values ('A.4', '2a', NULL, 'xx');
insert into t_out values ('B.1', '2a', '2a', '2a');
insert into t_out values ('B.2', '2a', '2a', '2a');
insert into t_out values ('B.3', '3a', 'xx', '3a');
insert into t_out values ('B.4', 'xx', '3a', '3a');

insert into t_in values ('1a', '1a', '1a');
insert into t_in values ('2a', '2a', '2a');
insert into t_in values (NULL, '2a', '2a');
insert into t_in values ('3a', NULL, '3a');
-- echo
-- echo Test general IN semantics (not top-level)
-- echo
-- echo case A.1
select subcase,
       (a1, b1, c1)     IN (select * from t_in where a2 = 'no_match') pred_in,
       (a1, b1, c1) NOT IN (select * from t_in where a2 = 'no_match') pred_not_in
from t_out where subcase = 'A.1';

-- echo case A.2 - impossible

-- echo case A.3
select subcase,
       (a1, b1, c1)     IN (select * from t_in) pred_in,
       (a1, b1, c1) NOT IN (select * from t_in) pred_not_in
from t_out where subcase = 'A.3';

-- echo case A.4
select subcase,
       (a1, b1, c1)     IN (select * from t_in) pred_in,
       (a1, b1, c1) NOT IN (select * from t_in) pred_not_in
from t_out where subcase = 'A.4';

-- echo case B.1
select subcase,
       (a1, b1, c1)     IN (select * from t_in where a2 = 'no_match') pred_in,
       (a1, b1, c1) NOT IN (select * from t_in where a2 = 'no_match') pred_not_in
from t_out where subcase = 'B.1';

-- echo case B.2
select subcase,
       (a1, b1, c1)     IN (select * from t_in) pred_in,
       (a1, b1, c1) NOT IN (select * from t_in) pred_not_in
from t_out where subcase = 'B.2';

-- echo case B.3
select subcase,
       (a1, b1, c1)     IN (select * from t_in) pred_in,
       (a1, b1, c1) NOT IN (select * from t_in) pred_not_in
from t_out where subcase = 'B.3';

-- echo case B.4
select subcase,
       (a1, b1, c1)     IN (select * from t_in) pred_in,
       (a1, b1, c1) NOT IN (select * from t_in) pred_not_in
from t_out where subcase = 'B.4';

-- echo
-- echo Test IN as top-level predicate, and
-- echo as non-top level for cases A.3, B.3 (the only cases with NULL result).
-- echo
-- echo case A.1
select case when count(*) > 0 then 'T' else 'F' end as pred_in from t_out
where subcase = 'A.1' and
      (a1, b1, c1) IN (select * from t_in where a1 = 'no_match');

select case when count(*) > 0 then 'T' else 'F' end as pred_not_in from t_out
where subcase = 'A.1' and
      (a1, b1, c1) NOT IN (select * from t_in where a1 = 'no_match');

select case when count(*) > 0 then 'T' else 'F' end as not_pred_in from t_out
where subcase = 'A.1' and
      NOT((a1, b1, c1) IN (select * from t_in where a1 = 'no_match'));

-- echo case A.3
select case when count(*) > 0 then 'T' else 'F' end as pred_in from t_out
where subcase = 'A.3' and
      (a1, b1, c1) IN (select * from t_in);

select case when count(*) > 0 then 'T' else 'F' end as pred_not_in from t_out
where subcase = 'A.3' and
      (a1, b1, c1) NOT IN (select * from t_in);

select case when count(*) > 0 then 'T' else 'F' end as not_pred_in from t_out
where subcase = 'A.3' and
      NOT((a1, b1, c1) IN (select * from t_in));
# test non-top level result indirectly
select case when count(*) > 0 then 'N' else 'wrong result' end as pred_in from t_out
where subcase = 'A.3' and
      ((a1, b1, c1) IN (select * from t_in)) is NULL and
      ((a1, b1, c1) NOT IN (select * from t_in)) is NULL;

-- echo case A.4
select case when count(*) > 0 then 'T' else 'F' end as pred_in from t_out
where subcase = 'A.4' and
      (a1, b1, c1) IN (select * from t_in);

select case when count(*) > 0 then 'T' else 'F' end as pred_not_in from t_out
where subcase = 'A.4' and
      (a1, b1, c1) NOT IN (select * from t_in);

select case when count(*) > 0 then 'T' else 'F' end as not_pred_in from t_out
where subcase = 'A.4' and
      NOT((a1, b1, c1) IN (select * from t_in));

-- echo case B.1
select case when count(*) > 0 then 'T' else 'F' end as pred_in from t_out
where subcase = 'B.1' and
      (a1, b1, c1) IN (select * from t_in where a1 = 'no_match');

select case when count(*) > 0 then 'T' else 'F' end as pred_not_in from t_out
where subcase = 'B.1' and
      (a1, b1, c1) NOT IN (select * from t_in where a1 = 'no_match');

select case when count(*) > 0 then 'T' else 'F' end as not_pred_in from t_out
where subcase = 'B.1' and
      NOT((a1, b1, c1) IN (select * from t_in where a1 = 'no_match'));

-- echo case B.2
select case when count(*) > 0 then 'T' else 'F' end as pred_in from t_out
where subcase = 'B.2' and
      (a1, b1, c1) IN (select * from t_in);

select case when count(*) > 0 then 'T' else 'F' end as pred_not_in from t_out
where subcase = 'B.2' and
      (a1, b1, c1) NOT IN (select * from t_in);

select case when count(*) > 0 then 'T' else 'F' end as not_pred_in from t_out
where subcase = 'B.2' and
      NOT((a1, b1, c1) IN (select * from t_in));

-- echo case B.3
select case when count(*) > 0 then 'T' else 'F' end as pred_in from t_out
where subcase = 'B.3' and
      (a1, b1, c1) IN (select * from t_in);

select case when count(*) > 0 then 'T' else 'F' end as pred_not_in from t_out
where subcase = 'B.3' and
      (a1, b1, c1) NOT IN (select * from t_in);

select case when count(*) > 0 then 'T' else 'F' end as not_pred_in from t_out
where subcase = 'B.3' and
      NOT((a1, b1, c1) IN (select * from t_in));
# test non-top level result indirectly
select case when count(*) > 0 then 'N' else 'wrong result' end as pred_in from t_out
where subcase = 'B.3' and
      ((a1, b1, c1) IN (select * from t_in)) is NULL and
      ((a1, b1, c1) NOT IN (select * from t_in)) is NULL;

-- echo case B.4
select case when count(*) > 0 then 'T' else 'F' end as pred_in from t_out
where subcase = 'B.4' and
      (a1, b1, c1) IN (select * from t_in);

select case when count(*) > 0 then 'T' else 'F' end as pred_not_in from t_out
where subcase = 'B.4' and
      (a1, b1, c1) NOT IN (select * from t_in);

select case when count(*) > 0 then 'T' else 'F' end as not_pred_in from t_out
where subcase = 'B.4' and
      NOT((a1, b1, c1) IN (select * from t_in));

drop table t_out;
drop table t_in;


#
# Bug#27348 SET FUNCTION used in  a subquery from WHERE condition
#

CREATE TABLE t1 (a INT, b INT);
INSERT INTO t1 VALUES (2,22),(1,11),(2,22);

SELECT a FROM t1 WHERE (SELECT COUNT(b) FROM DUAL) > 0 GROUP BY a;
SELECT a FROM t1 WHERE (SELECT COUNT(b) FROM DUAL) > 1 GROUP BY a;

SELECT a FROM t1 t0
  WHERE (SELECT COUNT(t0.b) FROM t1 t WHERE t.b>20) GROUP BY a;

SET @@sql_mode='ansi';
--error ER_INVALID_GROUP_FUNC_USE
SELECT a FROM t1 WHERE (SELECT COUNT(b) FROM DUAL) > 0 GROUP BY a;
--error ER_INVALID_GROUP_FUNC_USE
SELECT a FROM t1 WHERE (SELECT COUNT(b) FROM DUAL) > 1 GROUP BY a;

--error ER_INVALID_GROUP_FUNC_USE
SELECT a FROM t1 t0
  WHERE (SELECT COUNT(t0.b) FROM t1 t WHERE t.b>20) GROUP BY a;

SET @@sql_mode=default;
DROP TABLE t1;

#
# Bug#20835 (literal string with =any values)
#
CREATE TABLE t1 (s1 CHAR(1));
INSERT INTO t1 VALUES ('a');
SELECT * FROM t1 WHERE _utf8'a' = ANY (SELECT s1 FROM t1);
DROP TABLE t1;

#
# Bug#37004 NOT IN subquery with MAX over an empty set
#

CREATE TABLE t1(c INT, KEY(c));
CREATE TABLE t2(a INT, b INT);
INSERT INTO t2 VALUES (1, 10), (2, NULL);
INSERT INTO t1 VALUES (1), (3);

SELECT * FROM t2 WHERE b NOT IN (SELECT max(t.c) FROM t1, t1 t WHERE t.c>10);

DROP TABLE t1,t2;

#
# Bug#38191 Server crash with subquery containing DISTINCT and ORDER BY
#

CREATE TABLE t1(pk INT PRIMARY KEY, a INT, INDEX idx(a));
INSERT INTO t1 VALUES (1, 10), (3, 30), (2, 20);
CREATE TABLE t2(pk INT PRIMARY KEY, a INT, b INT, INDEX idxa(a));
INSERT INTO t2 VALUES (2, 20, 700), (1, 10, 200), (4, 10, 100);
SELECT * FROM t1
   WHERE EXISTS (SELECT DISTINCT a FROM t2 WHERE t1.a < t2.a ORDER BY b);
DROP TABLE t1,t2;

#
# Bug#37548 result value erronously reported being NULL in certain subqueries
#

CREATE TABLE t1 (a INT, b INT, PRIMARY KEY (a), KEY b (b));

INSERT INTO t1 VALUES (1,NULL), (9,NULL);

CREATE TABLE t2 (
  a INT,
  b INT,
  c INT,
  d INT,
  PRIMARY KEY (a),
  UNIQUE KEY b (b,c,d),
  KEY b_2 (b),
  KEY c (c),
  KEY d (d)
);

INSERT INTO t2 VALUES
  (43, 2, 11 ,30),
  (44, 2, 12 ,30),
  (45, 1, 1  ,10000),
  (46, 1, 2  ,10000),
  (556,1, 32 ,10000);

CREATE TABLE t3 (
  a INT,
  b INT,
  c INT,
  PRIMARY KEY (a),
  UNIQUE KEY b (b,c),
  KEY c (c),
  KEY b_2 (b)
);

INSERT INTO t3 VALUES (1,1,1), (2,32,1);

explain
SELECT t1.a, (SELECT 1 FROM t2 WHERE t2.b=t3.c AND t2.c=t1.a ORDER BY t2.d LIMIT 1) AS incorrect FROM t1, t3 WHERE t3.b=t1.a;
SELECT t1.a, (SELECT 1 FROM t2 WHERE t2.b=t3.c AND t2.c=t1.a ORDER BY t2.d LIMIT 1) AS incorrect FROM t1, t3 WHERE t3.b=t1.a;

DROP TABLE t1,t2,t3;

# -- echo #
# -- echo # Bug#33204: INTO is allowed in subselect, causing inconsistent results
# -- echo #
# CREATE TABLE t1( a INT );
# INSERT INTO t1 VALUES (1),(2);
# 
# CREATE TABLE t2( a INT, b INT );
# 
# --error ER_PARSE_ERROR
# SELECT *
# FROM (SELECT a INTO @var FROM t1 WHERE a = 2) t1a;
# --error ER_PARSE_ERROR
# SELECT *
# FROM (SELECT a INTO OUTFILE 'file' FROM t1 WHERE a = 2) t1a;
# --error ER_PARSE_ERROR
# SELECT *
# FROM (SELECT a INTO DUMPFILE 'file' FROM t1 WHERE a = 2) t1a;
# 
# --error ER_PARSE_ERROR
# SELECT * FROM (
#   SELECT 1 a
#   UNION
#   SELECT a INTO @var FROM t1 WHERE a = 2
# ) t1a;
# 
# --error ER_PARSE_ERROR
# SELECT * FROM (
#   SELECT 1 a
#   UNION
#   SELECT a INTO OUTFILE 'file' FROM t1 WHERE a = 2
# ) t1a;
# 
# --error ER_PARSE_ERROR
# SELECT * FROM (
#   SELECT 1 a
#   UNION
#   SELECT a INTO DUMPFILE 'file' FROM t1 WHERE a = 2
# ) t1a;
# 
# SELECT * FROM (SELECT a FROM t1 WHERE a = 2) t1a;
# 
# SELECT * FROM (
#   SELECT a FROM t1 WHERE a = 2
#   UNION
#   SELECT a FROM t1 WHERE a = 2
# ) t1a;
# 
# SELECT * FROM (
#   SELECT 1 a
#   UNION
#   SELECT a FROM t1 WHERE a = 2
#   UNION
#   SELECT a FROM t1 WHERE a = 2
# ) t1a;
# 
# # This was not allowed previously. Possibly, it should be allowed on the future.
# # For now, the intent is to keep the fix as non-intrusive as possible.
# --error ER_PARSE_ERROR
# SELECT * FROM ((SELECT 1 a) UNION SELECT 1 a);
# SELECT * FROM (SELECT 1 a UNION (SELECT 1 a)) alias;
# SELECT * FROM (SELECT 1 UNION SELECT 1) t1a;
# --error ER_PARSE_ERROR
# SELECT * FROM ((SELECT 1 a INTO @a)) t1a;
# --error ER_PARSE_ERROR
# SELECT * FROM ((SELECT 1 a INTO OUTFILE 'file' )) t1a;
# --error ER_PARSE_ERROR
# SELECT * FROM ((SELECT 1 a INTO DUMPFILE 'file' )) t1a;
# 
# --error ER_PARSE_ERROR
# SELECT * FROM (SELECT 1 a UNION (SELECT 1 a INTO @a)) t1a;
# --error ER_PARSE_ERROR
# SELECT * FROM (SELECT 1 a UNION (SELECT 1 a INTO DUMPFILE 'file' )) t1a;
# --error ER_PARSE_ERROR
# SELECT * FROM (SELECT 1 a UNION (SELECT 1 a INTO OUTFILE 'file' )) t1a;
# 
# --error ER_PARSE_ERROR
# SELECT * FROM (SELECT 1 a UNION ((SELECT 1 a INTO @a))) t1a;
# --error ER_PARSE_ERROR
# SELECT * FROM (SELECT 1 a UNION ((SELECT 1 a INTO DUMPFILE 'file' ))) t1a;
# --error ER_PARSE_ERROR
# SELECT * FROM (SELECT 1 a UNION ((SELECT 1 a INTO OUTFILE 'file' ))) t1a;
# 
# SELECT * FROM (SELECT 1 a ORDER BY a) t1a;
# SELECT * FROM (SELECT 1 a UNION SELECT 1 a ORDER BY a) t1a;
# SELECT * FROM (SELECT 1 a UNION SELECT 1 a LIMIT 1) t1a;
# SELECT * FROM (SELECT 1 a UNION SELECT 1 a ORDER BY a LIMIT 1) t1a;
# 
# # Test of rule
# # table_factor:  '(' get_select_lex query_expression_body ')' opt_table_alias
# # UNION should not be allowed inside the parentheses, nor should
# # aliases after.
# #
# SELECT * FROM t1 JOIN  (SELECT 1 UNION SELECT 1) alias ON 1;
# --error ER_PARSE_ERROR
# SELECT * FROM t1 JOIN ((SELECT 1 UNION SELECT 1)) ON 1;
# --error ER_PARSE_ERROR
# SELECT * FROM t1 JOIN  (t1 t1a UNION SELECT 1)  ON 1;
# --error ER_PARSE_ERROR
# SELECT * FROM t1 JOIN ((t1 t1a UNION SELECT 1)) ON 1;
# --error ER_PARSE_ERROR
# SELECT * FROM t1 JOIN  (t1 t1a)  t1a ON 1;
# --error ER_PARSE_ERROR
# SELECT * FROM t1 JOIN ((t1 t1a)) t1a ON 1;
# 
# SELECT * FROM t1 JOIN  (t1 t1a)  ON 1;
# SELECT * FROM t1 JOIN ((t1 t1a)) ON 1;
# 
# SELECT * FROM (t1 t1a);
# SELECT * FROM ((t1 t1a));
# 
# SELECT * FROM t1 JOIN  (SELECT 1 t1a) alias ON 1;
# SELECT * FROM t1 JOIN ((SELECT 1 t1a)) alias ON 1;
# 
# SELECT * FROM t1 JOIN  (SELECT 1 a)  a ON 1;
# SELECT * FROM t1 JOIN ((SELECT 1 a)) a ON 1;
# 
# # For the join, TABLE_LIST::select_lex == NULL
# # Check that we handle this.
# --error ER_PARSE_ERROR
# SELECT * FROM (t1 JOIN (SELECT 1) t1a1 ON 1) t1a2;
# 
# SELECT * FROM t1 WHERE a = ALL ( SELECT 1 );
# SELECT * FROM t1 WHERE a = ALL ( SELECT 1 UNION SELECT 1 );
# SELECT * FROM t1 WHERE a = ANY ( SELECT 3 UNION SELECT 1 );
# 
# --error ER_PARSE_ERROR
# SELECT * FROM t1 WHERE a = ANY ( SELECT 1 UNION SELECT 1 INTO @a);
# --error ER_PARSE_ERROR
# SELECT * FROM t1 WHERE a = ANY ( SELECT 1 UNION SELECT 1 INTO OUTFILE 'file' );
# --error ER_PARSE_ERROR
# SELECT * FROM t1 WHERE a = ANY ( SELECT 1 UNION SELECT 1 INTO DUMPFILE 'file' );
# 
# SELECT * FROM t1 WHERE a = ( SELECT 1 );
# SELECT * FROM t1 WHERE a = ( SELECT 1 UNION SELECT 1 );
# --error ER_PARSE_ERROR
# SELECT * FROM t1 WHERE a = ( SELECT 1 INTO @a);
# --error ER_PARSE_ERROR
# SELECT * FROM t1 WHERE a = ( SELECT 1 INTO OUTFILE 'file' );
# --error ER_PARSE_ERROR
# SELECT * FROM t1 WHERE a = ( SELECT 1 INTO DUMPFILE 'file' );
# 
# --error ER_PARSE_ERROR
# SELECT * FROM t1 WHERE a = ( SELECT 1 UNION SELECT 1 INTO @a);
# --error ER_PARSE_ERROR
# SELECT * FROM t1 WHERE a = ( SELECT 1 UNION SELECT 1 INTO OUTFILE 'file' );
# --error ER_PARSE_ERROR
# SELECT * FROM t1 WHERE a = ( SELECT 1 UNION SELECT 1 INTO DUMPFILE 'file' );
# 
# --error ER_PARSE_ERROR
# SELECT ( SELECT 1 INTO @v );
# --error ER_PARSE_ERROR
# SELECT ( SELECT 1 INTO OUTFILE 'file' );
# --error ER_PARSE_ERROR
# SELECT ( SELECT 1 INTO DUMPFILE 'file' );
# 
# --error ER_PARSE_ERROR
# SELECT ( SELECT 1 UNION SELECT 1 INTO @v );
# --error ER_PARSE_ERROR
# SELECT ( SELECT 1 UNION SELECT 1 INTO OUTFILE 'file' );
# --error ER_PARSE_ERROR
# SELECT ( SELECT 1 UNION SELECT 1 INTO DUMPFILE 'file' );
# 
# # Make sure context is popped when we leave the nested select
# SELECT ( SELECT a FROM t1 WHERE a = 1 ), a FROM t1;
# SELECT ( SELECT a FROM t1 WHERE a = 1 UNION SELECT 1 ), a FROM t1;
# 
# # Make sure we have feature F561 (see .yy file)
# SELECT * FROM t2 WHERE (a, b) IN (SELECT a, b FROM t2);
# 
# # Make sure the parser does not allow nested UNIONs anywhere
# 
# --error ER_PARSE_ERROR
# SELECT 1 UNION ( SELECT 1 UNION SELECT 1 );
# --error ER_PARSE_ERROR
# ( SELECT 1 UNION SELECT 1 ) UNION SELECT 1;
# 
# --error ER_PARSE_ERROR
# SELECT ( SELECT 1 UNION ( SELECT 1 UNION SELECT 1 ) );
# --error ER_PARSE_ERROR
# SELECT ( ( SELECT 1 UNION SELECT 1 ) UNION SELECT 1;
# SELECT ( SELECT 1 UNION SELECT 1 UNION SELECT 1 );
# SELECT ((SELECT 1 UNION SELECT 1 UNION SELECT 1));
# 
# --error ER_PARSE_ERROR
# SELECT * FROM ( SELECT 1 UNION ( SELECT 1 UNION SELECT 1 ) );
# --error ER_PARSE_ERROR
# SELECT * FROM ( ( SELECT 1 UNION SELECT 1 ) UNION SELECT 1 );
# SELECT * FROM ( SELECT 1 UNION SELECT 1 UNION SELECT 1 ) a;
# 
# --error ER_PARSE_ERROR
# SELECT * FROM t1 WHERE a =     ( SELECT 1 UNION ( SELECT 1 UNION SELECT 1 ) );
# --error ER_PARSE_ERROR
# SELECT * FROM t1 WHERE a = ALL ( SELECT 1 UNION ( SELECT 1 UNION SELECT 1 ) );
# --error ER_PARSE_ERROR
# SELECT * FROM t1 WHERE a = ANY ( SELECT 1 UNION ( SELECT 1 UNION SELECT 1 ) );
# --error ER_PARSE_ERROR
# SELECT * FROM t1 WHERE a IN    ( SELECT 1 UNION ( SELECT 1 UNION SELECT 1 ) );
# 
# --error ER_PARSE_ERROR
# SELECT * FROM t1 WHERE a =     ( ( SELECT 1 UNION SELECT 1 )  UNION SELECT 1 );
# --error ER_PARSE_ERROR
# SELECT * FROM t1 WHERE a = ALL ( ( SELECT 1 UNION SELECT 1 )  UNION SELECT 1 );
# --error ER_PARSE_ERROR
# SELECT * FROM t1 WHERE a = ANY ( ( SELECT 1 UNION SELECT 1 )  UNION SELECT 1 );
# --error ER_PARSE_ERROR
# SELECT * FROM t1 WHERE a IN    ( ( SELECT 1 UNION SELECT 1 )  UNION SELECT 1 );
# 
# SELECT * FROM t1 WHERE a =     ( SELECT 1 UNION SELECT 1 UNION SELECT 1 );
# SELECT * FROM t1 WHERE a = ALL ( SELECT 1 UNION SELECT 1 UNION SELECT 1 );
# SELECT * FROM t1 WHERE a = ANY ( SELECT 1 UNION SELECT 1 UNION SELECT 1 );
# SELECT * FROM t1 WHERE a IN    ( SELECT 1 UNION SELECT 1 UNION SELECT 1 );
# 
# --error ER_PARSE_ERROR
# SELECT * FROM t1 WHERE EXISTS ( SELECT 1 UNION SELECT 1 INTO @v );
# SELECT EXISTS(SELECT 1+1);
# --error ER_PARSE_ERROR
# SELECT EXISTS(SELECT 1+1 INTO @test);
# --error ER_PARSE_ERROR
# SELECT * FROM t1 WHERE a IN ( SELECT 1 UNION SELECT 1 INTO @v );
# 
# --error ER_PARSE_ERROR
# SELECT * FROM t1 WHERE EXISTS ( SELECT 1 INTO @v );
# --error ER_PARSE_ERROR
# SELECT * FROM t1 WHERE a IN ( SELECT 1 INTO @v );
# DROP TABLE t1, t2;
#
# Bug#37460 Assertion failed:
# !table->file || table->file->inited == handler::NONE
#
CREATE TABLE t1 (id int);
CREATE TABLE t2 (id int, c int);

INSERT INTO t1 (id) VALUES (1);
INSERT INTO t2 (id) VALUES (1);
INSERT INTO t1 (id) VALUES (1);
INSERT INTO t2 (id) VALUES (1);

CREATE VIEW v1 AS
SELECT t2.c AS c FROM t1, t2
WHERE t1.id=t2.id AND 1 IN (SELECT id FROM t1) WITH CHECK OPTION;
UPDATE v1 SET c=1;

CREATE VIEW v2 (a,b) AS
SELECT t2.id, t2.c AS c FROM t1, t2
WHERE t1.id=t2.id AND 1 IN (SELECT id FROM t1) WITH CHECK OPTION;

--error ER_VIEW_CHECK_FAILED
INSERT INTO v2(a,b) VALUES (2,2);

# disabled for now as this refers to old content of t2
--disable_parsing
INSERT INTO v2(a,b) VALUES (1,2);
--enable_parsing
SELECT * FROM v1;

CREATE VIEW v3 AS
SELECT t2.c AS c FROM t2
WHERE 1 IN (SELECT id FROM t1) WITH CHECK OPTION;

DELETE FROM v3;

DROP VIEW v1,v2,v3;
DROP TABLE t1,t2;

--echo #
--echo # BUG#37822 Correlated subquery with IN and IS UNKNOWN provides wrong result
--echo #
create table t1(id integer primary key, g integer, v integer, s char(1));
create table t2(id integer primary key, g integer, v integer, s char(1));
insert into t1 values
  (10, 10, 10,   'l'),
  (20, 20, 20,   'l'),
  (40, 40, 40,   'l'),
  (41, 40, null, 'l'),
  (50, 50, 50,   'l'),
  (51, 50, null, 'l'),
  (60, 60, 60,   'l'),
  (61, 60, null, 'l'),
  (70, 70, 70,   'l'),
  (90, 90, null, 'l');
insert into t2 values
  (10, 10, 10,   'r'),
  (30, 30, 30,   'r'),
  (50, 50, 50,   'r'),
  (60, 60, 60,   'r'),
  (61, 60, null, 'r'),
  (70, 70, 70,   'r'),
  (71, 70, null, 'r'),
  (80, 80, 80,   'r'),
  (81, 80, null, 'r'),
  (100,100,null, 'r');

select *
from t1
where v in(select v
           from t2
           where t1.g=t2.g) is unknown;
drop table t1, t2;

--echo #
--echo # Bug#37822 Correlated subquery with IN and IS UNKNOWN provides wrong result
--echo #
create table t1(id integer primary key, g integer, v integer, s char(1));
create table t2(id integer primary key, g integer, v integer, s char(1));
insert into t1 values
  (10, 10, 10,   'l'),
  (20, 20, 20,   'l'),
  (40, 40, 40,   'l'),
  (41, 40, null, 'l'),
  (50, 50, 50,   'l'),
  (51, 50, null, 'l'),
  (60, 60, 60,   'l'),
  (61, 60, null, 'l'),
  (70, 70, 70,   'l'),
  (90, 90, null, 'l');
insert into t2 values
  (10, 10, 10,   'r'),
  (30, 30, 30,   'r'),
  (50, 50, 50,   'r'),
  (60, 60, 60,   'r'),
  (61, 60, null, 'r'),
  (70, 70, 70,   'r'),
  (71, 70, null, 'r'),
  (80, 80, 80,   'r'),
  (81, 80, null, 'r'),
  (100,100,null, 'r');

select *
from t1
where v in(select v
           from t2
           where t1.g=t2.g) is unknown;
drop table t1, t2;

-- echo #
-- echo # Bug#33204: INTO is allowed in subselect, causing inconsistent results
-- echo #
CREATE TABLE t1( a INT );
INSERT INTO t1 VALUES (1),(2);

CREATE TABLE t2( a INT, b INT );

--error ER_PARSE_ERROR
SELECT * 
FROM (SELECT a INTO @var FROM t1 WHERE a = 2) t1a;
--error ER_PARSE_ERROR
SELECT * 
FROM (SELECT a INTO OUTFILE 'file' FROM t1 WHERE a = 2) t1a;
--error ER_PARSE_ERROR
SELECT * 
FROM (SELECT a INTO DUMPFILE 'file' FROM t1 WHERE a = 2) t1a;

--error ER_PARSE_ERROR
SELECT * FROM ( 
  SELECT 1 a 
  UNION 
  SELECT a INTO @var FROM t1 WHERE a = 2 
) t1a;

--error ER_PARSE_ERROR
SELECT * FROM ( 
  SELECT 1 a 
  UNION 
  SELECT a INTO OUTFILE 'file' FROM t1 WHERE a = 2 
) t1a;

--error ER_PARSE_ERROR
SELECT * FROM ( 
  SELECT 1 a 
  UNION 
  SELECT a INTO DUMPFILE 'file' FROM t1 WHERE a = 2 
) t1a;

SELECT * FROM (SELECT a FROM t1 WHERE a = 2) t1a;

SELECT * FROM ( 
  SELECT a FROM t1 WHERE a = 2 
  UNION 
  SELECT a FROM t1 WHERE a = 2 
) t1a;

SELECT * FROM ( 
  SELECT 1 a 
  UNION 
  SELECT a FROM t1 WHERE a = 2 
  UNION 
  SELECT a FROM t1 WHERE a = 2 
) t1a;

# This was not allowed previously. Possibly, it should be allowed on the future.
# For now, the intent is to keep the fix as non-intrusive as possible.
SELECT * FROM ((SELECT 1 a) UNION SELECT 1 a) q;
SELECT * FROM (SELECT 1 a UNION (SELECT 1 a)) alias;
SELECT * FROM (SELECT 1 UNION SELECT 1) t1a;
--error ER_PARSE_ERROR
SELECT * FROM ((SELECT 1 a INTO @a)) t1a;
--error ER_PARSE_ERROR
SELECT * FROM ((SELECT 1 a INTO OUTFILE 'file' )) t1a;
--error ER_PARSE_ERROR
SELECT * FROM ((SELECT 1 a INTO DUMPFILE 'file' )) t1a;

--error ER_PARSE_ERROR
SELECT * FROM (SELECT 1 a UNION (SELECT 1 a INTO @a)) t1a;
--error ER_PARSE_ERROR
SELECT * FROM (SELECT 1 a UNION (SELECT 1 a INTO DUMPFILE 'file' )) t1a;
--error ER_PARSE_ERROR
SELECT * FROM (SELECT 1 a UNION (SELECT 1 a INTO OUTFILE 'file' )) t1a;

--error ER_PARSE_ERROR
SELECT * FROM (SELECT 1 a UNION ((SELECT 1 a INTO @a))) t1a;
--error ER_PARSE_ERROR
SELECT * FROM (SELECT 1 a UNION ((SELECT 1 a INTO DUMPFILE 'file' ))) t1a;
--error ER_PARSE_ERROR
SELECT * FROM (SELECT 1 a UNION ((SELECT 1 a INTO OUTFILE 'file' ))) t1a;

SELECT * FROM (SELECT 1 a ORDER BY a) t1a;
SELECT * FROM (SELECT 1 a UNION SELECT 1 a ORDER BY a) t1a;
SELECT * FROM (SELECT 1 a UNION SELECT 1 a LIMIT 1) t1a;
SELECT * FROM (SELECT 1 a UNION SELECT 1 a ORDER BY a LIMIT 1) t1a;

# Test of rule
# table_factor:  '(' get_select_lex query_expression_body ')' opt_table_alias
# UNION should not be allowed inside the parentheses, nor should
# aliases after.
# 
SELECT * FROM t1 JOIN  (SELECT 1 UNION SELECT 1) alias ON 1;
--error ER_DERIVED_MUST_HAVE_ALIAS
SELECT * FROM t1 JOIN ((SELECT 1 UNION SELECT 1)) ON 1;
--error ER_PARSE_ERROR
SELECT * FROM t1 JOIN  (t1 t1a UNION SELECT 1)  ON 1;
--error ER_PARSE_ERROR
SELECT * FROM t1 JOIN ((t1 t1a UNION SELECT 1)) ON 1;
--error ER_PARSE_ERROR
SELECT * FROM t1 JOIN  (t1 t1a)  t1a ON 1;
--error ER_PARSE_ERROR
SELECT * FROM t1 JOIN ((t1 t1a)) t1a ON 1;

SELECT * FROM t1 JOIN  (t1 t1a)  ON 1;
SELECT * FROM t1 JOIN ((t1 t1a)) ON 1;

SELECT * FROM (t1 t1a);
SELECT * FROM ((t1 t1a));

SELECT * FROM t1 JOIN  (SELECT 1 t1a) alias ON 1;
SELECT * FROM t1 JOIN ((SELECT 1 t1a)) alias ON 1;

SELECT * FROM t1 JOIN  (SELECT 1 a)  a ON 1;
SELECT * FROM t1 JOIN ((SELECT 1 a)) a ON 1;

# For the join, TABLE_LIST::select_lex == NULL
# Check that we handle this.
--error ER_PARSE_ERROR
SELECT * FROM (t1 JOIN (SELECT 1) t1a1 ON 1) t1a2;

SELECT * FROM t1 WHERE a = ALL ( SELECT 1 );
SELECT * FROM t1 WHERE a = ALL ( SELECT 1 UNION SELECT 1 );
SELECT * FROM t1 WHERE a = ANY ( SELECT 3 UNION SELECT 1 );

--error ER_PARSE_ERROR
SELECT * FROM t1 WHERE a = ANY ( SELECT 1 UNION SELECT 1 INTO @a);
--error ER_PARSE_ERROR
SELECT * FROM t1 WHERE a = ANY ( SELECT 1 UNION SELECT 1 INTO OUTFILE 'file' );
--error ER_PARSE_ERROR
SELECT * FROM t1 WHERE a = ANY ( SELECT 1 UNION SELECT 1 INTO DUMPFILE 'file' );

SELECT * FROM t1 WHERE a = ( SELECT 1 );
SELECT * FROM t1 WHERE a = ( SELECT 1 UNION SELECT 1 );
--error ER_PARSE_ERROR
SELECT * FROM t1 WHERE a = ( SELECT 1 INTO @a);
--error ER_PARSE_ERROR
SELECT * FROM t1 WHERE a = ( SELECT 1 INTO OUTFILE 'file' );
--error ER_PARSE_ERROR
SELECT * FROM t1 WHERE a = ( SELECT 1 INTO DUMPFILE 'file' );

--error ER_PARSE_ERROR
SELECT * FROM t1 WHERE a = ( SELECT 1 UNION SELECT 1 INTO @a);
--error ER_PARSE_ERROR
SELECT * FROM t1 WHERE a = ( SELECT 1 UNION SELECT 1 INTO OUTFILE 'file' );
--error ER_PARSE_ERROR
SELECT * FROM t1 WHERE a = ( SELECT 1 UNION SELECT 1 INTO DUMPFILE 'file' );

--error ER_PARSE_ERROR
SELECT ( SELECT 1 INTO @v );
--error ER_PARSE_ERROR
SELECT ( SELECT 1 INTO OUTFILE 'file' );
--error ER_PARSE_ERROR
SELECT ( SELECT 1 INTO DUMPFILE 'file' );

--error ER_PARSE_ERROR
SELECT ( SELECT 1 UNION SELECT 1 INTO @v );
--error ER_PARSE_ERROR
SELECT ( SELECT 1 UNION SELECT 1 INTO OUTFILE 'file' );
--error ER_PARSE_ERROR
SELECT ( SELECT 1 UNION SELECT 1 INTO DUMPFILE 'file' );

# Make sure context is popped when we leave the nested select
SELECT ( SELECT a FROM t1 WHERE a = 1 ), a FROM t1;
SELECT ( SELECT a FROM t1 WHERE a = 1 UNION SELECT 1 ), a FROM t1;

# Make sure we have feature F561 (see .yy file)
SELECT * FROM t2 WHERE (a, b) IN (SELECT a, b FROM t2);

# Make sure the parser does not allow nested UNIONs anywhere

--error ER_PARSE_ERROR
SELECT 1 UNION ( SELECT 1 UNION SELECT 1 );
--error ER_PARSE_ERROR
( SELECT 1 UNION SELECT 1 ) UNION SELECT 1;

--error ER_PARSE_ERROR
SELECT ( SELECT 1 UNION ( SELECT 1 UNION SELECT 1 ) );
--error ER_PARSE_ERROR
SELECT ( ( SELECT 1 UNION SELECT 1 ) UNION SELECT 1;
SELECT ( SELECT 1 UNION SELECT 1 UNION SELECT 1 );
SELECT ((SELECT 1 UNION SELECT 1 UNION SELECT 1));

--error ER_PARSE_ERROR
SELECT * FROM ( SELECT 1 UNION ( SELECT 1 UNION SELECT 1 ) );
--error ER_DERIVED_MUST_HAVE_ALIAS
SELECT * FROM ( ( SELECT 1 UNION SELECT 1 ) UNION SELECT 1 );
SELECT * FROM ( ( SELECT 1 UNION SELECT 1 ) UNION SELECT 1 ) a;
SELECT * FROM ( SELECT 1 UNION SELECT 1 UNION SELECT 1 ) a;

--error ER_PARSE_ERROR
SELECT * FROM t1 WHERE a =     ( SELECT 1 UNION ( SELECT 1 UNION SELECT 1 ) );
--error ER_PARSE_ERROR
SELECT * FROM t1 WHERE a = ALL ( SELECT 1 UNION ( SELECT 1 UNION SELECT 1 ) );
--error ER_PARSE_ERROR
SELECT * FROM t1 WHERE a = ANY ( SELECT 1 UNION ( SELECT 1 UNION SELECT 1 ) );
--error ER_PARSE_ERROR
SELECT * FROM t1 WHERE a IN    ( SELECT 1 UNION ( SELECT 1 UNION SELECT 1 ) );

--error ER_PARSE_ERROR
SELECT * FROM t1 WHERE a =     ( ( SELECT 1 UNION SELECT 1 )  UNION SELECT 1 );
--error ER_PARSE_ERROR
SELECT * FROM t1 WHERE a = ALL ( ( SELECT 1 UNION SELECT 1 )  UNION SELECT 1 );
--error ER_PARSE_ERROR
SELECT * FROM t1 WHERE a = ANY ( ( SELECT 1 UNION SELECT 1 )  UNION SELECT 1 );
--error ER_PARSE_ERROR
SELECT * FROM t1 WHERE a IN    ( ( SELECT 1 UNION SELECT 1 )  UNION SELECT 1 );

SELECT * FROM t1 WHERE a =     ( SELECT 1 UNION SELECT 1 UNION SELECT 1 );
SELECT * FROM t1 WHERE a = ALL ( SELECT 1 UNION SELECT 1 UNION SELECT 1 );
SELECT * FROM t1 WHERE a = ANY ( SELECT 1 UNION SELECT 1 UNION SELECT 1 );
SELECT * FROM t1 WHERE a IN    ( SELECT 1 UNION SELECT 1 UNION SELECT 1 );

--error ER_PARSE_ERROR
SELECT * FROM t1 WHERE EXISTS ( SELECT 1 UNION SELECT 1 INTO @v );
SELECT EXISTS(SELECT 1+1);
--error ER_PARSE_ERROR
SELECT EXISTS(SELECT 1+1 INTO @test);
--error ER_PARSE_ERROR
SELECT * FROM t1 WHERE a IN ( SELECT 1 UNION SELECT 1 INTO @v );

--error ER_PARSE_ERROR
SELECT * FROM t1 WHERE EXISTS ( SELECT 1 INTO @v );
--error ER_PARSE_ERROR
SELECT * FROM t1 WHERE a IN ( SELECT 1 INTO @v );

DROP TABLE t1, t2;
#
# Bug #31157: Crash when select+order by the avg of some field within the
# group by
#
CREATE TABLE t1 (a ENUM('rainbow'));
INSERT INTO t1 VALUES (),(),(),(),();
SELECT 1 FROM t1 GROUP BY (SELECT 1 FROM t1 ORDER BY AVG(LAST_INSERT_ID()));
DROP TABLE t1;
CREATE TABLE t1 (a LONGBLOB);
INSERT INTO t1 SET a = 'aaaa';
INSERT INTO t1 SET a = 'aaaa';
SELECT 1 FROM t1 GROUP BY
  (SELECT LAST_INSERT_ID() FROM t1 ORDER BY MIN(a) ASC LIMIT 1);
DROP TABLE t1;

#Seems to be not needed here: set @@optimizer_switch=@subselect_tmp;
--echo #
--echo # Bug #49512 : subquery with aggregate function crash 
--echo #   subselect_single_select_engine::exec()

CREATE TABLE t1(a INT);
INSERT INTO t1 VALUES();

--echo # should not crash
SELECT 1 FROM t1 WHERE a <> SOME
(
 SELECT MAX((SELECT a FROM t1 LIMIT 1)) AS d
 FROM t1,t1 a
);
DROP TABLE t1;

--echo #
--echo # Bug #45989 take 2 : memory leak after explain encounters an 
--echo # error in the query
--echo #

CREATE TABLE t1(a LONGTEXT);
INSERT INTO t1 VALUES (repeat('a',@@global.max_allowed_packet));
INSERT INTO t1 VALUES (repeat('b',@@global.max_allowed_packet));

--error ER_BAD_FIELD_ERROR
EXPLAIN EXTENDED SELECT DISTINCT 1 FROM t1,
(SELECT DISTINCTROW a AS away FROM t1 GROUP BY a WITH ROLLUP) AS d1  
WHERE t1.a = d1.a;

DROP TABLE t1;


#
# Bug #47904 Incorrect results w/ table subquery, derived SQs, and LEFT JOIN on index
#

--echo Set up test tables.
CREATE TABLE t1 (
	t1_id INT UNSIGNED,

	PRIMARY KEY(t1_id)
) Engine=MyISAM;

INSERT INTO t1 (t1_id) VALUES (1), (2), (3), (4), (5);

CREATE TABLE t2 SELECT * FROM t1;
	
CREATE TABLE t3 (
	t3_id INT UNSIGNED AUTO_INCREMENT,
	t1_id INT UNSIGNED,
	amount DECIMAL(16,2),

	PRIMARY KEY(t3_id),
	KEY(t1_id)
) Engine=MyISAM;

INSERT INTO t3 (t1_id, t3_id, amount) 
        VALUES (1, 1, 100.00), (2, 2, 200.00), (4, 4, 400.00);

--echo This is the 'inner query' running by itself.
--echo Produces correct results.
SELECT
	t1.t1_id,
	IFNULL((SELECT SUM(amount) FROM t3 WHERE t3.t1_id=t1.t1_id), 0) AS total_amount
FROM
	t1
	LEFT JOIN t2 ON t2.t1_id=t1.t1_id
GROUP BY
	t1.t1_id
;

--echo SELECT * FROM (the same inner query)
--echo Produces correct results.
SELECT * FROM (
SELECT
	t1.t1_id,
	IFNULL((SELECT SUM(amount) FROM t3 WHERE t3.t1_id=t1.t1_id), 0) AS total_amount
FROM
	t1
	LEFT JOIN t2 ON t2.t1_id=t1.t1_id
GROUP BY
	t1.t1_id
) AS t;

--echo Now make t2.t1_id part of a key.
ALTER TABLE t2 ADD PRIMARY KEY(t1_id);

--echo Same inner query by itself.
--echo Still correct results.
SELECT
	t1.t1_id,
	IFNULL((SELECT SUM(amount) FROM t3 WHERE t3.t1_id=t1.t1_id), 0) AS total_amount
FROM
	t1
	LEFT JOIN t2 ON t2.t1_id=t1.t1_id
GROUP BY
	t1.t1_id;

--echo SELECT * FROM (the same inner query), now with indexes on the LEFT JOIN
SELECT * FROM (
SELECT
	t1.t1_id,
	IFNULL((SELECT SUM(amount) FROM t3 WHERE t3.t1_id=t1.t1_id), 0) AS total_amount
FROM
	t1
	LEFT JOIN t2 ON t2.t1_id=t1.t1_id
GROUP BY
	t1.t1_id
) AS t;


DROP TABLE t3;
DROP TABLE t2;
DROP TABLE t1;


--echo #
--echo # Bug #52711: Segfault when doing EXPLAIN SELECT with 
--echo #  union...order by (select... where...)
--echo #

CREATE TABLE t1 (a VARCHAR(10), FULLTEXT KEY a (a));
INSERT INTO t1 VALUES (1),(2);
CREATE TABLE t2 (b INT);
INSERT INTO t2 VALUES (1),(2);

--echo # Should not crash
--disable_result_log
EXPLAIN
SELECT * FROM t2 UNION SELECT * FROM t2
  ORDER BY (SELECT * FROM t1 WHERE MATCH(a) AGAINST ('+abc' IN BOOLEAN MODE));

--echo # Should not crash
SELECT * FROM t2 UNION SELECT * FROM t2
  ORDER BY (SELECT * FROM t1 WHERE MATCH(a) AGAINST ('+abc' IN BOOLEAN MODE));
DROP TABLE t1,t2;
--enable_result_log

--echo #
--echo # Bug #58818: Incorrect result for IN/ANY subquery
--echo # with HAVING condition 
--echo #

CREATE TABLE t1(i INT);
INSERT INTO t1 VALUES (1), (2), (3);
CREATE TABLE t1s(i INT);
INSERT INTO t1s VALUES (10), (20), (30);
CREATE TABLE t2s(i INT);
INSERT INTO t2s VALUES (100), (200), (300);

SELECT * FROM t1
WHERE t1.i NOT IN
(
  SELECT STRAIGHT_JOIN t2s.i 
  FROM
  t1s LEFT OUTER JOIN t2s ON t2s.i = t1s.i
  HAVING t2s.i = 999
);

SELECT * FROM t1
WHERE t1.I IN
(
  SELECT STRAIGHT_JOIN t2s.i 
  FROM
  t1s LEFT OUTER JOIN t2s ON t2s.i = t1s.i
  HAVING t2s.i = 999
) IS UNKNOWN;

SELECT * FROM t1
WHERE NOT t1.I = ANY
(
  SELECT STRAIGHT_JOIN t2s.i 
  FROM
  t1s LEFT OUTER JOIN t2s ON t2s.i = t1s.i
  HAVING t2s.i = 999
);

SELECT * FROM t1
 WHERE t1.i = ANY (
  SELECT STRAIGHT_JOIN t2s.i 
  FROM
  t1s LEFT OUTER JOIN t2s ON t2s.i = t1s.i
  HAVING t2s.i = 999
 ) IS UNKNOWN;

DROP TABLE t1,t1s,t2s;

--echo # LP BUG#675248 - select->prep_where references on freed memory 

CREATE TABLE t1 (a int, b int);
insert into t1 values (1,1),(0,0);

CREATE TABLE t2 (c int);
insert into t2 values (1),(2);

prepare stmt1 from "select sum(a),(select sum(c) from t2 where table1.b) as sub
from t1 as table1 group by sub";

execute stmt1;

deallocate prepare stmt1;

prepare stmt1 from "select sum(a),(select sum(c) from t2 having table1.b) as sub
from t1 as table1";

execute stmt1;

deallocate prepare stmt1;

drop table t1,t2;

--echo #
--echo # Bug LP#693935/#58727: Assertion failure with 
--echo # a single row subquery returning more than one row
--echo #

create table t1 (a char(1) charset utf8);
insert into t1 values ('a'), ('b');
create table t2 (a binary(1));
insert into t2 values ('x'), ('y');

-- error ER_SUBQUERY_NO_1_ROW
select * from t2 where a=(select a from t1) and a='x';

drop table t1,t2;

--echo # End of 5.1 tests

--echo #
--echo # Bug #11765713 58705:
--echo # OPTIMIZER LET ENGINE DEPEND ON UNINITIALIZED VALUES
--echo # CREATED BY OPT_SUM_QUERY
--echo #

CREATE TABLE t1(a INT NOT NULL, KEY (a));
INSERT INTO t1 VALUES (0), (1);

--error ER_SUBQUERY_NO_1_ROW
SELECT 1 as foo FROM t1 WHERE a < SOME
  (SELECT a FROM t1 WHERE a <=>
    (SELECT a FROM t1)
  );

SELECT 1 as foo FROM t1 WHERE a < SOME
  (SELECT a FROM t1 WHERE a <=>
    (SELECT a FROM t1 where a is null)
  ); 

DROP TABLE t1;

--echo #
--echo # Bug #57704: Cleanup code dies with void TABLE::set_keyread(bool): 
--echo #             Assertion `file' failed.
--echo #

CREATE TABLE t1 (a INT);

--error ER_OPERAND_COLUMNS
SELECT 1 FROM 
  (SELECT ROW(
    (SELECT 1 FROM t1 RIGHT JOIN 
      (SELECT 1 FROM t1, t1 t2) AS d ON 1),
    1) FROM t1) AS e;

DROP TABLE t1;

--echo #
--echo # Bug#13721076 CRASH WITH TIME TYPE/TIMESTAMP() AND WARNINGS IN SUBQUERY
--echo #

CREATE TABLE t1(a TIME NOT NULL);
INSERT INTO t1 VALUES ('00:00:32');

SELECT 1 FROM t1 WHERE a >
(SELECT timestamp(a) AS a FROM t1);

DROP TABLE t1;

--echo #
--echo # No BUG#, a case brought from 5.2's innodb_mysql_lock.test
--echo #

create table t1 (i int  not null primary key);
insert into t1 values (1),(2),(3),(4),(5);

create table t2 (j int not null  primary key);
insert into t2 values (1),(2),(3),(4),(5);

create table t3 (k int not null primary key);
insert into t3 values (1),(2),(3);

create view v2 as select t2.j as j from t2 where t2.j in (select t1.i from t1);

select * from t3 where k in (select j from v2);

drop table t1,t2,t3;
drop view v2;

--echo #
--echo # Bug#52068: Optimizer generates invalid semijoin materialization plan
--echo #
--disable_warnings
drop table if exists ot1, ot2, it1, it2;
--enable_warnings
CREATE TABLE ot1(a INTEGER);
INSERT INTO ot1 VALUES(5), (8);
CREATE TABLE it2(a INTEGER);
INSERT INTO it2 VALUES(9), (5), (1), (8);
CREATE TABLE it3(a INTEGER);
INSERT INTO it3 VALUES(7), (1), (0), (5), (1), (4);
CREATE TABLE ot4(a INTEGER);
INSERT INTO ot4 VALUES(1), (3), (5), (7), (9), (7), (3), (1);

let $query=
SELECT * FROM ot1,ot4
WHERE (ot1.a,ot4.a) IN (SELECT it2.a,it3.a
                        FROM it2,it3);

eval $query;
eval explain $query;

DROP TABLE IF EXISTS ot1, ot4, it2, it3;


--echo #
--echo # Bug#729039: NULL keys used to evaluate subquery
--echo #

CREATE TABLE t1 (a int) ;
INSERT INTO t1 VALUES (NULL), (1), (NULL), (2);

CREATE TABLE t2 (a int, INDEX idx(a)) ;
INSERT INTO t2 VALUES (NULL), (1), (NULL);

SELECT * FROM t1
  WHERE EXISTS (SELECT a FROM t2 USE INDEX () WHERE t2.a = t1.a);
EXPLAIN
SELECT * FROM t1
  WHERE EXISTS (SELECT a FROM t2 USE INDEX() WHERE t2.a = t1.a);

SELECT * FROM t1
  WHERE EXISTS (SELECT a FROM t2 WHERE t2.a = t1.a);
EXPLAIN
SELECT * FROM t1
  WHERE EXISTS (SELECT a FROM t2 WHERE t2.a = t1.a);

DROP TABLE t1,t2;

--echo #
--echo # BUG#752992: Wrong results for a subquery with 'semijoin=on'
--echo #
CREATE TABLE t1 (pk INTEGER PRIMARY KEY, i INTEGER NOT NULL);
INSERT INTO t1 VALUES (11,0);
INSERT INTO t1 VALUES (12,5);
INSERT INTO t1 VALUES (15,0);
CREATE TABLE t2 (pk INTEGER PRIMARY KEY, i INTEGER NOT NULL);
INSERT INTO t2 VALUES (11,1);
INSERT INTO t2 VALUES (12,2);
INSERT INTO t2 VALUES (15,4);


SET @save_join_cache_level=@@join_cache_level;
SET join_cache_level=0;
EXPLAIN SELECT * FROM t1 WHERE pk IN (SELECT it.pk FROM t2 JOIN t2 AS it ON 1);
SELECT * FROM t1 WHERE pk IN (SELECT it.pk FROM t2 JOIN t2 AS it ON 1);
SET join_cache_level=@save_join_cache_level;

DROP table t1,t2;

--echo #
--echo # Bug#751350: crash with pushed condition for outer references when
--echo #             there should be none of such conditions
--echo #

CREATE TABLE t1 (a int, b int) ;
INSERT INTO t1 VALUES (0,0),(0,0);
set @optimizer_switch_save=@@optimizer_switch;
set @@optimizer_switch='semijoin=off,materialization=on,in_to_exists=on';
EXPLAIN
SELECT b FROM t1
  WHERE ('0') IN ( SELECT a  FROM t1 GROUP BY a )
    GROUP BY b;

SELECT b FROM t1
  WHERE ('0') IN ( SELECT a  FROM t1 GROUP BY a )
    GROUP BY b;
set @@optimizer_switch=@optimizer_switch_save;
DROP TABLE t1;

--echo #
--echo # Bug #11765713 58705:
--echo # OPTIMIZER LET ENGINE DEPEND ON UNINITIALIZED VALUES
--echo # CREATED BY OPT_SUM_QUERY
--echo #

CREATE TABLE t1(a INT NOT NULL, KEY (a));
INSERT INTO t1 VALUES (0), (1);

--error ER_SUBQUERY_NO_1_ROW
SELECT 1 as foo FROM t1 WHERE a < SOME
  (SELECT a FROM t1 WHERE a <=>
    (SELECT a FROM t1)
  );

SELECT 1 as foo FROM t1 WHERE a < SOME
  (SELECT a FROM t1 WHERE a <=>
    (SELECT a FROM t1 where a is null)
  ); 

DROP TABLE t1;

#
# LP BUG#823169 NULLs with ALL/ANY and maxmin optimization
#
CREATE TABLE t1 (a int(11), b varchar(1));
INSERT INTO t1 VALUES (2,NULL),(5,'d'),(7,'g');

SELECT a FROM t1 WHERE b < ANY ( SELECT b FROM t1 GROUP BY b );
SELECT a FROM t1 WHERE b < ANY ( SELECT b FROM t1 );
SELECT a FROM t1 WHERE b > ANY ( SELECT b FROM t1 GROUP BY b );
SELECT a FROM t1 WHERE b > ANY ( SELECT b FROM t1 );
SELECT a FROM t1 WHERE b <= ANY ( SELECT b FROM t1 GROUP BY b );
SELECT a FROM t1 WHERE b <= ANY ( SELECT b FROM t1 );
SELECT a FROM t1 WHERE b >= ANY ( SELECT b FROM t1 GROUP BY b );
SELECT a FROM t1 WHERE b >= ANY ( SELECT b FROM t1 );
SELECT a FROM t1 WHERE b = ANY ( SELECT b FROM t1 );
SELECT a FROM t1 WHERE b = ANY ( SELECT b FROM t1 GROUP BY b );
SELECT a FROM t1 WHERE b <> ANY ( SELECT b FROM t1 );
SELECT a FROM t1 WHERE b <> ANY ( SELECT b FROM t1 GROUP BY b );

SELECT a FROM t1 WHERE b < ALL ( SELECT b FROM t1 GROUP BY b );
SELECT a FROM t1 WHERE b < ALL ( SELECT b FROM t1 );
SELECT a FROM t1 WHERE b > ALL ( SELECT b FROM t1 GROUP BY b );
SELECT a FROM t1 WHERE b > ALL ( SELECT b FROM t1 );
SELECT a FROM t1 WHERE b <= ALL ( SELECT b FROM t1 GROUP BY b );
SELECT a FROM t1 WHERE b <= ALL ( SELECT b FROM t1 );
SELECT a FROM t1 WHERE b >= ALL ( SELECT b FROM t1 GROUP BY b );
SELECT a FROM t1 WHERE b >= ALL ( SELECT b FROM t1 );
SELECT a FROM t1 WHERE b = ALL ( SELECT b FROM t1 );
SELECT a FROM t1 WHERE b = ALL ( SELECT b FROM t1 GROUP BY b );
SELECT a FROM t1 WHERE b <> ALL ( SELECT b FROM t1 );
SELECT a FROM t1 WHERE b <> ALL ( SELECT b FROM t1 GROUP BY b );

delete from t1;
INSERT INTO t1 VALUES (2,NULL),(5,'d'),(7,'g');

SELECT a FROM t1 WHERE b < ANY ( SELECT b FROM t1 GROUP BY b );
SELECT a FROM t1 WHERE b < ANY ( SELECT b FROM t1 );
SELECT a FROM t1 WHERE b > ANY ( SELECT b FROM t1 GROUP BY b );
SELECT a FROM t1 WHERE b > ANY ( SELECT b FROM t1 );
SELECT a FROM t1 WHERE b <= ANY ( SELECT b FROM t1 GROUP BY b );
SELECT a FROM t1 WHERE b <= ANY ( SELECT b FROM t1 );
SELECT a FROM t1 WHERE b >= ANY ( SELECT b FROM t1 GROUP BY b );
SELECT a FROM t1 WHERE b >= ANY ( SELECT b FROM t1 );
SELECT a FROM t1 WHERE b = ANY ( SELECT b FROM t1 );
SELECT a FROM t1 WHERE b = ANY ( SELECT b FROM t1 GROUP BY b );
SELECT a FROM t1 WHERE b <> ANY ( SELECT b FROM t1 );
SELECT a FROM t1 WHERE b <> ANY ( SELECT b FROM t1 GROUP BY b );

SELECT a FROM t1 WHERE b < ALL ( SELECT b FROM t1 GROUP BY b );
SELECT a FROM t1 WHERE b < ALL ( SELECT b FROM t1 );
SELECT a FROM t1 WHERE b > ALL ( SELECT b FROM t1 GROUP BY b );
SELECT a FROM t1 WHERE b > ALL ( SELECT b FROM t1 );
SELECT a FROM t1 WHERE b <= ALL ( SELECT b FROM t1 GROUP BY b );
SELECT a FROM t1 WHERE b <= ALL ( SELECT b FROM t1 );
SELECT a FROM t1 WHERE b >= ALL ( SELECT b FROM t1 GROUP BY b );
SELECT a FROM t1 WHERE b >= ALL ( SELECT b FROM t1 );
SELECT a FROM t1 WHERE b = ALL ( SELECT b FROM t1 );
SELECT a FROM t1 WHERE b = ALL ( SELECT b FROM t1 GROUP BY b );
SELECT a FROM t1 WHERE b <> ALL ( SELECT b FROM t1 );
SELECT a FROM t1 WHERE b <> ALL ( SELECT b FROM t1 GROUP BY b );

drop table t1;

--echo #
--echo # Fix of lp:780386 (NULL left part with empty ALL subquery).
--echo #
CREATE TABLE t1 ( f11 int) ;
INSERT IGNORE INTO t1 VALUES (0),(0);

CREATE TABLE t2 ( f3 int, f10 int, KEY (f10,f3)) ;
INSERT IGNORE INTO t2 VALUES (NULL,NULL),(5,0);

DROP TABLE IF EXISTS t3;
CREATE TABLE t3 ( f3 int) ;
INSERT INTO t3 VALUES (0),(0);

SELECT a1.f3 AS r FROM t2 AS a1 , t1 WHERE a1.f3 < ALL ( SELECT f3 FROM t3 WHERE f3 = 1 ) ;
DROP TABLE t1, t2, t3;

--echo #
--echo # Bug#12763207 - ASSERT IN SUBSELECT::SINGLE_VALUE_TRANSFORMER
--echo #

CREATE TABLE t1(a1 int);
INSERT INTO t1 VALUES (1),(2);

CREATE TABLE t2(a1 int);
INSERT INTO t2 VALUES (3);

SELECT @@session.sql_mode INTO @old_sql_mode;
SET SESSION sql_mode='ONLY_FULL_GROUP_BY';

## All these are subject to the transformation
## '1 < some (...)' => '1 < max(...)'
SELECT 1 FROM t1 WHERE 1 < SOME (SELECT 2 FROM t2);
SELECT 1 FROM t1 WHERE 1 < SOME (SELECT 2.0 FROM t2);
SELECT 1 FROM t1 WHERE 1 < SOME (SELECT 'a' FROM t2);
SELECT 1 FROM t1 WHERE 1 < SOME (SELECT a1 FROM t2);

SET SESSION sql_mode=@old_sql_mode;

DROP TABLE t1, t2;

create table t2(i int);
insert into t2 values(0);

SELECT @@session.sql_mode INTO @old_sql_mode;
SET SESSION sql_mode='ONLY_FULL_GROUP_BY';

CREATE VIEW v1 AS  
SELECT 'f' FROM t2 UNION SELECT 'x' FROM t2
;

CREATE TABLE t1 (
  pk int NOT NULL,
  col_varchar_key varchar(1) DEFAULT NULL,
  PRIMARY KEY (pk),
  KEY col_varchar_key (col_varchar_key)
);

SELECT t1.pk
FROM t1
WHERE t1.col_varchar_key < ALL ( SELECT * FROM v1 )
;

SET SESSION sql_mode=@old_sql_mode;

drop table t2, t1;
drop view v1;

--echo #
--echo # BUG#50257: Missing info in REF column of the EXPLAIN 
--echo #            lines for subselects
--echo #

CREATE TABLE t1 (a INT, b INT, INDEX (a));
INSERT INTO t1 VALUES (3, 10), (2, 20), (7, 10), (5, 20);

EXPLAIN SELECT * FROM (SELECT * FROM t1 WHERE a=7) t;
EXPLAIN SELECT * FROM t1 WHERE EXISTS (SELECT * FROM t1 WHERE a=7);

DROP TABLE t1;

--echo #
--echo # BUG#12616253 - WRONG RESULT WITH EXISTS(SUBQUERY) (MISSING ROWS)
--echo # (duplicate of LP bug #888456)
--echo #

CREATE TABLE t1 (f1 varchar(1));
INSERT INTO t1 VALUES ('v'),('s');

CREATE TABLE t2 (f1_key varchar(1), KEY (f1_key));
INSERT INTO t2 VALUES ('j'),('v'),('c'),('m'),('d'),
('d'),('y'),('t'),('d'),('s');

EXPLAIN
SELECT table1.f1, table2.f1_key FROM t1 AS table1, t2 AS table2
  WHERE EXISTS (SELECT DISTINCT f1_key FROM t2 
                  WHERE f1_key != table2.f1_key AND f1_key >= table1.f1);
SELECT table1.f1, table2.f1_key FROM t1 AS table1, t2 AS table2
  WHERE EXISTS (SELECT DISTINCT f1_key FROM t2 
                  WHERE f1_key != table2.f1_key AND f1_key >= table1.f1);

DROP TABLE t1,t2;

--echo #
--echo # LP bug 919427: EXPLAIN for a query over a single-row table 
--echo #                with IN subquery in WHERE condition
--echo # 

CREATE TABLE ot (
  col_int_nokey int(11), 
  col_varchar_nokey varchar(1)
) ;
INSERT INTO ot VALUES (1,'x');

CREATE TABLE it1(
  col_int_key int(11), 
  col_varchar_key varchar(1), 
  KEY idx_cvk_cik (col_varchar_key,col_int_key)
);
INSERT INTO it1 VALUES (NULL,'x'), (NULL,'f');

CREATE TABLE it2 (
   col_int_key int(11),
   col_varchar_key varchar(1),
   col_varchar_key2 varchar(1),
   KEY idx_cvk_cvk2_cik (col_varchar_key, col_varchar_key2, col_int_key),
   KEY idx_cvk_cik (col_varchar_key, col_int_key)
);
INSERT INTO it2 VALUES (NULL,'x','x'), (NULL,'f','f');

EXPLAIN
SELECT col_int_nokey FROM ot 
  WHERE col_varchar_nokey IN 
        (SELECT col_varchar_key FROM it1 WHERE col_int_key IS NULL);
SELECT col_int_nokey FROM ot 
  WHERE col_varchar_nokey IN 
        (SELECT col_varchar_key FROM it1 WHERE col_int_key IS NULL);

EXPLAIN
SELECT col_int_nokey FROM ot
  WHERE (col_varchar_nokey, 'x') IN
        (SELECT col_varchar_key, col_varchar_key2 FROM it2);
SELECT col_int_nokey FROM ot
  WHERE (col_varchar_nokey, 'x') IN
        (SELECT col_varchar_key, col_varchar_key2 FROM it2);

DROP TABLE ot,it1,it2;

--echo #
--echo # MDEV-746
--echo # Bug#13651009 WRONG RESULT FROM DERIVED TABLE IF THE SUBQUERY
--echo # HAS AN EMPTY RESULT
--echo #

CREATE TABLE t1 (
  pk int NOT NULL,
  col_int_nokey int NOT NULL,
  col_int_key int NOT NULL,
  col_time_key time NOT NULL,
  col_varchar_key varchar(1) NOT NULL,
  col_varchar_nokey varchar(1) NOT NULL,
  PRIMARY KEY (pk),
  KEY col_int_key (col_int_key),
  KEY col_time_key (col_time_key),
  KEY col_varchar_key (col_varchar_key,col_int_key)
) ENGINE=MyISAM;

CREATE TABLE t2 (
  pk int NOT NULL AUTO_INCREMENT,
  col_int_nokey int NOT NULL,
  col_int_key int NOT NULL,
  col_time_key time NOT NULL,
  col_varchar_key varchar(1) NOT NULL,
  col_varchar_nokey varchar(1) NOT NULL,
  PRIMARY KEY (pk),
  KEY col_int_key (col_int_key),
  KEY col_time_key (col_time_key),
  KEY col_varchar_key (col_varchar_key,col_int_key)
) ENGINE=MyISAM;

INSERT INTO t2 VALUES (1,4,4,'00:00:00','b','b');

SET @var2:=4, @var3:=8;

--echo
--echo Testcase without inner subquery

let $subq=
SELECT @var3:=12, sq4_alias1.*
FROM t1 AS sq4_alias1
WHERE (sq4_alias1.col_varchar_key + NULL) IS NULL OR
      sq4_alias1.col_varchar_key = @var3;

eval EXPLAIN $subq;
eval $subq;
SELECT @var3;

# Now as derived table:
eval EXPLAIN SELECT * FROM ( $subq ) AS alias3;
eval SELECT * FROM ( $subq ) AS alias3;
SELECT @var3;

--echo
--echo Testcase with inner subquery; crashed WL#6095
SET @var3=8;
let $subq=
SELECT sq4_alias1.*
FROM t1 AS sq4_alias1
WHERE (sq4_alias1.col_varchar_key , sq4_alias1.col_varchar_nokey)
      NOT IN
      (SELECT c_sq1_alias1.col_varchar_key AS c_sq1_field1,
              c_sq1_alias1.col_varchar_nokey AS c_sq1_field2
       FROM t2 AS c_sq1_alias1
       WHERE (c_sq1_alias1.col_int_nokey != @var2
              OR c_sq1_alias1.pk != @var3));

eval EXPLAIN $subq;
eval $subq;
# Now as derived table:
eval EXPLAIN SELECT * FROM ( $subq ) AS alias3;
eval SELECT * FROM ( $subq ) AS alias3;

DROP TABLE t1,t2;

--echo # End of 5.2 tests

--echo #
--echo # BUG#779885: Crash in eliminate_item_equal with materialization=on in
--echo #

CREATE TABLE t1 ( f1 int );
INSERT INTO t1 VALUES (19), (20);

CREATE TABLE t2 ( f10 varchar(32) );
INSERT INTO t2 VALUES ('c'),('d');

CREATE TABLE t3 ( f10 varchar(32) );
INSERT INTO t3 VALUES ('a'),('b');

SELECT *
FROM t1
WHERE
( 't' ) IN (
        SELECT t3.f10
        FROM t3
        JOIN t2
        ON t2.f10 = t3.f10
);
DROP TABLE t1,t2,t3;

--echo #
--echo # BUG lp:813473: Wrong result with outer join + NOT IN subquery
--echo # This bug is a duplicate of Bug#11764086 whose test case is added below
--echo #

CREATE TABLE t1 (c int) ;
INSERT INTO t1 VALUES (5),(6);

CREATE TABLE t2 (a int, b int) ;
INSERT INTO t2 VALUES (20,9),(20,9);

create table t3 (d int, e int);
insert into t3 values (2, 9), (3,10);

SET @save_optimizer_switch=@@optimizer_switch;
SET optimizer_switch='outer_join_with_cache=off';

EXPLAIN
SELECT t2.b , t1.c
FROM t2 LEFT JOIN t1 ON t1.c < 3
WHERE (t2.b , t1.c) NOT IN (SELECT * from t3);

SELECT t2.b , t1.c
FROM t2 LEFT JOIN t1 ON t1.c < 3
WHERE (t2.b, t1.c) NOT IN (SELECT * from t3);

SET optimizer_switch=@save_optimizer_switch;

drop table t1, t2, t3;

--echo #
--echo # BUG#50257: Missing info in REF column of the EXPLAIN 
--echo #            lines for subselects
--echo #

CREATE TABLE t1 (a INT, b INT, INDEX (a));
INSERT INTO t1 VALUES (3, 10), (2, 20), (7, 10), (5, 20);

--echo
set @tmp_optimizer_switch=@@optimizer_switch;
set optimizer_switch='derived_merge=off,derived_with_keys=off';
EXPLAIN SELECT * FROM (SELECT * FROM t1 WHERE a=7) t;
set optimizer_switch=@tmp_optimizer_switch;
--echo
EXPLAIN SELECT * FROM t1 WHERE EXISTS (SELECT * FROM t1 WHERE a=7);

--echo
DROP TABLE t1;

--echo #
--echo # Bug#11764086: Null left operand to NOT IN in WHERE clause
--echo # behaves differently than real NULL
--echo #

CREATE TABLE parent (id int);
INSERT INTO parent VALUES (1), (2);

CREATE TABLE child (parent_id int, other int);
INSERT INTO child VALUES (1,NULL);

--echo # Offending query (c.parent_id is NULL for null-complemented rows only)

SELECT    p.id, c.parent_id
FROM      parent p
LEFT JOIN child  c
ON        p.id = c.parent_id
WHERE     c.parent_id NOT IN (
              SELECT parent_id 
              FROM   child
              WHERE  parent_id = 3
          );

--echo # Some syntactic variations with IS FALSE and IS NOT TRUE

SELECT    p.id, c.parent_id
FROM      parent p
LEFT JOIN child  c
ON        p.id = c.parent_id
WHERE     c.parent_id IN (
              SELECT parent_id 
              FROM   child
              WHERE  parent_id = 3
          ) IS NOT TRUE;

SELECT    p.id, c.parent_id
FROM      parent p
LEFT JOIN child  c
ON        p.id = c.parent_id
WHERE     c.parent_id IN (
              SELECT parent_id 
              FROM   child
              WHERE  parent_id = 3
          ) IS FALSE;

DROP TABLE parent, child;

--echo # End of test for bug#11764086.

--echo #
--echo # Bug 11765699 - 58690: !TABLE || (!TABLE->READ_SET || 
--echo #                BITMAP_IS_SET(TABLE->READ_SET, FIELD_INDEX
--echo #

CREATE TABLE t1(a INT);
INSERT INTO t1 VALUES (0), (1); 

CREATE TABLE t2(
  b TEXT, 
  c INT, 
  PRIMARY KEY (b(1))
);
INSERT INTO t2 VALUES ('a', 2), ('b', 3);

SELECT 1 FROM t1 WHERE a = 
 (SELECT 1 FROM t2 WHERE b = 
  (SELECT 1 FROM t1 t11 WHERE c = 1 OR t1.a = 1 AND 1 = 2)
   ORDER BY b
 );

SELECT 1 FROM t1 WHERE a = 
 (SELECT 1 FROM t2 WHERE b = 
  (SELECT 1 FROM t1 t11 WHERE c = 1 OR t1.a = 1 AND 1 = 2)
   GROUP BY b
 );

DROP TABLE t1, t2;

--echo #
--echo # BUG#12616253 - WRONG RESULT WITH EXISTS(SUBQUERY) (MISSING ROWS)
--echo #

CREATE TABLE t1 (f1 varchar(1));
INSERT INTO t1 VALUES ('v'),('s');

CREATE TABLE t2 (f1_key varchar(1), KEY (f1_key));
INSERT INTO t2 VALUES ('j'),('v'),('c'),('m'),('d'),
('d'),('y'),('t'),('d'),('s');

let $query=SELECT table1.f1, table2.f1_key
FROM t1 AS table1, t2 AS table2
WHERE EXISTS 
( 
SELECT DISTINCT f1_key 
FROM t2 
WHERE f1_key != table2.f1_key AND f1_key >= table1.f1 );

eval $query;
eval explain $query;

DROP TABLE t1,t2;

--echo #
--echo # lp:826279: assertion failure with GROUP BY a result of subquery
--echo #

CREATE TABLE t1 (a int);
INSERT INTO t1 VALUES (0), (0);

CREATE TABLE t2 (a int, b int, c int);
INSERT INTO t2 VALUES (10,7,0), (0,7,0);

CREATE TABLE t3 (a int, b int);
INSERT INTO t3 VALUES (10,7), (0,7);

SELECT SUM(DISTINCT b),
       (SELECT t2.a FROM t1 JOIN t2 ON t2.c != 0
          WHERE t.a != 0 AND t2.a != 0)
  FROM (SELECT * FROM t3) AS t
GROUP BY 2;

SELECT SUM(DISTINCT b), 
       (SELECT t2.a FROM t1,t2 WHERE t.a != 0 or 1=2 LIMIT 1)
  FROM (SELECT * FROM t3) AS t
GROUP BY 2;

DROP TABLE t1,t2,t3;

--echo #
--echo # Bug#12329653 
--echo # EXPLAIN, UNION, PREPARED STATEMENT, CRASH, SQL_FULL_GROUP_BY
--echo #
 
CREATE TABLE t1(a1 int);
INSERT INTO t1 VALUES (1),(2);
 
SELECT @@session.sql_mode INTO @old_sql_mode;
SET SESSION sql_mode='ONLY_FULL_GROUP_BY';
 
## First a simpler query, illustrating the transformation
## '1 < some (...)' => '1 < max(...)'
SELECT 1 FROM t1 WHERE 1 < SOME (SELECT a1 FROM t1);
 
## The query which made the server crash.
PREPARE stmt FROM 
'SELECT 1 UNION ALL 
SELECT 1 FROM t1
ORDER BY
(SELECT 1 FROM t1 AS t1_0  
  WHERE 1 < SOME (SELECT a1 FROM t1)
)' ;
 
--error ER_SUBQUERY_NO_1_ROW
EXECUTE stmt ;
--error ER_SUBQUERY_NO_1_ROW
EXECUTE stmt ;
 
SET SESSION sql_mode=@old_sql_mode;
    
DEALLOCATE PREPARE stmt;
DROP TABLE t1;

--echo #
--echo # LP BUG#833777 Performance regression with deeply nested subqueries
--echo #

create table t1 (a int not null, b char(10) not null);
insert into t1 values (1, 'a');
set @@optimizer_switch='in_to_exists=on,semijoin=off,materialization=off,subquery_cache=off';
select a from t1 where a in (select a from t1 where a in (select a from t1 where a in (select a from t1 where a in (select a from t1 where a in (select a from t1 where a in (select a from t1 where a in (select a from t1 where a in (select a from t1 where a in (select a from t1 where a in (select a from t1 where a in (select a from t1 where a in (select a from t1 where a in (select a from t1 where a in (select a from t1 where a in (select a from t1 where a in (select a from t1 where a in (select a from t1 where a in (select a from t1 where a in (select a from t1 where a in (select a from t1 where a in (select a from t1 where a in (select a from t1 where a in (select a from t1 where a in (select a from t1 where a in (select a from t1 where a in (select a from t1 where a in (select a from t1 where a in (select a from t1 where a in (select a from t1)))))))))))))))))))))))))))));
set @@optimizer_switch=@subselect_tmp;
drop table t1;

--echo #
--echo # LP BUG#894397 Wrong result with in_to_exists, constant table , semijoin=OFF,materialization=OFF
--echo #

CREATE TABLE t1 (a varchar(3));
INSERT INTO t1 VALUES ('AAA'),('BBB');
CREATE TABLE t2 (a varchar(3));
INSERT INTO t2 VALUES ('CCC');
set @@optimizer_switch='semijoin=off,materialization=off,in_to_exists=on,subquery_cache=off';
SELECT * FROM t1 WHERE t1.a IN (SELECT t2.a FROM t2 WHERE t2.a < 'ZZZ');
set @@optimizer_switch=@subselect_tmp;
drop table t1, t2;

--echo #
--echo # LP bug #859375: Assertion `0' failed in st_select_lex_unit::optimize
--echo # with view , UNION and prepared statement (rewriting fake_select
--echo # condition).
--echo #

CREATE TABLE t1 ( f1 int NOT NULL, f4 varchar(1) NOT NULL) ;
INSERT INTO t1 VALUES (6,'d'),(7,'y');

CREATE TABLE t2 ( f1 int NOT NULL, f2 int NOT NULL) ;
INSERT INTO t2 VALUES (10,7);

CREATE VIEW v2 AS SELECT * FROM t2;

PREPARE st1 FROM "
        SELECT *
        FROM t1
        LEFT JOIN v2 ON ( v2.f2 = t1.f1 )
        WHERE v2.f1 NOT IN (
                SELECT 1 UNION
                SELECT 247
        )
";

EXECUTE st1;
deallocate prepare st1;

DROP VIEW v2;
DROP TABLE t1,t2;

--echo #
--echo # LP bug #887458 Crash in subselect_union_engine::no_rows with
--echo # double UNION and join_cache_level=3,8
--echo # (IN/ALL/ANY optimizations should not be applied to fake_select)

CREATE TABLE t2 ( a int, b varchar(1)) ;
INSERT IGNORE INTO t2 VALUES (8,'y'),(8,'y');

CREATE TABLE t1 ( b varchar(1)) ;
INSERT IGNORE INTO t1 VALUES (NULL),(NULL);

set @save_join_cache_level=@@join_cache_level;
SET SESSION join_cache_level=3;

SELECT *
FROM t1, t2
WHERE t2.b IN (
        SELECT 'm' UNION
        SELECT 'm'
) OR t1.b <> SOME (
        SELECT 'v' UNION
        SELECT 't'
);

set @@join_cache_level= @save_join_cache_level;
drop table t1,t2;


--echo #
--echo # LP bug #885162 Got error 124 from storage engine with UNION inside
--echo # subquery and join_cache_level=3..8
--echo # (IN/ALL/ANY optimizations should not be applied to fake_select)
--echo #

CREATE TABLE t1 (
  f1 varchar(1) DEFAULT NULL
  );
INSERT INTO t1 VALUES ('c');
set @save_join_cache_level=@@join_cache_level;
SET SESSION join_cache_level=8;
SELECT * FROM t1 WHERE t1.f1 IN ( SELECT 'k' UNION SELECT 'e' );
set @@join_cache_level= @save_join_cache_level;
drop table t1;


--echo #
--echo # LP BUG#747278 incorrect values of the NULL (no rows) single 
--echo # row subquery requested via element_index() interface
--echo #

CREATE TABLE t1 (f1a int, f1b int) ;
INSERT IGNORE INTO t1 VALUES (1,1),(2,2);
CREATE TABLE t2 ( f2 int);
INSERT IGNORE INTO t2 VALUES (3),(4);
CREATE TABLE t3 (f3a int default 1, f3b int default 2);
INSERT INTO t3 VALUES (1,1),(2,2);

# check different IN with switches where the bug was found
set @old_optimizer_switch = @@session.optimizer_switch;
set @@optimizer_switch='materialization=on,partial_match_rowid_merge=on,partial_match_table_scan=off,subquery_cache=off,semijoin=off';

SELECT (SELECT f3a FROM t3 where f3a > 3) NOT IN (SELECT f1a FROM t1) FROM t2;
SELECT (SELECT f3a,f3a  FROM t3 where f3a > 3) NOT IN (SELECT f1a,f1a FROM t1) FROM t2;
SELECT (SELECT f3a, f3b FROM t3 where f3a > 3) NOT IN (SELECT f1a, f1b FROM t1) FROM t2;
SELECT (SELECT f3a, f3b FROM t3 where f3a > 3) NOT IN (SELECT f1a, f1b FROM t1);
SELECT (SELECT f3a FROM t3 where f3a > 3) IN (SELECT f1a FROM t1) FROM t2;
SELECT (SELECT f3a,f3a  FROM t3 where f3a > 3) IN (SELECT f1a,f1a FROM t1) FROM t2;
SELECT (SELECT f3a, f3b FROM t3 where f3a > 3) IN (SELECT f1a, f1b FROM t1) FROM t2;
SELECT (SELECT f3a, f3b FROM t3 where f3a > 3) IN (SELECT f1a, f1b FROM t1);

set @@session.optimizer_switch=@old_optimizer_switch;

# check different IN with default switches
SELECT (SELECT f3a FROM t3 where f3a > 3) NOT IN (SELECT f1a FROM t1) FROM t2;
SELECT (SELECT f3a,f3a  FROM t3 where f3a > 3) NOT IN (SELECT f1a,f1a FROM t1) FROM t2;
SELECT (SELECT f3a, f3b FROM t3 where f3a > 3) NOT IN (SELECT f1a, f1b FROM t1) FROM t2;
SELECT (SELECT f3a, f3b FROM t3 where f3a > 3) NOT IN (SELECT f1a, f1b FROM t1);
SELECT (SELECT f3a FROM t3 where f3a > 3) IN (SELECT f1a FROM t1) FROM t2;
SELECT (SELECT f3a,f3a  FROM t3 where f3a > 3) IN (SELECT f1a,f1a FROM t1) FROM t2;
SELECT (SELECT f3a, f3b FROM t3 where f3a > 3) IN (SELECT f1a, f1b FROM t1) FROM t2;
SELECT (SELECT f3a, f3b FROM t3 where f3a > 3) IN (SELECT f1a, f1b FROM t1);

# other row operation with NULL single row subquery also should work
select (null, null) = (null, null);
SELECT (SELECT f3a, f3a FROM t3  where f3a > 3) = (0, 0);

drop tables t1,t2,t3;

--echo #
--echo # LP BUG#825051 Wrong result with date/datetime and subquery with GROUP BY and in_to_exists
--echo #

CREATE TABLE t1 (a date, KEY (a)) ;
INSERT INTO t1 VALUES ('2009-01-01'),('2009-02-02');
set @old_optimizer_switch = @@optimizer_switch;
SET @@optimizer_switch='semijoin=off,materialization=off,in_to_exists=on,subquery_cache=off';
EXPLAIN SELECT * FROM t1 WHERE a IN (SELECT a AS field1 FROM t1 GROUP BY field1);
SELECT * FROM t1 WHERE a IN (SELECT a AS field1 FROM t1 GROUP BY field1);
SET @@optimizer_switch='semijoin=off,materialization=on,in_to_exists=off,subquery_cache=off';
EXPLAIN SELECT * FROM t1 WHERE a IN (SELECT a AS field1 FROM t1 GROUP BY field1);
SELECT * FROM t1 WHERE a IN (SELECT a AS field1 FROM t1 GROUP BY field1);
set @@optimizer_switch=@old_optimizer_switch;
drop table t1;

--echo #
--echo # LP BUG#908269 incorrect condition in case of subqueries depending
--echo # on constant tables
--echo #
CREATE TABLE t1 ( a INT );
INSERT INTO t1 VALUES (1),(5);

# t2 must be MyISAM or Aria and contain 1 row
CREATE TABLE t2 ( b INT ) ENGINE=MyISAM;
INSERT INTO t2 VALUES (1);

CREATE TABLE t3 ( c INT );
INSERT INTO t3 VALUES (4),(5);

SET optimizer_switch='subquery_cache=off';

SELECT ( SELECT b FROM t2 WHERE b = a OR EXISTS ( SELECT c FROM t3 WHERE c = b ) ) FROM t1;

# This query just for example, it should return the same as above (1 and NULL)
SELECT ( SELECT b FROM t2 WHERE b = a OR b * 0) FROM t1;

# example with "random"
SELECT ( SELECT b FROM t2 WHERE b = a OR rand() * 0) FROM t1;

drop table t1,t2,t3;
set optimizer_switch=@subselect_tmp;

--echo #
--echo # LP BUG#905353 Wrong non-empty result with a constant table,
--echo # aggregate function in subquery, MyISAM or Aria
--echo #

CREATE TABLE t1 ( a INT ) ENGINE=MyISAM;
INSERT INTO t1 VALUES (1);

SELECT a FROM t1 WHERE ( SELECT MIN(a) = 100 );

drop table t1;

--echo #
--echo # LP BUG#985667 Wrong result with subquery in SELECT clause, and constant table in 
--echo # main query and implicit grouping
--echo #

CREATE TABLE t1 (f1 int) engine=MyISAM;
INSERT INTO t1 VALUES (7),(8);

CREATE TABLE t2 (f2 int, f3 varchar(1)) engine=MyISAM;
INSERT INTO t2 VALUES (3,'f');

EXPLAIN
SELECT COUNT(f1), (SELECT f1 FROM t1 WHERE f2 > 0 limit 1) AS f4 FROM t2, t1 WHERE 'v'= f3;
SELECT COUNT(f1), (SELECT f1 FROM t1 WHERE f2 > 0 limit 1) AS f4 FROM t2, t1 WHERE 'v'= f3;

EXPLAIN
SELECT COUNT(f1), exists(SELECT f1 FROM t1 WHERE f2 > 0 limit 1) AS f4 FROM t2, t1 WHERE 'v'= f3;
SELECT COUNT(f1), exists(SELECT f1 FROM t1 WHERE f2 > 0 limit 1) AS f4 FROM t2, t1 WHERE 'v'= f3;

EXPLAIN
SELECT COUNT(f1), f2 > ALL (SELECT f1 FROM t1 WHERE f2 > 0) AS f4 FROM t2, t1 WHERE 'v'= f3;
SELECT COUNT(f1), f2 > ALL (SELECT f1 FROM t1 WHERE f2 > 0) AS f4 FROM t2, t1 WHERE 'v'= f3;

EXPLAIN
SELECT COUNT(f1), f2 IN (SELECT f1 FROM t1 WHERE f2 > 0) AS f4 FROM t2, t1 WHERE 'v'= f3;
SELECT COUNT(f1), f2 IN (SELECT f1 FROM t1 WHERE f2 > 0) AS f4 FROM t2, t1 WHERE 'v'= f3;

drop table t1,t2;

--echo #
--echo # LP BUG#1002079 Server crashes in Item_singlerow_subselect::val_int with constant table,
--echo # HAVING, UNION in subquery
--echo #

CREATE TABLE t1 (a INT);
INSERT INTO t1 VALUES (7),(0);
CREATE TABLE t2 (b INT);

EXPLAIN
SELECT SUM(a) AS f1, a AS f2 FROM (t1, t2) HAVING f2 >= ALL (SELECT 4 UNION SELECT 5) AND f1 = 7;

SELECT SUM(a) AS f1, a AS f2 FROM (t1, t2) HAVING f2 >= ALL (SELECT 4 UNION SELECT 5) AND f1 = 7;

drop table t1,t2;

--echo #
--echo # LP BUG#1008686 Server crashes in subselect_union_engine::no_rows on SELECT with impossible
--echo # WHERE and UNION in HAVING
--echo #

CREATE TABLE t1 (a INT);
INSERT INTO t1 VALUES (1),(7);

EXPLAIN
SELECT MIN(a) AS min_a, a FROM t1 WHERE 0 HAVING a NOT IN ( SELECT 2 UNION SELECT 5 ) OR min_a != 1;
SELECT MIN(a) AS min_a, a FROM t1 WHERE 0 HAVING a NOT IN ( SELECT 2 UNION SELECT 5 ) OR min_a != 1;

EXPLAIN
SELECT MIN(a) AS min_a, a FROM t1 WHERE 1=2 HAVING a NOT IN ( SELECT a from t1 UNION select a+1 from t1 ) OR min_a != 1;
SELECT MIN(a) AS min_a, a FROM t1 WHERE 1=2 HAVING a NOT IN ( SELECT a from t1 UNION select a+1 from t1 ) OR min_a != 1;

drop table t1;

--echo #
--echo # MDEV-367: Different results with and without subquery_cache on
--echo # a query with a constant NOT IN condition
--echo #
CREATE TABLE t1 (a INT) ENGINE=MyISAM;
INSERT INTO t1 VALUES (1),(2),(3);

set @mdev367_optimizer_switch = @@optimizer_switch;

set optimizer_switch = 'subquery_cache=on';
SELECT * FROM t1 WHERE ( 3, 3 ) NOT IN ( SELECT NULL, NULL ) OR a > 100;
SELECT *, ( 3, 3 ) NOT IN ( SELECT NULL, NULL ) FROM t1;
set optimizer_switch=@mdev367_optimizer_switch;
 
set optimizer_switch = 'subquery_cache=off';
SELECT * FROM t1 WHERE ( 3, 3 ) NOT IN ( SELECT NULL, NULL ) OR a > 100;
SELECT *, ( 3, 3 ) NOT IN ( SELECT NULL, NULL ) FROM t1;
set optimizer_switch=@mdev367_optimizer_switch;

DROP TABLE t1;

--echo #
--echo # MDEV-521 single value subselect transformation problem
--echo #
CREATE TABLE t1 (f1 char(2), PRIMARY KEY (f1)) ENGINE=MyISAM;
INSERT INTO t1 VALUES ('u1'),('u2');

SELECT a.* FROM t1 a WHERE ( SELECT EXISTS ( SELECT 1 FROM t1 b WHERE b.f1 = a.f1 ) );
FLUSH TABLES;
SELECT a.* FROM t1 a WHERE ( SELECT EXISTS ( SELECT 1 FROM t1 b WHERE b.f1 = a.f1 ) );

# Cleanup
DROP TABLE t1;

--echo # return optimizer switch changed in the beginning of this test
set optimizer_switch=@subselect_tmp;

--echo #
--echo # lp:944706 Query with impossible or constant subquery in WHERE or HAVING is not
--echo # precomputed and thus not part of optimization
--echo #

CREATE TABLE t1 ( a VARCHAR(16), KEY (a) );
INSERT INTO t1 VALUES ('Abilene'),('Akron'),('Albany'),('Albuquerque'),('Alexandria'),('Allentown'),
('Amarillo'),('Anaheim'),('Anchorage'),('Ann Arbor'),('Arden-Arcade');

EXPLAIN
SELECT MAX( alias2.a ) AS field
FROM t1 AS alias1, t1 AS alias2, t1 AS alias3
WHERE alias1.a = alias2.a OR alias1.a = 'y'
HAVING field>'B' AND ( 'Moscow' ) IN ( SELECT a FROM t1 );

SELECT MAX( alias2.a ) AS field
FROM t1 AS alias1, t1 AS alias2, t1 AS alias3
WHERE alias1.a = alias2.a OR alias1.a = 'y'
HAVING field>'B' AND ( 'Moscow' ) IN ( SELECT a FROM t1 );

EXPLAIN
SELECT MAX( alias2.a )
FROM t1 AS alias1, t1 AS alias2, t1 AS alias3
WHERE alias1.a = alias2.a OR ('Moscow') IN ( SELECT a FROM t1 );

SELECT MAX( alias2.a )
FROM t1 AS alias1, t1 AS alias2, t1 AS alias3
WHERE alias1.a = alias2.a OR ('Moscow') IN ( SELECT a FROM t1 );

drop table t1;

--echo #
--echo # MDEV-277 CHEAP SQ: Server crashes in st_join_table::get_examined_rows
--echo # with semijoin+materialization, IN and = subqueries
--echo #

CREATE TABLE t1 (a1 INT);
INSERT INTO t1 VALUES (4),(6);
CREATE TABLE t2 (b1 INT);
INSERT INTO t2 VALUES (1),(7);

EXPLAIN
SELECT * FROM t1
WHERE a1 = (SELECT COUNT(*) FROM t1 WHERE a1 IN (SELECT a1 FROM t1, t2));

SELECT * FROM t1
WHERE a1 = (SELECT COUNT(*) FROM t1 WHERE a1 IN (SELECT a1 FROM t1, t2));

drop table t1, t2;

--echo #
--echo # MDEV-287 CHEAP SQ: A query with subquery in SELECT list, EXISTS,
--echo # inner joins takes hundreds times longer
--echo #

CREATE TABLE t1 (a INT);
INSERT INTO t1 VALUES (1),(7);

CREATE TABLE t2 (b INT);
INSERT INTO t2 VALUES (4),(5);

CREATE TABLE t3 (c INT);
INSERT INTO t3 VALUES (8),(3);

set @@expensive_subquery_limit= 0;

EXPLAIN
SELECT (SELECT MIN(b) FROM t1, t2 WHERE b = a AND (b = alias1.b OR EXISTS (SELECT * FROM t3)))
FROM t2 alias1, t1 alias2, t1 alias3;

flush status;

SELECT (SELECT MIN(b) FROM t1, t2 WHERE b = a AND (b = alias1.b OR EXISTS (SELECT * FROM t3)))
FROM t2 alias1, t1 alias2, t1 alias3;

show status like "subquery_cache%";
show status like '%Handler_read%';

set @@expensive_subquery_limit= default;

EXPLAIN
SELECT (SELECT MIN(b) FROM t1, t2 WHERE b = a AND (b = alias1.b OR EXISTS (SELECT * FROM t3)))
FROM t2 alias1, t1 alias2, t1 alias3;

flush status;

SELECT (SELECT MIN(b) FROM t1, t2 WHERE b = a AND (b = alias1.b OR EXISTS (SELECT * FROM t3)))
FROM t2 alias1, t1 alias2, t1 alias3;

show status like "subquery_cache%";
show status like '%Handler_read%';

drop table t1, t2, t3;

--echo #
--echo # MDEV-288 CHEAP SQ: Valgrind warnings "Memory lost" with IN and EXISTS nested subquery, materialization+semijoin
--echo #

CREATE TABLE t1 (a INT);
INSERT INTO t1 VALUES (0),(8);

CREATE TABLE t2 (b INT PRIMARY KEY);
INSERT INTO t2 VALUES (1),(2);

EXPLAIN
SELECT * FROM t1 WHERE 4 IN (SELECT MAX(b) FROM t2 WHERE EXISTS (SELECT * FROM t1));
SELECT * FROM t1 WHERE 4 IN (SELECT MAX(b) FROM t2 WHERE EXISTS (SELECT * FROM t1));

drop table t1,t2;


--echo #
--echo # MDEV-410: EXPLAIN shows type=range, while SHOW EXPLAIN and userstat show full table scan is used
--echo #
CREATE TABLE t1 (a VARCHAR(3) PRIMARY KEY) ENGINE=MyISAM;
INSERT INTO t1 VALUES ('USA');

CREATE TABLE t2 (b INT, c VARCHAR(52), KEY(b)) ENGINE=MyISAM;
INSERT INTO t2 VALUES (3813,'United States'),(3940,'Russia');

CREATE TABLE t3 (d INT, KEY(d)) ENGINE=MyISAM;
INSERT INTO t3 VALUES (12),(22),(9),(45);

create table t4 like t3;
insert into t4 select * from t3;

--echo # This should not show range access for table t2
explain
SELECT MIN(b) FROM ( SELECT * FROM t1, t2, t3 WHERE d = b ) AS alias1 
WHERE SLEEP(0.1) OR c < 'p' OR b = ( SELECT MIN(b) FROM t2 );

set @tmp_mdev410=@@global.userstat;
set global userstat=on;
flush table_statistics;
flush index_statistics;

SELECT MIN(b) FROM ( SELECT * FROM t1, t2, t3 WHERE d = b ) AS alias1 
WHERE SLEEP(0.1) OR c < 'p' OR b = ( SELECT MIN(b) FROM t2 );

--echo # The following shows that t2 was indeed scanned with a full scan.
show table_statistics;
show index_statistics;
set global userstat=@tmp_mdev410;

DROP TABLE t1,t2,t3,t4;

--echo #
--echo # MDEV-430: Server crashes in select_describe on EXPLAIN with 
--echo #    materialization+semijoin, 2 nested subqueries, aggregate functions
--echo #
CREATE TABLE t1 (a INT, KEY(a));
INSERT INTO t1 VALUES (1),(8);

CREATE TABLE t2 (b INT, KEY(b));
INSERT INTO t2 VALUES (45),(17),(20);

EXPLAIN SELECT * FROM t1 WHERE EXISTS ( SELECT a FROM t1, t2 WHERE b = a GROUP BY a HAVING a <> 1 ) ;

DROP TABLE t1,t2;

--echo #
--echo # MDEV-435: Expensive subqueries may be evaluated during optimization in merge_key_fields
--echo #

CREATE TABLE t1 (a INT, KEY(a)) ENGINE=MyISAM;
INSERT INTO t1 VALUES (8),(0);

CREATE TABLE t2 (b INT, c VARCHAR(1)) ENGINE=MyISAM;
INSERT INTO t2 VALUES (4,'j'),(6,'v');

CREATE TABLE t3 (d VARCHAR(1)) ENGINE=MyISAM;
INSERT INTO t3 VALUES ('b'),('c');

EXPLAIN
SELECT * FROM t1
WHERE a = (SELECT MAX(b) FROM t2 WHERE c IN (SELECT MAX(d) FROM t3)) OR a = 10;

SELECT * FROM t1
WHERE a = (SELECT MAX(b) FROM t2 WHERE c IN (SELECT MAX(d) FROM t3)) OR a = 10;

drop table t1, t2, t3;


--echo #
--echo # MDEV-405: Server crashes in test_if_skip_sort_order on EXPLAIN with GROUP BY and HAVING in EXISTS subquery
--echo #
CREATE TABLE t1 (a INT, KEY(a));
INSERT INTO t1 VALUES (1),(8);

CREATE TABLE t2 (b INT, KEY(b));
INSERT INTO t2 VALUES (45),(17),(20);

EXPLAIN SELECT * FROM t1 WHERE EXISTS ( SELECT a FROM t1, t2 WHERE b = a GROUP BY a HAVING a <> 1 ) ;

DROP TABLE t1,t2;

--echo #
--echo # MDEV-5991: crash in Item_field::used_tables
--echo #
create table t1 (c int);
select exists(select 1 from t1 group by `c` in (select `c` from t1));
drop table t1;

--echo #
--echo # MDEV-7565: Server crash with Signal 6 (part 2)
--echo #
Select 
  (Select Sum(`TestCase`.Revenue) From mysql.slow_log E           
    Where TestCase.TemplateID not in (Select 1 from mysql.slow_log where 2=2)
  ) As `ControlRev`
From 
(Select  3 as Revenue, 4 as TemplateID) As `TestCase` 
Group By  TestCase.Revenue, TestCase.TemplateID;

--echo #
--echo # MDEV-7445:Server crash with Signal 6
--echo #

--delimiter |
CREATE PROCEDURE procedure2()
BEGIN
  Select 
    (Select Sum(`TestCase`.Revenue) From mysql.slow_log E           
      Where TestCase.TemplateID not in (Select 1 from mysql.slow_log where 2=2)
     ) As `ControlRev`
  From 
  (Select  3 as Revenue, 4 as TemplateID) As `TestCase` 
  Group By  TestCase.Revenue, TestCase.TemplateID;

END |
--delimiter ;
call procedure2();
call procedure2();

drop procedure procedure2;


SELECT
  (SELECT user FROM mysql.user
    WHERE h.host in (SELECT host FROM mysql.user)
  ) AS sq
FROM mysql.host h GROUP BY h.host;


--echo #
--echo # MDEV-7846:Server crashes in Item_subselect::fix
--echo #_fields or fails with Thread stack overrun
--echo #
CREATE TABLE t1 (column1 INT) ENGINE=MyISAM;
INSERT INTO t1 VALUES (3),(9);

CREATE TABLE t2 (column2 INT) ENGINE=MyISAM;

INSERT INTO t2 VALUES (1),(4);

CREATE TABLE t3 (column3 INT) ENGINE=MyISAM;
INSERT INTO t3 VALUES (6),(8);

CREATE TABLE t4 (column4 INT) ENGINE=MyISAM;
INSERT INTO t4 VALUES (2),(5);


PREPARE stmt FROM "
SELECT ( 
  SELECT MAX( table1.column1 ) AS field1 
  FROM t1 AS table1
  WHERE table3.column3 IN ( SELECT table2.column2 AS field2 FROM t2 AS table2 ) 
) AS sq
FROM t3 AS table3, t4 AS table4 GROUP BY sq
";

EXECUTE stmt;
EXECUTE stmt;

deallocate prepare stmt;
drop table t1,t2,t3,t4;

--echo #
--echo # MDEV-7122
--echo # Assertion `0' failed in subselect_hash_sj_engine::init
--echo #
SET SESSION big_tables=1;
CREATE TABLE t1(a char(255) DEFAULT '', KEY(a(10))) ENGINE=MyISAM DEFAULT CHARSET=utf8mb4 COLLATE=utf8mb4_general_ci;
INSERT INTO t1 VALUES(0),(0),(0);
SELECT * FROM t1 WHERE a IN(SELECT MIN(a) FROM t1);
DROP TABLE t1;
SET SESSION big_tables=0;

--echo #
--echo # MDEV-10776: Server crash on query
--echo #
create table t1 (field1 int);

insert into t1 values (1);

select round((select 1 from t1 limit 1))
from t1
group by round((select 1 from t1 limit 1));

drop table t1;

--echo #
--echo # MDEV-7930: Assertion `table_share->tmp_table != NO_TMP_TABLE ||
--echo # m_lock_type != 2' failed in  handler::ha_index_read_map
--echo #

CREATE TABLE t1 (f1 INT);
INSERT INTO t1 VALUES (1),(2);

CREATE TABLE t2 (f2 INT, KEY(f2));
INSERT INTO t2 VALUES (3);

CREATE ALGORITHM=MERGE VIEW v2 AS SELECT * FROM t2;

--error ER_WRONG_GROUP_FIELD
SELECT ( SELECT MIN(t2.f2) FROM t1 ) AS sq FROM t2 GROUP BY sq;
--error ER_WRONG_GROUP_FIELD
SELECT ( SELECT MIN(v2.f2) FROM t1 ) AS sq FROM v2 GROUP BY sq;
SELECT * FROM v2 where ( SELECT MIN(v2.f2) FROM t1 ) > 0;
SELECT count(*) FROM v2 group by ( SELECT MIN(v2.f2) FROM t1 );

delete from t1;
--error ER_WRONG_GROUP_FIELD
SELECT ( SELECT MIN(t2.f2) FROM t1 ) AS sq FROM t2 GROUP BY sq;
--error ER_WRONG_GROUP_FIELD
SELECT ( SELECT MIN(v2.f2) FROM t1 ) AS sq FROM v2 GROUP BY sq;

drop view v2;
drop table t1,t2;

--echo #
--echo # MDEV-10386 Assertion `fixed == 1' failed in virtual String* Item_func_conv_charset::val_str(String*)
--echo #

CREATE TABLE t1 (f1 CHAR(3) CHARACTER SET utf8 NULL, f2 CHAR(3) CHARACTER SET latin1 NULL);
INSERT INTO t1 VALUES ('foo','bar');
SELECT * FROM t1 WHERE f2 >= SOME ( SELECT f1 FROM t1 );
SELECT * FROM t1 WHERE f2 <= SOME ( SELECT f1 FROM t1 );
DROP TABLE t1;

--echo #
--echo # MDEV-10146: Wrong result (or questionable result and behavior)
--echo # with aggregate function in uncorrelated SELECT subquery
--echo #
CREATE TABLE t1 (f1 INT);
CREATE VIEW v1 AS SELECT * FROM t1;
INSERT INTO t1 VALUES (1),(2);

CREATE TABLE t2 (f2 int);

INSERT INTO t2 VALUES (3);
SELECT ( SELECT MAX(f1) FROM t2 ) FROM t1;

SELECT ( SELECT MAX(f1) FROM t2 ) FROM v1;

INSERT INTO t2 VALUES (4);

--error ER_SUBQUERY_NO_1_ROW
SELECT ( SELECT MAX(f1) FROM t2 ) FROM v1;
--error ER_SUBQUERY_NO_1_ROW
SELECT ( SELECT MAX(f1) FROM t2 ) FROM t1;

drop view v1;
drop table t1,t2;

#
# MDEV-7828 Assertion `key_read == 0' failed in TABLE::enable_keyread with SELECT SQ and WHERE SQ
#
CREATE TABLE t1 (f1 INT, KEY(f1)) ENGINE=MyISAM;
INSERT t1 VALUES (4),(8);
CREATE TABLE t2 (f2 INT, KEY(f2)) ENGINE=MyISAM;
INSERT t2 VALUES (6);
SELECT (SELECT MAX(sq.f2) FROM t1) FROM (SELECT * FROM t2) AS sq WHERE f2 = 2;
--echo #
--echo # Disable this query till MDEV-13399 is resolved
--echo #
--echo # INSERT t2 VALUES (9);
--echo # --error ER_SUBQUERY_NO_1_ROW
--echo # SELECT (SELECT MAX(sq.f2) FROM t1) FROM (SELECT * FROM t2) AS sq WHERE f2 = 2;
--echo #
drop table t1, t2;

<<<<<<< HEAD
--echo # End of 10.0 tests

--echo #
--echo # MDEV-9487: Server crashes in Time_and_counter_tracker::incr_loops
--echo # with UNION in ALL subquery
--echo #
SET NAMES utf8;
CREATE TABLE t1 (f VARCHAR(8)) ENGINE=MyISAM;
INSERT INTO t1 VALUES ('foo');
SELECT f FROM t1 WHERE f > ALL ( SELECT 'bar' UNION SELECT 'baz' );
SELECT f FROM t1 WHERE f > ALL ( SELECT 'bar');
drop table t1;
SET NAMES default;

--echo #
--echo # MDEV-10045: Server crashes in Time_and_counter_tracker::incr_loops
--echo #
SET NAMES utf8;

CREATE TABLE t1 (f1 VARCHAR(3), f2 INT UNSIGNED) ENGINE=MyISAM;
CREATE TABLE t2 (f3 INT) ENGINE=MyISAM;

SELECT * FROM t1, t2 WHERE f3 = f2 AND f1 > ANY ( SELECT 'foo' UNION SELECT 'bar' );
SELECT * FROM t1, t2 WHERE f3 = f2 AND f1 > ANY ( SELECT 'foo');

DROP TABLE t1, t2;
SET NAMES default;

--echo # End of 10.1 tests
=======
--echo #
--echo # MDEV-13933: Wrong results in COUNT() query with EXISTS and exists_to_in
--echo # (5.5 test)
--echo #
SET @optimiser_switch_save= @@optimizer_switch;
 
CREATE TABLE t1 (a INT NOT NULL);
INSERT INTO t1 VALUES (1),(1),(1),(5),(5);
 
CREATE TABLE t2 (b INT);
INSERT INTO t2 VALUES (5),(1);
 
CREATE TABLE t3 (c INT, KEY(c));
INSERT INTO t3 VALUES (5),(5);
 
SET optimizer_switch='semijoin=on';
select t1.a from t1 where t1.a in (select `test`.`t2`.`b` from `test`.`t2`)
and t1.a in (select `test`.`t3`.`c` from `test`.`t3`);
 
SET optimizer_switch='semijoin=off';
select t1.a from t1 where t1.a in (select `test`.`t2`.`b` from `test`.`t2`)
and t1.a in (select `test`.`t3`.`c` from `test`.`t3`);
 
SET @@optimizer_switch= @optimiser_switch_save;
DROP TABLE t1, t2, t3;

--echo End of 5.5 tests
>>>>>>> 4c147954
<|MERGE_RESOLUTION|>--- conflicted
+++ resolved
@@ -6072,37 +6072,6 @@
 --echo #
 drop table t1, t2;
 
-<<<<<<< HEAD
---echo # End of 10.0 tests
-
---echo #
---echo # MDEV-9487: Server crashes in Time_and_counter_tracker::incr_loops
---echo # with UNION in ALL subquery
---echo #
-SET NAMES utf8;
-CREATE TABLE t1 (f VARCHAR(8)) ENGINE=MyISAM;
-INSERT INTO t1 VALUES ('foo');
-SELECT f FROM t1 WHERE f > ALL ( SELECT 'bar' UNION SELECT 'baz' );
-SELECT f FROM t1 WHERE f > ALL ( SELECT 'bar');
-drop table t1;
-SET NAMES default;
-
---echo #
---echo # MDEV-10045: Server crashes in Time_and_counter_tracker::incr_loops
---echo #
-SET NAMES utf8;
-
-CREATE TABLE t1 (f1 VARCHAR(3), f2 INT UNSIGNED) ENGINE=MyISAM;
-CREATE TABLE t2 (f3 INT) ENGINE=MyISAM;
-
-SELECT * FROM t1, t2 WHERE f3 = f2 AND f1 > ANY ( SELECT 'foo' UNION SELECT 'bar' );
-SELECT * FROM t1, t2 WHERE f3 = f2 AND f1 > ANY ( SELECT 'foo');
-
-DROP TABLE t1, t2;
-SET NAMES default;
-
---echo # End of 10.1 tests
-=======
 --echo #
 --echo # MDEV-13933: Wrong results in COUNT() query with EXISTS and exists_to_in
 --echo # (5.5 test)
@@ -6130,4 +6099,32 @@
 DROP TABLE t1, t2, t3;
 
 --echo End of 5.5 tests
->>>>>>> 4c147954
+--echo # End of 10.0 tests
+
+--echo #
+--echo # MDEV-9487: Server crashes in Time_and_counter_tracker::incr_loops
+--echo # with UNION in ALL subquery
+--echo #
+SET NAMES utf8;
+CREATE TABLE t1 (f VARCHAR(8)) ENGINE=MyISAM;
+INSERT INTO t1 VALUES ('foo');
+SELECT f FROM t1 WHERE f > ALL ( SELECT 'bar' UNION SELECT 'baz' );
+SELECT f FROM t1 WHERE f > ALL ( SELECT 'bar');
+drop table t1;
+SET NAMES default;
+
+--echo #
+--echo # MDEV-10045: Server crashes in Time_and_counter_tracker::incr_loops
+--echo #
+SET NAMES utf8;
+
+CREATE TABLE t1 (f1 VARCHAR(3), f2 INT UNSIGNED) ENGINE=MyISAM;
+CREATE TABLE t2 (f3 INT) ENGINE=MyISAM;
+
+SELECT * FROM t1, t2 WHERE f3 = f2 AND f1 > ANY ( SELECT 'foo' UNION SELECT 'bar' );
+SELECT * FROM t1, t2 WHERE f3 = f2 AND f1 > ANY ( SELECT 'foo');
+
+DROP TABLE t1, t2;
+SET NAMES default;
+
+--echo # End of 10.1 tests
--- conflicted
+++ resolved
@@ -238,22 +238,8 @@
 	return(n_extern);
 }
 
-<<<<<<< HEAD
-/** Get the length of added field count in a REC_STATUS_COLUMNS_INSTANT record.
-@param[in]	n_add_field	number of added fields, minus one
-@return	storage size of the field count, in bytes */
-static inline unsigned rec_get_n_add_field_len(ulint n_add_field)
-{
-	ut_ad(n_add_field < REC_MAX_N_FIELDS);
-	return n_add_field < 0x80 ? 1 : 2;
-}
-
 /** Get the added field count in a REC_STATUS_COLUMNS_INSTANT record.
 @param[in,out]	header	variable header of a REC_STATUS_COLUMNS_INSTANT record
-=======
-/** Get the added field count in a REC_STATUS_COLUMNS_ADDED record.
-@param[in,out]	header	variable header of a REC_STATUS_COLUMNS_ADDED record
->>>>>>> 9e1a39aa
 @return	number of added fields */
 static inline unsigned rec_get_n_add_field(const byte*& header)
 {
@@ -270,25 +256,6 @@
 	return n_fields_add;
 }
 
-<<<<<<< HEAD
-/** Set the added field count in a REC_STATUS_COLUMNS_INSTANT record.
-@param[in,out]	header	variable header of a REC_STATUS_COLUMNS_INSTANT record
-@param[in]	n_add	number of added fields, minus 1
-@return	record header before the number of added fields */
-static inline void rec_set_n_add_field(byte*& header, ulint n_add)
-{
-	ut_ad(n_add < REC_MAX_N_FIELDS);
-
-	if (n_add < 0x80) {
-		*header-- = byte(n_add);
-	} else {
-		*header-- = byte(n_add) | 0x80;
-		*header-- = byte(n_add >> 7);
-	}
-}
-
-=======
->>>>>>> 9e1a39aa
 /** Format of a leaf-page ROW_FORMAT!=REDUNDANT record */
 enum rec_leaf_format {
 	/** Temporary file record */
@@ -392,23 +359,22 @@
 	ulint i = 0;
 
 	do {
-		const dict_field_t*	field;
-		const dict_col_t*	col;
+		const dict_field_t*	field
+			= dict_index_get_nth_field(index, i);
+		const dict_col_t*	col
+			= dict_field_get_col(field);
 		ulint			len;
 
-		field = dict_index_get_nth_field(index, i);
-		col = dict_field_get_col(field);
-
 		/* set default value flag */
-<<<<<<< HEAD
-		if (i >= n_fields) {
-
-			if (col->is_dropped()) {
-				len = offs | REC_OFFS_DROP_COL;
-				any |= REC_OFFS_DROP_COL;
-=======
 		if (i < n_fields) {
 		} else if (def_val) {
+			/* FIXME: Fix the MDEV-16131 scenario when
+			instant DROP COLUMN was followed by
+			ALTER TABLE...FORCE, LOCK=NONE and the
+			table was emptied during row_log_table_apply().
+			Currently, def_val!=NULL only signals that
+			instant ADD had been used, but it is not
+			telling which columns were dropped. */
 			const dict_col_t::def_t& d = def_val[i - n_core];
 			if (!d.data) {
 				len = offs | REC_OFFS_SQL_NULL;
@@ -421,10 +387,12 @@
 			goto resolved;
 		} else {
 			ulint dlen;
-			if (!index->instant_field_value(i, &dlen)) {
+			if (col->is_dropped()) {
+				len = offs | REC_OFFS_DROP_COL;
+				any |= REC_OFFS_DROP_COL;
+			} else if (!index->instant_field_value(i, &dlen)) {
 				len = offs | REC_OFFS_SQL_NULL;
 				ut_ad(dlen == UNIV_SQL_NULL);
->>>>>>> 9e1a39aa
 			} else {
 				ulint dlen;
 				if (!index->instant_field_value(i, &dlen)) {
@@ -893,12 +861,8 @@
 			ut_ad(leaf);
 			rec_init_offsets_comp_ordinary(rec, index, offsets,
 						       index->n_core_fields,
-<<<<<<< HEAD
+						       NULL,
 						       REC_LEAF_COLUMNS_INSTANT);
-=======
-						       NULL,
-						       REC_LEAF_COLUMNS_ADDED);
->>>>>>> 9e1a39aa
 			return;
 		case REC_STATUS_ORDINARY:
 			ut_ad(leaf);
@@ -2232,12 +2196,8 @@
 @param[in]	index	index of that the record belongs to
 @param[in,out]	offsets	offsets to the fields; in: rec_offs_n_fields(offsets)
 @param[in]	n_core	number of core fields (index->n_core_fields)
-<<<<<<< HEAD
+@param[in]	def_val	default values for non-core fields
 @param[in]	status	REC_STATUS_ORDINARY or REC_STATUS_COLUMNS_INSTANT */
-=======
-@param[in]	def_val	default values for non-core fields
-@param[in]	status	REC_STATUS_ORDINARY or REC_STATUS_COLUMNS_ADDED */
->>>>>>> 9e1a39aa
 void
 rec_init_offsets_temp(
 	const rec_t*		rec,
@@ -2253,13 +2213,8 @@
 	if it was emptied during an ALTER TABLE operation. */
 	ut_ad(index->n_core_fields == n_core || !index->is_instant());
 	ut_ad(index->n_core_fields >= n_core);
-<<<<<<< HEAD
-	rec_init_offsets_comp_ordinary(rec, index, offsets, n_core,
+	rec_init_offsets_comp_ordinary(rec, index, offsets, n_core, def_val,
 				       status == REC_STATUS_COLUMNS_INSTANT
-=======
-	rec_init_offsets_comp_ordinary(rec, index, offsets, n_core, def_val,
-				       status == REC_STATUS_COLUMNS_ADDED
->>>>>>> 9e1a39aa
 				       ? REC_LEAF_TEMP_COLUMNS_ADDED
 				       : REC_LEAF_TEMP);
 }

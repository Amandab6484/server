--- conflicted
+++ resolved
@@ -105,9 +105,4 @@
 # server id 1  end_log_pos # CRC32 0x######## 	Table_map: `test`.`t1` mapped to number #
 # server id 1  end_log_pos # CRC32 0x######## 	Write_rows: table id # flags: STMT_END_F
 COMMIT/*!*/;
-<<<<<<< HEAD
-# server id 1  end_log_pos # CRC32 0x######## 	GTID #-#-# ddl
-DROP /*!40005 TEMPORARY */ TABLE IF EXISTS `t5`
-=======
->>>>>>> 8d0dabc5
 DROP TABLE t1;
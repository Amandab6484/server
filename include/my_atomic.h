#ifndef MY_ATOMIC_INCLUDED
#define MY_ATOMIC_INCLUDED
<<<<<<< HEAD
/* Copyright (C) 2006 MySQL AB
=======

/* Copyright (c) 2006, 2010, Oracle and/or its affiliates. All rights reserved.
>>>>>>> 68147625

   This program is free software; you can redistribute it and/or modify
   it under the terms of the GNU General Public License as published by
   the Free Software Foundation; version 2 of the License.

   This program is distributed in the hope that it will be useful,
   but WITHOUT ANY WARRANTY; without even the implied warranty of
   MERCHANTABILITY or FITNESS FOR A PARTICULAR PURPOSE.  See the
   GNU General Public License for more details.

   You should have received a copy of the GNU General Public License
   along with this program; if not, write to the Free Software
   Foundation, Inc., 51 Franklin St, Fifth Floor, Boston, MA 02110-1301  USA */

/*
  This header defines five atomic operations:

  my_atomic_add#(&var, what)
    'Fetch and Add'
    add 'what' to *var, and return the old value of *var

  my_atomic_fas#(&var, what)
    'Fetch And Store'
    store 'what' in *var, and return the old value of *var

  my_atomic_cas#(&var, &old, new)
    'Compare And Swap'
    if *var is equal to *old, then store 'new' in *var, and return TRUE
    otherwise store *var in *old, and return FALSE

  my_atomic_load#(&var)
    return *var

  my_atomic_store#(&var, what)
    store 'what' in *var

  '#' is substituted by a size suffix - 8, 16, 32, 64, or ptr
  (e.g. my_atomic_add8, my_atomic_fas32, my_atomic_casptr).

  NOTE This operations are not always atomic, so they always must be
  enclosed in my_atomic_rwlock_rdlock(lock)/my_atomic_rwlock_rdunlock(lock)
  or my_atomic_rwlock_wrlock(lock)/my_atomic_rwlock_wrunlock(lock).
  Hint: if a code block makes intensive use of atomic ops, it make sense
  to take/release rwlock once for the whole block, not for every statement.

  On architectures where these operations are really atomic, rwlocks will
  be optimized away.
  8- and 16-bit atomics aren't implemented for windows (see generic-msvc.h),
  but can be added, if necessary. 
*/

#ifndef my_atomic_rwlock_init

#define intptr         void *
/**
  Currently we don't support 8-bit and 16-bit operations.
  It can be added later if needed.
*/
#undef MY_ATOMIC_HAS_8_16

#ifndef MY_ATOMIC_MODE_RWLOCKS
/*
 * Attempt to do atomic ops without locks
 */
#include "atomic/nolock.h"
#endif

#ifndef make_atomic_cas_body
/* nolock.h was not able to generate even a CAS function, fall back */
#include "atomic/rwlock.h"
#endif

/* define missing functions by using the already generated ones */
#ifndef make_atomic_add_body
#define make_atomic_add_body(S)                                 \
  int ## S tmp=*a;                                              \
  while (!my_atomic_cas ## S(a, &tmp, tmp+v)) ;                 \
  v=tmp;
#endif
#ifndef make_atomic_fas_body
#define make_atomic_fas_body(S)                                 \
  int ## S tmp=*a;                                              \
  while (!my_atomic_cas ## S(a, &tmp, v)) ;                     \
  v=tmp;
#endif
#ifndef make_atomic_load_body
#define make_atomic_load_body(S)                                \
  ret= 0; /* avoid compiler warning */                          \
  (void)(my_atomic_cas ## S(a, &ret, ret));
#endif
#ifndef make_atomic_store_body
#define make_atomic_store_body(S)                               \
  (void)(my_atomic_fas ## S (a, v));
#endif

/*
  transparent_union doesn't work in g++
  Bug ?

  Darwin's gcc doesn't want to put pointers in a transparent_union
  when built with -arch ppc64. Complains:
  warning: 'transparent_union' attribute ignored
*/
#if defined(__GNUC__) && !defined(__cplusplus) && \
      ! (defined(__APPLE__) && (defined(_ARCH_PPC64) ||defined (_ARCH_PPC)))
/*
  we want to be able to use my_atomic_xxx functions with
  both signed and unsigned integers. But gcc will issue a warning
  "passing arg N of `my_atomic_XXX' as [un]signed due to prototype"
  if the signedness of the argument doesn't match the prototype, or
  "pointer targets in passing argument N of my_atomic_XXX differ in signedness"
  if int* is used where uint* is expected (or vice versa).
  Let's shut these warnings up
*/
#define make_transparent_unions(S)                              \
        typedef union {                                         \
          int  ## S  i;                                         \
          uint ## S  u;                                         \
        } U_ ## S   __attribute__ ((transparent_union));        \
        typedef union {                                         \
          int  ## S volatile *i;                                \
          uint ## S volatile *u;                                \
        } Uv_ ## S   __attribute__ ((transparent_union));
#define uintptr intptr
make_transparent_unions(8)
make_transparent_unions(16)
make_transparent_unions(32)
make_transparent_unions(64)
make_transparent_unions(ptr)
#undef uintptr
#undef make_transparent_unions
#define a       U_a.i
#define cmp     U_cmp.i
#define v       U_v.i
#define set     U_set.i
#else
#define U_8    int8
#define U_16   int16
#define U_32   int32
#define U_64   int64
#define U_ptr  intptr
#define Uv_8   int8
#define Uv_16  int16
#define Uv_32  int32
#define Uv_64  int64
#define Uv_ptr intptr
#define U_a    volatile *a
#define U_cmp  *cmp
#define U_v    v
#define U_set  set
#endif /* __GCC__ transparent_union magic */

#define make_atomic_cas(S)                                      \
static inline int my_atomic_cas ## S(Uv_ ## S U_a,              \
                            Uv_ ## S U_cmp, U_ ## S U_set)      \
{                                                               \
  int8 ret;                                                     \
  make_atomic_cas_body(S);                                      \
  return ret;                                                   \
}

#define make_atomic_add(S)                                      \
static inline int ## S my_atomic_add ## S(                      \
                        Uv_ ## S U_a, U_ ## S U_v)              \
{                                                               \
  make_atomic_add_body(S);                                      \
  return v;                                                     \
}

#define make_atomic_fas(S)                                      \
static inline int ## S my_atomic_fas ## S(                      \
                         Uv_ ## S U_a, U_ ## S U_v)             \
{                                                               \
  make_atomic_fas_body(S);                                      \
  return v;                                                     \
}

#define make_atomic_load(S)                                     \
static inline int ## S my_atomic_load ## S(Uv_ ## S U_a)        \
{                                                               \
  int ## S ret;                                                 \
  make_atomic_load_body(S);                                     \
  return ret;                                                   \
}

#define make_atomic_store(S)                                    \
static inline void my_atomic_store ## S(                        \
                     Uv_ ## S U_a, U_ ## S U_v)                 \
{                                                               \
  make_atomic_store_body(S);                                    \
}

#ifdef MY_ATOMIC_HAS_8_16
make_atomic_cas(8)
make_atomic_cas(16)
#endif
make_atomic_cas(32)
make_atomic_cas(64)
make_atomic_cas(ptr)

#ifdef MY_ATOMIC_HAS_8_16
make_atomic_add(8)
make_atomic_add(16)
#endif
make_atomic_add(32)
make_atomic_add(64)

#ifdef MY_ATOMIC_HAS_8_16
make_atomic_load(8)
make_atomic_load(16)
#endif
make_atomic_load(32)
make_atomic_load(64)
make_atomic_load(ptr)

#ifdef MY_ATOMIC_HAS_8_16
make_atomic_fas(8)
make_atomic_fas(16)
#endif
make_atomic_fas(32)
make_atomic_fas(64)
make_atomic_fas(ptr)

#ifdef MY_ATOMIC_HAS_8_16
make_atomic_store(8)
make_atomic_store(16)
#endif
make_atomic_store(32)
make_atomic_store(64)
make_atomic_store(ptr)

#ifdef _atomic_h_cleanup_
#include _atomic_h_cleanup_
#undef _atomic_h_cleanup_
#endif

#undef U_8
#undef U_16
#undef U_32
#undef U_64
#undef U_ptr
#undef Uv_8
#undef Uv_16
#undef Uv_32
#undef Uv_64
#undef Uv_ptr
#undef a
#undef cmp
#undef v
#undef set
#undef U_a
#undef U_cmp
#undef U_v
#undef U_set
#undef make_atomic_add
#undef make_atomic_cas
#undef make_atomic_load
#undef make_atomic_store
#undef make_atomic_fas
#undef make_atomic_add_body
#undef make_atomic_cas_body
#undef make_atomic_load_body
#undef make_atomic_store_body
#undef make_atomic_fas_body
#undef intptr

/*
  the macro below defines (as an expression) the code that
  will be run in spin-loops. Intel manuals recummend to have PAUSE there.
  It is expected to be defined in include/atomic/ *.h files
*/
#ifndef LF_BACKOFF
#define LF_BACKOFF (1)
#endif

#define MY_ATOMIC_OK       0
#define MY_ATOMIC_NOT_1CPU 1
extern int my_atomic_initialize();

#endif

#endif /* MY_ATOMIC_INCLUDED */<|MERGE_RESOLUTION|>--- conflicted
+++ resolved
@@ -1,11 +1,7 @@
 #ifndef MY_ATOMIC_INCLUDED
 #define MY_ATOMIC_INCLUDED
-<<<<<<< HEAD
-/* Copyright (C) 2006 MySQL AB
-=======
 
 /* Copyright (c) 2006, 2010, Oracle and/or its affiliates. All rights reserved.
->>>>>>> 68147625
 
    This program is free software; you can redistribute it and/or modify
    it under the terms of the GNU General Public License as published by

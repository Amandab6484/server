<<<<<<< HEAD
#ifndef CLIENT_MY_READLINE_INCLUDED
#define CLIENT_MY_READLINE_INCLUDED

/* Copyright (C) 2000 MySQL AB
=======
/*
   Copyright (c) 2000, 2011, Oracle and/or its affiliates. All rights reserved.
>>>>>>> 68f00a56

   This program is free software; you can redistribute it and/or modify
   it under the terms of the GNU General Public License as published by
   the Free Software Foundation; version 2 of the License.

   This program is distributed in the hope that it will be useful,
   but WITHOUT ANY WARRANTY; without even the implied warranty of
   MERCHANTABILITY or FITNESS FOR A PARTICULAR PURPOSE.  See the
   GNU General Public License for more details.

   You should have received a copy of the GNU General Public License
   along with this program; if not, write to the Free Software
   Foundation, Inc., 51 Franklin St, Fifth Floor, Boston, MA 02110-1301  USA
*/

/* readline for batch mode */

typedef struct st_line_buffer
{
  File file;
  char *buffer;			/* The buffer itself, grown as needed. */
  char *end;			/* Pointer at buffer end */
  char *start_of_line,*end_of_line;
  uint bufread;			/* Number of bytes to get with each read(). */
  uint eof;
  ulong max_size;
  ulong read_length;		/* Length of last read string */
  int error;
  bool truncated;
} LINE_BUFFER;

extern LINE_BUFFER *batch_readline_init(ulong max_size,FILE *file);
extern LINE_BUFFER *batch_readline_command(LINE_BUFFER *buffer, char * str);
extern char *batch_readline(LINE_BUFFER *buffer);
extern void batch_readline_end(LINE_BUFFER *buffer);

#endif /* CLIENT_MY_READLINE_INCLUDED */<|MERGE_RESOLUTION|>--- conflicted
+++ resolved
@@ -1,12 +1,8 @@
-<<<<<<< HEAD
 #ifndef CLIENT_MY_READLINE_INCLUDED
 #define CLIENT_MY_READLINE_INCLUDED
 
-/* Copyright (C) 2000 MySQL AB
-=======
 /*
    Copyright (c) 2000, 2011, Oracle and/or its affiliates. All rights reserved.
->>>>>>> 68f00a56
 
    This program is free software; you can redistribute it and/or modify
    it under the terms of the GNU General Public License as published by

--- conflicted
+++ resolved
@@ -1613,7 +1613,8 @@
 		row_ext_t*	ext;
 		page_cur_t*	cur	= btr_pcur_get_page_cur(&pcur);
 
-<<<<<<< HEAD
+		mem_heap_empty(row_heap);
+
 		/* Do not continue if table pages are still encrypted */
 		if (!old_table->is_readable() ||
 		    !new_table->is_readable()) {
@@ -1621,9 +1622,6 @@
 			trx->error_key_num = 0;
 			goto func_exit;
 		}
-=======
-		mem_heap_empty(row_heap);
->>>>>>> ef2e51c3
 
 		page_cur_move_to_next(cur);
 
@@ -2050,9 +2048,6 @@
 		if (err != DB_SUCCESS) {
 			goto func_exit;
 		}
-<<<<<<< HEAD
-
-		mem_heap_empty(row_heap);
 
 		/* Increment innodb_onlineddl_pct_progress status variable */
 		read_rows++;
@@ -2064,8 +2059,6 @@
 			/* presenting 10.12% as 1012 integer */
 			onlineddl_pct_progress = curr_progress * 100;
 		}
-=======
->>>>>>> ef2e51c3
 	}
 
 func_exit:

/* Copyright (C) 2003 MySQL AB

   This program is free software; you can redistribute it and/or modify
   it under the terms of the GNU General Public License as published by
   the Free Software Foundation; either version 2 of the License, or
   (at your option) any later version.

   This program is distributed in the hope that it will be useful,
   but WITHOUT ANY WARRANTY; without even the implied warranty of
   MERCHANTABILITY or FITNESS FOR A PARTICULAR PURPOSE.  See the
   GNU General Public License for more details.

   You should have received a copy of the GNU General Public License
   along with this program; if not, write to the Free Software
   Foundation, Inc., 59 Temple Place, Suite 330, Boston, MA  02111-1307  USA */

#include "Backup.hpp"

#include <ndb_version.h>

#include <NdbTCP.h>
#include <Bitmask.hpp>

#include <signaldata/NodeFailRep.hpp>
#include <signaldata/ReadNodesConf.hpp>

#include <signaldata/ScanFrag.hpp>

#include <signaldata/GetTabInfo.hpp>
#include <signaldata/DictTabInfo.hpp>
#include <signaldata/ListTables.hpp>

#include <signaldata/FsOpenReq.hpp>
#include <signaldata/FsAppendReq.hpp>
#include <signaldata/FsCloseReq.hpp>
#include <signaldata/FsConf.hpp>
#include <signaldata/FsRef.hpp>
#include <signaldata/FsRemoveReq.hpp>

#include <signaldata/BackupImpl.hpp>
#include <signaldata/BackupSignalData.hpp>
#include <signaldata/BackupContinueB.hpp>
#include <signaldata/EventReport.hpp>

#include <signaldata/UtilSequence.hpp>

#include <signaldata/CreateTrig.hpp>
#include <signaldata/AlterTrig.hpp>
#include <signaldata/DropTrig.hpp>
#include <signaldata/FireTrigOrd.hpp>
#include <signaldata/TrigAttrInfo.hpp>
#include <AttributeHeader.hpp>

#include <signaldata/WaitGCP.hpp>

#include <NdbTick.h>

static NDB_TICKS startTime;

static const Uint32 BACKUP_SEQUENCE = 0x1F000000;

#ifdef VM_TRACE
#define DEBUG_OUT(x) ndbout << x << endl
#else
#define DEBUG_OUT(x) 
#endif

//#define DEBUG_ABORT

static Uint32 g_TypeOfStart = NodeState::ST_ILLEGAL_TYPE;

#define SEND_BACKUP_STARTED_FLAG(A) (((A) & 0x3) > 0)
#define SEND_BACKUP_COMPLETED_FLAG(A) (((A) & 0x3) > 1)

void
Backup::execSTTOR(Signal* signal) 
{
  jamEntry();                            

  const Uint32 startphase  = signal->theData[1];
  const Uint32 typeOfStart = signal->theData[7];

  if (startphase == 3) {
    jam();
    g_TypeOfStart = typeOfStart;
    signal->theData[0] = reference();
    sendSignal(NDBCNTR_REF, GSN_READ_NODESREQ, signal, 1, JBB);
    return;
  }//if

  if(startphase == 7 && g_TypeOfStart == NodeState::ST_INITIAL_START &&
     c_masterNodeId == getOwnNodeId()){
    jam();
    createSequence(signal);
    return;
  }//if
  
  sendSTTORRY(signal);  
  return;
}//Dbdict::execSTTOR()

void
Backup::execREAD_NODESCONF(Signal* signal)
{
  jamEntry();
  ReadNodesConf * conf = (ReadNodesConf *)signal->getDataPtr();
 
  c_aliveNodes.clear();

  Uint32 count = 0;
  for (Uint32 i = 0; i<MAX_NDB_NODES; i++) {
    jam();
    if(NodeBitmask::get(conf->allNodes, i)){
      jam();
      count++;

      NodePtr node;
      ndbrequire(c_nodes.seize(node));
      
      node.p->nodeId = i;
      if(NodeBitmask::get(conf->inactiveNodes, i)) {
        jam();
	node.p->alive = 0;
      } else {
        jam();
	node.p->alive = 1;
	c_aliveNodes.set(i);
      }//if
    }//if
  }//for
  c_masterNodeId = conf->masterNodeId;
  ndbrequire(count == conf->noOfNodes);
  sendSTTORRY(signal);
}

void
Backup::sendSTTORRY(Signal* signal)
{
  signal->theData[0] = 0;
  signal->theData[3] = 1;
  signal->theData[4] = 3;
  signal->theData[5] = 7;
  signal->theData[6] = 255; // No more start phases from missra
  sendSignal(NDBCNTR_REF, GSN_STTORRY, signal, 7, JBB);
}

void
Backup::createSequence(Signal* signal)
{
  UtilSequenceReq * req = (UtilSequenceReq*)signal->getDataPtrSend();
  
  req->senderData  = RNIL;
  req->sequenceId  = BACKUP_SEQUENCE;
  req->requestType = UtilSequenceReq::Create;
  
  sendSignal(DBUTIL_REF, GSN_UTIL_SEQUENCE_REQ, 
	     signal, UtilSequenceReq::SignalLength, JBB);
}

void
Backup::execCONTINUEB(Signal* signal)
{
  jamEntry();
  const Uint32 Tdata0 = signal->theData[0];
  const Uint32 Tdata1 = signal->theData[1];
  const Uint32 Tdata2 = signal->theData[2];
  
  switch(Tdata0) {
  case BackupContinueB::START_FILE_THREAD:
  case BackupContinueB::BUFFER_UNDERFLOW:
  {
    jam();
    BackupFilePtr filePtr;
    c_backupFilePool.getPtr(filePtr, Tdata1);
    checkFile(signal, filePtr);
    return;
  }
  break;
  case BackupContinueB::BUFFER_FULL_SCAN:
  {
    jam();
    BackupFilePtr filePtr;
    c_backupFilePool.getPtr(filePtr, Tdata1);
    checkScan(signal, filePtr);
    return;
  }
  break;
  case BackupContinueB::BUFFER_FULL_FRAG_COMPLETE:
  {
    jam();
    BackupFilePtr filePtr;
    c_backupFilePool.getPtr(filePtr, Tdata1);
    fragmentCompleted(signal, filePtr);
    return;
  }
  break;
  case BackupContinueB::BUFFER_FULL_META:
  {
    jam();
    BackupRecordPtr ptr;
    c_backupPool.getPtr(ptr, Tdata1);
    
    BackupFilePtr filePtr;
    ptr.p->files.getPtr(filePtr, ptr.p->ctlFilePtr);
    FsBuffer & buf = filePtr.p->operation.dataBuffer;
    
    if(buf.getFreeSize() + buf.getMinRead() < buf.getUsableSize()) {
      jam();
      TablePtr tabPtr;
      c_tablePool.getPtr(tabPtr, Tdata2);
      
      DEBUG_OUT("Backup - Buffer full - " << buf.getFreeSize()
		<< " + " << buf.getMinRead()
		<< " < " << buf.getUsableSize()
		<< " - tableId = " << tabPtr.p->tableId);

      signal->theData[0] = BackupContinueB::BUFFER_FULL_META;
      signal->theData[1] = Tdata1;
      signal->theData[2] = Tdata2;
      sendSignalWithDelay(BACKUP_REF, GSN_CONTINUEB, signal, 100, 3);
      return;
    }//if
    
    TablePtr tabPtr;
    c_tablePool.getPtr(tabPtr, Tdata2);
    GetTabInfoReq * req = (GetTabInfoReq *)signal->getDataPtrSend();
    req->senderRef = reference();
    req->senderData = ptr.i;
    req->requestType = GetTabInfoReq::RequestById |
      GetTabInfoReq::LongSignalConf;
    req->tableId = tabPtr.p->tableId;
    sendSignal(DBDICT_REF, GSN_GET_TABINFOREQ, signal, 
	       GetTabInfoReq::SignalLength, JBB);
    return;
  }
  default:
    ndbrequire(0);
  }//switch
}

void
Backup::execDUMP_STATE_ORD(Signal* signal)
{
  jamEntry();
  
  if(signal->theData[0] == 20){
    if(signal->length() > 1){
      c_defaults.m_dataBufferSize = (signal->theData[1] * 1024 * 1024);
    }
    if(signal->length() > 2){
      c_defaults.m_logBufferSize = (signal->theData[2] * 1024 * 1024);
    }
    if(signal->length() > 3){
      c_defaults.m_minWriteSize = signal->theData[3] * 1024;
    }
    if(signal->length() > 4){
      c_defaults.m_maxWriteSize = signal->theData[4] * 1024;
    }
    
    infoEvent("Backup: data: %d log: %d min: %d max: %d",
	      c_defaults.m_dataBufferSize,
	      c_defaults.m_logBufferSize,
	      c_defaults.m_minWriteSize,
	      c_defaults.m_maxWriteSize);
    return;
  }
  if(signal->theData[0] == 21){
    BackupReq * req = (BackupReq*)signal->getDataPtrSend();
    req->senderData = 23;
    req->backupDataLen = 0;
    sendSignal(BACKUP_REF, GSN_BACKUP_REQ,signal,BackupReq::SignalLength, JBB);
    startTime = NdbTick_CurrentMillisecond();
    return;
  }

  if(signal->theData[0] == 22){
    const Uint32 seq = signal->theData[1];
    FsRemoveReq * req = (FsRemoveReq *)signal->getDataPtrSend();
    req->userReference = reference();
    req->userPointer = 23;
    req->directory = 1;
    req->ownDirectory = 1;
    FsOpenReq::setVersion(req->fileNumber, 2);
    FsOpenReq::setSuffix(req->fileNumber, FsOpenReq::S_CTL);
    FsOpenReq::v2_setSequence(req->fileNumber, seq);
    FsOpenReq::v2_setNodeId(req->fileNumber, getOwnNodeId());
    sendSignal(NDBFS_REF, GSN_FSREMOVEREQ, signal, 
	       FsRemoveReq::SignalLength, JBA);
    return;
  }

  if(signal->theData[0] == 23){
    /**
     * Print records
     */
    BackupRecordPtr ptr;
    for(c_backups.first(ptr); ptr.i != RNIL; c_backups.next(ptr)){
      infoEvent("BackupRecord %d: BackupId: %d MasterRef: %x ClientRef: %x",
		ptr.i, ptr.p->backupId, ptr.p->masterRef, ptr.p->clientRef);
      infoEvent(" State: %d", ptr.p->slaveState.getState());
      BackupFilePtr filePtr;
      for(ptr.p->files.first(filePtr); filePtr.i != RNIL; 
	  ptr.p->files.next(filePtr)){
	jam();
	infoEvent(" file %d: type: %d open: %d running: %d done: %d scan: %d",
		  filePtr.i, filePtr.p->fileType, filePtr.p->fileOpened,
		  filePtr.p->fileRunning, 
		  filePtr.p->fileClosing, filePtr.p->scanRunning);
      }
    }
  }
  if(signal->theData[0] == 24){
    /**
     * Print size of records etc.
     */
    infoEvent("Backup - dump pool sizes");
    infoEvent("BackupPool: %d BackupFilePool: %d TablePool: %d",
	      c_backupPool.getSize(), c_backupFilePool.getSize(), 
	      c_tablePool.getSize());
    infoEvent("AttrPool: %d TriggerPool: %d FragmentPool: %d",
	      c_backupPool.getSize(), c_backupFilePool.getSize(), 
	      c_tablePool.getSize());
    infoEvent("PagePool: %d",
	      c_pagePool.getSize());


    if(signal->getLength() == 2 && signal->theData[1] == 2424)
    {
      ndbrequire(c_tablePool.getSize() == c_tablePool.getNoOfFree());
      ndbrequire(c_attributePool.getSize() == c_attributePool.getNoOfFree());
      ndbrequire(c_backupPool.getSize() == c_backupPool.getNoOfFree());
      ndbrequire(c_backupFilePool.getSize() == c_backupFilePool.getNoOfFree());
      ndbrequire(c_pagePool.getSize() == c_pagePool.getNoOfFree());
      ndbrequire(c_fragmentPool.getSize() == c_fragmentPool.getNoOfFree());
      ndbrequire(c_triggerPool.getSize() == c_triggerPool.getNoOfFree());
    }
  }
}

bool
Backup::findTable(const BackupRecordPtr & ptr, 
		  TablePtr & tabPtr, Uint32 tableId) const
{
  for(ptr.p->tables.first(tabPtr); 
      tabPtr.i != RNIL; 
      ptr.p->tables.next(tabPtr)) {
    jam();
    if(tabPtr.p->tableId == tableId){
      jam();
      return true;
    }//if
  }//for
  tabPtr.i = RNIL;
  tabPtr.p = 0;
  return false;
}

static Uint32 xps(Uint32 x, Uint64 ms)
{
  float fx = x;
  float fs = ms;
  
  if(ms == 0 || x == 0) {
    jam();
    return 0;
  }//if
  jam();
  return ((Uint32)(1000.0f * (fx + fs/2.1f))) / ((Uint32)fs);
}

struct Number {
  Number(Uint32 r) { val = r;}
  Number & operator=(Uint32 r) { val = r; return * this; }
  Uint32 val;
};

NdbOut &
operator<< (NdbOut & out, const Number & val){
  char p = 0;
  Uint32 loop = 1;
  while(val.val > loop){
    loop *= 1000;
    p += 3;
  }
  if(loop != 1){
    p -= 3;
    loop /= 1000;
  }

  switch(p){
  case 0:
    break;
  case 3:
    p = 'k';
    break;
  case 6:
    p = 'M';
    break;
  case 9:
    p = 'G';
    break;
  default:
    p = 0;
  }
  char str[2];
  str[0] = p;
  str[1] = 0;
  Uint32 tmp = (val.val + (loop >> 1)) / loop;
#if 1
  if(p > 0)
    out << tmp << str;
  else
    out << tmp;
#else
  out << val.val;
#endif

  return out;
}

void
Backup::execBACKUP_CONF(Signal* signal)
{
  jamEntry();
  BackupConf * conf = (BackupConf*)signal->getDataPtr();
  
  ndbout_c("Backup %d has started", conf->backupId);
}

void
Backup::execBACKUP_REF(Signal* signal)
{
  jamEntry();
  BackupRef * ref = (BackupRef*)signal->getDataPtr();

  ndbout_c("Backup (%d) has NOT started %d", ref->senderData, ref->errorCode);
}

void
Backup::execBACKUP_COMPLETE_REP(Signal* signal)
{
  jamEntry();
  BackupCompleteRep* rep = (BackupCompleteRep*)signal->getDataPtr();
 
  startTime = NdbTick_CurrentMillisecond() - startTime;
  
  ndbout_c("Backup %d has completed", rep->backupId);
  const Uint32 bytes = rep->noOfBytes;
  const Uint32 records = rep->noOfRecords;

  Number rps = xps(records, startTime);
  Number bps = xps(bytes, startTime);

  ndbout << " Data [ "
	 << Number(records) << " rows " 
	 << Number(bytes) << " bytes " << startTime << " ms ] " 
	 << " => "
	 << rps << " row/s & " << bps << "b/s" << endl;

  bps = xps(rep->noOfLogBytes, startTime);
  rps = xps(rep->noOfLogRecords, startTime);

  ndbout << " Log [ "
	 << Number(rep->noOfLogRecords) << " log records " 
	 << Number(rep->noOfLogBytes) << " bytes " << startTime << " ms ] " 
	 << " => "
	 << rps << " records/s & " << bps << "b/s" << endl;

}

void
Backup::execBACKUP_ABORT_REP(Signal* signal)
{
  jamEntry();
  BackupAbortRep* rep = (BackupAbortRep*)signal->getDataPtr();
  
  ndbout_c("Backup %d has been aborted %d", rep->backupId, rep->reason);
}

const TriggerEvent::Value triggerEventValues[] = {
  TriggerEvent::TE_INSERT,
  TriggerEvent::TE_UPDATE,
  TriggerEvent::TE_DELETE
};

const char* triggerNameFormat[] = {
  "NDB$BACKUP_%d_%d_INSERT",
  "NDB$BACKUP_%d_%d_UPDATE",
  "NDB$BACKUP_%d_%d_DELETE"
};

const Backup::State 
Backup::validSlaveTransitions[] = {
  INITIAL,  DEFINING,
  DEFINING, DEFINED,
  DEFINED,  STARTED,
  STARTED,  STARTED, // Several START_BACKUP_REQ is sent
  STARTED,  SCANNING,
  SCANNING, STARTED,
  STARTED,  STOPPING,
  STOPPING, CLEANING,
  CLEANING, INITIAL,
  
  INITIAL,  ABORTING, // Node fail
  DEFINING, ABORTING,
  DEFINED,  ABORTING,
  STARTED,  ABORTING,
  SCANNING, ABORTING,
  STOPPING, ABORTING,
  CLEANING, ABORTING, // Node fail w/ master takeover
  ABORTING, ABORTING, // Slave who initiates ABORT should have this transition
  
  ABORTING, INITIAL,
  INITIAL,  INITIAL
};

const Uint32
Backup::validSlaveTransitionsCount = 
sizeof(Backup::validSlaveTransitions) / sizeof(Backup::State);

void
Backup::CompoundState::setState(State newState){
  bool found = false;
  const State currState = state;
  for(unsigned i = 0; i<noOfValidTransitions; i+= 2) {
    jam();
    if(validTransitions[i]   == currState &&
       validTransitions[i+1] == newState){
      jam();
      found = true;
      break;
    }
  }

  //ndbrequire(found);
  
  if (newState == INITIAL)
    abortState = INITIAL;
  if(newState == ABORTING && currState != ABORTING) {
    jam();
    abortState = currState;
  }
  state = newState;
#ifdef DEBUG_ABORT
  if (newState != currState) {
    ndbout_c("%u: Old state = %u, new state = %u, abort state = %u",
	     id, currState, newState, abortState);
  }
#endif
}

void
Backup::CompoundState::forceState(State newState)
{
  const State currState = state;
  if (newState == INITIAL)
    abortState = INITIAL;
  if(newState == ABORTING && currState != ABORTING) {
    jam();
    abortState = currState;
  }
  state = newState;
#ifdef DEBUG_ABORT
  if (newState != currState) {
    ndbout_c("%u: FORCE: Old state = %u, new state = %u, abort state = %u",
	     id, currState, newState, abortState);
  }
#endif
}

Backup::Table::Table(ArrayPool<Attribute> & ah, 
		     ArrayPool<Fragment> & fh) 
  : attributes(ah), fragments(fh)
{
  triggerIds[0] = ILLEGAL_TRIGGER_ID;
  triggerIds[1] = ILLEGAL_TRIGGER_ID;
  triggerIds[2] = ILLEGAL_TRIGGER_ID;
  triggerAllocated[0] = false;
  triggerAllocated[1] = false;
  triggerAllocated[2] = false;
}

/*****************************************************************************
 * 
 * Node state handling
 *
 *****************************************************************************/
void
Backup::execNODE_FAILREP(Signal* signal)
{
  jamEntry();

  NodeFailRep * rep = (NodeFailRep*)signal->getDataPtr();
  
  bool doStuff = false;
  /*
  Start by saving important signal data which will be destroyed before the
  process is completed.
  */
  NodeId new_master_node_id = rep->masterNodeId;
  Uint32 theFailedNodes[NodeBitmask::Size];
  for (Uint32 i = 0; i < NodeBitmask::Size; i++)
    theFailedNodes[i] = rep->theNodes[i];
  
  c_masterNodeId = new_master_node_id;

  NodePtr nodePtr;
  for(c_nodes.first(nodePtr); nodePtr.i != RNIL; c_nodes.next(nodePtr)) {
    jam();
    if(NodeBitmask::get(theFailedNodes, nodePtr.p->nodeId)){
      if(nodePtr.p->alive){
	jam();
	ndbrequire(c_aliveNodes.get(nodePtr.p->nodeId));
	doStuff = true;
      } else {
        jam();
	ndbrequire(!c_aliveNodes.get(nodePtr.p->nodeId));
      }//if
      nodePtr.p->alive = 0;
      c_aliveNodes.clear(nodePtr.p->nodeId);
    }//if
  }//for

  if(!doStuff){
    jam();
    return;
  }//if
  
#ifdef DEBUG_ABORT
  ndbout_c("****************** Node fail rep ******************");
#endif

  NodeId newCoordinator = c_masterNodeId;
  BackupRecordPtr ptr;
  for(c_backups.first(ptr); ptr.i != RNIL; c_backups.next(ptr)) {
    jam();
    checkNodeFail(signal, ptr, newCoordinator, theFailedNodes);
  }
}

bool
Backup::verifyNodesAlive(BackupRecordPtr ptr,
			 const NdbNodeBitmask& aNodeBitMask)
{
  Uint32 version = getNodeInfo(getOwnNodeId()).m_version;
  for (Uint32 i = 0; i < MAX_NDB_NODES; i++) {
    jam();
    if(aNodeBitMask.get(i)) {
      if(!c_aliveNodes.get(i)){
        jam();
	ptr.p->setErrorCode(AbortBackupOrd::BackupFailureDueToNodeFail);
        return false;
      }//if
      if(getNodeInfo(i).m_version != version)
      {
	jam();
	ptr.p->setErrorCode(AbortBackupOrd::IncompatibleVersions);
	return false;
      }
    }//if
  }//for
  return true;
}

void
Backup::checkNodeFail(Signal* signal,
		      BackupRecordPtr ptr,
		      NodeId newCoord,
		      Uint32 theFailedNodes[NodeBitmask::Size])
{
  NdbNodeBitmask mask;
  mask.assign(2, theFailedNodes);

  /* Update ptr.p->nodes to be up to date with current alive nodes
   */
  NodePtr nodePtr;
  bool found = false;
  for(c_nodes.first(nodePtr); nodePtr.i != RNIL; c_nodes.next(nodePtr)) {
    jam();
    if(NodeBitmask::get(theFailedNodes, nodePtr.p->nodeId)) {
      jam();
      if (ptr.p->nodes.get(nodePtr.p->nodeId)) {
	jam();
	ptr.p->nodes.clear(nodePtr.p->nodeId); 
	found = true;
      }
    }//if
  }//for

  if(!found) {
    jam();
    return; // failed node is not part of backup process, safe to continue
  }

  if(mask.get(refToNode(ptr.p->masterRef)))
  {
    /**
     * Master died...abort
     */
    ptr.p->masterRef = reference();
    ptr.p->nodes.clear();
    ptr.p->nodes.set(getOwnNodeId());
    ptr.p->setErrorCode(AbortBackupOrd::BackupFailureDueToNodeFail);
    switch(ptr.p->m_gsn){
    case GSN_DEFINE_BACKUP_REQ:
    case GSN_START_BACKUP_REQ:
    case GSN_BACKUP_FRAGMENT_REQ:
    case GSN_STOP_BACKUP_REQ:
      // I'm currently processing...reply to self and abort...
      ptr.p->masterData.gsn = ptr.p->m_gsn;
      ptr.p->masterData.sendCounter = ptr.p->nodes;
      return;
    case GSN_DEFINE_BACKUP_REF:
    case GSN_DEFINE_BACKUP_CONF:
    case GSN_START_BACKUP_REF:
    case GSN_START_BACKUP_CONF:
    case GSN_BACKUP_FRAGMENT_REF:
    case GSN_BACKUP_FRAGMENT_CONF:
    case GSN_STOP_BACKUP_REF:
    case GSN_STOP_BACKUP_CONF:
      ptr.p->masterData.gsn = GSN_DEFINE_BACKUP_REQ;
      masterAbort(signal, ptr);
      return;
    case GSN_ABORT_BACKUP_ORD:
      // Already aborting
      return;
    }
  }
  else if (newCoord == getOwnNodeId())
  {
    /**
     * I'm master for this backup
     */
    jam();
    CRASH_INSERTION((10001));
#ifdef DEBUG_ABORT
    ndbout_c("**** Master: Node failed: Master id = %u", 
	     refToNode(ptr.p->masterRef));
#endif

    Uint32 gsn, len, pos;
    ptr.p->nodes.bitANDC(mask);
    switch(ptr.p->masterData.gsn){
    case GSN_DEFINE_BACKUP_REQ:
    {
      DefineBackupRef * ref = (DefineBackupRef*)signal->getDataPtr();
      ref->backupPtr = ptr.i;
      ref->backupId = ptr.p->backupId;
      ref->errorCode = AbortBackupOrd::BackupFailureDueToNodeFail;
      gsn= GSN_DEFINE_BACKUP_REF;
      len= DefineBackupRef::SignalLength;
      pos= &ref->nodeId - signal->getDataPtr();
      break;
    }
    case GSN_START_BACKUP_REQ:
    {
      StartBackupRef * ref = (StartBackupRef*)signal->getDataPtr();
      ref->backupPtr = ptr.i;
      ref->backupId = ptr.p->backupId;
      ref->errorCode = AbortBackupOrd::BackupFailureDueToNodeFail;
      ref->signalNo = ptr.p->masterData.startBackup.signalNo;
      gsn= GSN_START_BACKUP_REF;
      len= StartBackupRef::SignalLength;
      pos= &ref->nodeId - signal->getDataPtr();
      break;
    }
    case GSN_BACKUP_FRAGMENT_REQ:
    {
      BackupFragmentRef * ref = (BackupFragmentRef*)signal->getDataPtr();
      ref->backupPtr = ptr.i;
      ref->backupId = ptr.p->backupId;
      ref->errorCode = AbortBackupOrd::BackupFailureDueToNodeFail;
      gsn= GSN_BACKUP_FRAGMENT_REF;
      len= BackupFragmentRef::SignalLength;
      pos= &ref->nodeId - signal->getDataPtr();
      break;
    }
    case GSN_STOP_BACKUP_REQ:
    {
      StopBackupRef * ref = (StopBackupRef*)signal->getDataPtr();
      ref->backupPtr = ptr.i;
      ref->backupId = ptr.p->backupId;
      ref->errorCode = AbortBackupOrd::BackupFailureDueToNodeFail;
      gsn= GSN_STOP_BACKUP_REF;
      len= StopBackupRef::SignalLength;
      pos= &ref->nodeId - signal->getDataPtr();
      break;
    }
    case GSN_CREATE_TRIG_REQ:
    case GSN_ALTER_TRIG_REQ:
    case GSN_WAIT_GCP_REQ:
    case GSN_UTIL_SEQUENCE_REQ:
    case GSN_UTIL_LOCK_REQ:
    case GSN_DROP_TRIG_REQ:
      return;
    }
    
    for(Uint32 i = 0; (i = mask.find(i+1)) != NdbNodeBitmask::NotFound; )
    {
      signal->theData[pos] = i;
      sendSignal(reference(), gsn, signal, len, JBB);
#ifdef DEBUG_ABORT
      ndbout_c("sending %d to self from %d", gsn, i);
#endif
    }
    return;
  }//if
  
  /**
   * I abort myself as slave if not master
   */
  CRASH_INSERTION((10021));
} 

void
Backup::execINCL_NODEREQ(Signal* signal)
{
  jamEntry();
  
  const Uint32 senderRef = signal->theData[0];
  const Uint32 inclNode  = signal->theData[1];

  NodePtr node;
  for(c_nodes.first(node); node.i != RNIL; c_nodes.next(node)) {
    jam();
    const Uint32 nodeId = node.p->nodeId;
    if(inclNode == nodeId){
      jam();
      
      ndbrequire(node.p->alive == 0);
      ndbrequire(!c_aliveNodes.get(nodeId));
      
      node.p->alive = 1;
      c_aliveNodes.set(nodeId);
      
      break;
    }//if
  }//for
  signal->theData[0] = reference();
  sendSignal(senderRef, GSN_INCL_NODECONF, signal, 1, JBB);
}

/*****************************************************************************
 * 
 * Master functionallity - Define backup
 *
 *****************************************************************************/

void
Backup::execBACKUP_REQ(Signal* signal)
{
  jamEntry();
  BackupReq * req = (BackupReq*)signal->getDataPtr();
  
  const Uint32 senderData = req->senderData;
  const BlockReference senderRef = signal->senderBlockRef();
  const Uint32 dataLen32 = req->backupDataLen; // In 32 bit words
  const Uint32 flags = signal->getLength() > 2 ? req->flags : 2;

  if(getOwnNodeId() != getMasterNodeId()) {
    jam();
    sendBackupRef(senderRef, flags, signal, senderData, BackupRef::IAmNotMaster);
    return;
  }//if

  if (m_diskless)
  {
    sendBackupRef(senderRef, flags, signal, senderData, 
		  BackupRef::CannotBackupDiskless);
    return;
  }
  
  if(dataLen32 != 0) {
    jam();
    sendBackupRef(senderRef, flags, signal, senderData, 
		  BackupRef::BackupDefinitionNotImplemented);
    return;
  }//if
  
#ifdef DEBUG_ABORT
  dumpUsedResources();
#endif
  /**
   * Seize a backup record
   */
  BackupRecordPtr ptr;
  c_backups.seize(ptr);
  if(ptr.i == RNIL) {
    jam();
    sendBackupRef(senderRef, flags, signal, senderData, BackupRef::OutOfBackupRecord);
    return;
  }//if

  ndbrequire(ptr.p->pages.empty());
  ndbrequire(ptr.p->tables.isEmpty());
  
  ptr.p->m_gsn = 0;
  ptr.p->errorCode = 0;
  ptr.p->clientRef = senderRef;
  ptr.p->clientData = senderData;
  ptr.p->flags = flags;
  ptr.p->masterRef = reference();
  ptr.p->nodes = c_aliveNodes;
  ptr.p->backupId = 0;
  ptr.p->backupKey[0] = 0;
  ptr.p->backupKey[1] = 0;
  ptr.p->backupDataLen = 0;
  ptr.p->masterData.errorCode = 0;
  ptr.p->masterData.dropTrig.tableId = RNIL;
  ptr.p->masterData.alterTrig.tableId = RNIL;
  
  UtilSequenceReq * utilReq = (UtilSequenceReq*)signal->getDataPtrSend();
    
  ptr.p->masterData.gsn = GSN_UTIL_SEQUENCE_REQ;
  utilReq->senderData  = ptr.i;
  utilReq->sequenceId  = BACKUP_SEQUENCE;
  utilReq->requestType = UtilSequenceReq::NextVal;
  sendSignal(DBUTIL_REF, GSN_UTIL_SEQUENCE_REQ, 
	     signal, UtilSequenceReq::SignalLength, JBB);
}

void
Backup::execUTIL_SEQUENCE_REF(Signal* signal)
{
  BackupRecordPtr ptr;
  jamEntry();
  UtilSequenceRef * utilRef = (UtilSequenceRef*)signal->getDataPtr();
  ptr.i = utilRef->senderData;
  c_backupPool.getPtr(ptr);
  ndbrequire(ptr.p->masterData.gsn == GSN_UTIL_SEQUENCE_REQ);
  sendBackupRef(signal, ptr, BackupRef::SequenceFailure);
}//execUTIL_SEQUENCE_REF()


void
Backup::sendBackupRef(Signal* signal, BackupRecordPtr ptr, Uint32 errorCode)
{
  jam();
  sendBackupRef(ptr.p->clientRef, ptr.p->flags, signal, ptr.p->clientData, errorCode);
  cleanup(signal, ptr);
}

void
Backup::sendBackupRef(BlockReference senderRef, Uint32 flags, Signal *signal,
		      Uint32 senderData, Uint32 errorCode)
{
  jam();
  if (SEND_BACKUP_STARTED_FLAG(flags))
  {
    BackupRef* ref = (BackupRef*)signal->getDataPtrSend();
    ref->senderData = senderData;
    ref->errorCode = errorCode;
    ref->masterRef = numberToRef(BACKUP, getMasterNodeId());
    sendSignal(senderRef, GSN_BACKUP_REF, signal, BackupRef::SignalLength, JBB);
  }

  if(errorCode != BackupRef::IAmNotMaster){
    signal->theData[0] = NDB_LE_BackupFailedToStart;
    signal->theData[1] = senderRef;
    signal->theData[2] = errorCode;
    sendSignal(CMVMI_REF, GSN_EVENT_REP, signal, 3, JBB);
  }
}

void
Backup::execUTIL_SEQUENCE_CONF(Signal* signal)
{
  jamEntry();

  UtilSequenceConf * conf = (UtilSequenceConf*)signal->getDataPtr();
  
  if(conf->requestType == UtilSequenceReq::Create) 
  {
    jam();
    sendSTTORRY(signal); // At startup in NDB
    return;
  }

  BackupRecordPtr ptr;
  ptr.i = conf->senderData;
  c_backupPool.getPtr(ptr);

  ndbrequire(ptr.p->masterData.gsn == GSN_UTIL_SEQUENCE_REQ);

  if (ptr.p->checkError())
  {
    jam();
    sendBackupRef(signal, ptr, ptr.p->errorCode);
    return;
  }//if

  if (ERROR_INSERTED(10023)) 
  {
    sendBackupRef(signal, ptr, 323);
    return;
  }//if


  {
    Uint64 backupId;
    memcpy(&backupId,conf->sequenceValue,8);
    ptr.p->backupId= (Uint32)backupId;
  }
  ptr.p->backupKey[0] = (getOwnNodeId() << 16) | (ptr.p->backupId & 0xFFFF);
  ptr.p->backupKey[1] = NdbTick_CurrentMillisecond();

  ptr.p->masterData.gsn = GSN_UTIL_LOCK_REQ;
  Mutex mutex(signal, c_mutexMgr, ptr.p->masterData.m_defineBackupMutex);
  Callback c = { safe_cast(&Backup::defineBackupMutex_locked), ptr.i };
  ndbrequire(mutex.lock(c));

  return;
}

void
Backup::defineBackupMutex_locked(Signal* signal, Uint32 ptrI, Uint32 retVal){
  jamEntry();
  ndbrequire(retVal == 0);
  
  BackupRecordPtr ptr;
  ptr.i = ptrI;
  c_backupPool.getPtr(ptr);
  
  ndbrequire(ptr.p->masterData.gsn == GSN_UTIL_LOCK_REQ);

  ptr.p->masterData.gsn = GSN_UTIL_LOCK_REQ;
  Mutex mutex(signal, c_mutexMgr, ptr.p->masterData.m_dictCommitTableMutex);
  Callback c = { safe_cast(&Backup::dictCommitTableMutex_locked), ptr.i };
  ndbrequire(mutex.lock(c));
}

void
Backup::dictCommitTableMutex_locked(Signal* signal, Uint32 ptrI,Uint32 retVal)
{
  jamEntry();
  ndbrequire(retVal == 0);
  
  /**
   * We now have both the mutexes
   */
  BackupRecordPtr ptr;
  ptr.i = ptrI;
  c_backupPool.getPtr(ptr);

  ndbrequire(ptr.p->masterData.gsn == GSN_UTIL_LOCK_REQ);

  if (ERROR_INSERTED(10031)) {
    ptr.p->setErrorCode(331);
  }//if

  if (ptr.p->checkError())
  {
    jam();
    
    /**
     * Unlock mutexes
     */
    jam();
    Mutex mutex1(signal, c_mutexMgr, ptr.p->masterData.m_dictCommitTableMutex);
    jam();
    mutex1.unlock(); // ignore response
    
    jam();
    Mutex mutex2(signal, c_mutexMgr, ptr.p->masterData.m_defineBackupMutex);
    jam();
    mutex2.unlock(); // ignore response
    
    sendBackupRef(signal, ptr, ptr.p->errorCode);
    return;
  }//if
  
  sendDefineBackupReq(signal, ptr);
}

/*****************************************************************************
 * 
 * Master functionallity - Define backup cont'd (from now on all slaves are in)
 *
 *****************************************************************************/

bool
Backup::haveAllSignals(BackupRecordPtr ptr, Uint32 gsn, Uint32 nodeId)
{ 
  ndbrequire(ptr.p->masterRef == reference());
  ndbrequire(ptr.p->masterData.gsn == gsn);
  ndbrequire(!ptr.p->masterData.sendCounter.done());
  ndbrequire(ptr.p->masterData.sendCounter.isWaitingFor(nodeId));
  
  ptr.p->masterData.sendCounter.clearWaitingFor(nodeId);
  return ptr.p->masterData.sendCounter.done();
}

void
Backup::sendDefineBackupReq(Signal *signal, BackupRecordPtr ptr)
{
  /**
   * Sending define backup to all participants
   */
  DefineBackupReq * req = (DefineBackupReq*)signal->getDataPtrSend();
  req->backupId = ptr.p->backupId;
  req->clientRef = ptr.p->clientRef;
  req->clientData = ptr.p->clientData;
  req->senderRef = reference();
  req->backupPtr = ptr.i;
  req->backupKey[0] = ptr.p->backupKey[0];
  req->backupKey[1] = ptr.p->backupKey[1];
  req->nodes = ptr.p->nodes;
  req->backupDataLen = ptr.p->backupDataLen;
  req->flags = ptr.p->flags;
  
  ptr.p->masterData.gsn = GSN_DEFINE_BACKUP_REQ;
  ptr.p->masterData.sendCounter = ptr.p->nodes;
  NodeReceiverGroup rg(BACKUP, ptr.p->nodes);
  sendSignal(rg, GSN_DEFINE_BACKUP_REQ, signal, 
	     DefineBackupReq::SignalLength, JBB);
  
  /**
   * Now send backup data
   */
  const Uint32 len = ptr.p->backupDataLen;
  if(len == 0){
    /**
     * No data to send
     */
    jam();
    return;
  }//if
  
  /**
   * Not implemented
   */
  ndbrequire(0);
}

void
Backup::execDEFINE_BACKUP_REF(Signal* signal)
{
  jamEntry();

  DefineBackupRef* ref = (DefineBackupRef*)signal->getDataPtr();
  
  const Uint32 ptrI = ref->backupPtr;
  //const Uint32 backupId = ref->backupId;
  const Uint32 nodeId = ref->nodeId;
  
  BackupRecordPtr ptr;
  c_backupPool.getPtr(ptr, ptrI);
  
  ptr.p->setErrorCode(ref->errorCode);
  defineBackupReply(signal, ptr, nodeId);
}

void
Backup::execDEFINE_BACKUP_CONF(Signal* signal)
{
  jamEntry();

  DefineBackupConf* conf = (DefineBackupConf*)signal->getDataPtr();
  const Uint32 ptrI = conf->backupPtr;
  //const Uint32 backupId = conf->backupId;
  const Uint32 nodeId = refToNode(signal->senderBlockRef());

  BackupRecordPtr ptr;
  c_backupPool.getPtr(ptr, ptrI);

  if (ERROR_INSERTED(10024))
  {
    ptr.p->setErrorCode(324);
  }

  defineBackupReply(signal, ptr, nodeId);
}

void
Backup::defineBackupReply(Signal* signal, BackupRecordPtr ptr, Uint32 nodeId)
{
  if (!haveAllSignals(ptr, GSN_DEFINE_BACKUP_REQ, nodeId)) {
    jam();
    return;
  }

  /**
   * Unlock mutexes
   */
  jam();
  Mutex mutex1(signal, c_mutexMgr, ptr.p->masterData.m_dictCommitTableMutex);
  jam();
  mutex1.unlock(); // ignore response

  jam();
  Mutex mutex2(signal, c_mutexMgr, ptr.p->masterData.m_defineBackupMutex);
  jam();
  mutex2.unlock(); // ignore response

  if(ptr.p->checkError())
  {
    jam();
    masterAbort(signal, ptr);
    return;
  }
  
  /**
   * Reply to client
   */
<<<<<<< HEAD
  BackupConf * conf = (BackupConf*)signal->getDataPtrSend();
  conf->backupId = ptr.p->backupId;
  conf->senderData = ptr.p->clientData;
  conf->nodes = ptr.p->nodes;
  sendSignal(ptr.p->clientRef, GSN_BACKUP_CONF, signal, 
	     BackupConf::SignalLength, JBB);
  
  signal->theData[0] = NDB_LE_BackupStarted;
=======
  CRASH_INSERTION((10034));

  if (SEND_BACKUP_STARTED_FLAG(ptr.p->flags))
  {
    BackupConf * conf = (BackupConf*)signal->getDataPtrSend();
    conf->backupId = ptr.p->backupId;
    conf->senderData = ptr.p->clientData;
    conf->nodes = ptr.p->nodes;
    sendSignal(ptr.p->clientRef, GSN_BACKUP_CONF, signal, 
	       BackupConf::SignalLength, JBB);
  }

  signal->theData[0] = EventReport::BackupStarted;
>>>>>>> 9c5dd6a2
  signal->theData[1] = ptr.p->clientRef;
  signal->theData[2] = ptr.p->backupId;
  ptr.p->nodes.copyto(NdbNodeBitmask::Size, signal->theData+3);
  sendSignal(CMVMI_REF, GSN_EVENT_REP, signal, 3+NdbNodeBitmask::Size, JBB);
  
  /**
   * Prepare Trig
   */
  TablePtr tabPtr;
  ndbrequire(ptr.p->tables.first(tabPtr));
  sendCreateTrig(signal, ptr, tabPtr);
}

/*****************************************************************************
 * 
 * Master functionallity - Prepare triggers
 *
 *****************************************************************************/
void
Backup::createAttributeMask(TablePtr tabPtr, 
			    Bitmask<MAXNROFATTRIBUTESINWORDS> & mask)
{
  mask.clear();
  Table & table = * tabPtr.p;
  for(Uint32 i = 0; i<table.noOfAttributes; i++) {
    jam();
    AttributePtr attr;
    table.attributes.getPtr(attr, i);
    mask.set(i);
  }
}

void
Backup::sendCreateTrig(Signal* signal, 
			   BackupRecordPtr ptr, TablePtr tabPtr)
{
  CreateTrigReq * req =(CreateTrigReq *)signal->getDataPtrSend();
  
  ptr.p->masterData.gsn = GSN_CREATE_TRIG_REQ;
  ptr.p->masterData.sendCounter = 3;
  ptr.p->masterData.createTrig.tableId = tabPtr.p->tableId;

  req->setUserRef(reference());
  req->setConnectionPtr(ptr.i);
  req->setRequestType(CreateTrigReq::RT_USER);
  
  Bitmask<MAXNROFATTRIBUTESINWORDS> attrMask;
  createAttributeMask(tabPtr, attrMask);
  req->setAttributeMask(attrMask);
  req->setTableId(tabPtr.p->tableId);
  req->setIndexId(RNIL);        // not used
  req->setTriggerId(RNIL);      // to be created
  req->setTriggerType(TriggerType::SUBSCRIPTION);
  req->setTriggerActionTime(TriggerActionTime::TA_DETACHED);
  req->setMonitorReplicas(true);
  req->setMonitorAllAttributes(false);
  req->setOnline(false);        // leave trigger offline

  char triggerName[MAX_TAB_NAME_SIZE];
  Uint32 nameBuffer[2 + ((MAX_TAB_NAME_SIZE + 3) >> 2)];  // SP string
  LinearWriter w(nameBuffer, sizeof(nameBuffer) >> 2);
  LinearSectionPtr lsPtr[3];
  
  for (int i=0; i < 3; i++) {
    req->setTriggerEvent(triggerEventValues[i]);
    BaseString::snprintf(triggerName, sizeof(triggerName), triggerNameFormat[i],
	     ptr.p->backupId, tabPtr.p->tableId);
    w.reset();
    w.add(CreateTrigReq::TriggerNameKey, triggerName);
    lsPtr[0].p = nameBuffer;
    lsPtr[0].sz = w.getWordsUsed();
    sendSignal(DBDICT_REF, GSN_CREATE_TRIG_REQ, 
	       signal, CreateTrigReq::SignalLength, JBB, lsPtr, 1);
  }
}

void
Backup::execCREATE_TRIG_CONF(Signal* signal)
{
  jamEntry();
  CreateTrigConf * conf = (CreateTrigConf*)signal->getDataPtr();
  
  const Uint32 ptrI = conf->getConnectionPtr();
  const Uint32 tableId = conf->getTableId();
  const TriggerEvent::Value type = conf->getTriggerEvent();
  const Uint32 triggerId = conf->getTriggerId();

  BackupRecordPtr ptr;
  c_backupPool.getPtr(ptr, ptrI);

  /**
   * Verify that I'm waiting for this conf
   */
  ndbrequire(ptr.p->masterRef == reference());
  ndbrequire(ptr.p->masterData.gsn == GSN_CREATE_TRIG_REQ);
  ndbrequire(ptr.p->masterData.sendCounter.done() == false);
  ndbrequire(ptr.p->masterData.createTrig.tableId == tableId);
  
  TablePtr tabPtr;
  ndbrequire(findTable(ptr, tabPtr, tableId));
  ndbrequire(type < 3); // if some decides to change the enums

  ndbrequire(tabPtr.p->triggerIds[type] == ILLEGAL_TRIGGER_ID);
  tabPtr.p->triggerIds[type] = triggerId;
  
  createTrigReply(signal, ptr);
}

void
Backup::execCREATE_TRIG_REF(Signal* signal)
{
  CreateTrigRef* ref = (CreateTrigRef*)signal->getDataPtr();

  const Uint32 ptrI = ref->getConnectionPtr();
  const Uint32 tableId = ref->getTableId();

  BackupRecordPtr ptr;
  c_backupPool.getPtr(ptr, ptrI);

  /**
   * Verify that I'm waiting for this ref
   */
  ndbrequire(ptr.p->masterRef == reference());
  ndbrequire(ptr.p->masterData.gsn == GSN_CREATE_TRIG_REQ);
  ndbrequire(ptr.p->masterData.sendCounter.done() == false);
  ndbrequire(ptr.p->masterData.createTrig.tableId == tableId);

  ptr.p->setErrorCode(ref->getErrorCode());
  
  createTrigReply(signal, ptr);
}

void
Backup::createTrigReply(Signal* signal, BackupRecordPtr ptr)
{
  CRASH_INSERTION(10003);

  /**
   * Check finished with table
   */
  ptr.p->masterData.sendCounter--;
  if(ptr.p->masterData.sendCounter.done() == false){
    jam();
    return;
  }//if

  if (ERROR_INSERTED(10025)) 
  {
    ptr.p->errorCode = 325;
  }

  if(ptr.p->checkError()) {
    jam();
    masterAbort(signal, ptr);
    return;
  }//if

  TablePtr tabPtr;
  ndbrequire(findTable(ptr, tabPtr, ptr.p->masterData.createTrig.tableId));
  
  /**
   * Next table
   */
  ptr.p->tables.next(tabPtr);
  if(tabPtr.i != RNIL){
    jam();
    sendCreateTrig(signal, ptr, tabPtr);
    return;
  }//if

  /**
   * Finished with all tables, send StartBackupReq
   */
  ptr.p->tables.first(tabPtr);
  ptr.p->masterData.startBackup.signalNo = 0;
  ptr.p->masterData.startBackup.noOfSignals = 
    (ptr.p->tables.noOfElements() + StartBackupReq::MaxTableTriggers - 1) / 
    StartBackupReq::MaxTableTriggers;
  sendStartBackup(signal, ptr, tabPtr);
}

/*****************************************************************************
 * 
 * Master functionallity - Start backup
 *
 *****************************************************************************/
void
Backup::sendStartBackup(Signal* signal, BackupRecordPtr ptr, TablePtr tabPtr)
{

  ptr.p->masterData.startBackup.tablePtr = tabPtr.i;
  
  StartBackupReq* req = (StartBackupReq*)signal->getDataPtrSend();
  req->backupId = ptr.p->backupId;
  req->backupPtr = ptr.i;
  req->signalNo = ptr.p->masterData.startBackup.signalNo;
  req->noOfSignals = ptr.p->masterData.startBackup.noOfSignals;
  Uint32 i;
  for(i = 0; i<StartBackupReq::MaxTableTriggers; i++) {
    jam();
    req->tableTriggers[i].tableId = tabPtr.p->tableId;
    req->tableTriggers[i].triggerIds[0] = tabPtr.p->triggerIds[0];
    req->tableTriggers[i].triggerIds[1] = tabPtr.p->triggerIds[1];
    req->tableTriggers[i].triggerIds[2] = tabPtr.p->triggerIds[2];
    if(!ptr.p->tables.next(tabPtr)){
      jam();
      i++;
      break;
    }//if
  }//for
  req->noOfTableTriggers = i;

  ptr.p->masterData.gsn = GSN_START_BACKUP_REQ;
  ptr.p->masterData.sendCounter = ptr.p->nodes;
  NodeReceiverGroup rg(BACKUP, ptr.p->nodes);
  sendSignal(rg, GSN_START_BACKUP_REQ, signal, 
	     StartBackupReq::HeaderLength + 
	     (i * StartBackupReq::TableTriggerLength), JBB);
}

void
Backup::execSTART_BACKUP_REF(Signal* signal)
{
  jamEntry();

  StartBackupRef* ref = (StartBackupRef*)signal->getDataPtr();
  const Uint32 ptrI = ref->backupPtr;
  //const Uint32 backupId = ref->backupId;
  const Uint32 signalNo = ref->signalNo;
  const Uint32 nodeId = ref->nodeId;

  BackupRecordPtr ptr;
  c_backupPool.getPtr(ptr, ptrI);

  ptr.p->setErrorCode(ref->errorCode);
  startBackupReply(signal, ptr, nodeId, signalNo);
}

void
Backup::execSTART_BACKUP_CONF(Signal* signal)
{
  jamEntry();
  
  StartBackupConf* conf = (StartBackupConf*)signal->getDataPtr();
  const Uint32 ptrI = conf->backupPtr;
  //const Uint32 backupId = conf->backupId;
  const Uint32 signalNo = conf->signalNo;
  const Uint32 nodeId = refToNode(signal->senderBlockRef());
  
  BackupRecordPtr ptr;
  c_backupPool.getPtr(ptr, ptrI);

  startBackupReply(signal, ptr, nodeId, signalNo);
}

void
Backup::startBackupReply(Signal* signal, BackupRecordPtr ptr, 
			 Uint32 nodeId, Uint32 signalNo)
{

  CRASH_INSERTION((10004));

  ndbrequire(ptr.p->masterData.startBackup.signalNo == signalNo);
  if (!haveAllSignals(ptr, GSN_START_BACKUP_REQ, nodeId)) {
    jam();
    return;
  }

  if (ERROR_INSERTED(10026))
  {
    ptr.p->errorCode = 326;
  }

  if(ptr.p->checkError()){
    jam();
    masterAbort(signal, ptr);
    return;
  }

  TablePtr tabPtr;
  c_tablePool.getPtr(tabPtr, ptr.p->masterData.startBackup.tablePtr);
  for(Uint32 i = 0; i<StartBackupReq::MaxTableTriggers; i++) {
    jam();
    if(!ptr.p->tables.next(tabPtr)) {
      jam();
      break;
    }//if
  }//for
  
  if(tabPtr.i != RNIL) {
    jam();
    ptr.p->masterData.startBackup.signalNo++;
    sendStartBackup(signal, ptr, tabPtr);
    return;
  }

  sendAlterTrig(signal, ptr);
}

/*****************************************************************************
 * 
 * Master functionallity - Activate triggers
 *
 *****************************************************************************/
void
Backup::sendAlterTrig(Signal* signal, BackupRecordPtr ptr)
{
  AlterTrigReq * req =(AlterTrigReq *)signal->getDataPtrSend();
  
  ptr.p->masterData.gsn = GSN_ALTER_TRIG_REQ;
  ptr.p->masterData.sendCounter = 0;
  
  req->setUserRef(reference());
  req->setConnectionPtr(ptr.i);
  req->setRequestType(AlterTrigReq::RT_USER);
  req->setTriggerInfo(0);       // not used on ALTER via DICT
  req->setOnline(true);
  req->setReceiverRef(reference());

  TablePtr tabPtr;

  if (ptr.p->masterData.alterTrig.tableId == RNIL) {
    jam();
    ptr.p->tables.first(tabPtr);
  } else {
    jam();
    ndbrequire(findTable(ptr, tabPtr, ptr.p->masterData.alterTrig.tableId));
    ptr.p->tables.next(tabPtr);
  }//if
  if (tabPtr.i != RNIL) {
    jam();
    ptr.p->masterData.alterTrig.tableId = tabPtr.p->tableId;
    req->setTableId(tabPtr.p->tableId);

    req->setTriggerId(tabPtr.p->triggerIds[0]);
    sendSignal(DBDICT_REF, GSN_ALTER_TRIG_REQ, 
	       signal, AlterTrigReq::SignalLength, JBB);
    
    req->setTriggerId(tabPtr.p->triggerIds[1]);
    sendSignal(DBDICT_REF, GSN_ALTER_TRIG_REQ, 
	       signal, AlterTrigReq::SignalLength, JBB);

    req->setTriggerId(tabPtr.p->triggerIds[2]);
    sendSignal(DBDICT_REF, GSN_ALTER_TRIG_REQ, 
	       signal, AlterTrigReq::SignalLength, JBB);

    ptr.p->masterData.sendCounter += 3;
    return;
  }//if
  ptr.p->masterData.alterTrig.tableId = RNIL;

  /**
   * Finished with all tables
   */
  ptr.p->masterData.gsn = GSN_WAIT_GCP_REQ;
  ptr.p->masterData.waitGCP.startBackup = true;
  
  WaitGCPReq * waitGCPReq = (WaitGCPReq*)signal->getDataPtrSend();
  waitGCPReq->senderRef = reference();
  waitGCPReq->senderData = ptr.i;
  waitGCPReq->requestType = WaitGCPReq::CompleteForceStart;
  sendSignal(DBDIH_REF, GSN_WAIT_GCP_REQ, signal, 
	     WaitGCPReq::SignalLength,JBB);
}

void
Backup::execALTER_TRIG_CONF(Signal* signal)
{
  jamEntry();

  AlterTrigConf* conf = (AlterTrigConf*)signal->getDataPtr();
  const Uint32 ptrI = conf->getConnectionPtr();
  
  BackupRecordPtr ptr;
  c_backupPool.getPtr(ptr, ptrI);
  
  alterTrigReply(signal, ptr);
}

void
Backup::execALTER_TRIG_REF(Signal* signal)
{
  jamEntry();

  AlterTrigRef* ref = (AlterTrigRef*)signal->getDataPtr();
  const Uint32 ptrI = ref->getConnectionPtr();
  
  BackupRecordPtr ptr;
  c_backupPool.getPtr(ptr, ptrI);

  ptr.p->setErrorCode(ref->getErrorCode());
  
  alterTrigReply(signal, ptr);
}

void
Backup::alterTrigReply(Signal* signal, BackupRecordPtr ptr)
{

  CRASH_INSERTION((10005));

  ndbrequire(ptr.p->masterRef == reference());
  ndbrequire(ptr.p->masterData.gsn == GSN_ALTER_TRIG_REQ);
  ndbrequire(ptr.p->masterData.sendCounter.done() == false);

  ptr.p->masterData.sendCounter--;

  if(ptr.p->masterData.sendCounter.done() == false){
    jam();
    return;
  }//if

  if(ptr.p->checkError()){
    jam();
    masterAbort(signal, ptr);
    return;
  }//if

  sendAlterTrig(signal, ptr);
}

void
Backup::execWAIT_GCP_REF(Signal* signal)
{
  jamEntry();
  
  CRASH_INSERTION((10006));

  WaitGCPRef * ref = (WaitGCPRef*)signal->getDataPtr();
  const Uint32 ptrI = ref->senderData;
  
  BackupRecordPtr ptr;
  c_backupPool.getPtr(ptr, ptrI);

  ndbrequire(ptr.p->masterRef == reference());
  ndbrequire(ptr.p->masterData.gsn == GSN_WAIT_GCP_REQ);

  WaitGCPReq * req = (WaitGCPReq*)signal->getDataPtrSend();
  req->senderRef = reference();
  req->senderData = ptr.i;
  req->requestType = WaitGCPReq::CompleteForceStart;
  sendSignal(DBDIH_REF, GSN_WAIT_GCP_REQ, signal, 
	     WaitGCPReq::SignalLength,JBB);
}

void
Backup::execWAIT_GCP_CONF(Signal* signal){
  jamEntry();

  CRASH_INSERTION((10007));

  WaitGCPConf * conf = (WaitGCPConf*)signal->getDataPtr();
  const Uint32 ptrI = conf->senderData;
  const Uint32 gcp = conf->gcp;
  
  BackupRecordPtr ptr;
  c_backupPool.getPtr(ptr, ptrI);
  
  ndbrequire(ptr.p->masterRef == reference());
  ndbrequire(ptr.p->masterData.gsn == GSN_WAIT_GCP_REQ);
  
  if(ptr.p->checkError()) {
    jam();
    masterAbort(signal, ptr);
    return;
  }//if
  
  if(ptr.p->masterData.waitGCP.startBackup) {
    jam();
    CRASH_INSERTION((10008));
    ptr.p->startGCP = gcp;
    ptr.p->masterData.sendCounter= 0;
    ptr.p->masterData.gsn = GSN_BACKUP_FRAGMENT_REQ;
    nextFragment(signal, ptr);
    return;
  } else {
    jam();
    if(gcp >= ptr.p->startGCP + 3)
    {
      CRASH_INSERTION((10009));
      ptr.p->stopGCP = gcp;
      sendDropTrig(signal, ptr); // regular dropping of triggers
      return;
    }//if
    
    /**
     * Make sure that we got entire stopGCP 
     */
    WaitGCPReq * req = (WaitGCPReq*)signal->getDataPtrSend();
    req->senderRef = reference();
    req->senderData = ptr.i;
    req->requestType = WaitGCPReq::CompleteForceStart;
    sendSignal(DBDIH_REF, GSN_WAIT_GCP_REQ, signal, 
	       WaitGCPReq::SignalLength,JBB);
    return;
  }
}

/*****************************************************************************
 * 
 * Master functionallity - Backup fragment
 *
 *****************************************************************************/
void
Backup::nextFragment(Signal* signal, BackupRecordPtr ptr)
{
  jam();

  BackupFragmentReq* req = (BackupFragmentReq*)signal->getDataPtrSend();
  req->backupPtr = ptr.i;
  req->backupId = ptr.p->backupId;

  NodeBitmask nodes = ptr.p->nodes;
  Uint32 idleNodes = nodes.count();
  Uint32 saveIdleNodes = idleNodes;
  ndbrequire(idleNodes > 0);

  TablePtr tabPtr;
  ptr.p->tables.first(tabPtr);
  for(; tabPtr.i != RNIL && idleNodes > 0; ptr.p->tables.next(tabPtr)) {
    jam();
    FragmentPtr fragPtr;
    Array<Fragment> & frags = tabPtr.p->fragments;
    const Uint32 fragCount = frags.getSize();
    
    for(Uint32 i = 0; i<fragCount && idleNodes > 0; i++) {
      jam();
      tabPtr.p->fragments.getPtr(fragPtr, i);
      const Uint32 nodeId = fragPtr.p->node;
      if(fragPtr.p->scanning != 0) {
        jam();
	ndbrequire(nodes.get(nodeId));
	nodes.clear(nodeId);
	idleNodes--;
      } else if(fragPtr.p->scanned == 0 && nodes.get(nodeId)){
	jam();
	fragPtr.p->scanning = 1;
	nodes.clear(nodeId);
	idleNodes--;
	
	req->tableId = tabPtr.p->tableId;
	req->fragmentNo = i;
	req->count = 0;

	ptr.p->masterData.sendCounter++;
	const BlockReference ref = numberToRef(BACKUP, nodeId);
	sendSignal(ref, GSN_BACKUP_FRAGMENT_REQ, signal,
		   BackupFragmentReq::SignalLength, JBB);
      }//if
    }//for
  }//for
  
  if(idleNodes != saveIdleNodes){
    jam();
    return;
  }//if

  /**
   * Finished with all tables
   */
  {
    ptr.p->masterData.gsn = GSN_WAIT_GCP_REQ;
    ptr.p->masterData.waitGCP.startBackup = false;
    
    WaitGCPReq * req = (WaitGCPReq*)signal->getDataPtrSend();
    req->senderRef = reference();
    req->senderData = ptr.i;
    req->requestType = WaitGCPReq::CompleteForceStart;
    sendSignal(DBDIH_REF, GSN_WAIT_GCP_REQ, signal, 
	       WaitGCPReq::SignalLength, JBB);
  }
}

void
Backup::execBACKUP_FRAGMENT_CONF(Signal* signal)
{
  jamEntry();

  CRASH_INSERTION((10010));
  
  BackupFragmentConf * conf = (BackupFragmentConf*)signal->getDataPtr();
  const Uint32 ptrI = conf->backupPtr;
  //const Uint32 backupId = conf->backupId;
  const Uint32 tableId = conf->tableId;
  const Uint32 fragmentNo = conf->fragmentNo;
  const Uint32 nodeId = refToNode(signal->senderBlockRef());
  const Uint32 noOfBytes = conf->noOfBytes;
  const Uint32 noOfRecords = conf->noOfRecords;
  
  BackupRecordPtr ptr;
  c_backupPool.getPtr(ptr, ptrI);

  ptr.p->noOfBytes += noOfBytes;
  ptr.p->noOfRecords += noOfRecords;
  ptr.p->masterData.sendCounter--;

  TablePtr tabPtr;
  ndbrequire(findTable(ptr, tabPtr, tableId));

  FragmentPtr fragPtr;
  tabPtr.p->fragments.getPtr(fragPtr, fragmentNo);

  ndbrequire(fragPtr.p->scanned == 0);
  ndbrequire(fragPtr.p->scanning == 1);
  ndbrequire(fragPtr.p->node == nodeId);

  fragPtr.p->scanned = 1;
  fragPtr.p->scanning = 0;

  if (ERROR_INSERTED(10028)) 
  {
    ptr.p->errorCode = 328;
  }

  if(ptr.p->checkError()) 
  {
    if(ptr.p->masterData.sendCounter.done())
    {
      jam();
      masterAbort(signal, ptr);
      return;
    }//if
  }
  else
  {
    nextFragment(signal, ptr);
  }
}

void
Backup::execBACKUP_FRAGMENT_REF(Signal* signal)
{
  jamEntry();

  CRASH_INSERTION((10011));

  BackupFragmentRef * ref = (BackupFragmentRef*)signal->getDataPtr();
  const Uint32 ptrI = ref->backupPtr;
  //const Uint32 backupId = ref->backupId;
  const Uint32 nodeId = ref->nodeId;
  
  BackupRecordPtr ptr;
  c_backupPool.getPtr(ptr, ptrI);

  TablePtr tabPtr;
  ptr.p->tables.first(tabPtr);
  for(; tabPtr.i != RNIL; ptr.p->tables.next(tabPtr)) {
    jam();
    FragmentPtr fragPtr;
    Array<Fragment> & frags = tabPtr.p->fragments;
    const Uint32 fragCount = frags.getSize();
    
    for(Uint32 i = 0; i<fragCount; i++) {
      jam();
      tabPtr.p->fragments.getPtr(fragPtr, i);
        if(fragPtr.p->scanning != 0 && nodeId == fragPtr.p->node) 
      {
        jam();
	ndbrequire(fragPtr.p->scanned == 0);
	fragPtr.p->scanned = 1;
	fragPtr.p->scanning = 0;
	goto done;
      }
    }
  }
  ndbrequire(false);

done:
  ptr.p->masterData.sendCounter--;
  ptr.p->setErrorCode(ref->errorCode);
  
  if(ptr.p->masterData.sendCounter.done())
  {
    jam();
    masterAbort(signal, ptr);
    return;
  }//if
  
  AbortBackupOrd *ord = (AbortBackupOrd*)signal->getDataPtrSend();
  ord->backupId = ptr.p->backupId;
  ord->backupPtr = ptr.i;
  ord->requestType = AbortBackupOrd::LogBufferFull;
  ord->senderData= ptr.i;
  execABORT_BACKUP_ORD(signal);
}

/*****************************************************************************
 * 
 * Master functionallity - Drop triggers
 *
 *****************************************************************************/

void
Backup::sendDropTrig(Signal* signal, BackupRecordPtr ptr)
{
  TablePtr tabPtr;
  if (ptr.p->masterData.dropTrig.tableId == RNIL) {
    jam();
    ptr.p->tables.first(tabPtr);
  } else {
    jam();
    ndbrequire(findTable(ptr, tabPtr, ptr.p->masterData.dropTrig.tableId));
    ptr.p->tables.next(tabPtr);
  }//if
  if (tabPtr.i != RNIL) {
    jam();
    sendDropTrig(signal, ptr, tabPtr);
  } else {
    jam();
    ptr.p->masterData.dropTrig.tableId = RNIL;

    sendStopBackup(signal, ptr);
  }//if
}

void
Backup::sendDropTrig(Signal* signal, BackupRecordPtr ptr, TablePtr tabPtr)
{
  jam();
  DropTrigReq * req = (DropTrigReq *)signal->getDataPtrSend();

  ptr.p->masterData.gsn = GSN_DROP_TRIG_REQ;
  ptr.p->masterData.sendCounter = 0;
    
  req->setConnectionPtr(ptr.i);
  req->setUserRef(reference()); // Sending to myself
  req->setRequestType(DropTrigReq::RT_USER);
  req->setIndexId(RNIL);
  req->setTriggerInfo(0);       // not used on DROP via DICT

  char triggerName[MAX_TAB_NAME_SIZE];
  Uint32 nameBuffer[2 + ((MAX_TAB_NAME_SIZE + 3) >> 2)];  // SP string
  LinearWriter w(nameBuffer, sizeof(nameBuffer) >> 2);
  LinearSectionPtr lsPtr[3];
  
  ptr.p->masterData.dropTrig.tableId = tabPtr.p->tableId;
  req->setTableId(tabPtr.p->tableId);

  for (int i = 0; i < 3; i++) {
    Uint32 id = tabPtr.p->triggerIds[i];
    req->setTriggerId(id);
    if (id != ILLEGAL_TRIGGER_ID) {
      sendSignal(DBDICT_REF, GSN_DROP_TRIG_REQ, 
		 signal, DropTrigReq::SignalLength, JBB);
    } else {
      BaseString::snprintf(triggerName, sizeof(triggerName), triggerNameFormat[i],
	       ptr.p->backupId, tabPtr.p->tableId);
      w.reset();
      w.add(CreateTrigReq::TriggerNameKey, triggerName);
      lsPtr[0].p = nameBuffer;
      lsPtr[0].sz = w.getWordsUsed();
      sendSignal(DBDICT_REF, GSN_DROP_TRIG_REQ, 
		 signal, DropTrigReq::SignalLength, JBB, lsPtr, 1);
    }
    ptr.p->masterData.sendCounter ++;
  }
}

void
Backup::execDROP_TRIG_REF(Signal* signal)
{
  jamEntry();

  DropTrigRef* ref = (DropTrigRef*)signal->getDataPtr();
  const Uint32 ptrI = ref->getConnectionPtr();
  
  BackupRecordPtr ptr;
  c_backupPool.getPtr(ptr, ptrI);
 
  //ndbrequire(ref->getErrorCode() == DropTrigRef::NoSuchTrigger);
  dropTrigReply(signal, ptr);
}

void
Backup::execDROP_TRIG_CONF(Signal* signal)
{
  jamEntry();
  
  DropTrigConf* conf = (DropTrigConf*)signal->getDataPtr();
  const Uint32 ptrI = conf->getConnectionPtr();
  
  BackupRecordPtr ptr;
  c_backupPool.getPtr(ptr, ptrI);
  
  dropTrigReply(signal, ptr);
}

void
Backup::dropTrigReply(Signal* signal, BackupRecordPtr ptr)
{

  CRASH_INSERTION((10012));

  ndbrequire(ptr.p->masterRef == reference());
  ndbrequire(ptr.p->masterData.gsn == GSN_DROP_TRIG_REQ);
  ndbrequire(ptr.p->masterData.sendCounter.done() == false);
  
  ptr.p->masterData.sendCounter--;
  if(ptr.p->masterData.sendCounter.done() == false){
    jam();
    return;
  }//if
  
  sendDropTrig(signal, ptr); // recursive next
}

/*****************************************************************************
 * 
 * Master functionallity - Stop backup
 *
 *****************************************************************************/
void
Backup::execSTOP_BACKUP_REF(Signal* signal)
{
  jamEntry();

  StopBackupRef* ref = (StopBackupRef*)signal->getDataPtr();
  const Uint32 ptrI = ref->backupPtr;
  //const Uint32 backupId = ref->backupId;
  const Uint32 nodeId = ref->nodeId;
  
  BackupRecordPtr ptr;
  c_backupPool.getPtr(ptr, ptrI);

  ptr.p->setErrorCode(ref->errorCode);
  stopBackupReply(signal, ptr, nodeId);
}

void
Backup::sendStopBackup(Signal* signal, BackupRecordPtr ptr)
{
  jam();

  StopBackupReq* stop = (StopBackupReq*)signal->getDataPtrSend();
  stop->backupPtr = ptr.i;
  stop->backupId = ptr.p->backupId;
  stop->startGCP = ptr.p->startGCP;
  stop->stopGCP = ptr.p->stopGCP;

  ptr.p->masterData.gsn = GSN_STOP_BACKUP_REQ;
  ptr.p->masterData.sendCounter = ptr.p->nodes;
  NodeReceiverGroup rg(BACKUP, ptr.p->nodes);
  sendSignal(rg, GSN_STOP_BACKUP_REQ, signal, 
	     StopBackupReq::SignalLength, JBB);
}

void
Backup::execSTOP_BACKUP_CONF(Signal* signal)
{
  jamEntry();
  
  StopBackupConf* conf = (StopBackupConf*)signal->getDataPtr();
  const Uint32 ptrI = conf->backupPtr;
  //const Uint32 backupId = conf->backupId;
  const Uint32 nodeId = refToNode(signal->senderBlockRef());
  
  BackupRecordPtr ptr;
  c_backupPool.getPtr(ptr, ptrI);

  ptr.p->noOfLogBytes += conf->noOfLogBytes;
  ptr.p->noOfLogRecords += conf->noOfLogRecords;
  
  stopBackupReply(signal, ptr, nodeId);
}

void
Backup::stopBackupReply(Signal* signal, BackupRecordPtr ptr, Uint32 nodeId)
{
  CRASH_INSERTION((10013));

  if (!haveAllSignals(ptr, GSN_STOP_BACKUP_REQ, nodeId)) {
    jam();
    return;
  }

  sendAbortBackupOrd(signal, ptr, AbortBackupOrd::BackupComplete);
  
  if(!ptr.p->checkError())
  {
<<<<<<< HEAD
    BackupCompleteRep * rep = (BackupCompleteRep*)signal->getDataPtrSend();
    rep->backupId = ptr.p->backupId;
    rep->senderData = ptr.p->clientData;
    rep->startGCP = ptr.p->startGCP;
    rep->stopGCP = ptr.p->stopGCP;
    rep->noOfBytes = ptr.p->noOfBytes;
    rep->noOfRecords = ptr.p->noOfRecords;
    rep->noOfLogBytes = ptr.p->noOfLogBytes;
    rep->noOfLogRecords = ptr.p->noOfLogRecords;
    rep->nodes = ptr.p->nodes;
    sendSignal(ptr.p->clientRef, GSN_BACKUP_COMPLETE_REP, signal,
	       BackupCompleteRep::SignalLength, JBB);
    
    signal->theData[0] = NDB_LE_BackupCompleted;
=======
    if (SEND_BACKUP_COMPLETED_FLAG(ptr.p->flags))
    {
      BackupCompleteRep * rep = (BackupCompleteRep*)signal->getDataPtrSend();
      rep->backupId = ptr.p->backupId;
      rep->senderData = ptr.p->clientData;
      rep->startGCP = ptr.p->startGCP;
      rep->stopGCP = ptr.p->stopGCP;
      rep->noOfBytes = ptr.p->noOfBytes;
      rep->noOfRecords = ptr.p->noOfRecords;
      rep->noOfLogBytes = ptr.p->noOfLogBytes;
      rep->noOfLogRecords = ptr.p->noOfLogRecords;
      rep->nodes = ptr.p->nodes;
      sendSignal(ptr.p->clientRef, GSN_BACKUP_COMPLETE_REP, signal,
		 BackupCompleteRep::SignalLength, JBB);
    }

    signal->theData[0] = EventReport::BackupCompleted;
>>>>>>> 9c5dd6a2
    signal->theData[1] = ptr.p->clientRef;
    signal->theData[2] = ptr.p->backupId;
    signal->theData[3] = ptr.p->startGCP;
    signal->theData[4] = ptr.p->stopGCP;
    signal->theData[5] = ptr.p->noOfBytes;
    signal->theData[6] = ptr.p->noOfRecords;
    signal->theData[7] = ptr.p->noOfLogBytes;
    signal->theData[8] = ptr.p->noOfLogRecords;
    ptr.p->nodes.copyto(NdbNodeBitmask::Size, signal->theData+9);
    sendSignal(CMVMI_REF, GSN_EVENT_REP, signal, 9+NdbNodeBitmask::Size, JBB);
  }
  else
  {
    masterAbort(signal, ptr);
  }
}

/*****************************************************************************
 * 
 * Master functionallity - Abort backup
 *
 *****************************************************************************/
void
Backup::masterAbort(Signal* signal, BackupRecordPtr ptr)
{
  jam();
#ifdef DEBUG_ABORT
  ndbout_c("************ masterAbort");
#endif
  if(ptr.p->masterData.errorCode != 0)
  {
    jam();
    return;
  }

<<<<<<< HEAD
  BackupAbortRep* rep = (BackupAbortRep*)signal->getDataPtrSend();
  rep->backupId = ptr.p->backupId;
  rep->senderData = ptr.p->clientData;
  rep->reason = ptr.p->errorCode;
  sendSignal(ptr.p->clientRef, GSN_BACKUP_ABORT_REP, signal, 
	     BackupAbortRep::SignalLength, JBB);
  
  signal->theData[0] = NDB_LE_BackupAborted;
=======
  if (SEND_BACKUP_COMPLETED_FLAG(ptr.p->flags))
  {
    BackupAbortRep* rep = (BackupAbortRep*)signal->getDataPtrSend();
    rep->backupId = ptr.p->backupId;
    rep->senderData = ptr.p->clientData;
    rep->reason = ptr.p->errorCode;
    sendSignal(ptr.p->clientRef, GSN_BACKUP_ABORT_REP, signal, 
	       BackupAbortRep::SignalLength, JBB);
  }
  signal->theData[0] = EventReport::BackupAborted;
>>>>>>> 9c5dd6a2
  signal->theData[1] = ptr.p->clientRef;
  signal->theData[2] = ptr.p->backupId;
  signal->theData[3] = ptr.p->errorCode;
  sendSignal(CMVMI_REF, GSN_EVENT_REP, signal, 4, JBB);

  ndbrequire(ptr.p->errorCode);
  ptr.p->masterData.errorCode = ptr.p->errorCode;

  AbortBackupOrd *ord = (AbortBackupOrd*)signal->getDataPtrSend();
  ord->backupId = ptr.p->backupId;
  ord->backupPtr = ptr.i;
  ord->senderData= ptr.i;
  NodeReceiverGroup rg(BACKUP, ptr.p->nodes);
  
  switch(ptr.p->masterData.gsn){
  case GSN_DEFINE_BACKUP_REQ:
    ord->requestType = AbortBackupOrd::BackupFailure;
    sendSignal(rg, GSN_ABORT_BACKUP_ORD, signal, 
	       AbortBackupOrd::SignalLength, JBB);
    return;
  case GSN_CREATE_TRIG_REQ:
  case GSN_START_BACKUP_REQ:
  case GSN_ALTER_TRIG_REQ:
  case GSN_WAIT_GCP_REQ:
  case GSN_BACKUP_FRAGMENT_REQ:
    jam();
    ptr.p->stopGCP= ptr.p->startGCP + 1;
    sendDropTrig(signal, ptr); // dropping due to error
    return;
  case GSN_UTIL_SEQUENCE_REQ:
  case GSN_UTIL_LOCK_REQ:
  case GSN_DROP_TRIG_REQ:
    ndbrequire(false);
    return;
  case GSN_STOP_BACKUP_REQ:
    return;
  }
}

void
Backup::abort_scan(Signal * signal, BackupRecordPtr ptr)
{
  AbortBackupOrd *ord = (AbortBackupOrd*)signal->getDataPtrSend();
  ord->backupId = ptr.p->backupId;
  ord->backupPtr = ptr.i;
  ord->senderData= ptr.i;
  ord->requestType = AbortBackupOrd::AbortScan;

  TablePtr tabPtr;
  ptr.p->tables.first(tabPtr);
  for(; tabPtr.i != RNIL; ptr.p->tables.next(tabPtr)) {
    jam();
    FragmentPtr fragPtr;
    Array<Fragment> & frags = tabPtr.p->fragments;
    const Uint32 fragCount = frags.getSize();
    
    for(Uint32 i = 0; i<fragCount; i++) {
      jam();
      tabPtr.p->fragments.getPtr(fragPtr, i);
      const Uint32 nodeId = fragPtr.p->node;
      if(fragPtr.p->scanning != 0 && ptr.p->nodes.get(nodeId)) {
        jam();
	
	const BlockReference ref = numberToRef(BACKUP, nodeId);
	sendSignal(ref, GSN_ABORT_BACKUP_ORD, signal,
		   AbortBackupOrd::SignalLength, JBB);
	
      }
    }
  }
}

/*****************************************************************************
 * 
 * Slave functionallity: Define Backup 
 *
 *****************************************************************************/
void
Backup::defineBackupRef(Signal* signal, BackupRecordPtr ptr, Uint32 errCode)
{
  ptr.p->m_gsn = GSN_DEFINE_BACKUP_REF;
  ptr.p->setErrorCode(errCode);
  ndbrequire(ptr.p->errorCode != 0);
  
  DefineBackupRef* ref = (DefineBackupRef*)signal->getDataPtrSend();
  ref->backupId = ptr.p->backupId;
  ref->backupPtr = ptr.i;
  ref->errorCode = ptr.p->errorCode;
  ref->nodeId = getOwnNodeId();
  sendSignal(ptr.p->masterRef, GSN_DEFINE_BACKUP_REF, signal, 
	     DefineBackupRef::SignalLength, JBB);
}

void
Backup::execDEFINE_BACKUP_REQ(Signal* signal)
{
  jamEntry();

  DefineBackupReq* req = (DefineBackupReq*)signal->getDataPtr();
  
  BackupRecordPtr ptr;
  const Uint32 ptrI = req->backupPtr;
  const Uint32 backupId = req->backupId;
  const BlockReference senderRef = req->senderRef;

  if(senderRef == reference()){
    /**
     * Signal sent from myself -> record already seized
     */
    jam();
    c_backupPool.getPtr(ptr, ptrI);
  } else { // from other node
    jam();
#ifdef DEBUG_ABORT
    dumpUsedResources();
#endif
    if(!c_backups.seizeId(ptr, ptrI)) {
      jam();
      ndbrequire(false); // If master has succeeded slave should succed
    }//if
  }//if

  CRASH_INSERTION((10014));
  
  ptr.p->m_gsn = GSN_DEFINE_BACKUP_REQ;
  ptr.p->slaveState.forceState(INITIAL);
  ptr.p->slaveState.setState(DEFINING);
  ptr.p->errorCode = 0;
  ptr.p->clientRef = req->clientRef;
  ptr.p->clientData = req->clientData;
  if(senderRef == reference())
    ptr.p->flags = req->flags;
  else
    ptr.p->flags = req->flags & ~((Uint32)0x3); /* remove waitCompleted flags
						 * as non master should never
						 * reply
						 */
  ptr.p->masterRef = senderRef;
  ptr.p->nodes = req->nodes;
  ptr.p->backupId = backupId;
  ptr.p->backupKey[0] = req->backupKey[0];
  ptr.p->backupKey[1] = req->backupKey[1];
  ptr.p->backupDataLen = req->backupDataLen;
  ptr.p->masterData.dropTrig.tableId = RNIL;
  ptr.p->masterData.alterTrig.tableId = RNIL;
  ptr.p->masterData.errorCode = 0;
  ptr.p->noOfBytes = 0;
  ptr.p->noOfRecords = 0;
  ptr.p->noOfLogBytes = 0;
  ptr.p->noOfLogRecords = 0;
  ptr.p->currGCP = 0;
  
  /**
   * Allocate files
   */
  BackupFilePtr files[3];
  Uint32 noOfPages[] = {
    NO_OF_PAGES_META_FILE,
    2,   // 32k
    0    // 3M
  };
  const Uint32 maxInsert[] = {
    2048,  // Temporarily to solve TR515
    //25,      // 100 bytes
    2048,    // 4k
    16*3000, // Max 16 tuples
  };
  Uint32 minWrite[] = {
    8192,
    8192,
    32768
  };
  Uint32 maxWrite[] = {
    8192,
    8192,
    32768
  };
  
  minWrite[1] = c_defaults.m_minWriteSize;
  maxWrite[1] = c_defaults.m_maxWriteSize;
  noOfPages[1] = (c_defaults.m_logBufferSize + sizeof(Page32) - 1) / 
    sizeof(Page32);
  minWrite[2] = c_defaults.m_minWriteSize;
  maxWrite[2] = c_defaults.m_maxWriteSize;
  noOfPages[2] = (c_defaults.m_dataBufferSize + sizeof(Page32) - 1) / 
    sizeof(Page32);
  
  for(Uint32 i = 0; i<3; i++) {
    jam();
    if(!ptr.p->files.seize(files[i])) {
      jam();
      defineBackupRef(signal, ptr, 
		      DefineBackupRef::FailedToAllocateFileRecord);
      return;
    }//if

    files[i].p->tableId = RNIL;
    files[i].p->backupPtr = ptr.i;
    files[i].p->filePointer = RNIL;
    files[i].p->fileClosing = 0;
    files[i].p->fileOpened = 0;
    files[i].p->fileRunning = 0;    
    files[i].p->scanRunning = 0;
    files[i].p->errorCode = 0;
    
    if(files[i].p->pages.seize(noOfPages[i]) == false) {
      jam();
      DEBUG_OUT("Failed to seize " << noOfPages[i] << " pages");
      defineBackupRef(signal, ptr, DefineBackupRef::FailedToAllocateBuffers);
      return;
    }//if
    Page32Ptr pagePtr;
    files[i].p->pages.getPtr(pagePtr, 0);
    
    const char * msg = files[i].p->
      operation.dataBuffer.setup((Uint32*)pagePtr.p, 
				 noOfPages[i] * (sizeof(Page32) >> 2),
				 128,
				 minWrite[i] >> 2,
				 maxWrite[i] >> 2,
				 maxInsert[i]);
    if(msg != 0) {
      jam();
      defineBackupRef(signal, ptr, DefineBackupRef::FailedToSetupFsBuffers);
      return;
    }//if
  }//for
  files[0].p->fileType = BackupFormat::CTL_FILE;
  files[1].p->fileType = BackupFormat::LOG_FILE;
  files[2].p->fileType = BackupFormat::DATA_FILE;
  
  ptr.p->ctlFilePtr = files[0].i;
  ptr.p->logFilePtr = files[1].i;
  ptr.p->dataFilePtr = files[2].i;
  
  if (!verifyNodesAlive(ptr, ptr.p->nodes)) {
    jam();
    defineBackupRef(signal, ptr, DefineBackupRef::Undefined);
    return;
  }//if
  if (ERROR_INSERTED(10027)) {
    jam();
    defineBackupRef(signal, ptr, 327);
    return;
  }//if

  if(ptr.p->backupDataLen == 0) {
    jam();
    backupAllData(signal, ptr);
    return;
  }//if
  
  /**
   * Not implemented
   */
  ndbrequire(0);
}

void
Backup::backupAllData(Signal* signal, BackupRecordPtr ptr)
{
  /**
   * Get all tables from dict
   */
  ListTablesReq * req = (ListTablesReq*)signal->getDataPtrSend();
  req->senderRef = reference();
  req->senderData = ptr.i;
  req->requestData = 0;
  sendSignal(DBDICT_REF, GSN_LIST_TABLES_REQ, signal, 
	     ListTablesReq::SignalLength, JBB);
}

void
Backup::execLIST_TABLES_CONF(Signal* signal)
{
  jamEntry();
  
  ListTablesConf* conf = (ListTablesConf*)signal->getDataPtr();

  BackupRecordPtr ptr;
  c_backupPool.getPtr(ptr, conf->senderData);
  
  const Uint32 len = signal->length() - ListTablesConf::HeaderLength;
  for(unsigned int i = 0; i<len; i++) {
    jam();
    Uint32 tableId = ListTablesConf::getTableId(conf->tableData[i]);
    Uint32 tableType = ListTablesConf::getTableType(conf->tableData[i]);
    Uint32 state= ListTablesConf::getTableState(conf->tableData[i]);
    if (!DictTabInfo::isTable(tableType) && !DictTabInfo::isIndex(tableType)){
      jam();
      continue;
    }//if
    if (state != DictTabInfo::StateOnline)
    {
      jam();
      continue;
    }//if
    TablePtr tabPtr;
    ptr.p->tables.seize(tabPtr);
    if(tabPtr.i == RNIL) {
      jam();
      defineBackupRef(signal, ptr, DefineBackupRef::FailedToAllocateTables);
      return;
    }//if
    tabPtr.p->tableId = tableId;
    tabPtr.p->tableType = tableType;
  }//for
  
  if(len == ListTablesConf::DataLength) {
    jam();
    /**
     * Not finished...
     */
    return;
  }//if

  /**
   * All tables fetched
   */
  openFiles(signal, ptr);
}

void
Backup::openFiles(Signal* signal, BackupRecordPtr ptr)
{
  jam();

  BackupFilePtr filePtr;

  FsOpenReq * req = (FsOpenReq *)signal->getDataPtrSend();
  req->userReference = reference();
  req->fileFlags = 
    FsOpenReq::OM_WRITEONLY | 
    FsOpenReq::OM_TRUNCATE |
    FsOpenReq::OM_CREATE | 
    FsOpenReq::OM_APPEND |
    FsOpenReq::OM_SYNC;
  FsOpenReq::v2_setCount(req->fileNumber, 0xFFFFFFFF);
  
  /**
   * Ctl file
   */
  c_backupFilePool.getPtr(filePtr, ptr.p->ctlFilePtr);
  ndbrequire(filePtr.p->fileRunning == 0);
  filePtr.p->fileRunning = 1;

  req->userPointer = filePtr.i;
  FsOpenReq::setVersion(req->fileNumber, 2);
  FsOpenReq::setSuffix(req->fileNumber, FsOpenReq::S_CTL);
  FsOpenReq::v2_setSequence(req->fileNumber, ptr.p->backupId);
  FsOpenReq::v2_setNodeId(req->fileNumber, getOwnNodeId());
  sendSignal(NDBFS_REF, GSN_FSOPENREQ, signal, FsOpenReq::SignalLength, JBA);

  /**
   * Log file
   */
  c_backupFilePool.getPtr(filePtr, ptr.p->logFilePtr);
  ndbrequire(filePtr.p->fileRunning == 0);
  filePtr.p->fileRunning = 1;
  
  req->userPointer = filePtr.i;
  FsOpenReq::setVersion(req->fileNumber, 2);
  FsOpenReq::setSuffix(req->fileNumber, FsOpenReq::S_LOG);
  FsOpenReq::v2_setSequence(req->fileNumber, ptr.p->backupId);
  FsOpenReq::v2_setNodeId(req->fileNumber, getOwnNodeId());
  sendSignal(NDBFS_REF, GSN_FSOPENREQ, signal, FsOpenReq::SignalLength, JBA);

  /**
   * Data file
   */
  c_backupFilePool.getPtr(filePtr, ptr.p->dataFilePtr);
  ndbrequire(filePtr.p->fileRunning == 0);
  filePtr.p->fileRunning = 1;

  req->userPointer = filePtr.i;
  FsOpenReq::setVersion(req->fileNumber, 2);
  FsOpenReq::setSuffix(req->fileNumber, FsOpenReq::S_DATA);
  FsOpenReq::v2_setSequence(req->fileNumber, ptr.p->backupId);
  FsOpenReq::v2_setNodeId(req->fileNumber, getOwnNodeId());
  FsOpenReq::v2_setCount(req->fileNumber, 0);
  sendSignal(NDBFS_REF, GSN_FSOPENREQ, signal, FsOpenReq::SignalLength, JBA);
}

void
Backup::execFSOPENREF(Signal* signal)
{
  jamEntry();

  FsRef * ref = (FsRef *)signal->getDataPtr();
  
  const Uint32 userPtr = ref->userPointer;
  
  BackupFilePtr filePtr;
  c_backupFilePool.getPtr(filePtr, userPtr);
  
  BackupRecordPtr ptr;
  c_backupPool.getPtr(ptr, filePtr.p->backupPtr);
  ptr.p->setErrorCode(ref->errorCode);
  openFilesReply(signal, ptr, filePtr);
}

void
Backup::execFSOPENCONF(Signal* signal)
{
  jamEntry();
  
  FsConf * conf = (FsConf *)signal->getDataPtr();
  
  const Uint32 userPtr = conf->userPointer;
  const Uint32 filePointer = conf->filePointer;
  
  BackupFilePtr filePtr;
  c_backupFilePool.getPtr(filePtr, userPtr);
  filePtr.p->filePointer = filePointer; 
  
  BackupRecordPtr ptr;
  c_backupPool.getPtr(ptr, filePtr.p->backupPtr);

  ndbrequire(filePtr.p->fileOpened == 0);
  filePtr.p->fileOpened = 1;
  openFilesReply(signal, ptr, filePtr);
}

void
Backup::openFilesReply(Signal* signal, 
		       BackupRecordPtr ptr, BackupFilePtr filePtr)
{
  jam();

  /**
   * Mark files as "opened"
   */
  ndbrequire(filePtr.p->fileRunning == 1);
  filePtr.p->fileRunning = 0;
  
  /**
   * Check if all files have recived open_reply
   */
  for(ptr.p->files.first(filePtr); filePtr.i!=RNIL;ptr.p->files.next(filePtr)) 
  {
    jam();
    if(filePtr.p->fileRunning == 1) {
      jam();
      return;
    }//if
  }//for

  /**
   * Did open succeed for all files
   */
  if(ptr.p->checkError()) {
    jam();
    defineBackupRef(signal, ptr);
    return;
  }//if

  /**
   * Insert file headers
   */
  ptr.p->files.getPtr(filePtr, ptr.p->ctlFilePtr);
  if(!insertFileHeader(BackupFormat::CTL_FILE, ptr.p, filePtr.p)) {
    jam();
    defineBackupRef(signal, ptr, DefineBackupRef::FailedInsertFileHeader);
    return;
  }//if

  ptr.p->files.getPtr(filePtr, ptr.p->logFilePtr);
  if(!insertFileHeader(BackupFormat::LOG_FILE, ptr.p, filePtr.p)) {
    jam();
    defineBackupRef(signal, ptr, DefineBackupRef::FailedInsertFileHeader);
    return;
  }//if

  ptr.p->files.getPtr(filePtr, ptr.p->dataFilePtr);
  if(!insertFileHeader(BackupFormat::DATA_FILE, ptr.p, filePtr.p)) {
    jam();
    defineBackupRef(signal, ptr, DefineBackupRef::FailedInsertFileHeader);
    return;
  }//if

  /**
   * Start CTL file thread
   */
  ptr.p->files.getPtr(filePtr, ptr.p->ctlFilePtr);
  filePtr.p->fileRunning = 1;
  
  signal->theData[0] = BackupContinueB::START_FILE_THREAD;
  signal->theData[1] = ptr.p->ctlFilePtr;
  sendSignalWithDelay(BACKUP_REF, GSN_CONTINUEB, signal, 100, 2);

  /**
   * Insert table list in ctl file
   */
  FsBuffer & buf = filePtr.p->operation.dataBuffer;

  const Uint32 sz = 
    (sizeof(BackupFormat::CtlFile::TableList) >> 2) +
    ptr.p->tables.noOfElements() - 1;
  
  Uint32 * dst;
  ndbrequire(sz < buf.getMaxWrite());
  if(!buf.getWritePtr(&dst, sz)) {
    jam();
    defineBackupRef(signal, ptr, DefineBackupRef::FailedInsertTableList);
    return;
  }//if
  
  BackupFormat::CtlFile::TableList* tl = 
    (BackupFormat::CtlFile::TableList*)dst;
  tl->SectionType   = htonl(BackupFormat::TABLE_LIST);
  tl->SectionLength = htonl(sz);

  TablePtr tabPtr;
  Uint32 count = 0;
  for(ptr.p->tables.first(tabPtr); 
      tabPtr.i != RNIL;
      ptr.p->tables.next(tabPtr)){
    jam();
    tl->TableIds[count] = htonl(tabPtr.p->tableId);
    count++;
  }//for
  
  buf.updateWritePtr(sz);
  
  /**
   * Start getting table definition data
   */
  ndbrequire(ptr.p->tables.first(tabPtr));

  signal->theData[0] = BackupContinueB::BUFFER_FULL_META;
  signal->theData[1] = ptr.i;
  signal->theData[2] = tabPtr.i;
  sendSignalWithDelay(BACKUP_REF, GSN_CONTINUEB, signal, 100, 3);
  return;
}

bool
Backup::insertFileHeader(BackupFormat::FileType ft, 
			 BackupRecord * ptrP,
			 BackupFile * filePtrP){
  FsBuffer & buf = filePtrP->operation.dataBuffer;

  const Uint32 sz = sizeof(BackupFormat::FileHeader) >> 2;

  Uint32 * dst;
  ndbrequire(sz < buf.getMaxWrite());
  if(!buf.getWritePtr(&dst, sz)) {
    jam();
    return false;
  }//if
  
  BackupFormat::FileHeader* header = (BackupFormat::FileHeader*)dst;
  ndbrequire(sizeof(header->Magic) == sizeof(BACKUP_MAGIC));
  memcpy(header->Magic, BACKUP_MAGIC, sizeof(BACKUP_MAGIC));
  header->NdbVersion    = htonl(NDB_VERSION);
  header->SectionType   = htonl(BackupFormat::FILE_HEADER);
  header->SectionLength = htonl(sz - 3);
  header->FileType      = htonl(ft);
  header->BackupId      = htonl(ptrP->backupId);
  header->BackupKey_0   = htonl(ptrP->backupKey[0]);
  header->BackupKey_1   = htonl(ptrP->backupKey[1]);
  header->ByteOrder     = 0x12345678;
  
  buf.updateWritePtr(sz);
  return true;
}

void
Backup::execGET_TABINFOREF(Signal* signal)
{
  GetTabInfoRef * ref = (GetTabInfoRef*)signal->getDataPtr();
  
  const Uint32 senderData = ref->senderData;
  BackupRecordPtr ptr;
  c_backupPool.getPtr(ptr, senderData);

  defineBackupRef(signal, ptr, ref->errorCode);
}

void
Backup::execGET_TABINFO_CONF(Signal* signal)
{
  jamEntry();

  if(!assembleFragments(signal)) {
    jam();
    return;
  }//if

  GetTabInfoConf * const conf = (GetTabInfoConf*)signal->getDataPtr();
  //const Uint32 senderRef = info->senderRef;
  const Uint32 len = conf->totalLen;
  const Uint32 senderData = conf->senderData;

  BackupRecordPtr ptr;
  c_backupPool.getPtr(ptr, senderData);
  
  SegmentedSectionPtr dictTabInfoPtr;
  signal->getSection(dictTabInfoPtr, GetTabInfoConf::DICT_TAB_INFO);
  ndbrequire(dictTabInfoPtr.sz == len);

  /**
   * No of pages needed
   */
  const Uint32 noPages = (len + sizeof(Page32) - 1) / sizeof(Page32);
  if(ptr.p->pages.getSize() < noPages) {
    jam();
    ptr.p->pages.release();
    if(ptr.p->pages.seize(noPages) == false) {
      jam();
      ptr.p->setErrorCode(DefineBackupRef::FailedAllocateTableMem);
      ndbrequire(false);
      releaseSections(signal);
      defineBackupRef(signal, ptr);
      return;
    }//if
  }//if
  
  BackupFilePtr filePtr;
  ptr.p->files.getPtr(filePtr, ptr.p->ctlFilePtr);
  FsBuffer & buf = filePtr.p->operation.dataBuffer;
  { // Write into ctl file
    Uint32* dst, dstLen = len + 2;
    if(!buf.getWritePtr(&dst, dstLen)) {
      jam();
      ndbrequire(false);
      ptr.p->setErrorCode(DefineBackupRef::FailedAllocateTableMem);
      releaseSections(signal);
      defineBackupRef(signal, ptr);
      return;
    }//if
    if(dst != 0) {
      jam();

      BackupFormat::CtlFile::TableDescription * desc = 
        (BackupFormat::CtlFile::TableDescription*)dst;
      desc->SectionType = htonl(BackupFormat::TABLE_DESCRIPTION);
      desc->SectionLength = htonl(len + 2);
      dst += 2;

      copy(dst, dictTabInfoPtr);
      buf.updateWritePtr(dstLen);
    }//if
  }
  
  ndbrequire(ptr.p->pages.getSize() >= noPages);
  Page32Ptr pagePtr;
  ptr.p->pages.getPtr(pagePtr, 0);
  copy(&pagePtr.p->data[0], dictTabInfoPtr);
  releaseSections(signal);
  
  if(ptr.p->checkError()) {
    jam();
    defineBackupRef(signal, ptr);
    return;
  }//if

  TablePtr tabPtr = parseTableDescription(signal, ptr, len);
  if(tabPtr.i == RNIL) {
    jam();
    defineBackupRef(signal, ptr);
    return;
  }//if

  TablePtr tmp = tabPtr;
  ptr.p->tables.next(tabPtr);
  if(DictTabInfo::isIndex(tmp.p->tableType))
  {
    jam();
    ptr.p->tables.release(tmp);
  }
  else
  {
    jam();
    signal->theData[0] = tmp.p->tableId;
    signal->theData[1] = 1; // lock
    EXECUTE_DIRECT(DBDICT, GSN_BACKUP_FRAGMENT_REQ, signal, 2);
  }

  if(tabPtr.i == RNIL) {
    jam();
    
    ptr.p->pages.release();
    
    ndbrequire(ptr.p->tables.first(tabPtr));
    signal->theData[0] = RNIL;
    signal->theData[1] = tabPtr.p->tableId;
    signal->theData[2] = ptr.i;
    sendSignal(DBDIH_REF, GSN_DI_FCOUNTREQ, signal, 3, JBB);
    return;
  }//if

  signal->theData[0] = BackupContinueB::BUFFER_FULL_META;
  signal->theData[1] = ptr.i;
  signal->theData[2] = tabPtr.i;
  sendSignalWithDelay(BACKUP_REF, GSN_CONTINUEB, signal, 100, 3);
  return;
}

Backup::TablePtr
Backup::parseTableDescription(Signal* signal, BackupRecordPtr ptr, Uint32 len)
{

  Page32Ptr pagePtr;
  ptr.p->pages.getPtr(pagePtr, 0);
  
  SimplePropertiesLinearReader it(&pagePtr.p->data[0], len);
  
  it.first();
  
  DictTabInfo::Table tmpTab; tmpTab.init();
  SimpleProperties::UnpackStatus stat;
  stat = SimpleProperties::unpack(it, &tmpTab, 
				  DictTabInfo::TableMapping, 
				  DictTabInfo::TableMappingSize, 
				  true, true);
  ndbrequire(stat == SimpleProperties::Break);
  
  TablePtr tabPtr;
  ndbrequire(findTable(ptr, tabPtr, tmpTab.TableId));
  if(DictTabInfo::isIndex(tabPtr.p->tableType)){
    jam();
    return tabPtr;
  }
  
  /**
   * Initialize table object
   */
  tabPtr.p->schemaVersion = tmpTab.TableVersion;
  tabPtr.p->noOfAttributes = tmpTab.NoOfAttributes;
  tabPtr.p->noOfNull = 0;
  tabPtr.p->noOfVariable = 0; // Computed while iterating over attribs
  tabPtr.p->sz_FixedAttributes = 0; // Computed while iterating over attribs
  tabPtr.p->triggerIds[0] = ILLEGAL_TRIGGER_ID;
  tabPtr.p->triggerIds[1] = ILLEGAL_TRIGGER_ID;
  tabPtr.p->triggerIds[2] = ILLEGAL_TRIGGER_ID;
  tabPtr.p->triggerAllocated[0] = false;
  tabPtr.p->triggerAllocated[1] = false;
  tabPtr.p->triggerAllocated[2] = false;

  if(tabPtr.p->attributes.seize(tabPtr.p->noOfAttributes) == false) {
    jam();
    ptr.p->setErrorCode(DefineBackupRef::FailedToAllocateAttributeRecord);
    tabPtr.i = RNIL;
    return tabPtr;
  }//if
  
  const Uint32 count = tabPtr.p->noOfAttributes;
  for(Uint32 i = 0; i<count; i++) {
    jam();
    DictTabInfo::Attribute tmp; tmp.init();
    stat = SimpleProperties::unpack(it, &tmp, 
				    DictTabInfo::AttributeMapping, 
				    DictTabInfo::AttributeMappingSize,
				    true, true);
    
    ndbrequire(stat == SimpleProperties::Break);

    const Uint32 arr = tmp.AttributeArraySize;
    const Uint32 sz = 1 << tmp.AttributeSize;
    const Uint32 sz32 = (sz * arr + 31) >> 5;

    AttributePtr attrPtr;
    tabPtr.p->attributes.getPtr(attrPtr, tmp.AttributeId);
    
    attrPtr.p->data.nullable = tmp.AttributeNullableFlag;
    attrPtr.p->data.fixed = (tmp.AttributeArraySize != 0);
    attrPtr.p->data.sz32 = sz32;

    /**
     * Either
     * 1) Fixed
     * 2) Nullable
     * 3) Variable
     */
    if(attrPtr.p->data.fixed == true && attrPtr.p->data.nullable == false) {
      jam();
      attrPtr.p->data.offset = tabPtr.p->sz_FixedAttributes;
      tabPtr.p->sz_FixedAttributes += sz32;
    }//if
    
    if(attrPtr.p->data.fixed == true && attrPtr.p->data.nullable == true) {
      jam();
      attrPtr.p->data.offset = 0;
      
      attrPtr.p->data.offsetNull = tabPtr.p->noOfNull;
      tabPtr.p->noOfNull++;
      tabPtr.p->noOfVariable++;
    }//if
    
    if(attrPtr.p->data.fixed == false) {
      jam();
      tabPtr.p->noOfVariable++;
      ndbrequire(0);
    }//if
    
    it.next(); // Move Past EndOfAttribute
  }//for
  return tabPtr;
}

void
Backup::execDI_FCOUNTCONF(Signal* signal)
{
  jamEntry();
  
  const Uint32 userPtr = signal->theData[0];
  const Uint32 fragCount = signal->theData[1];
  const Uint32 tableId = signal->theData[2];
  const Uint32 senderData = signal->theData[3];

  ndbrequire(userPtr == RNIL && signal->length() == 5);
  
  BackupRecordPtr ptr;
  c_backupPool.getPtr(ptr, senderData);

  TablePtr tabPtr;
  ndbrequire(findTable(ptr, tabPtr, tableId));
  
  ndbrequire(tabPtr.p->fragments.seize(fragCount) != false);
  for(Uint32 i = 0; i<fragCount; i++) {
    jam();
    FragmentPtr fragPtr;
    tabPtr.p->fragments.getPtr(fragPtr, i);
    fragPtr.p->scanned = 0;
    fragPtr.p->scanning = 0;
    fragPtr.p->tableId = tableId;
    fragPtr.p->node = RNIL;
  }//for
  
  /**
   * Next table
   */
  if(ptr.p->tables.next(tabPtr)) {
    jam();
    signal->theData[0] = RNIL;
    signal->theData[1] = tabPtr.p->tableId;
    signal->theData[2] = ptr.i;
    sendSignal(DBDIH_REF, GSN_DI_FCOUNTREQ, signal, 3, JBB);    
    return;
  }//if
  
  ptr.p->tables.first(tabPtr);
  getFragmentInfo(signal, ptr, tabPtr, 0);
}

void
Backup::getFragmentInfo(Signal* signal, 
			BackupRecordPtr ptr, TablePtr tabPtr, Uint32 fragNo)
{
  jam();
  
  for(; tabPtr.i != RNIL; ptr.p->tables.next(tabPtr)) {
    jam();
    const Uint32 fragCount = tabPtr.p->fragments.getSize();
    for(; fragNo < fragCount; fragNo ++) {
      jam();
      FragmentPtr fragPtr;
      tabPtr.p->fragments.getPtr(fragPtr, fragNo);
      
      if(fragPtr.p->scanned == 0 && fragPtr.p->scanning == 0) {
	jam();
	signal->theData[0] = RNIL;
	signal->theData[1] = ptr.i;
	signal->theData[2] = tabPtr.p->tableId;
	signal->theData[3] = fragNo;
	sendSignal(DBDIH_REF, GSN_DIGETPRIMREQ, signal, 4, JBB);
	return;
      }//if
    }//for
    fragNo = 0;
  }//for
  
  getFragmentInfoDone(signal, ptr);
}

void
Backup::execDIGETPRIMCONF(Signal* signal)
{
  jamEntry();
  
  const Uint32 userPtr = signal->theData[0];
  const Uint32 senderData = signal->theData[1];
  const Uint32 nodeCount = signal->theData[6];
  const Uint32 tableId = signal->theData[7];
  const Uint32 fragNo = signal->theData[8];

  ndbrequire(userPtr == RNIL && signal->length() == 9);
  ndbrequire(nodeCount > 0 && nodeCount <= MAX_REPLICAS);
  
  BackupRecordPtr ptr;
  c_backupPool.getPtr(ptr, senderData);

  TablePtr tabPtr;
  ndbrequire(findTable(ptr, tabPtr, tableId));

  FragmentPtr fragPtr;
  tabPtr.p->fragments.getPtr(fragPtr, fragNo);

  fragPtr.p->node = signal->theData[2];

  getFragmentInfo(signal, ptr, tabPtr, fragNo + 1);
}

void
Backup::getFragmentInfoDone(Signal* signal, BackupRecordPtr ptr)
{
  ptr.p->m_gsn = GSN_DEFINE_BACKUP_CONF;
  ptr.p->slaveState.setState(DEFINED);
  DefineBackupConf * conf = (DefineBackupConf*)signal->getDataPtr();
  conf->backupPtr = ptr.i;
  conf->backupId = ptr.p->backupId;
  sendSignal(ptr.p->masterRef, GSN_DEFINE_BACKUP_CONF, signal,
	     DefineBackupConf::SignalLength, JBB);
}


/*****************************************************************************
 * 
 * Slave functionallity: Start backup
 *
 *****************************************************************************/
void
Backup::execSTART_BACKUP_REQ(Signal* signal)
{
  jamEntry();

  CRASH_INSERTION((10015));
  
  StartBackupReq* req = (StartBackupReq*)signal->getDataPtr();
  const Uint32 ptrI = req->backupPtr;
  //const Uint32 backupId = req->backupId;
  const Uint32 signalNo = req->signalNo;
  
  BackupRecordPtr ptr;
  c_backupPool.getPtr(ptr, ptrI);
  
  ptr.p->slaveState.setState(STARTED);
  ptr.p->m_gsn = GSN_START_BACKUP_REQ;

  for(Uint32 i = 0; i<req->noOfTableTriggers; i++) {
    jam();
    TablePtr tabPtr;
    ndbrequire(findTable(ptr, tabPtr, req->tableTriggers[i].tableId));
    for(Uint32 j = 0; j<3; j++) {
      jam();
      const Uint32 triggerId = req->tableTriggers[i].triggerIds[j];
      tabPtr.p->triggerIds[j] = triggerId;
      
      TriggerPtr trigPtr;
      if(!ptr.p->triggers.seizeId(trigPtr, triggerId)) {
        jam();
	ptr.p->m_gsn = GSN_START_BACKUP_REF;
	StartBackupRef* ref = (StartBackupRef*)signal->getDataPtrSend();
	ref->backupPtr = ptr.i;
	ref->backupId = ptr.p->backupId;
	ref->signalNo = signalNo;
	ref->errorCode = StartBackupRef::FailedToAllocateTriggerRecord;
	ref->nodeId = getOwnNodeId();
	sendSignal(ptr.p->masterRef, GSN_START_BACKUP_REF, signal,
		   StartBackupRef::SignalLength, JBB);
	return;
      }//if

      tabPtr.p->triggerAllocated[j] = true;
      trigPtr.p->backupPtr = ptr.i;
      trigPtr.p->tableId = tabPtr.p->tableId;
      trigPtr.p->tab_ptr_i = tabPtr.i;
      trigPtr.p->logEntry = 0;
      trigPtr.p->event = j;
      trigPtr.p->maxRecordSize = 2048;
      trigPtr.p->operation = 
	&ptr.p->files.getPtr(ptr.p->logFilePtr)->operation;
      trigPtr.p->operation->noOfBytes = 0;
      trigPtr.p->operation->noOfRecords = 0;
      trigPtr.p->errorCode = 0;
    }//for
  }//for
  
  /**
   * Start file threads...
   */
  BackupFilePtr filePtr;
  for(ptr.p->files.first(filePtr); 
      filePtr.i!=RNIL; 
      ptr.p->files.next(filePtr)){
    jam();
    if(filePtr.p->fileRunning == 0) {
      jam();
      filePtr.p->fileRunning = 1;
      signal->theData[0] = BackupContinueB::START_FILE_THREAD;
      signal->theData[1] = filePtr.i;
      sendSignalWithDelay(BACKUP_REF, GSN_CONTINUEB, signal, 100, 2);
    }//if
  }//for
  
  ptr.p->m_gsn = GSN_START_BACKUP_CONF;
  StartBackupConf* conf = (StartBackupConf*)signal->getDataPtrSend();
  conf->backupPtr = ptr.i;
  conf->backupId = ptr.p->backupId;
  conf->signalNo = signalNo;
  sendSignal(ptr.p->masterRef, GSN_START_BACKUP_CONF, signal,
	     StartBackupConf::SignalLength, JBB);
}

/*****************************************************************************
 * 
 * Slave functionallity: Backup fragment
 *
 *****************************************************************************/
void
Backup::execBACKUP_FRAGMENT_REQ(Signal* signal)
{
  jamEntry();
  BackupFragmentReq* req = (BackupFragmentReq*)signal->getDataPtr();

  CRASH_INSERTION((10016));

  const Uint32 ptrI = req->backupPtr;
  //const Uint32 backupId = req->backupId;
  const Uint32 tableId = req->tableId;
  const Uint32 fragNo = req->fragmentNo;
  const Uint32 count = req->count;
  
  /**
   * Get backup record
   */
  BackupRecordPtr ptr;
  c_backupPool.getPtr(ptr, ptrI);

  ptr.p->slaveState.setState(SCANNING);
  ptr.p->m_gsn = GSN_BACKUP_FRAGMENT_REQ;

  /**
   * Get file
   */
  BackupFilePtr filePtr;
  c_backupFilePool.getPtr(filePtr, ptr.p->dataFilePtr);
  
  ndbrequire(filePtr.p->backupPtr == ptrI);
  ndbrequire(filePtr.p->fileOpened == 1);
  ndbrequire(filePtr.p->fileRunning == 1);
  ndbrequire(filePtr.p->scanRunning == 0);
  ndbrequire(filePtr.p->fileClosing == 0);
  
  /**
   * Get table
   */
  TablePtr tabPtr;
  ndbrequire(findTable(ptr, tabPtr, tableId));

  /**
   * Get fragment
   */
  FragmentPtr fragPtr;
  tabPtr.p->fragments.getPtr(fragPtr, fragNo);

  ndbrequire(fragPtr.p->scanned == 0);
  ndbrequire(fragPtr.p->scanning == 0 || 
	     refToNode(ptr.p->masterRef) == getOwnNodeId());
  
  /**
   * Init operation
   */
  if(filePtr.p->tableId != tableId) {
    jam();
    filePtr.p->operation.init(tabPtr);
    filePtr.p->tableId = tableId;
  }//if
  
  /**
   * Check for space in buffer
   */
  if(!filePtr.p->operation.newFragment(tableId, fragNo)) {
    jam();
    req->count = count + 1;
    sendSignalWithDelay(BACKUP_REF, GSN_BACKUP_FRAGMENT_REQ, signal, 50,
			signal->length());
    ptr.p->slaveState.setState(STARTED);
    return;
  }//if
  
  /**
   * Mark things as "in use"
   */
  fragPtr.p->scanning = 1;
  filePtr.p->fragmentNo = fragNo;

  /**
   * Start scan
   */
  {
    filePtr.p->scanRunning = 1;
    
    Table & table = * tabPtr.p;
    ScanFragReq * req = (ScanFragReq *)signal->getDataPtrSend();
    const Uint32 parallelism = 16;
    const Uint32 attrLen = 5 + table.noOfAttributes;

    req->senderData = filePtr.i;
    req->resultRef = reference();
    req->schemaVersion = table.schemaVersion;
    req->fragmentNoKeyLen = fragNo;
    req->requestInfo = 0;
    req->savePointId = 0;
    req->tableId = table.tableId;
    ScanFragReq::setLockMode(req->requestInfo, 0);
    ScanFragReq::setHoldLockFlag(req->requestInfo, 0);
    ScanFragReq::setKeyinfoFlag(req->requestInfo, 0);
    ScanFragReq::setAttrLen(req->requestInfo,attrLen); 
    req->transId1 = 0;
    req->transId2 = (BACKUP << 20) + (getOwnNodeId() << 8);
    req->clientOpPtr= filePtr.i;
    req->batch_size_rows= parallelism;
    req->batch_size_bytes= 0;
    sendSignal(DBLQH_REF, GSN_SCAN_FRAGREQ, signal,
               ScanFragReq::SignalLength, JBB);
    
    signal->theData[0] = filePtr.i;
    signal->theData[1] = 0;
    signal->theData[2] = (BACKUP << 20) + (getOwnNodeId() << 8);
    
    // Return all
    signal->theData[3] = table.noOfAttributes;
    signal->theData[4] = 0;
    signal->theData[5] = 0;
    signal->theData[6] = 0;
    signal->theData[7] = 0;
    
    Uint32 dataPos = 8;
    Uint32 i;
    for(i = 0; i<table.noOfAttributes; i++) {
      jam();
      AttributePtr attr;
      table.attributes.getPtr(attr, i);
      
      AttributeHeader::init(&signal->theData[dataPos], i, 0);
      dataPos++;
      if(dataPos == 25) {
        jam();
	sendSignal(DBLQH_REF, GSN_ATTRINFO, signal, 25, JBB);
	dataPos = 3;
      }//if
    }//for
    if(dataPos != 3) {
      jam();
      sendSignal(DBLQH_REF, GSN_ATTRINFO, signal, dataPos, JBB);
    }//if
  }
}

void
Backup::execSCAN_HBREP(Signal* signal)
{
  jamEntry();
}

void
Backup::execTRANSID_AI(Signal* signal)
{
  jamEntry();

  const Uint32 filePtrI = signal->theData[0];
  //const Uint32 transId1 = signal->theData[1];
  //const Uint32 transId2 = signal->theData[2];
  const Uint32 dataLen  = signal->length() - 3;
  
  BackupFilePtr filePtr;
  c_backupFilePool.getPtr(filePtr, filePtrI);

  OperationRecord & op = filePtr.p->operation;
  
  TablePtr tabPtr;
  c_tablePool.getPtr(tabPtr, op.tablePtr);
  
  Table & table = * tabPtr.p;
  
  /**
   * Unpack data
   */
  op.attrSzTotal += dataLen;

  Uint32 srcSz = dataLen;
  const Uint32 * src = &signal->theData[3];

  Uint32 * dst = op.dst;
  Uint32 dstSz = op.attrSzLeft;
  
  while(srcSz > 0) {
    jam();

    if(dstSz == 0) {
      jam();

      /**
       * Finished with one attribute now find next
       */
      const AttributeHeader attrHead(* src);
      const Uint32 attrId = attrHead.getAttributeId();
      const bool null = attrHead.isNULL();
      const Attribute::Data attr = table.attributes.getPtr(attrId)->data;
      
      srcSz -= attrHead.getHeaderSize();
      src   += attrHead.getHeaderSize();
      
      if(null) {
	jam();
	ndbrequire(attr.nullable);
	op.nullAttribute(attr.offsetNull);
	dstSz = 0;
	continue;
      }//if
      
      dstSz = attrHead.getDataSize();
      ndbrequire(dstSz == attr.sz32);
      if(attr.fixed && ! attr.nullable) {
	jam();
	dst = op.newAttrib(attr.offset, dstSz);
      } else if (attr.fixed && attr.nullable) {
	jam();
	dst = op.newNullable(attrId, dstSz);
      } else {
	ndbrequire(false);
	//dst = op.newVariable(attrId, attrSize);
      }//if
    }//if
    
    const Uint32 szCopy = (dstSz > srcSz) ? srcSz : dstSz;
    memcpy(dst, src, (szCopy << 2));

    srcSz -= szCopy;
    dstSz -= szCopy;
    src   += szCopy;
    dst   += szCopy;
  }//while
  op.dst        = dst;
  op.attrSzLeft = dstSz;
  
  if(op.finished()){
    jam();
    op.newRecord(op.dst);
  }
}

void 
Backup::OperationRecord::init(const TablePtr & ptr)
{
  
  tablePtr = ptr.i;
  noOfAttributes = ptr.p->noOfAttributes;
  
  sz_Bitmask = (ptr.p->noOfNull + 31) >> 5;
  sz_FixedAttribs = ptr.p->sz_FixedAttributes;

  if(ptr.p->noOfVariable == 0) {
    jam();
    maxRecordSize = 1 + sz_Bitmask + sz_FixedAttribs;
  } else {
    jam();
    maxRecordSize = 
      1 + sz_Bitmask + 2048 /* Max tuple size */ + 2 * ptr.p->noOfVariable;
  }//if
}

bool
Backup::OperationRecord::newFragment(Uint32 tableId, Uint32 fragNo)
{
  Uint32 * tmp;
  const Uint32 headSz = (sizeof(BackupFormat::DataFile::FragmentHeader) >> 2);
  const Uint32 sz = headSz + 16 * maxRecordSize;
  
  ndbrequire(sz < dataBuffer.getMaxWrite());
  if(dataBuffer.getWritePtr(&tmp, sz)) {
    jam();
    BackupFormat::DataFile::FragmentHeader * head = 
      (BackupFormat::DataFile::FragmentHeader*)tmp;

    head->SectionType   = htonl(BackupFormat::FRAGMENT_HEADER);
    head->SectionLength = htonl(headSz);
    head->TableId       = htonl(tableId);
    head->FragmentNo    = htonl(fragNo);
    head->ChecksumType  = htonl(0);

    opNoDone = opNoConf = opLen = 0;
    newRecord(tmp + headSz);
    scanStart = tmp;
    scanStop  = (tmp + headSz);
    
    noOfRecords = 0;
    noOfBytes = 0;
    return true;
  }//if
  return false;
}

bool
Backup::OperationRecord::fragComplete(Uint32 tableId, Uint32 fragNo)
{
  Uint32 * tmp;
  const Uint32 footSz = sizeof(BackupFormat::DataFile::FragmentFooter) >> 2;

  if(dataBuffer.getWritePtr(&tmp, footSz + 1)) {
    jam();
    * tmp = 0; // Finish record stream
    tmp++;
    BackupFormat::DataFile::FragmentFooter * foot = 
      (BackupFormat::DataFile::FragmentFooter*)tmp;
    foot->SectionType   = htonl(BackupFormat::FRAGMENT_FOOTER);
    foot->SectionLength = htonl(footSz);
    foot->TableId       = htonl(tableId);
    foot->FragmentNo    = htonl(fragNo);
    foot->NoOfRecords   = htonl(noOfRecords);
    foot->Checksum      = htonl(0);
    dataBuffer.updateWritePtr(footSz + 1);
    return true;
  }//if
  return false;
}

bool
Backup::OperationRecord::newScan()
{
  Uint32 * tmp;
  ndbrequire(16 * maxRecordSize < dataBuffer.getMaxWrite());
  if(dataBuffer.getWritePtr(&tmp, 16 * maxRecordSize)) {
    jam();
    opNoDone = opNoConf = opLen = 0;
    newRecord(tmp);
    scanStart = tmp;
    scanStop = tmp;
    return true;
  }//if
  return false;
}

bool
Backup::OperationRecord::closeScan()
{
  opNoDone = opNoConf = opLen = 0;
  return true;
}

bool 
Backup::OperationRecord::scanConf(Uint32 noOfOps, Uint32 total_len)
{
  const Uint32 done = opNoDone-opNoConf;
  
  ndbrequire(noOfOps == done);
  ndbrequire(opLen == total_len);
  opNoConf = opNoDone;
  
  const Uint32 len = (scanStop - scanStart);
  ndbrequire(len < dataBuffer.getMaxWrite());
  dataBuffer.updateWritePtr(len);
  noOfBytes += (len << 2);
  return true;
}

void
Backup::execSCAN_FRAGREF(Signal* signal)
{
  jamEntry();

  ScanFragRef * ref = (ScanFragRef*)signal->getDataPtr();
  
  const Uint32 filePtrI = ref->senderData;
  BackupFilePtr filePtr;
  c_backupFilePool.getPtr(filePtr, filePtrI);
  
  filePtr.p->errorCode = ref->errorCode;
  filePtr.p->scanRunning = 0;
  
  backupFragmentRef(signal, filePtr);
}

void
Backup::execSCAN_FRAGCONF(Signal* signal)
{
  jamEntry();

  CRASH_INSERTION((10017));

  ScanFragConf * conf = (ScanFragConf*)signal->getDataPtr();
  
  const Uint32 filePtrI = conf->senderData;
  BackupFilePtr filePtr;
  c_backupFilePool.getPtr(filePtr, filePtrI);

  OperationRecord & op = filePtr.p->operation;
  
  op.scanConf(conf->completedOps, conf->total_len);
  const Uint32 completed = conf->fragmentCompleted;
  if(completed != 2) {
    jam();
    
    checkScan(signal, filePtr);
    return;
  }//if

  fragmentCompleted(signal, filePtr);
}

void
Backup::fragmentCompleted(Signal* signal, BackupFilePtr filePtr)
{
  jam();

  if(filePtr.p->errorCode != 0)
  {
    jam();    
    filePtr.p->scanRunning = 0;
    backupFragmentRef(signal, filePtr); // Scan completed
    return;
  }//if
    
  OperationRecord & op = filePtr.p->operation;
  if(!op.fragComplete(filePtr.p->tableId, filePtr.p->fragmentNo)) {
    jam();
    signal->theData[0] = BackupContinueB::BUFFER_FULL_FRAG_COMPLETE;
    signal->theData[1] = filePtr.i;
    sendSignalWithDelay(BACKUP_REF, GSN_CONTINUEB, signal, 50, 2);
    return;
  }//if
  
  filePtr.p->scanRunning = 0;
  
  BackupRecordPtr ptr;
  c_backupPool.getPtr(ptr, filePtr.p->backupPtr);

  BackupFragmentConf * conf = (BackupFragmentConf*)signal->getDataPtrSend();
  conf->backupId = ptr.p->backupId;
  conf->backupPtr = ptr.i;
  conf->tableId = filePtr.p->tableId;
  conf->fragmentNo = filePtr.p->fragmentNo;
  conf->noOfRecords = op.noOfRecords;
  conf->noOfBytes = op.noOfBytes;
  sendSignal(ptr.p->masterRef, GSN_BACKUP_FRAGMENT_CONF, signal,
	     BackupFragmentConf::SignalLength, JBB);
  
  ptr.p->m_gsn = GSN_BACKUP_FRAGMENT_CONF;
  ptr.p->slaveState.setState(STARTED);
  return;
}

void
Backup::backupFragmentRef(Signal * signal, BackupFilePtr filePtr)
{
  BackupRecordPtr ptr;
  c_backupPool.getPtr(ptr, filePtr.p->backupPtr);

  ptr.p->m_gsn = GSN_BACKUP_FRAGMENT_REF;
  
  BackupFragmentRef * ref = (BackupFragmentRef*)signal->getDataPtrSend();
  ref->backupId = ptr.p->backupId;
  ref->backupPtr = ptr.i;
  ref->nodeId = getOwnNodeId();
  ref->errorCode = filePtr.p->errorCode;
  sendSignal(ptr.p->masterRef, GSN_BACKUP_FRAGMENT_REF, signal,
	     BackupFragmentRef::SignalLength, JBB);
}
 
void
Backup::checkScan(Signal* signal, BackupFilePtr filePtr)
{  
  OperationRecord & op = filePtr.p->operation;

  if(filePtr.p->errorCode != 0)
  {
    jam();

    /**
     * Close scan
     */
    op.closeScan();
    ScanFragNextReq * req = (ScanFragNextReq *)signal->getDataPtrSend();
    req->senderData = filePtr.i;
    req->closeFlag = 1;
    req->transId1 = 0;
    req->transId2 = (BACKUP << 20) + (getOwnNodeId() << 8);
    sendSignal(DBLQH_REF, GSN_SCAN_NEXTREQ, signal, 
	       ScanFragNextReq::SignalLength, JBB);
    return;
  }//if
  
  if(op.newScan()) {
    jam();
    
    ScanFragNextReq * req = (ScanFragNextReq *)signal->getDataPtrSend();
    req->senderData = filePtr.i;
    req->closeFlag = 0;
    req->transId1 = 0;
    req->transId2 = (BACKUP << 20) + (getOwnNodeId() << 8);
    req->batch_size_rows= 16;
    req->batch_size_bytes= 0;
    if(ERROR_INSERTED(10032))
      sendSignalWithDelay(DBLQH_REF, GSN_SCAN_NEXTREQ, signal, 
			  100, ScanFragNextReq::SignalLength);
    else if(ERROR_INSERTED(10033))
    {
      SET_ERROR_INSERT_VALUE(10032);
      sendSignalWithDelay(DBLQH_REF, GSN_SCAN_NEXTREQ, signal, 
			  10000, ScanFragNextReq::SignalLength);
      
      BackupRecordPtr ptr;
      c_backupPool.getPtr(ptr, filePtr.p->backupPtr);
      AbortBackupOrd *ord = (AbortBackupOrd*)signal->getDataPtrSend();
      ord->backupId = ptr.p->backupId;
      ord->backupPtr = ptr.i;
      ord->requestType = AbortBackupOrd::FileOrScanError;
      ord->senderData= ptr.i;
      sendSignal(ptr.p->masterRef, GSN_ABORT_BACKUP_ORD, signal, 
		 AbortBackupOrd::SignalLength, JBB);
    }
    else
      sendSignal(DBLQH_REF, GSN_SCAN_NEXTREQ, signal, 
		 ScanFragNextReq::SignalLength, JBB);
    return;
  }//if
  
  signal->theData[0] = BackupContinueB::BUFFER_FULL_SCAN;
  signal->theData[1] = filePtr.i;
  sendSignalWithDelay(BACKUP_REF, GSN_CONTINUEB, signal, 50, 2);
}

void
Backup::execFSAPPENDREF(Signal* signal)
{
  jamEntry();
  
  FsRef * ref = (FsRef *)signal->getDataPtr();

  const Uint32 filePtrI = ref->userPointer;
  const Uint32 errCode = ref->errorCode;
  
  BackupFilePtr filePtr;
  c_backupFilePool.getPtr(filePtr, filePtrI);

  filePtr.p->fileRunning = 0;  
  filePtr.p->errorCode = errCode;

  checkFile(signal, filePtr);
}

void
Backup::execFSAPPENDCONF(Signal* signal)
{
  jamEntry();
  
  CRASH_INSERTION((10018));

  //FsConf * conf = (FsConf*)signal->getDataPtr();
  const Uint32 filePtrI = signal->theData[0]; //conf->userPointer;
  const Uint32 bytes = signal->theData[1]; //conf->bytes;
  
  BackupFilePtr filePtr;
  c_backupFilePool.getPtr(filePtr, filePtrI);
  
  OperationRecord & op = filePtr.p->operation;
  
  op.dataBuffer.updateReadPtr(bytes >> 2);

  checkFile(signal, filePtr);
}

void
Backup::checkFile(Signal* signal, BackupFilePtr filePtr)
{

#ifdef DEBUG_ABORT
  //  ndbout_c("---- check file filePtr.i = %u", filePtr.i);
#endif

  OperationRecord & op = filePtr.p->operation;
  
  Uint32 * tmp, sz; bool eof;
  if(op.dataBuffer.getReadPtr(&tmp, &sz, &eof)) 
  {
    jam();
    
    jam();
    FsAppendReq * req = (FsAppendReq *)signal->getDataPtrSend();
    req->filePointer   = filePtr.p->filePointer;
    req->userPointer   = filePtr.i;
    req->userReference = reference();
    req->varIndex      = 0;
    req->offset        = tmp - c_startOfPages;
    req->size          = sz;
    
    sendSignal(NDBFS_REF, GSN_FSAPPENDREQ, signal, 
	       FsAppendReq::SignalLength, JBA);
    return;
  }
  
  if(!eof) {
    jam();
    signal->theData[0] = BackupContinueB::BUFFER_UNDERFLOW;
    signal->theData[1] = filePtr.i;
    sendSignalWithDelay(BACKUP_REF, GSN_CONTINUEB, signal, 50, 2);
    return;
  }//if
  
  if(sz > 0) {
    jam();
    FsAppendReq * req = (FsAppendReq *)signal->getDataPtrSend();
    req->filePointer   = filePtr.p->filePointer;
    req->userPointer   = filePtr.i;
    req->userReference = reference();
    req->varIndex      = 0;
    req->offset        = tmp - c_startOfPages;
    req->size          = sz; // Avrunda uppot
    
    sendSignal(NDBFS_REF, GSN_FSAPPENDREQ, signal, 
	       FsAppendReq::SignalLength, JBA);
    return;
  }//if
  
  filePtr.p->fileRunning = 0;
  filePtr.p->fileClosing = 1;
  
  FsCloseReq * req = (FsCloseReq *)signal->getDataPtrSend();
  req->filePointer = filePtr.p->filePointer;
  req->userPointer = filePtr.i;
  req->userReference = reference();
  req->fileFlag = 0;
#ifdef DEBUG_ABORT
  ndbout_c("***** a FSCLOSEREQ filePtr.i = %u", filePtr.i);
#endif
  sendSignal(NDBFS_REF, GSN_FSCLOSEREQ, signal, FsCloseReq::SignalLength, JBA);
}


/****************************************************************************
 * 
 * Slave functionallity: Perform logging
 *
 ****************************************************************************/
void
Backup::execBACKUP_TRIG_REQ(Signal* signal)
{
  /*
  TUP asks if this trigger is to be fired on this node.
  */
  TriggerPtr trigPtr;
  TablePtr tabPtr;
  FragmentPtr fragPtr;
  Uint32 trigger_id = signal->theData[0];
  Uint32 frag_id = signal->theData[1];
  Uint32 result;

  jamEntry();
  c_triggerPool.getPtr(trigPtr, trigger_id);
  c_tablePool.getPtr(tabPtr, trigPtr.p->tab_ptr_i);
  tabPtr.p->fragments.getPtr(fragPtr, frag_id);
  if (fragPtr.p->node != getOwnNodeId()) {
    jam();
    result = ZFALSE;
  } else {
    jam();
    result = ZTRUE;
  }//if
  signal->theData[0] = result;
}

void
Backup::execTRIG_ATTRINFO(Signal* signal) {
  jamEntry();

  CRASH_INSERTION((10019));

  TrigAttrInfo * trg = (TrigAttrInfo*)signal->getDataPtr();

  TriggerPtr trigPtr;
  c_triggerPool.getPtr(trigPtr, trg->getTriggerId());
  ndbrequire(trigPtr.p->event != ILLEGAL_TRIGGER_ID); // Online...
  
  if(trigPtr.p->errorCode != 0) {
    jam();
    return;
  }//if
  
  if(trg->getAttrInfoType() == TrigAttrInfo::BEFORE_VALUES) {
    jam();
    /**
     * Backup is doing REDO logging and don't need before values
     */
    return;
  }//if

  BackupFormat::LogFile::LogEntry * logEntry = trigPtr.p->logEntry;
  if(logEntry == 0) 
  {
    jam();
    Uint32 * dst;
    FsBuffer & buf = trigPtr.p->operation->dataBuffer;
    ndbrequire(trigPtr.p->maxRecordSize <= buf.getMaxWrite());

    if(ERROR_INSERTED(10030) ||
       !buf.getWritePtr(&dst, trigPtr.p->maxRecordSize)) 
    {
      jam();
      Uint32 save[TrigAttrInfo::StaticLength];
      memcpy(save, signal->getDataPtr(), 4*TrigAttrInfo::StaticLength);
      BackupRecordPtr ptr;
      c_backupPool.getPtr(ptr, trigPtr.p->backupPtr);
      trigPtr.p->errorCode = AbortBackupOrd::LogBufferFull;
      AbortBackupOrd *ord = (AbortBackupOrd*)signal->getDataPtrSend();
      ord->backupId = ptr.p->backupId;
      ord->backupPtr = ptr.i;
      ord->requestType = AbortBackupOrd::LogBufferFull;
      ord->senderData= ptr.i;
      sendSignal(ptr.p->masterRef, GSN_ABORT_BACKUP_ORD, signal, 
		 AbortBackupOrd::SignalLength, JBB);

      memcpy(signal->getDataPtrSend(), save, 4*TrigAttrInfo::StaticLength);
      return;
    }//if
        
    logEntry = (BackupFormat::LogFile::LogEntry *)dst;
    trigPtr.p->logEntry = logEntry;
    logEntry->Length       = 0;
    logEntry->TableId      = htonl(trigPtr.p->tableId);
    logEntry->TriggerEvent = htonl(trigPtr.p->event);
  } else {
    ndbrequire(logEntry->TableId == htonl(trigPtr.p->tableId));
    ndbrequire(logEntry->TriggerEvent == htonl(trigPtr.p->event));
  }//if
  
  const Uint32 pos = logEntry->Length; 
  const Uint32 dataLen = signal->length() - TrigAttrInfo::StaticLength;
  memcpy(&logEntry->Data[pos], trg->getData(), dataLen << 2);

  logEntry->Length = pos + dataLen;
}

void
Backup::execFIRE_TRIG_ORD(Signal* signal)
{
  jamEntry();
  FireTrigOrd* trg = (FireTrigOrd*)signal->getDataPtr();

  const Uint32 gci = trg->getGCI();
  const Uint32 trI = trg->getTriggerId();

  TriggerPtr trigPtr;
  c_triggerPool.getPtr(trigPtr, trI);
  
  ndbrequire(trigPtr.p->event != ILLEGAL_TRIGGER_ID);

  if(trigPtr.p->errorCode != 0) {
    jam();
    return;
  }//if

  ndbrequire(trigPtr.p->logEntry != 0);
  Uint32 len = trigPtr.p->logEntry->Length;

  BackupRecordPtr ptr;
  c_backupPool.getPtr(ptr, trigPtr.p->backupPtr);
  if(gci != ptr.p->currGCP) 
  {
    jam();
    
    trigPtr.p->logEntry->TriggerEvent = htonl(trigPtr.p->event | 0x10000);
    trigPtr.p->logEntry->Data[len] = htonl(gci);
    len ++;
    ptr.p->currGCP = gci;
  }//if
  
  len += (sizeof(BackupFormat::LogFile::LogEntry) >> 2) - 2;
  trigPtr.p->logEntry->Length = htonl(len);

  ndbrequire(len + 1 <= trigPtr.p->operation->dataBuffer.getMaxWrite());
  trigPtr.p->operation->dataBuffer.updateWritePtr(len + 1);
  trigPtr.p->logEntry = 0;
  
  trigPtr.p->operation->noOfBytes += (len + 1) << 2;
  trigPtr.p->operation->noOfRecords += 1;
}

void
Backup::sendAbortBackupOrd(Signal* signal, BackupRecordPtr ptr, 
			   Uint32 requestType)
{
  jam();
  AbortBackupOrd *ord = (AbortBackupOrd*)signal->getDataPtrSend();
  ord->backupId = ptr.p->backupId;
  ord->backupPtr = ptr.i;
  ord->requestType = requestType;
  ord->senderData= ptr.i;
  NodePtr node;
  for(c_nodes.first(node); node.i != RNIL; c_nodes.next(node)) {
    jam();
    const Uint32 nodeId = node.p->nodeId;
    if(node.p->alive && ptr.p->nodes.get(nodeId)) {
      jam();
      sendSignal(numberToRef(BACKUP, nodeId), GSN_ABORT_BACKUP_ORD, signal, 
		 AbortBackupOrd::SignalLength, JBB);
    }//if
  }//for
}

/*****************************************************************************
 * 
 * Slave functionallity: Stop backup
 *
 *****************************************************************************/
void
Backup::execSTOP_BACKUP_REQ(Signal* signal)
{
  jamEntry();
  StopBackupReq * req = (StopBackupReq*)signal->getDataPtr();
  
  CRASH_INSERTION((10020));

  const Uint32 ptrI = req->backupPtr;
  //const Uint32 backupId = req->backupId;
  const Uint32 startGCP = req->startGCP;
  const Uint32 stopGCP = req->stopGCP;

  /**
   * At least one GCP must have passed
   */
  ndbrequire(stopGCP > startGCP);
  
  /**
   * Get backup record
   */
  BackupRecordPtr ptr;
  c_backupPool.getPtr(ptr, ptrI);

  ptr.p->slaveState.setState(STOPPING);
  ptr.p->m_gsn = GSN_STOP_BACKUP_REQ;

  /**
   * Insert footers
   */
  {
    BackupFilePtr filePtr;
    ptr.p->files.getPtr(filePtr, ptr.p->logFilePtr);
    Uint32 * dst;
    ndbrequire(filePtr.p->operation.dataBuffer.getWritePtr(&dst, 1));
    * dst = 0;
    filePtr.p->operation.dataBuffer.updateWritePtr(1);
  }

  {
    BackupFilePtr filePtr;
    ptr.p->files.getPtr(filePtr, ptr.p->ctlFilePtr);
    
    const Uint32 gcpSz = sizeof(BackupFormat::CtlFile::GCPEntry) >> 2;
    
    Uint32 * dst;
    ndbrequire(filePtr.p->operation.dataBuffer.getWritePtr(&dst, gcpSz));
    
    BackupFormat::CtlFile::GCPEntry * gcp = 
      (BackupFormat::CtlFile::GCPEntry*)dst;
    
    gcp->SectionType   = htonl(BackupFormat::GCP_ENTRY);
    gcp->SectionLength = htonl(gcpSz);
    gcp->StartGCP      = htonl(startGCP);
    gcp->StopGCP       = htonl(stopGCP - 1);
    filePtr.p->operation.dataBuffer.updateWritePtr(gcpSz);
  }

  {
    TablePtr tabPtr;
    for(ptr.p->tables.first(tabPtr); tabPtr.i != RNIL;
	ptr.p->tables.next(tabPtr))
    {
      signal->theData[0] = tabPtr.p->tableId;
      signal->theData[1] = 0; // unlock
      EXECUTE_DIRECT(DBDICT, GSN_BACKUP_FRAGMENT_REQ, signal, 2);
    }
  }
  
  closeFiles(signal, ptr);
}

void
Backup::closeFiles(Signal* sig, BackupRecordPtr ptr)
{
  /**
   * Close all files
   */
  BackupFilePtr filePtr;
  int openCount = 0;
  for(ptr.p->files.first(filePtr); filePtr.i!=RNIL; ptr.p->files.next(filePtr))
  {
    if(filePtr.p->fileOpened == 0) {
      jam();
      continue;
    }
    
    jam();
    openCount++;
    
    if(filePtr.p->fileClosing == 1){
      jam();
      continue;
    }//if
    
    filePtr.p->fileClosing = 1;
    
    if(filePtr.p->fileRunning == 1){
      jam();
#ifdef DEBUG_ABORT
      ndbout_c("Close files fileRunning == 1, filePtr.i=%u", filePtr.i);
#endif
      filePtr.p->operation.dataBuffer.eof();
    } else {
      jam();
      
      FsCloseReq * req = (FsCloseReq *)sig->getDataPtrSend();
      req->filePointer = filePtr.p->filePointer;
      req->userPointer = filePtr.i;
      req->userReference = reference();
      req->fileFlag = 0;
#ifdef DEBUG_ABORT
      ndbout_c("***** b FSCLOSEREQ filePtr.i = %u", filePtr.i);
#endif
      sendSignal(NDBFS_REF, GSN_FSCLOSEREQ, sig, 
		 FsCloseReq::SignalLength, JBA);
    }//if
  }//for
  
  if(openCount == 0){
    jam();
    closeFilesDone(sig, ptr);
  }//if
}

void
Backup::execFSCLOSEREF(Signal* signal)
{
  jamEntry();
  
  FsRef * ref = (FsRef*)signal->getDataPtr();
  const Uint32 filePtrI = ref->userPointer;
  
  BackupFilePtr filePtr;
  c_backupFilePool.getPtr(filePtr, filePtrI);

  BackupRecordPtr ptr;
  c_backupPool.getPtr(ptr, filePtr.p->backupPtr);
  
  filePtr.p->fileOpened = 1;
  FsConf * conf = (FsConf*)signal->getDataPtr();
  conf->userPointer = filePtrI;
  
  execFSCLOSECONF(signal);
}

void
Backup::execFSCLOSECONF(Signal* signal)
{
  jamEntry();

  FsConf * conf = (FsConf*)signal->getDataPtr();
  const Uint32 filePtrI = conf->userPointer;
  
  BackupFilePtr filePtr;
  c_backupFilePool.getPtr(filePtr, filePtrI);

#ifdef DEBUG_ABORT
  ndbout_c("***** FSCLOSECONF filePtrI = %u", filePtrI);
#endif

  ndbrequire(filePtr.p->fileClosing == 1);
  ndbrequire(filePtr.p->fileOpened == 1);
  ndbrequire(filePtr.p->fileRunning == 0);
  ndbrequire(filePtr.p->scanRunning == 0);	     
  
  filePtr.p->fileOpened = 0;
  
  BackupRecordPtr ptr;
  c_backupPool.getPtr(ptr, filePtr.p->backupPtr);
  for(ptr.p->files.first(filePtr); filePtr.i!=RNIL;ptr.p->files.next(filePtr)) 
  {
    jam();
    if(filePtr.p->fileOpened == 1) {
      jam();
#ifdef DEBUG_ABORT
      ndbout_c("waiting for more FSCLOSECONF's filePtr.i = %u", filePtr.i);
#endif
      return; // we will be getting more FSCLOSECONF's
    }//if
  }//for
  closeFilesDone(signal, ptr);
}

void
Backup::closeFilesDone(Signal* signal, BackupRecordPtr ptr)
{
  jam();
  
  jam();
  BackupFilePtr filePtr;
  ptr.p->files.getPtr(filePtr, ptr.p->logFilePtr);
  
  StopBackupConf* conf = (StopBackupConf*)signal->getDataPtrSend();
  conf->backupId = ptr.p->backupId;
  conf->backupPtr = ptr.i;
  conf->noOfLogBytes = filePtr.p->operation.noOfBytes;
  conf->noOfLogRecords = filePtr.p->operation.noOfRecords;
  sendSignal(ptr.p->masterRef, GSN_STOP_BACKUP_CONF, signal,
	     StopBackupConf::SignalLength, JBB);
  
  ptr.p->m_gsn = GSN_STOP_BACKUP_CONF;
  ptr.p->slaveState.setState(CLEANING);
}

/*****************************************************************************
 * 
 * Slave functionallity: Abort backup
 *
 *****************************************************************************/
/*****************************************************************************
 * 
 * Slave functionallity: Abort backup
 *
 *****************************************************************************/
void
Backup::execABORT_BACKUP_ORD(Signal* signal)
{
  jamEntry();
  AbortBackupOrd* ord = (AbortBackupOrd*)signal->getDataPtr();

  const Uint32 backupId = ord->backupId;
  const AbortBackupOrd::RequestType requestType = 
    (AbortBackupOrd::RequestType)ord->requestType;
  const Uint32 senderData = ord->senderData;
  
#ifdef DEBUG_ABORT
  ndbout_c("******** ABORT_BACKUP_ORD ********* nodeId = %u", 
	   refToNode(signal->getSendersBlockRef()));
  ndbout_c("backupId = %u, requestType = %u, senderData = %u, ",
	   backupId, requestType, senderData);
  dumpUsedResources();
#endif

  BackupRecordPtr ptr;
  if(requestType == AbortBackupOrd::ClientAbort) {
    if (getOwnNodeId() != getMasterNodeId()) {
      jam();
      // forward to master
#ifdef DEBUG_ABORT
      ndbout_c("---- Forward to master nodeId = %u", getMasterNodeId());
#endif
      sendSignal(calcBackupBlockRef(getMasterNodeId()), GSN_ABORT_BACKUP_ORD, 
		 signal, AbortBackupOrd::SignalLength, JBB);
      return;
    }
    jam();
    for(c_backups.first(ptr); ptr.i != RNIL; c_backups.next(ptr)) {
      jam();
      if(ptr.p->backupId == backupId && ptr.p->clientData == senderData) {
        jam();
	break;
      }//if
    }//for
    if(ptr.i == RNIL) {
      jam();
      return;
    }//if
  } else {
    if (c_backupPool.findId(senderData)) {
      jam();
      c_backupPool.getPtr(ptr, senderData);
    } else { 
      jam();
#ifdef DEBUG_ABORT
      ndbout_c("Backup: abort request type=%u on id=%u,%u not found",
	       requestType, backupId, senderData);
#endif
      return;
    }
  }//if
  
  ptr.p->m_gsn = GSN_ABORT_BACKUP_ORD;
  const bool isCoordinator = (ptr.p->masterRef == reference());
  
  bool ok = false;
  switch(requestType){

    /**
     * Requests sent to master
     */
  case AbortBackupOrd::ClientAbort:
    jam();
    // fall through
  case AbortBackupOrd::LogBufferFull:
    jam();
    // fall through
  case AbortBackupOrd::FileOrScanError:
    jam();
    ndbrequire(isCoordinator);
    ptr.p->setErrorCode(requestType);
    if(ptr.p->masterData.gsn == GSN_BACKUP_FRAGMENT_REQ)
    {
      /**
       * Only scans are actively aborted
       */
      abort_scan(signal, ptr);
    }
    return;
    
    /**
     * Requests sent to slave
     */
  case AbortBackupOrd::AbortScan:
    jam();
    ptr.p->setErrorCode(requestType);
    return;
    
  case AbortBackupOrd::BackupComplete:
    jam();
    cleanup(signal, ptr);
    return;
  case AbortBackupOrd::BackupFailure:
  case AbortBackupOrd::BackupFailureDueToNodeFail:
  case AbortBackupOrd::OkToClean:
  case AbortBackupOrd::IncompatibleVersions:
#ifndef VM_TRACE
  default:
#endif
    ptr.p->setErrorCode(requestType);
    ok= true;
  }
  ndbrequire(ok);
  
  Uint32 ref= ptr.p->masterRef;
  ptr.p->masterRef = reference();
  ptr.p->nodes.clear();
  ptr.p->nodes.set(getOwnNodeId());
  
  if(ref == reference())
  {
    ptr.p->stopGCP= ptr.p->startGCP + 1;
    sendDropTrig(signal, ptr);
  }
  else
  {
    ptr.p->masterData.gsn = GSN_STOP_BACKUP_REQ;
    ptr.p->masterData.sendCounter.clearWaitingFor();
    ptr.p->masterData.sendCounter.setWaitingFor(getOwnNodeId());
    closeFiles(signal, ptr);
  }
}


void
Backup::dumpUsedResources()
{
  jam();
  BackupRecordPtr ptr;

  for(c_backups.first(ptr); ptr.i != RNIL; c_backups.next(ptr)) {
    ndbout_c("Backup id=%u, slaveState.getState = %u, errorCode=%u",
	     ptr.p->backupId,
	     ptr.p->slaveState.getState(),
	     ptr.p->errorCode);

    TablePtr tabPtr;
    for(ptr.p->tables.first(tabPtr);
	tabPtr.i != RNIL;
	ptr.p->tables.next(tabPtr)) {
      jam();
      for(Uint32 j = 0; j<3; j++) {
	jam();
	TriggerPtr trigPtr;
	if(tabPtr.p->triggerAllocated[j]) {
	  jam();
	  c_triggerPool.getPtr(trigPtr, tabPtr.p->triggerIds[j]);
	  ndbout_c("Allocated[%u] Triggerid = %u, event = %u",
		 j,
		 tabPtr.p->triggerIds[j],
		 trigPtr.p->event);
	}//if
      }//for
    }//for
    
    BackupFilePtr filePtr;
    for(ptr.p->files.first(filePtr);
	filePtr.i != RNIL;
	ptr.p->files.next(filePtr)) {
      jam();
      ndbout_c("filePtr.i = %u, filePtr.p->fileOpened=%u fileRunning=%u "
	       "scanRunning=%u",
	       filePtr.i,
	       filePtr.p->fileOpened,
	       filePtr.p->fileRunning,
	       filePtr.p->scanRunning);
    }//for
  }
}

void
Backup::cleanup(Signal* signal, BackupRecordPtr ptr)
{

  TablePtr tabPtr;
  for(ptr.p->tables.first(tabPtr); tabPtr.i != RNIL;ptr.p->tables.next(tabPtr))
  {
    jam();
    tabPtr.p->attributes.release();
    tabPtr.p->fragments.release();
    for(Uint32 j = 0; j<3; j++) {
      jam();
      TriggerPtr trigPtr;
      if(tabPtr.p->triggerAllocated[j]) {
        jam();
	c_triggerPool.getPtr(trigPtr, tabPtr.p->triggerIds[j]);
	trigPtr.p->event = ILLEGAL_TRIGGER_ID;
        tabPtr.p->triggerAllocated[j] = false;
      }//if
      tabPtr.p->triggerIds[j] = ILLEGAL_TRIGGER_ID;
    }//for
    {
      signal->theData[0] = tabPtr.p->tableId;
      signal->theData[1] = 0; // unlock
      EXECUTE_DIRECT(DBDICT, GSN_BACKUP_FRAGMENT_REQ, signal, 2);
    }
  }//for

  BackupFilePtr filePtr;
  for(ptr.p->files.first(filePtr);
      filePtr.i != RNIL; 
      ptr.p->files.next(filePtr)) {
    jam();
    ndbrequire(filePtr.p->fileOpened == 0);
    ndbrequire(filePtr.p->fileRunning == 0);
    ndbrequire(filePtr.p->scanRunning == 0);
    filePtr.p->pages.release();
  }//for

  ptr.p->files.release();
  ptr.p->tables.release();
  ptr.p->triggers.release();
  ptr.p->pages.release();
  ptr.p->backupId = ~0;
  
  if(ptr.p->checkError())
    removeBackup(signal, ptr);
  else
    c_backups.release(ptr);
}


void
Backup::removeBackup(Signal* signal, BackupRecordPtr ptr)
{
  jam();
  
  FsRemoveReq * req = (FsRemoveReq *)signal->getDataPtrSend();
  req->userReference = reference();
  req->userPointer = ptr.i;
  req->directory = 1;
  req->ownDirectory = 1;
  FsOpenReq::setVersion(req->fileNumber, 2);
  FsOpenReq::setSuffix(req->fileNumber, FsOpenReq::S_CTL);
  FsOpenReq::v2_setSequence(req->fileNumber, ptr.p->backupId);
  FsOpenReq::v2_setNodeId(req->fileNumber, getOwnNodeId());
  sendSignal(NDBFS_REF, GSN_FSREMOVEREQ, signal, 
	     FsRemoveReq::SignalLength, JBA);
}

void
Backup::execFSREMOVEREF(Signal* signal)
{
  jamEntry();
  FsRef * ref = (FsRef*)signal->getDataPtr();
  const Uint32 ptrI = ref->userPointer;

  FsConf * conf = (FsConf*)signal->getDataPtr();
  conf->userPointer = ptrI;
  execFSREMOVECONF(signal);
}

void
Backup::execFSREMOVECONF(Signal* signal){
  jamEntry();

  FsConf * conf = (FsConf*)signal->getDataPtr();
  const Uint32 ptrI = conf->userPointer;
  
  /**
   * Get backup record
   */
  BackupRecordPtr ptr;
  c_backupPool.getPtr(ptr, ptrI);
  c_backups.release(ptr);
}
<|MERGE_RESOLUTION|>--- conflicted
+++ resolved
@@ -1202,16 +1202,6 @@
   /**
    * Reply to client
    */
-<<<<<<< HEAD
-  BackupConf * conf = (BackupConf*)signal->getDataPtrSend();
-  conf->backupId = ptr.p->backupId;
-  conf->senderData = ptr.p->clientData;
-  conf->nodes = ptr.p->nodes;
-  sendSignal(ptr.p->clientRef, GSN_BACKUP_CONF, signal, 
-	     BackupConf::SignalLength, JBB);
-  
-  signal->theData[0] = NDB_LE_BackupStarted;
-=======
   CRASH_INSERTION((10034));
 
   if (SEND_BACKUP_STARTED_FLAG(ptr.p->flags))
@@ -1224,8 +1214,7 @@
 	       BackupConf::SignalLength, JBB);
   }
 
-  signal->theData[0] = EventReport::BackupStarted;
->>>>>>> 9c5dd6a2
+  signal->theData[0] = NDB_LE_BackupStarted;
   signal->theData[1] = ptr.p->clientRef;
   signal->theData[2] = ptr.p->backupId;
   ptr.p->nodes.copyto(NdbNodeBitmask::Size, signal->theData+3);
@@ -2105,22 +2094,6 @@
   
   if(!ptr.p->checkError())
   {
-<<<<<<< HEAD
-    BackupCompleteRep * rep = (BackupCompleteRep*)signal->getDataPtrSend();
-    rep->backupId = ptr.p->backupId;
-    rep->senderData = ptr.p->clientData;
-    rep->startGCP = ptr.p->startGCP;
-    rep->stopGCP = ptr.p->stopGCP;
-    rep->noOfBytes = ptr.p->noOfBytes;
-    rep->noOfRecords = ptr.p->noOfRecords;
-    rep->noOfLogBytes = ptr.p->noOfLogBytes;
-    rep->noOfLogRecords = ptr.p->noOfLogRecords;
-    rep->nodes = ptr.p->nodes;
-    sendSignal(ptr.p->clientRef, GSN_BACKUP_COMPLETE_REP, signal,
-	       BackupCompleteRep::SignalLength, JBB);
-    
-    signal->theData[0] = NDB_LE_BackupCompleted;
-=======
     if (SEND_BACKUP_COMPLETED_FLAG(ptr.p->flags))
     {
       BackupCompleteRep * rep = (BackupCompleteRep*)signal->getDataPtrSend();
@@ -2137,8 +2110,7 @@
 		 BackupCompleteRep::SignalLength, JBB);
     }
 
-    signal->theData[0] = EventReport::BackupCompleted;
->>>>>>> 9c5dd6a2
+    signal->theData[0] = NDB_LE_BackupCompleted;
     signal->theData[1] = ptr.p->clientRef;
     signal->theData[2] = ptr.p->backupId;
     signal->theData[3] = ptr.p->startGCP;
@@ -2174,16 +2146,6 @@
     return;
   }
 
-<<<<<<< HEAD
-  BackupAbortRep* rep = (BackupAbortRep*)signal->getDataPtrSend();
-  rep->backupId = ptr.p->backupId;
-  rep->senderData = ptr.p->clientData;
-  rep->reason = ptr.p->errorCode;
-  sendSignal(ptr.p->clientRef, GSN_BACKUP_ABORT_REP, signal, 
-	     BackupAbortRep::SignalLength, JBB);
-  
-  signal->theData[0] = NDB_LE_BackupAborted;
-=======
   if (SEND_BACKUP_COMPLETED_FLAG(ptr.p->flags))
   {
     BackupAbortRep* rep = (BackupAbortRep*)signal->getDataPtrSend();
@@ -2193,8 +2155,7 @@
     sendSignal(ptr.p->clientRef, GSN_BACKUP_ABORT_REP, signal, 
 	       BackupAbortRep::SignalLength, JBB);
   }
-  signal->theData[0] = EventReport::BackupAborted;
->>>>>>> 9c5dd6a2
+  signal->theData[0] = NDB_LE_BackupAborted;
   signal->theData[1] = ptr.p->clientRef;
   signal->theData[2] = ptr.p->backupId;
   signal->theData[3] = ptr.p->errorCode;

--- conflicted
+++ resolved
@@ -90,7 +90,6 @@
 show status like "created_tmp%tables";
 drop table t1;
 
-<<<<<<< HEAD
 # Fix for BUG#8921: Check that temporary table is ingored by view commands.
 create temporary table t1 as select 'This is temp. table' A;
 create view t1 as select 'This is view' A;
@@ -104,7 +103,7 @@
 drop table t1;
 select * from t1;
 drop view t1;
-=======
+
 # Bug #8497: tmpdir with extra slashes would cause failures
 #
 create table t1 (a int, b int, index(a), index(b));
@@ -112,5 +111,4 @@
 insert into t1 values (3,1),(3,2);
 insert into t2 values (NULL, 'foo'), (NULL, 'bar');
 select d, c from t1 left join t2 on b = c where a = 3 order by d;
-drop table t1, t2;
->>>>>>> 29fcd4b3
+drop table t1, t2;
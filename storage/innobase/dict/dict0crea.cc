--- conflicted
+++ resolved
@@ -2327,12 +2327,7 @@
 {
 	dberr_t		err = DB_SUCCESS;
 
-<<<<<<< HEAD
 	ut_d(dict_sys.assert_locked());
-=======
-	ut_ad(rw_lock_own(&dict_operation_lock, RW_LOCK_X));
-	ut_ad(mutex_own(&dict_sys->mutex));
->>>>>>> 2ae83aff
 	ut_ad(srv_sys_tablespaces_open);
 
 	trx->op_info = "delete tablespace and datafiles from dictionary";

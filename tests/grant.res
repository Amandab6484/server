--- conflicted
+++ resolved
@@ -194,17 +194,13 @@
 update grant_test.test set b=3 where b=1
 Error in execute: SELECT command denied to user: 'grant_user@localhost' for column 'b' in table 'test'
 update grant_test.test set b=b+1
-<<<<<<< HEAD
-Error in execute: SELECT command denied to user: 'grant_user@localhost' for column 'b' in table 'test'
-=======
-Error in execute: select command denied to user: 'grant_user@localhost' for column 'b' in table 'test'
+Error in execute: SELECT command denied to user: 'grant_user@localhost' for column 'b' in table 'test'
 grant SELECT on *.* to grant_user@localhost
 Connecting grant_user
 update grant_test.test set b=b+1
 revoke SELECT on *.* from grant_user@localhost
 Connecting grant_user
->>>>>>> 4885e9a1
-select * from test
+lect * from test
 Error in execute: select command denied to user: 'grant_user@localhost' for table 'test'
 grant select on grant_test.test to grant_user@localhost
 delete from grant_test.test where a=1

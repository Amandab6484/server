--- conflicted
+++ resolved
@@ -14,7 +14,7 @@
 GRANT ALL PRIVILEGES ON *.* TO sslsst;
 GRANT USAGE ON *.* TO sslsst REQUIRE SSL;
 SET GLOBAL wsrep_sst_auth = 'sslsst:';
-Performing State Transfer on a server that has been temporarily disconnected
+Performing State Transfer on a server that has been shut down cleanly and restarted
 connection node_1;
 CREATE TABLE t1 (f1 CHAR(255)) ENGINE=InnoDB;
 SET AUTOCOMMIT=OFF;
@@ -34,24 +34,23 @@
 INSERT INTO t1 VALUES ('node2_committed_before');
 INSERT INTO t1 VALUES ('node2_committed_before');
 COMMIT;
-Unloading wsrep provider ...
-SET GLOBAL wsrep_provider = 'none';
-connection node_1;
-SET AUTOCOMMIT=OFF;
-START TRANSACTION;
-INSERT INTO t1 VALUES ('node1_committed_during');
-INSERT INTO t1 VALUES ('node1_committed_during');
-INSERT INTO t1 VALUES ('node1_committed_during');
-INSERT INTO t1 VALUES ('node1_committed_during');
-INSERT INTO t1 VALUES ('node1_committed_during');
-COMMIT;
-START TRANSACTION;
-INSERT INTO t1 VALUES ('node1_to_be_committed_after');
-INSERT INTO t1 VALUES ('node1_to_be_committed_after');
-INSERT INTO t1 VALUES ('node1_to_be_committed_after');
-INSERT INTO t1 VALUES ('node1_to_be_committed_after');
-INSERT INTO t1 VALUES ('node1_to_be_committed_after');
-connect node_1a_galera_st_disconnect_slave, 127.0.0.1, root, , test, $NODE_MYPORT_1;
+Shutting down server ...
+connection node_1;
+SET AUTOCOMMIT=OFF;
+START TRANSACTION;
+INSERT INTO t1 VALUES ('node1_committed_during');
+INSERT INTO t1 VALUES ('node1_committed_during');
+INSERT INTO t1 VALUES ('node1_committed_during');
+INSERT INTO t1 VALUES ('node1_committed_during');
+INSERT INTO t1 VALUES ('node1_committed_during');
+COMMIT;
+START TRANSACTION;
+INSERT INTO t1 VALUES ('node1_to_be_committed_after');
+INSERT INTO t1 VALUES ('node1_to_be_committed_after');
+INSERT INTO t1 VALUES ('node1_to_be_committed_after');
+INSERT INTO t1 VALUES ('node1_to_be_committed_after');
+INSERT INTO t1 VALUES ('node1_to_be_committed_after');
+connect node_1a_galera_st_shutdown_slave, 127.0.0.1, root, , test, $NODE_MYPORT_1;
 SET AUTOCOMMIT=OFF;
 START TRANSACTION;
 INSERT INTO t1 VALUES ('node1_to_be_rollbacked_after');
@@ -69,20 +68,22 @@
 INSERT INTO t1 VALUES ('node2_committed_after');
 INSERT INTO t1 VALUES ('node2_committed_after');
 COMMIT;
-INSERT INTO t1 VALUES ('node1_to_be_committed_after');
-INSERT INTO t1 VALUES ('node1_to_be_committed_after');
-INSERT INTO t1 VALUES ('node1_to_be_committed_after');
-INSERT INTO t1 VALUES ('node1_to_be_committed_after');
-INSERT INTO t1 VALUES ('node1_to_be_committed_after');
-COMMIT;
-SET AUTOCOMMIT=OFF;
-START TRANSACTION;
-INSERT INTO t1 VALUES ('node1_committed_after');
-INSERT INTO t1 VALUES ('node1_committed_after');
-INSERT INTO t1 VALUES ('node1_committed_after');
-INSERT INTO t1 VALUES ('node1_committed_after');
-INSERT INTO t1 VALUES ('node1_committed_after');
-COMMIT;
+connection node_1;
+INSERT INTO t1 VALUES ('node1_to_be_committed_after');
+INSERT INTO t1 VALUES ('node1_to_be_committed_after');
+INSERT INTO t1 VALUES ('node1_to_be_committed_after');
+INSERT INTO t1 VALUES ('node1_to_be_committed_after');
+INSERT INTO t1 VALUES ('node1_to_be_committed_after');
+COMMIT;
+SET AUTOCOMMIT=OFF;
+START TRANSACTION;
+INSERT INTO t1 VALUES ('node1_committed_after');
+INSERT INTO t1 VALUES ('node1_committed_after');
+INSERT INTO t1 VALUES ('node1_committed_after');
+INSERT INTO t1 VALUES ('node1_committed_after');
+INSERT INTO t1 VALUES ('node1_committed_after');
+COMMIT;
+connection node_1a_galera_st_shutdown_slave;
 INSERT INTO t1 VALUES ('node1_to_be_rollbacked_after');
 INSERT INTO t1 VALUES ('node1_to_be_rollbacked_after');
 INSERT INTO t1 VALUES ('node1_to_be_rollbacked_after');
@@ -97,6 +98,7 @@
 1
 COMMIT;
 SET AUTOCOMMIT=ON;
+connection node_1;
 SELECT COUNT(*) = 35 FROM t1;
 COUNT(*) = 35
 1
@@ -107,6 +109,7 @@
 COMMIT;
 SET AUTOCOMMIT=ON;
 Performing State Transfer on a server that has been killed and restarted
+connection node_1;
 CREATE TABLE t1 (f1 CHAR(255)) ENGINE=InnoDB;
 SET AUTOCOMMIT=OFF;
 START TRANSACTION;
@@ -116,6 +119,7 @@
 INSERT INTO t1 VALUES ('node1_committed_before');
 INSERT INTO t1 VALUES ('node1_committed_before');
 COMMIT;
+connection node_2;
 SET AUTOCOMMIT=OFF;
 START TRANSACTION;
 INSERT INTO t1 VALUES ('node2_committed_before');
@@ -125,27 +129,30 @@
 INSERT INTO t1 VALUES ('node2_committed_before');
 COMMIT;
 Killing server ...
-SET AUTOCOMMIT=OFF;
-START TRANSACTION;
-INSERT INTO t1 VALUES ('node1_committed_during');
-INSERT INTO t1 VALUES ('node1_committed_during');
-INSERT INTO t1 VALUES ('node1_committed_during');
-INSERT INTO t1 VALUES ('node1_committed_during');
-INSERT INTO t1 VALUES ('node1_committed_during');
-COMMIT;
-START TRANSACTION;
-INSERT INTO t1 VALUES ('node1_to_be_committed_after');
-INSERT INTO t1 VALUES ('node1_to_be_committed_after');
-INSERT INTO t1 VALUES ('node1_to_be_committed_after');
-INSERT INTO t1 VALUES ('node1_to_be_committed_after');
-INSERT INTO t1 VALUES ('node1_to_be_committed_after');
-SET AUTOCOMMIT=OFF;
-START TRANSACTION;
-INSERT INTO t1 VALUES ('node1_to_be_rollbacked_after');
-INSERT INTO t1 VALUES ('node1_to_be_rollbacked_after');
-INSERT INTO t1 VALUES ('node1_to_be_rollbacked_after');
-INSERT INTO t1 VALUES ('node1_to_be_rollbacked_after');
-INSERT INTO t1 VALUES ('node1_to_be_rollbacked_after');
+connection node_1;
+SET AUTOCOMMIT=OFF;
+START TRANSACTION;
+INSERT INTO t1 VALUES ('node1_committed_during');
+INSERT INTO t1 VALUES ('node1_committed_during');
+INSERT INTO t1 VALUES ('node1_committed_during');
+INSERT INTO t1 VALUES ('node1_committed_during');
+INSERT INTO t1 VALUES ('node1_committed_during');
+COMMIT;
+START TRANSACTION;
+INSERT INTO t1 VALUES ('node1_to_be_committed_after');
+INSERT INTO t1 VALUES ('node1_to_be_committed_after');
+INSERT INTO t1 VALUES ('node1_to_be_committed_after');
+INSERT INTO t1 VALUES ('node1_to_be_committed_after');
+INSERT INTO t1 VALUES ('node1_to_be_committed_after');
+connect node_1a_galera_st_kill_slave, 127.0.0.1, root, , test, $NODE_MYPORT_1;
+SET AUTOCOMMIT=OFF;
+START TRANSACTION;
+INSERT INTO t1 VALUES ('node1_to_be_rollbacked_after');
+INSERT INTO t1 VALUES ('node1_to_be_rollbacked_after');
+INSERT INTO t1 VALUES ('node1_to_be_rollbacked_after');
+INSERT INTO t1 VALUES ('node1_to_be_rollbacked_after');
+INSERT INTO t1 VALUES ('node1_to_be_rollbacked_after');
+connection node_2;
 Performing --wsrep-recover ...
 Starting server ...
 Using --wsrep-start-position when starting mysqld ...
@@ -172,7 +179,7 @@
 INSERT INTO t1 VALUES ('node1_committed_after');
 INSERT INTO t1 VALUES ('node1_committed_after');
 COMMIT;
-connection node_1a_galera_st_disconnect_slave;
+connection node_1a_galera_st_kill_slave;
 INSERT INTO t1 VALUES ('node1_to_be_rollbacked_after');
 INSERT INTO t1 VALUES ('node1_to_be_rollbacked_after');
 INSERT INTO t1 VALUES ('node1_to_be_rollbacked_after');
@@ -197,11 +204,9 @@
 DROP TABLE t1;
 COMMIT;
 SET AUTOCOMMIT=ON;
-<<<<<<< HEAD
-connection node_1;
-=======
 Performing State Transfer on a server that has been killed and restarted
 while a DDL was in progress on it
+connection node_1;
 CREATE TABLE t1 (f1 CHAR(255)) ENGINE=InnoDB;
 SET AUTOCOMMIT=OFF;
 START TRANSACTION;
@@ -210,6 +215,7 @@
 INSERT INTO t1 VALUES ('node1_committed_before');
 INSERT INTO t1 VALUES ('node1_committed_before');
 INSERT INTO t1 VALUES ('node1_committed_before');
+connection node_2;
 START TRANSACTION;
 INSERT INTO t1 VALUES ('node2_committed_before');
 INSERT INTO t1 VALUES ('node2_committed_before');
@@ -218,31 +224,37 @@
 INSERT INTO t1 VALUES ('node2_committed_before');
 COMMIT;
 SET GLOBAL debug_dbug = 'd,sync.alter_opened_table';
+connection node_1;
 ALTER TABLE t1 ADD COLUMN f2 INTEGER;
+connection node_2;
 SET wsrep_sync_wait = 0;
 Killing server ...
-SET AUTOCOMMIT=OFF;
-START TRANSACTION;
-INSERT INTO t1 (f1) VALUES ('node1_committed_during');
-INSERT INTO t1 (f1) VALUES ('node1_committed_during');
-INSERT INTO t1 (f1) VALUES ('node1_committed_during');
-INSERT INTO t1 (f1) VALUES ('node1_committed_during');
-INSERT INTO t1 (f1) VALUES ('node1_committed_during');
-COMMIT;
-START TRANSACTION;
-INSERT INTO t1 (f1) VALUES ('node1_to_be_committed_after');
-INSERT INTO t1 (f1) VALUES ('node1_to_be_committed_after');
-INSERT INTO t1 (f1) VALUES ('node1_to_be_committed_after');
-INSERT INTO t1 (f1) VALUES ('node1_to_be_committed_after');
-INSERT INTO t1 (f1) VALUES ('node1_to_be_committed_after');
-SET AUTOCOMMIT=OFF;
-START TRANSACTION;
-INSERT INTO t1 (f1) VALUES ('node1_to_be_rollbacked_after');
-INSERT INTO t1 (f1) VALUES ('node1_to_be_rollbacked_after');
-INSERT INTO t1 (f1) VALUES ('node1_to_be_rollbacked_after');
-INSERT INTO t1 (f1) VALUES ('node1_to_be_rollbacked_after');
-INSERT INTO t1 (f1) VALUES ('node1_to_be_rollbacked_after');
+connection node_1;
+SET AUTOCOMMIT=OFF;
+START TRANSACTION;
+INSERT INTO t1 (f1) VALUES ('node1_committed_during');
+INSERT INTO t1 (f1) VALUES ('node1_committed_during');
+INSERT INTO t1 (f1) VALUES ('node1_committed_during');
+INSERT INTO t1 (f1) VALUES ('node1_committed_during');
+INSERT INTO t1 (f1) VALUES ('node1_committed_during');
+COMMIT;
+START TRANSACTION;
+INSERT INTO t1 (f1) VALUES ('node1_to_be_committed_after');
+INSERT INTO t1 (f1) VALUES ('node1_to_be_committed_after');
+INSERT INTO t1 (f1) VALUES ('node1_to_be_committed_after');
+INSERT INTO t1 (f1) VALUES ('node1_to_be_committed_after');
+INSERT INTO t1 (f1) VALUES ('node1_to_be_committed_after');
+connect node_1a_galera_st_kill_slave_ddl, 127.0.0.1, root, , test, $NODE_MYPORT_1;
+SET AUTOCOMMIT=OFF;
+START TRANSACTION;
+INSERT INTO t1 (f1) VALUES ('node1_to_be_rollbacked_after');
+INSERT INTO t1 (f1) VALUES ('node1_to_be_rollbacked_after');
+INSERT INTO t1 (f1) VALUES ('node1_to_be_rollbacked_after');
+INSERT INTO t1 (f1) VALUES ('node1_to_be_rollbacked_after');
+INSERT INTO t1 (f1) VALUES ('node1_to_be_rollbacked_after');
+connection node_2;
 Performing --wsrep-recover ...
+connection node_2;
 Starting server ...
 Using --wsrep-start-position when starting mysqld ...
 SET AUTOCOMMIT=OFF;
@@ -253,20 +265,22 @@
 INSERT INTO t1 (f1) VALUES ('node2_committed_after');
 INSERT INTO t1 (f1) VALUES ('node2_committed_after');
 COMMIT;
-INSERT INTO t1 (f1) VALUES ('node1_to_be_committed_after');
-INSERT INTO t1 (f1) VALUES ('node1_to_be_committed_after');
-INSERT INTO t1 (f1) VALUES ('node1_to_be_committed_after');
-INSERT INTO t1 (f1) VALUES ('node1_to_be_committed_after');
-INSERT INTO t1 (f1) VALUES ('node1_to_be_committed_after');
-COMMIT;
-SET AUTOCOMMIT=OFF;
-START TRANSACTION;
-INSERT INTO t1 (f1) VALUES ('node1_committed_after');
-INSERT INTO t1 (f1) VALUES ('node1_committed_after');
-INSERT INTO t1 (f1) VALUES ('node1_committed_after');
-INSERT INTO t1 (f1) VALUES ('node1_committed_after');
-INSERT INTO t1 (f1) VALUES ('node1_committed_after');
-COMMIT;
+connection node_1;
+INSERT INTO t1 (f1) VALUES ('node1_to_be_committed_after');
+INSERT INTO t1 (f1) VALUES ('node1_to_be_committed_after');
+INSERT INTO t1 (f1) VALUES ('node1_to_be_committed_after');
+INSERT INTO t1 (f1) VALUES ('node1_to_be_committed_after');
+INSERT INTO t1 (f1) VALUES ('node1_to_be_committed_after');
+COMMIT;
+SET AUTOCOMMIT=OFF;
+START TRANSACTION;
+INSERT INTO t1 (f1) VALUES ('node1_committed_after');
+INSERT INTO t1 (f1) VALUES ('node1_committed_after');
+INSERT INTO t1 (f1) VALUES ('node1_committed_after');
+INSERT INTO t1 (f1) VALUES ('node1_committed_after');
+INSERT INTO t1 (f1) VALUES ('node1_committed_after');
+COMMIT;
+connection node_1a_galera_st_kill_slave_ddl;
 INSERT INTO t1 (f1) VALUES ('node1_to_be_rollbacked_after');
 INSERT INTO t1 (f1) VALUES ('node1_to_be_rollbacked_after');
 INSERT INTO t1 (f1) VALUES ('node1_to_be_rollbacked_after');
@@ -284,6 +298,7 @@
 1
 COMMIT;
 SET AUTOCOMMIT=ON;
+connection node_1;
 SELECT COUNT(*) = 2 FROM INFORMATION_SCHEMA.COLUMNS WHERE TABLE_NAME = 't1';
 COUNT(*) = 2
 1
@@ -297,7 +312,7 @@
 COMMIT;
 SET AUTOCOMMIT=ON;
 SET GLOBAL debug_dbug = $debug_orig;
->>>>>>> b4f7f12e
+connection node_1;
 CALL mtr.add_suppression("Slave SQL: Error 'The MySQL server is running with the --skip-grant-tables option so it cannot execute this statement' on query");
 DROP USER sst;
 connection node_2;

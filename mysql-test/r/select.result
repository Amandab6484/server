--- conflicted
+++ resolved
@@ -2354,10 +2354,6 @@
 EXPLAIN SELECT i FROM t1 WHERE i=1;
 id	select_type	table	type	possible_keys	key	key_len	ref	rows	Extra
 1	SIMPLE	t1	const	PRIMARY	PRIMARY	4	const	1	Using index
-<<<<<<< HEAD
-EXPLAIN SELECT i FROM t1 WHERE i=1;
-id	select_type	table	type	possible_keys	key	key_len	ref	rows	Extra
-1	SIMPLE	t1	const	PRIMARY	PRIMARY	4	const	1	Using index
 DROP TABLE t1;
 CREATE TABLE t1 ( 
 K2C4 varchar(4) character set latin1 collate latin1_bin NOT NULL default '', 
@@ -2391,6 +2387,4 @@
 WART	0100	1
 WART	0200	1
 WART	0300	3
-=======
->>>>>>> cb538e45
 DROP TABLE t1;
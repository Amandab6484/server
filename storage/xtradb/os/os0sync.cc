--- conflicted
+++ resolved
@@ -67,40 +67,6 @@
 UNIV_INTERN mysql_pfs_key_t	os_mutex_key;
 #endif
 
-<<<<<<< HEAD
-/* Because a mutex is embedded inside an event and there is an
-event embedded inside a mutex, on free, this generates a recursive call.
-This version of the free event function doesn't acquire the global lock */
-static void os_event_free_internal(os_event_t	event);
-
-=======
-/* On Windows (Vista and later), load function pointers for condition
-variable handling. Those functions are not available in prior versions,
-so we have to use them via runtime loading, as long as we support XP. */
-static void os_cond_module_init(void);
-
-#ifdef __WIN__
-/* Prototypes and function pointers for condition variable functions */
-typedef VOID (WINAPI* InitializeConditionVariableProc)
-	     (PCONDITION_VARIABLE ConditionVariable);
-static InitializeConditionVariableProc initialize_condition_variable;
-
-typedef BOOL (WINAPI* SleepConditionVariableCSProc)
-	     (PCONDITION_VARIABLE ConditionVariable,
-	      PCRITICAL_SECTION CriticalSection,
-	      DWORD dwMilliseconds);
-static SleepConditionVariableCSProc sleep_condition_variable;
-
-typedef VOID (WINAPI* WakeAllConditionVariableProc)
-	     (PCONDITION_VARIABLE ConditionVariable);
-static WakeAllConditionVariableProc wake_all_condition_variable;
-
-typedef VOID (WINAPI* WakeConditionVariableProc)
-	     (PCONDITION_VARIABLE ConditionVariable);
-static WakeConditionVariableProc wake_condition_variable;
-#endif
->>>>>>> 33492ec8
-
 /*********************************************************//**
 Initialitze condition variable */
 UNIV_INLINE
@@ -241,20 +207,6 @@
 os_sync_init(void)
 /*==============*/
 {
-<<<<<<< HEAD
-	UT_LIST_INIT(os_event_list);
-	UT_LIST_INIT(os_mutex_list);
-
-	os_sync_mutex = NULL;
-	os_sync_mutex_inited = FALSE;
-
-	os_sync_mutex = os_mutex_create();
-
-	os_sync_mutex_inited = TRUE;
-=======
-	/* Now for Windows only */
-	os_cond_module_init();
->>>>>>> 33492ec8
 }
 
 /** Create an event semaphore, i.e., a semaphore which may just have two
@@ -265,26 +217,6 @@
 void
 os_event_create(os_event_t event)
 {
-<<<<<<< HEAD
-  os_event_t	event;
-
-	event = static_cast<os_event_t>(ut_malloc(sizeof *event));
-
-=======
-#ifdef __WIN__
-	if(!srv_use_native_conditions) {
-
-		event->handle = CreateEvent(NULL, TRUE, FALSE, NULL);
-		if (!event->handle) {
-			fprintf(stderr,
-				"InnoDB: Could not create a Windows event"
-				" semaphore; Windows error %lu\n",
-				(ulong) GetLastError());
-		}
-	} else /* Windows with condition variables */
-#endif
-	{
->>>>>>> 33492ec8
 #ifndef PFS_SKIP_EVENT_MUTEX
 	os_fast_mutex_init(event_os_mutex_key, &event->os_mutex);
 #else
@@ -293,20 +225,7 @@
 
 	os_cond_init(&(event->cond_var));
 
-<<<<<<< HEAD
-	event->is_set = FALSE;
-
-	/* We return this value in os_event_reset(), which can then be
-	be used to pass to the os_event_wait_low(). The value of zero
-	is reserved in os_event_wait_low() for the case when the
-	caller does not want to pass any signal_count value. To
-	distinguish between the two cases we initialize signal_count
-	to 1 here. */
-	event->signal_count = 1;
-=======
 		event->init_count_and_set();
-	}
->>>>>>> 33492ec8
 
 	os_atomic_increment_ulint(&os_event_count, 1);
 }
@@ -384,33 +303,6 @@
 }
 
 /**********************************************************//**
-<<<<<<< HEAD
-Frees an event object, without acquiring the global lock. */
-static
-void
-os_event_free_internal(
-/*===================*/
-	os_event_t	event)	/*!< in: event to free */
-{
-
-	ut_a(event);
-
-	/* This is to avoid freeing the mutex twice */
-	os_fast_mutex_free(&(event->os_mutex));
-
-  os_cond_destroy(&(event->cond_var));
-
-	/* Remove from the list of events */
-	UT_LIST_REMOVE(os_event_list, os_event_list, event);
-
-	os_event_count--;
-
-	ut_free(event);
-}
-
-/**********************************************************//**
-=======
->>>>>>> 33492ec8
 Frees an event object. */
 UNIV_INTERN
 void

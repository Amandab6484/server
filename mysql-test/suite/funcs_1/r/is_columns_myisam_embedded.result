--- conflicted
+++ resolved
@@ -412,7 +412,6 @@
 WHERE table_schema LIKE 'test%'
 ORDER BY table_schema, table_name, column_name;
 TABLE_CATALOG	TABLE_SCHEMA	TABLE_NAME	COLUMN_NAME	ORDINAL_POSITION	COLUMN_DEFAULT	IS_NULLABLE	DATA_TYPE	CHARACTER_MAXIMUM_LENGTH	CHARACTER_OCTET_LENGTH	NUMERIC_PRECISION	NUMERIC_SCALE	CHARACTER_SET_NAME	COLLATION_NAME	COLUMN_TYPE	COLUMN_KEY	EXTRA	PRIVILEGES	COLUMN_COMMENT
-<<<<<<< HEAD
 def	test	t1	f1	1	NULL	YES	char	20	20	NULL	NULL	latin1	latin1_swedish_ci	char(20)				
 def	test	t1	f2	2	NULL	YES	char	25	25	NULL	NULL	latin1	latin1_swedish_ci	char(25)				
 def	test	t1	f3	3	NULL	YES	date	NULL	NULL	NULL	NULL	NULL	NULL	date				
@@ -480,9 +479,9 @@
 def	test	tb1	f28	28	NULL	YES	int	NULL	NULL	10	0	NULL	NULL	int(10) unsigned zerofill				
 def	test	tb1	f29	29	NULL	YES	bigint	NULL	NULL	19	0	NULL	NULL	bigint(20)				
 def	test	tb1	f3	3	NULL	YES	char	1	1	NULL	NULL	latin1	latin1_swedish_ci	char(1)				
-def	test	tb1	f30	30	NULL	YES	bigint	NULL	NULL	19	0	NULL	NULL	bigint(20) unsigned				
-def	test	tb1	f31	31	NULL	YES	bigint	NULL	NULL	19	0	NULL	NULL	bigint(20) unsigned zerofill				
-def	test	tb1	f32	32	NULL	YES	bigint	NULL	NULL	19	0	NULL	NULL	bigint(20) unsigned zerofill				
+def	test	tb1	f30	30	NULL	YES	bigint	NULL	NULL	20	0	NULL	NULL	bigint(20) unsigned				
+def	test	tb1	f31	31	NULL	YES	bigint	NULL	NULL	20	0	NULL	NULL	bigint(20) unsigned zerofill				
+def	test	tb1	f32	32	NULL	YES	bigint	NULL	NULL	20	0	NULL	NULL	bigint(20) unsigned zerofill				
 def	test	tb1	f33	33	10	NO	decimal	NULL	NULL	10	0	NULL	NULL	decimal(10,0)				
 def	test	tb1	f34	34	10	NO	decimal	NULL	NULL	10	0	NULL	NULL	decimal(10,0) unsigned				
 def	test	tb1	f35	35	0000000010	NO	decimal	NULL	NULL	10	0	NULL	NULL	decimal(10,0) unsigned zerofill				
@@ -603,9 +602,9 @@
 def	test	tb3	f144	27	0000099999	NO	int	NULL	NULL	10	0	NULL	NULL	int(10) unsigned zerofill				
 def	test	tb3	f145	28	0000099999	NO	int	NULL	NULL	10	0	NULL	NULL	int(10) unsigned zerofill				
 def	test	tb3	f146	29	999999	NO	bigint	NULL	NULL	19	0	NULL	NULL	bigint(20)				
-def	test	tb3	f147	30	999999	NO	bigint	NULL	NULL	19	0	NULL	NULL	bigint(20) unsigned				
-def	test	tb3	f148	31	00000000000000999999	NO	bigint	NULL	NULL	19	0	NULL	NULL	bigint(20) unsigned zerofill				
-def	test	tb3	f149	32	00000000000000999999	NO	bigint	NULL	NULL	19	0	NULL	NULL	bigint(20) unsigned zerofill				
+def	test	tb3	f147	30	999999	NO	bigint	NULL	NULL	20	0	NULL	NULL	bigint(20) unsigned				
+def	test	tb3	f148	31	00000000000000999999	NO	bigint	NULL	NULL	20	0	NULL	NULL	bigint(20) unsigned zerofill				
+def	test	tb3	f149	32	00000000000000999999	NO	bigint	NULL	NULL	20	0	NULL	NULL	bigint(20) unsigned zerofill				
 def	test	tb3	f150	33	1000	NO	decimal	NULL	NULL	10	0	NULL	NULL	decimal(10,0)				
 def	test	tb3	f151	34	999	NO	decimal	NULL	NULL	10	0	NULL	NULL	decimal(10,0) unsigned				
 def	test	tb3	f152	35	0000001000	NO	decimal	NULL	NULL	10	0	NULL	NULL	decimal(10,0) unsigned zerofill				
@@ -764,359 +763,6 @@
 def	test4	t6	f4	4	NULL	YES	int	NULL	NULL	10	0	NULL	NULL	int(11)				
 def	test4	t6	f5	5	NULL	YES	char	25	25	NULL	NULL	latin1	latin1_swedish_ci	char(25)				
 def	test4	t6	f6	6	NULL	YES	int	NULL	NULL	10	0	NULL	NULL	int(11)				
-=======
-NULL	test	t1	f1	1	NULL	YES	char	20	20	NULL	NULL	latin1	latin1_swedish_ci	char(20)				
-NULL	test	t1	f2	2	NULL	YES	char	25	25	NULL	NULL	latin1	latin1_swedish_ci	char(25)				
-NULL	test	t1	f3	3	NULL	YES	date	NULL	NULL	NULL	NULL	NULL	NULL	date				
-NULL	test	t1	f4	4	NULL	YES	int	NULL	NULL	10	0	NULL	NULL	int(11)				
-NULL	test	t1	f5	5	NULL	YES	char	25	25	NULL	NULL	latin1	latin1_swedish_ci	char(25)				
-NULL	test	t1	f6	6	NULL	YES	int	NULL	NULL	10	0	NULL	NULL	int(11)				
-NULL	test	t10	f1	1	NULL	YES	char	20	20	NULL	NULL	latin1	latin1_swedish_ci	char(20)				
-NULL	test	t10	f2	2	NULL	YES	char	25	25	NULL	NULL	latin1	latin1_swedish_ci	char(25)				
-NULL	test	t10	f3	3	NULL	YES	date	NULL	NULL	NULL	NULL	NULL	NULL	date				
-NULL	test	t10	f4	4	NULL	YES	int	NULL	NULL	10	0	NULL	NULL	int(11)				
-NULL	test	t10	f5	5	NULL	YES	char	25	25	NULL	NULL	latin1	latin1_swedish_ci	char(25)				
-NULL	test	t10	f6	6	NULL	YES	int	NULL	NULL	10	0	NULL	NULL	int(11)				
-NULL	test	t11	f1	1	NULL	YES	char	20	20	NULL	NULL	latin1	latin1_swedish_ci	char(20)				
-NULL	test	t11	f2	2	NULL	YES	char	25	25	NULL	NULL	latin1	latin1_swedish_ci	char(25)				
-NULL	test	t11	f3	3	NULL	YES	date	NULL	NULL	NULL	NULL	NULL	NULL	date				
-NULL	test	t11	f4	4	NULL	YES	int	NULL	NULL	10	0	NULL	NULL	int(11)				
-NULL	test	t11	f5	5	NULL	YES	char	25	25	NULL	NULL	latin1	latin1_swedish_ci	char(25)				
-NULL	test	t11	f6	6	NULL	YES	int	NULL	NULL	10	0	NULL	NULL	int(11)				
-NULL	test	t2	f1	1	NULL	YES	char	20	20	NULL	NULL	latin1	latin1_swedish_ci	char(20)				
-NULL	test	t2	f2	2	NULL	YES	char	25	25	NULL	NULL	latin1	latin1_swedish_ci	char(25)				
-NULL	test	t2	f3	3	NULL	YES	date	NULL	NULL	NULL	NULL	NULL	NULL	date				
-NULL	test	t2	f4	4	NULL	YES	int	NULL	NULL	10	0	NULL	NULL	int(11)				
-NULL	test	t2	f5	5	NULL	YES	char	25	25	NULL	NULL	latin1	latin1_swedish_ci	char(25)				
-NULL	test	t2	f6	6	NULL	YES	int	NULL	NULL	10	0	NULL	NULL	int(11)				
-NULL	test	t3	f1	1	NULL	YES	char	20	20	NULL	NULL	latin1	latin1_swedish_ci	char(20)				
-NULL	test	t3	f2	2	NULL	YES	char	20	20	NULL	NULL	latin1	latin1_swedish_ci	char(20)				
-NULL	test	t3	f3	3	NULL	YES	int	NULL	NULL	10	0	NULL	NULL	int(11)				
-NULL	test	t4	f1	1	NULL	YES	char	20	20	NULL	NULL	latin1	latin1_swedish_ci	char(20)				
-NULL	test	t4	f2	2	NULL	YES	char	25	25	NULL	NULL	latin1	latin1_swedish_ci	char(25)				
-NULL	test	t4	f3	3	NULL	YES	date	NULL	NULL	NULL	NULL	NULL	NULL	date				
-NULL	test	t4	f4	4	NULL	YES	int	NULL	NULL	10	0	NULL	NULL	int(11)				
-NULL	test	t4	f5	5	NULL	YES	char	25	25	NULL	NULL	latin1	latin1_swedish_ci	char(25)				
-NULL	test	t4	f6	6	NULL	YES	int	NULL	NULL	10	0	NULL	NULL	int(11)				
-NULL	test	t7	f1	1	NULL	YES	char	20	20	NULL	NULL	latin1	latin1_swedish_ci	char(20)				
-NULL	test	t7	f2	2	NULL	YES	char	25	25	NULL	NULL	latin1	latin1_swedish_ci	char(25)				
-NULL	test	t7	f3	3	NULL	YES	date	NULL	NULL	NULL	NULL	NULL	NULL	date				
-NULL	test	t7	f4	4	NULL	YES	int	NULL	NULL	10	0	NULL	NULL	int(11)				
-NULL	test	t8	f1	1	NULL	YES	char	20	20	NULL	NULL	latin1	latin1_swedish_ci	char(20)				
-NULL	test	t8	f2	2	NULL	YES	char	25	25	NULL	NULL	latin1	latin1_swedish_ci	char(25)				
-NULL	test	t8	f3	3	NULL	YES	date	NULL	NULL	NULL	NULL	NULL	NULL	date				
-NULL	test	t8	f4	4	NULL	YES	int	NULL	NULL	10	0	NULL	NULL	int(11)				
-NULL	test	t9	f1	1	NULL	YES	int	NULL	NULL	10	0	NULL	NULL	int(11)				
-NULL	test	t9	f2	2	NULL	YES	char	25	25	NULL	NULL	latin1	latin1_swedish_ci	char(25)				
-NULL	test	t9	f3	3	NULL	YES	int	NULL	NULL	10	0	NULL	NULL	int(11)				
-NULL	test	tb1	f1	1	NULL	YES	char	1	1	NULL	NULL	latin1	latin1_swedish_ci	char(1)				
-NULL	test	tb1	f10	10	NULL	YES	mediumblob	16777215	16777215	NULL	NULL	NULL	NULL	mediumblob				
-NULL	test	tb1	f11	11	NULL	YES	longblob	4294967295	4294967295	NULL	NULL	NULL	NULL	longblob				
-NULL	test	tb1	f12	12	NULL	YES	binary	1	1	NULL	NULL	NULL	NULL	binary(1)				
-NULL	test	tb1	f13	13	NULL	YES	tinyint	NULL	NULL	3	0	NULL	NULL	tinyint(4)				
-NULL	test	tb1	f14	14	NULL	YES	tinyint	NULL	NULL	3	0	NULL	NULL	tinyint(3) unsigned				
-NULL	test	tb1	f15	15	NULL	YES	tinyint	NULL	NULL	3	0	NULL	NULL	tinyint(3) unsigned zerofill				
-NULL	test	tb1	f16	16	NULL	YES	tinyint	NULL	NULL	3	0	NULL	NULL	tinyint(3) unsigned zerofill				
-NULL	test	tb1	f17	17	NULL	YES	smallint	NULL	NULL	5	0	NULL	NULL	smallint(6)				
-NULL	test	tb1	f18	18	NULL	YES	smallint	NULL	NULL	5	0	NULL	NULL	smallint(5) unsigned				
-NULL	test	tb1	f19	19	NULL	YES	smallint	NULL	NULL	5	0	NULL	NULL	smallint(5) unsigned zerofill				
-NULL	test	tb1	f2	2	NULL	YES	char	1	1	NULL	NULL	latin1	latin1_bin	char(1)				
-NULL	test	tb1	f20	20	NULL	YES	smallint	NULL	NULL	5	0	NULL	NULL	smallint(5) unsigned zerofill				
-NULL	test	tb1	f21	21	NULL	YES	mediumint	NULL	NULL	7	0	NULL	NULL	mediumint(9)				
-NULL	test	tb1	f22	22	NULL	YES	mediumint	NULL	NULL	7	0	NULL	NULL	mediumint(8) unsigned				
-NULL	test	tb1	f23	23	NULL	YES	mediumint	NULL	NULL	7	0	NULL	NULL	mediumint(8) unsigned zerofill				
-NULL	test	tb1	f24	24	NULL	YES	mediumint	NULL	NULL	7	0	NULL	NULL	mediumint(8) unsigned zerofill				
-NULL	test	tb1	f25	25	NULL	YES	int	NULL	NULL	10	0	NULL	NULL	int(11)				
-NULL	test	tb1	f26	26	NULL	YES	int	NULL	NULL	10	0	NULL	NULL	int(10) unsigned				
-NULL	test	tb1	f27	27	NULL	YES	int	NULL	NULL	10	0	NULL	NULL	int(10) unsigned zerofill				
-NULL	test	tb1	f28	28	NULL	YES	int	NULL	NULL	10	0	NULL	NULL	int(10) unsigned zerofill				
-NULL	test	tb1	f29	29	NULL	YES	bigint	NULL	NULL	19	0	NULL	NULL	bigint(20)				
-NULL	test	tb1	f3	3	NULL	YES	char	1	1	NULL	NULL	latin1	latin1_swedish_ci	char(1)				
-NULL	test	tb1	f30	30	NULL	YES	bigint	NULL	NULL	20	0	NULL	NULL	bigint(20) unsigned				
-NULL	test	tb1	f31	31	NULL	YES	bigint	NULL	NULL	20	0	NULL	NULL	bigint(20) unsigned zerofill				
-NULL	test	tb1	f32	32	NULL	YES	bigint	NULL	NULL	20	0	NULL	NULL	bigint(20) unsigned zerofill				
-NULL	test	tb1	f33	33	10	NO	decimal	NULL	NULL	10	0	NULL	NULL	decimal(10,0)				
-NULL	test	tb1	f34	34	10	NO	decimal	NULL	NULL	10	0	NULL	NULL	decimal(10,0) unsigned				
-NULL	test	tb1	f35	35	0000000010	NO	decimal	NULL	NULL	10	0	NULL	NULL	decimal(10,0) unsigned zerofill				
-NULL	test	tb1	f36	36	0000000010	NO	decimal	NULL	NULL	10	0	NULL	NULL	decimal(10,0) unsigned zerofill				
-NULL	test	tb1	f37	37	10	NO	decimal	NULL	NULL	10	0	NULL	NULL	decimal(10,0)				
-NULL	test	tb1	f38	38	10	NO	decimal	NULL	NULL	64	0	NULL	NULL	decimal(64,0)				
-NULL	test	tb1	f39	39	10	NO	decimal	NULL	NULL	10	0	NULL	NULL	decimal(10,0) unsigned				
-NULL	test	tb1	f4	4	NULL	YES	tinytext	255	255	NULL	NULL	latin1	latin1_swedish_ci	tinytext				
-NULL	test	tb1	f40	40	10	NO	decimal	NULL	NULL	64	0	NULL	NULL	decimal(64,0) unsigned				
-NULL	test	tb1	f41	41	0000000010	NO	decimal	NULL	NULL	10	0	NULL	NULL	decimal(10,0) unsigned zerofill				
-NULL	test	tb1	f42	42	0000000000000000000000000000000000000000000000000000000000000010	NO	decimal	NULL	NULL	64	0	NULL	NULL	decimal(64,0) unsigned zerofill				
-NULL	test	tb1	f43	43	0000000010	NO	decimal	NULL	NULL	10	0	NULL	NULL	decimal(10,0) unsigned zerofill				
-NULL	test	tb1	f44	44	0000000000000000000000000000000000000000000000000000000000000010	NO	decimal	NULL	NULL	64	0	NULL	NULL	decimal(64,0) unsigned zerofill				
-NULL	test	tb1	f45	45	10	NO	decimal	NULL	NULL	10	0	NULL	NULL	decimal(10,0)				
-NULL	test	tb1	f46	46	9.900000000000000000000000000000	NO	decimal	NULL	NULL	63	30	NULL	NULL	decimal(63,30)				
-NULL	test	tb1	f47	47	10	NO	decimal	NULL	NULL	10	0	NULL	NULL	decimal(10,0) unsigned				
-NULL	test	tb1	f48	48	9.900000000000000000000000000000	NO	decimal	NULL	NULL	63	30	NULL	NULL	decimal(63,30) unsigned				
-NULL	test	tb1	f49	49	0000000010	NO	decimal	NULL	NULL	10	0	NULL	NULL	decimal(10,0) unsigned zerofill				
-NULL	test	tb1	f5	5	NULL	YES	text	65535	65535	NULL	NULL	latin1	latin1_swedish_ci	text				
-NULL	test	tb1	f50	50	000000000000000000000000000000009.900000000000000000000000000000	NO	decimal	NULL	NULL	63	30	NULL	NULL	decimal(63,30) unsigned zerofill				
-NULL	test	tb1	f51	51	0000000010	NO	decimal	NULL	NULL	10	0	NULL	NULL	decimal(10,0) unsigned zerofill				
-NULL	test	tb1	f52	52	000000000000000000000000000000009.900000000000000000000000000000	NO	decimal	NULL	NULL	63	30	NULL	NULL	decimal(63,30) unsigned zerofill				
-NULL	test	tb1	f53	53	99	NO	decimal	NULL	NULL	10	0	NULL	NULL	decimal(10,0)				
-NULL	test	tb1	f54	54	99	NO	decimal	NULL	NULL	10	0	NULL	NULL	decimal(10,0) unsigned				
-NULL	test	tb1	f55	55	0000000099	NO	decimal	NULL	NULL	10	0	NULL	NULL	decimal(10,0) unsigned zerofill				
-NULL	test	tb1	f56	56	0000000099	NO	decimal	NULL	NULL	10	0	NULL	NULL	decimal(10,0) unsigned zerofill				
-NULL	test	tb1	f57	57	99	NO	decimal	NULL	NULL	10	0	NULL	NULL	decimal(10,0)				
-NULL	test	tb1	f58	58	99	NO	decimal	NULL	NULL	64	0	NULL	NULL	decimal(64,0)				
-NULL	test	tb1	f6	6	NULL	YES	mediumtext	16777215	16777215	NULL	NULL	latin1	latin1_swedish_ci	mediumtext				
-NULL	test	tb1	f7	7	NULL	YES	longtext	4294967295	4294967295	NULL	NULL	latin1	latin1_swedish_ci	longtext				
-NULL	test	tb1	f8	8	NULL	YES	tinyblob	255	255	NULL	NULL	NULL	NULL	tinyblob				
-NULL	test	tb1	f9	9	NULL	YES	blob	65535	65535	NULL	NULL	NULL	NULL	blob				
-NULL	test	tb2	f100	42	00000000000000000008.8	NO	double	NULL	NULL	22	NULL	NULL	NULL	double unsigned zerofill				
-NULL	test	tb2	f101	43	2000-01-01	NO	date	NULL	NULL	NULL	NULL	NULL	NULL	date				
-NULL	test	tb2	f102	44	00:00:20	NO	time	NULL	NULL	NULL	NULL	NULL	NULL	time				
-NULL	test	tb2	f103	45	0002-02-02 00:00:00	NO	datetime	NULL	NULL	NULL	NULL	NULL	NULL	datetime				
-NULL	test	tb2	f104	46	2000-12-31 23:59:59	NO	timestamp	NULL	NULL	NULL	NULL	NULL	NULL	timestamp				
-NULL	test	tb2	f105	47	2000	NO	year	NULL	NULL	NULL	NULL	NULL	NULL	year(4)				
-NULL	test	tb2	f106	48	2000	NO	year	NULL	NULL	NULL	NULL	NULL	NULL	year(4)				
-NULL	test	tb2	f107	49	2000	NO	year	NULL	NULL	NULL	NULL	NULL	NULL	year(4)				
-NULL	test	tb2	f108	50	1enum	NO	enum	5	5	NULL	NULL	latin1	latin1_swedish_ci	enum('1enum','2enum')				
-NULL	test	tb2	f109	51	1set	NO	set	9	9	NULL	NULL	latin1	latin1_swedish_ci	set('1set','2set')				
-NULL	test	tb2	f110	52	NULL	YES	varbinary	64	64	NULL	NULL	NULL	NULL	varbinary(64)				
-NULL	test	tb2	f111	53	NULL	YES	varbinary	27	27	NULL	NULL	NULL	NULL	varbinary(27)				
-NULL	test	tb2	f112	54	NULL	YES	varbinary	64	64	NULL	NULL	NULL	NULL	varbinary(64)				
-NULL	test	tb2	f113	55	NULL	YES	varbinary	192	192	NULL	NULL	NULL	NULL	varbinary(192)				
-NULL	test	tb2	f114	56	NULL	YES	varbinary	192	192	NULL	NULL	NULL	NULL	varbinary(192)				
-NULL	test	tb2	f115	57	NULL	YES	varbinary	27	27	NULL	NULL	NULL	NULL	varbinary(27)				
-NULL	test	tb2	f116	58	NULL	YES	varbinary	64	64	NULL	NULL	NULL	NULL	varbinary(64)				
-NULL	test	tb2	f117	59	NULL	YES	varbinary	192	192	NULL	NULL	NULL	NULL	varbinary(192)				
-NULL	test	tb2	f59	1	NULL	YES	decimal	NULL	NULL	10	0	NULL	NULL	decimal(10,0) unsigned				
-NULL	test	tb2	f60	2	NULL	YES	decimal	NULL	NULL	64	0	NULL	NULL	decimal(64,0) unsigned				
-NULL	test	tb2	f61	3	NULL	YES	decimal	NULL	NULL	10	0	NULL	NULL	decimal(10,0) unsigned zerofill				
-NULL	test	tb2	f62	4	NULL	YES	decimal	NULL	NULL	64	0	NULL	NULL	decimal(64,0) unsigned zerofill				
-NULL	test	tb2	f63	5	NULL	YES	decimal	NULL	NULL	10	0	NULL	NULL	decimal(10,0) unsigned zerofill				
-NULL	test	tb2	f64	6	NULL	YES	decimal	NULL	NULL	64	0	NULL	NULL	decimal(64,0) unsigned zerofill				
-NULL	test	tb2	f65	7	NULL	YES	decimal	NULL	NULL	10	0	NULL	NULL	decimal(10,0)				
-NULL	test	tb2	f66	8	NULL	YES	decimal	NULL	NULL	63	30	NULL	NULL	decimal(63,30)				
-NULL	test	tb2	f67	9	NULL	YES	decimal	NULL	NULL	10	0	NULL	NULL	decimal(10,0) unsigned				
-NULL	test	tb2	f68	10	NULL	YES	decimal	NULL	NULL	63	30	NULL	NULL	decimal(63,30) unsigned				
-NULL	test	tb2	f69	11	NULL	YES	decimal	NULL	NULL	10	0	NULL	NULL	decimal(10,0) unsigned zerofill				
-NULL	test	tb2	f70	12	NULL	YES	decimal	NULL	NULL	63	30	NULL	NULL	decimal(63,30) unsigned zerofill				
-NULL	test	tb2	f71	13	NULL	YES	decimal	NULL	NULL	10	0	NULL	NULL	decimal(10,0) unsigned zerofill				
-NULL	test	tb2	f72	14	NULL	YES	decimal	NULL	NULL	63	30	NULL	NULL	decimal(63,30) unsigned zerofill				
-NULL	test	tb2	f73	15	NULL	YES	double	NULL	NULL	22	NULL	NULL	NULL	double				
-NULL	test	tb2	f74	16	NULL	YES	double	NULL	NULL	22	NULL	NULL	NULL	double unsigned				
-NULL	test	tb2	f75	17	NULL	YES	double	NULL	NULL	22	NULL	NULL	NULL	double unsigned zerofill				
-NULL	test	tb2	f76	18	NULL	YES	double	NULL	NULL	22	NULL	NULL	NULL	double unsigned zerofill				
-NULL	test	tb2	f77	19	7.7	YES	double	NULL	NULL	22	NULL	NULL	NULL	double				
-NULL	test	tb2	f78	20	7.7	YES	double	NULL	NULL	22	NULL	NULL	NULL	double unsigned				
-NULL	test	tb2	f79	21	00000000000000000007.7	YES	double	NULL	NULL	22	NULL	NULL	NULL	double unsigned zerofill				
-NULL	test	tb2	f80	22	00000000000000000008.8	YES	double	NULL	NULL	22	NULL	NULL	NULL	double unsigned zerofill				
-NULL	test	tb2	f81	23	8.8	NO	float	NULL	NULL	12	NULL	NULL	NULL	float				
-NULL	test	tb2	f82	24	8.8	NO	float	NULL	NULL	12	NULL	NULL	NULL	float unsigned				
-NULL	test	tb2	f83	25	0000000008.8	NO	float	NULL	NULL	12	NULL	NULL	NULL	float unsigned zerofill				
-NULL	test	tb2	f84	26	0000000008.8	NO	float	NULL	NULL	12	NULL	NULL	NULL	float unsigned zerofill				
-NULL	test	tb2	f85	27	8.8	NO	float	NULL	NULL	12	NULL	NULL	NULL	float				
-NULL	test	tb2	f86	28	8.8	NO	float	NULL	NULL	12	NULL	NULL	NULL	float				
-NULL	test	tb2	f87	29	8.8	NO	float	NULL	NULL	12	NULL	NULL	NULL	float unsigned				
-NULL	test	tb2	f88	30	8.8	NO	float	NULL	NULL	12	NULL	NULL	NULL	float unsigned				
-NULL	test	tb2	f89	31	0000000008.8	NO	float	NULL	NULL	12	NULL	NULL	NULL	float unsigned zerofill				
-NULL	test	tb2	f90	32	0000000008.8	NO	float	NULL	NULL	12	NULL	NULL	NULL	float unsigned zerofill				
-NULL	test	tb2	f91	33	0000000008.8	NO	float	NULL	NULL	12	NULL	NULL	NULL	float unsigned zerofill				
-NULL	test	tb2	f92	34	0000000008.8	NO	float	NULL	NULL	12	NULL	NULL	NULL	float unsigned zerofill				
-NULL	test	tb2	f93	35	8.8	NO	float	NULL	NULL	12	NULL	NULL	NULL	float				
-NULL	test	tb2	f94	36	8.8	NO	double	NULL	NULL	22	NULL	NULL	NULL	double				
-NULL	test	tb2	f95	37	8.8	NO	float	NULL	NULL	12	NULL	NULL	NULL	float unsigned				
-NULL	test	tb2	f96	38	8.8	NO	double	NULL	NULL	22	NULL	NULL	NULL	double unsigned				
-NULL	test	tb2	f97	39	0000000008.8	NO	float	NULL	NULL	12	NULL	NULL	NULL	float unsigned zerofill				
-NULL	test	tb2	f98	40	00000000000000000008.8	NO	double	NULL	NULL	22	NULL	NULL	NULL	double unsigned zerofill				
-NULL	test	tb2	f99	41	0000000008.8	NO	float	NULL	NULL	12	NULL	NULL	NULL	float unsigned zerofill				
-NULL	test	tb3	f118	1	a	NO	char	1	1	NULL	NULL	latin1	latin1_swedish_ci	char(1)				
-NULL	test	tb3	f119	2		NO	char	1	1	NULL	NULL	latin1	latin1_bin	char(1)				
-NULL	test	tb3	f120	3		NO	char	1	1	NULL	NULL	latin1	latin1_swedish_ci	char(1)				
-NULL	test	tb3	f121	4	NULL	YES	tinytext	255	255	NULL	NULL	latin1	latin1_swedish_ci	tinytext				
-NULL	test	tb3	f122	5	NULL	YES	text	65535	65535	NULL	NULL	latin1	latin1_swedish_ci	text				
-NULL	test	tb3	f123	6	NULL	YES	mediumtext	16777215	16777215	NULL	NULL	latin1	latin1_swedish_ci	mediumtext				
-NULL	test	tb3	f124	7	NULL	YES	longtext	4294967295	4294967295	NULL	NULL	latin1	latin1_swedish_ci	longtext				
-NULL	test	tb3	f125	8	NULL	YES	tinyblob	255	255	NULL	NULL	NULL	NULL	tinyblob				
-NULL	test	tb3	f126	9	NULL	YES	blob	65535	65535	NULL	NULL	NULL	NULL	blob				
-NULL	test	tb3	f127	10	NULL	YES	mediumblob	16777215	16777215	NULL	NULL	NULL	NULL	mediumblob				
-NULL	test	tb3	f128	11	NULL	YES	longblob	4294967295	4294967295	NULL	NULL	NULL	NULL	longblob				
-NULL	test	tb3	f129	12		NO	binary	1	1	NULL	NULL	NULL	NULL	binary(1)				
-NULL	test	tb3	f130	13	99	NO	tinyint	NULL	NULL	3	0	NULL	NULL	tinyint(4)				
-NULL	test	tb3	f131	14	99	NO	tinyint	NULL	NULL	3	0	NULL	NULL	tinyint(3) unsigned				
-NULL	test	tb3	f132	15	099	NO	tinyint	NULL	NULL	3	0	NULL	NULL	tinyint(3) unsigned zerofill				
-NULL	test	tb3	f133	16	099	NO	tinyint	NULL	NULL	3	0	NULL	NULL	tinyint(3) unsigned zerofill				
-NULL	test	tb3	f134	17	999	NO	smallint	NULL	NULL	5	0	NULL	NULL	smallint(6)				
-NULL	test	tb3	f135	18	999	NO	smallint	NULL	NULL	5	0	NULL	NULL	smallint(5) unsigned				
-NULL	test	tb3	f136	19	00999	NO	smallint	NULL	NULL	5	0	NULL	NULL	smallint(5) unsigned zerofill				
-NULL	test	tb3	f137	20	00999	NO	smallint	NULL	NULL	5	0	NULL	NULL	smallint(5) unsigned zerofill				
-NULL	test	tb3	f138	21	9999	NO	mediumint	NULL	NULL	7	0	NULL	NULL	mediumint(9)				
-NULL	test	tb3	f139	22	9999	NO	mediumint	NULL	NULL	7	0	NULL	NULL	mediumint(8) unsigned				
-NULL	test	tb3	f140	23	00009999	NO	mediumint	NULL	NULL	7	0	NULL	NULL	mediumint(8) unsigned zerofill				
-NULL	test	tb3	f141	24	00009999	NO	mediumint	NULL	NULL	7	0	NULL	NULL	mediumint(8) unsigned zerofill				
-NULL	test	tb3	f142	25	99999	NO	int	NULL	NULL	10	0	NULL	NULL	int(11)				
-NULL	test	tb3	f143	26	99999	NO	int	NULL	NULL	10	0	NULL	NULL	int(10) unsigned				
-NULL	test	tb3	f144	27	0000099999	NO	int	NULL	NULL	10	0	NULL	NULL	int(10) unsigned zerofill				
-NULL	test	tb3	f145	28	0000099999	NO	int	NULL	NULL	10	0	NULL	NULL	int(10) unsigned zerofill				
-NULL	test	tb3	f146	29	999999	NO	bigint	NULL	NULL	19	0	NULL	NULL	bigint(20)				
-NULL	test	tb3	f147	30	999999	NO	bigint	NULL	NULL	20	0	NULL	NULL	bigint(20) unsigned				
-NULL	test	tb3	f148	31	00000000000000999999	NO	bigint	NULL	NULL	20	0	NULL	NULL	bigint(20) unsigned zerofill				
-NULL	test	tb3	f149	32	00000000000000999999	NO	bigint	NULL	NULL	20	0	NULL	NULL	bigint(20) unsigned zerofill				
-NULL	test	tb3	f150	33	1000	NO	decimal	NULL	NULL	10	0	NULL	NULL	decimal(10,0)				
-NULL	test	tb3	f151	34	999	NO	decimal	NULL	NULL	10	0	NULL	NULL	decimal(10,0) unsigned				
-NULL	test	tb3	f152	35	0000001000	NO	decimal	NULL	NULL	10	0	NULL	NULL	decimal(10,0) unsigned zerofill				
-NULL	test	tb3	f153	36	NULL	YES	decimal	NULL	NULL	10	0	NULL	NULL	decimal(10,0) unsigned zerofill				
-NULL	test	tb3	f154	37	NULL	YES	decimal	NULL	NULL	10	0	NULL	NULL	decimal(10,0)				
-NULL	test	tb3	f155	38	NULL	YES	decimal	NULL	NULL	64	0	NULL	NULL	decimal(64,0)				
-NULL	test	tb3	f156	39	NULL	YES	decimal	NULL	NULL	10	0	NULL	NULL	decimal(10,0) unsigned				
-NULL	test	tb3	f157	40	NULL	YES	decimal	NULL	NULL	64	0	NULL	NULL	decimal(64,0) unsigned				
-NULL	test	tb3	f158	41	NULL	YES	decimal	NULL	NULL	10	0	NULL	NULL	decimal(10,0) unsigned zerofill				
-NULL	test	tb3	f159	42	NULL	YES	decimal	NULL	NULL	64	0	NULL	NULL	decimal(64,0) unsigned zerofill				
-NULL	test	tb3	f160	43	NULL	YES	decimal	NULL	NULL	10	0	NULL	NULL	decimal(10,0) unsigned zerofill				
-NULL	test	tb3	f161	44	NULL	YES	decimal	NULL	NULL	64	0	NULL	NULL	decimal(64,0) unsigned zerofill				
-NULL	test	tb3	f162	45	NULL	YES	decimal	NULL	NULL	10	0	NULL	NULL	decimal(10,0)				
-NULL	test	tb3	f163	46	NULL	YES	decimal	NULL	NULL	63	30	NULL	NULL	decimal(63,30)				
-NULL	test	tb3	f164	47	NULL	YES	decimal	NULL	NULL	10	0	NULL	NULL	decimal(10,0) unsigned				
-NULL	test	tb3	f165	48	NULL	YES	decimal	NULL	NULL	63	30	NULL	NULL	decimal(63,30) unsigned				
-NULL	test	tb3	f166	49	NULL	YES	decimal	NULL	NULL	10	0	NULL	NULL	decimal(10,0) unsigned zerofill				
-NULL	test	tb3	f167	50	NULL	YES	decimal	NULL	NULL	63	30	NULL	NULL	decimal(63,30) unsigned zerofill				
-NULL	test	tb3	f168	51	NULL	YES	decimal	NULL	NULL	10	0	NULL	NULL	decimal(10,0) unsigned zerofill				
-NULL	test	tb3	f169	52	NULL	YES	decimal	NULL	NULL	63	30	NULL	NULL	decimal(63,30) unsigned zerofill				
-NULL	test	tb3	f170	53	NULL	YES	decimal	NULL	NULL	10	0	NULL	NULL	decimal(10,0)				
-NULL	test	tb3	f171	54	NULL	YES	decimal	NULL	NULL	10	0	NULL	NULL	decimal(10,0) unsigned				
-NULL	test	tb3	f172	55	NULL	YES	decimal	NULL	NULL	10	0	NULL	NULL	decimal(10,0) unsigned zerofill				
-NULL	test	tb3	f173	56	NULL	YES	decimal	NULL	NULL	10	0	NULL	NULL	decimal(10,0) unsigned zerofill				
-NULL	test	tb3	f174	57	NULL	YES	decimal	NULL	NULL	10	0	NULL	NULL	decimal(10,0)				
-NULL	test	tb3	f175	58	NULL	YES	decimal	NULL	NULL	64	0	NULL	NULL	decimal(64,0)				
-NULL	test	tb4	f176	1	9	NO	decimal	NULL	NULL	10	0	NULL	NULL	decimal(10,0) unsigned				
-NULL	test	tb4	f177	2	9	NO	decimal	NULL	NULL	64	0	NULL	NULL	decimal(64,0) unsigned				
-NULL	test	tb4	f178	3	0000000009	NO	decimal	NULL	NULL	10	0	NULL	NULL	decimal(10,0) unsigned zerofill				
-NULL	test	tb4	f179	4	0000000000000000000000000000000000000000000000000000000000000009	NO	decimal	NULL	NULL	64	0	NULL	NULL	decimal(64,0) unsigned zerofill				
-NULL	test	tb4	f180	5	0000000009	NO	decimal	NULL	NULL	10	0	NULL	NULL	decimal(10,0) unsigned zerofill				
-NULL	test	tb4	f181	6	0000000000000000000000000000000000000000000000000000000000000009	NO	decimal	NULL	NULL	64	0	NULL	NULL	decimal(64,0) unsigned zerofill				
-NULL	test	tb4	f182	7	9	NO	decimal	NULL	NULL	10	0	NULL	NULL	decimal(10,0)				
-NULL	test	tb4	f183	8	9.000000000000000000000000000000	NO	decimal	NULL	NULL	63	30	NULL	NULL	decimal(63,30)				
-NULL	test	tb4	f184	9	9	NO	decimal	NULL	NULL	10	0	NULL	NULL	decimal(10,0) unsigned				
-NULL	test	tb4	f185	10	9.000000000000000000000000000000	NO	decimal	NULL	NULL	63	30	NULL	NULL	decimal(63,30) unsigned				
-NULL	test	tb4	f186	11	0000000009	NO	decimal	NULL	NULL	10	0	NULL	NULL	decimal(10,0) unsigned zerofill				
-NULL	test	tb4	f187	12	000000000000000000000000000000009.000000000000000000000000000000	NO	decimal	NULL	NULL	63	30	NULL	NULL	decimal(63,30) unsigned zerofill				
-NULL	test	tb4	f188	13	0000000009	NO	decimal	NULL	NULL	10	0	NULL	NULL	decimal(10,0) unsigned zerofill				
-NULL	test	tb4	f189	14	000000000000000000000000000000009.000000000000000000000000000000	NO	decimal	NULL	NULL	63	30	NULL	NULL	decimal(63,30) unsigned zerofill				
-NULL	test	tb4	f190	15	88.8	NO	double	NULL	NULL	22	NULL	NULL	NULL	double				
-NULL	test	tb4	f191	16	88.8	NO	double	NULL	NULL	22	NULL	NULL	NULL	double unsigned				
-NULL	test	tb4	f192	17	00000000000000000088.8	NO	double	NULL	NULL	22	NULL	NULL	NULL	double unsigned zerofill				
-NULL	test	tb4	f193	18	00000000000000000088.8	NO	double	NULL	NULL	22	NULL	NULL	NULL	double unsigned zerofill				
-NULL	test	tb4	f194	19	55.5	NO	double	NULL	NULL	22	NULL	NULL	NULL	double				
-NULL	test	tb4	f195	20	55.5	NO	double	NULL	NULL	22	NULL	NULL	NULL	double unsigned				
-NULL	test	tb4	f196	21	00000000000000000055.5	NO	double	NULL	NULL	22	NULL	NULL	NULL	double unsigned zerofill				
-NULL	test	tb4	f197	22	00000000000000000055.5	NO	double	NULL	NULL	22	NULL	NULL	NULL	double unsigned zerofill				
-NULL	test	tb4	f198	23	NULL	YES	float	NULL	NULL	12	NULL	NULL	NULL	float				
-NULL	test	tb4	f199	24	NULL	YES	float	NULL	NULL	12	NULL	NULL	NULL	float unsigned				
-NULL	test	tb4	f200	25	NULL	YES	float	NULL	NULL	12	NULL	NULL	NULL	float unsigned zerofill				
-NULL	test	tb4	f201	26	NULL	YES	float	NULL	NULL	12	NULL	NULL	NULL	float unsigned zerofill				
-NULL	test	tb4	f202	27	NULL	YES	float	NULL	NULL	12	NULL	NULL	NULL	float				
-NULL	test	tb4	f203	28	NULL	YES	float	NULL	NULL	12	NULL	NULL	NULL	float				
-NULL	test	tb4	f204	29	NULL	YES	float	NULL	NULL	12	NULL	NULL	NULL	float unsigned				
-NULL	test	tb4	f205	30	NULL	YES	float	NULL	NULL	12	NULL	NULL	NULL	float unsigned				
-NULL	test	tb4	f206	31	NULL	YES	float	NULL	NULL	12	NULL	NULL	NULL	float unsigned zerofill				
-NULL	test	tb4	f207	32	NULL	YES	float	NULL	NULL	12	NULL	NULL	NULL	float unsigned zerofill				
-NULL	test	tb4	f208	33	NULL	YES	float	NULL	NULL	12	NULL	NULL	NULL	float unsigned zerofill				
-NULL	test	tb4	f209	34	NULL	YES	float	NULL	NULL	12	NULL	NULL	NULL	float unsigned zerofill				
-NULL	test	tb4	f210	35	NULL	YES	float	NULL	NULL	12	NULL	NULL	NULL	float				
-NULL	test	tb4	f211	36	NULL	YES	double	NULL	NULL	22	NULL	NULL	NULL	double				
-NULL	test	tb4	f212	37	NULL	YES	float	NULL	NULL	12	NULL	NULL	NULL	float unsigned				
-NULL	test	tb4	f213	38	NULL	YES	double	NULL	NULL	22	NULL	NULL	NULL	double unsigned				
-NULL	test	tb4	f214	39	NULL	YES	float	NULL	NULL	12	NULL	NULL	NULL	float unsigned zerofill				
-NULL	test	tb4	f215	40	NULL	YES	double	NULL	NULL	22	NULL	NULL	NULL	double unsigned zerofill				
-NULL	test	tb4	f216	41	NULL	YES	float	NULL	NULL	12	NULL	NULL	NULL	float unsigned zerofill				
-NULL	test	tb4	f217	42	NULL	YES	double	NULL	NULL	22	NULL	NULL	NULL	double unsigned zerofill				
-NULL	test	tb4	f218	43	NULL	YES	date	NULL	NULL	NULL	NULL	NULL	NULL	date				
-NULL	test	tb4	f219	44	NULL	YES	time	NULL	NULL	NULL	NULL	NULL	NULL	time				
-NULL	test	tb4	f220	45	NULL	YES	datetime	NULL	NULL	NULL	NULL	NULL	NULL	datetime				
-NULL	test	tb4	f221	46	CURRENT_TIMESTAMP	NO	timestamp	NULL	NULL	NULL	NULL	NULL	NULL	timestamp		on update CURRENT_TIMESTAMP		
-NULL	test	tb4	f222	47	NULL	YES	year	NULL	NULL	NULL	NULL	NULL	NULL	year(4)				
-NULL	test	tb4	f223	48	NULL	YES	year	NULL	NULL	NULL	NULL	NULL	NULL	year(4)				
-NULL	test	tb4	f224	49	NULL	YES	year	NULL	NULL	NULL	NULL	NULL	NULL	year(4)				
-NULL	test	tb4	f225	50	NULL	YES	enum	5	5	NULL	NULL	latin1	latin1_swedish_ci	enum('1enum','2enum')				
-NULL	test	tb4	f226	51	NULL	YES	set	9	9	NULL	NULL	latin1	latin1_swedish_ci	set('1set','2set')				
-NULL	test	tb4	f227	52	NULL	YES	varbinary	64	64	NULL	NULL	NULL	NULL	varbinary(64)				
-NULL	test	tb4	f228	53	NULL	YES	varbinary	27	27	NULL	NULL	NULL	NULL	varbinary(27)				
-NULL	test	tb4	f229	54	NULL	YES	varbinary	64	64	NULL	NULL	NULL	NULL	varbinary(64)				
-NULL	test	tb4	f230	55	NULL	YES	varbinary	192	192	NULL	NULL	NULL	NULL	varbinary(192)				
-NULL	test	tb4	f231	56	NULL	YES	varbinary	192	192	NULL	NULL	NULL	NULL	varbinary(192)				
-NULL	test	tb4	f232	57	NULL	YES	varbinary	27	27	NULL	NULL	NULL	NULL	varbinary(27)				
-NULL	test	tb4	f233	58	NULL	YES	varbinary	64	64	NULL	NULL	NULL	NULL	varbinary(64)				
-NULL	test	tb4	f234	59	NULL	YES	varbinary	192	192	NULL	NULL	NULL	NULL	varbinary(192)				
-NULL	test	tb4	f235	60	NULL	YES	char	255	255	NULL	NULL	latin1	latin1_swedish_ci	char(255)				
-NULL	test	tb4	f236	61	NULL	YES	char	60	60	NULL	NULL	latin1	latin1_swedish_ci	char(60)				
-NULL	test	tb4	f237	62	NULL	YES	char	255	255	NULL	NULL	latin1	latin1_bin	char(255)				
-NULL	test	tb4	f238	63	NULL	YES	varchar	0	0	NULL	NULL	latin1	latin1_bin	varchar(0)				
-NULL	test	tb4	f239	64	NULL	YES	varbinary	1000	1000	NULL	NULL	NULL	NULL	varbinary(1000)				
-NULL	test	tb4	f240	65	NULL	YES	varchar	120	120	NULL	NULL	latin1	latin1_swedish_ci	varchar(120)				
-NULL	test	tb4	f241	66	NULL	YES	char	100	100	NULL	NULL	latin1	latin1_swedish_ci	char(100)				
-NULL	test	tb4	f242	67	NULL	YES	bit	NULL	NULL	30	NULL	NULL	NULL	bit(30)				
-NULL	test1	tb2	f100	42	00000000000000000008.8	NO	double	NULL	NULL	22	NULL	NULL	NULL	double unsigned zerofill				
-NULL	test1	tb2	f101	43	2000-01-01	NO	date	NULL	NULL	NULL	NULL	NULL	NULL	date				
-NULL	test1	tb2	f102	44	00:00:20	NO	time	NULL	NULL	NULL	NULL	NULL	NULL	time				
-NULL	test1	tb2	f103	45	0002-02-02 00:00:00	NO	datetime	NULL	NULL	NULL	NULL	NULL	NULL	datetime				
-NULL	test1	tb2	f104	46	2000-12-31 23:59:59	NO	timestamp	NULL	NULL	NULL	NULL	NULL	NULL	timestamp				
-NULL	test1	tb2	f105	47	2000	NO	year	NULL	NULL	NULL	NULL	NULL	NULL	year(4)				
-NULL	test1	tb2	f106	48	2000	NO	year	NULL	NULL	NULL	NULL	NULL	NULL	year(4)				
-NULL	test1	tb2	f107	49	2000	NO	year	NULL	NULL	NULL	NULL	NULL	NULL	year(4)				
-NULL	test1	tb2	f108	50	1enum	NO	enum	5	5	NULL	NULL	latin1	latin1_swedish_ci	enum('1enum','2enum')				
-NULL	test1	tb2	f109	51	1set	NO	set	9	9	NULL	NULL	latin1	latin1_swedish_ci	set('1set','2set')				
-NULL	test1	tb2	f110	52	NULL	YES	varbinary	64	64	NULL	NULL	NULL	NULL	varbinary(64)				
-NULL	test1	tb2	f111	53	NULL	YES	varbinary	27	27	NULL	NULL	NULL	NULL	varbinary(27)				
-NULL	test1	tb2	f112	54	NULL	YES	varbinary	64	64	NULL	NULL	NULL	NULL	varbinary(64)				
-NULL	test1	tb2	f113	55	NULL	YES	varbinary	192	192	NULL	NULL	NULL	NULL	varbinary(192)				
-NULL	test1	tb2	f114	56	NULL	YES	varbinary	192	192	NULL	NULL	NULL	NULL	varbinary(192)				
-NULL	test1	tb2	f115	57	NULL	YES	varbinary	27	27	NULL	NULL	NULL	NULL	varbinary(27)				
-NULL	test1	tb2	f116	58	NULL	YES	varbinary	64	64	NULL	NULL	NULL	NULL	varbinary(64)				
-NULL	test1	tb2	f117	59	NULL	YES	varbinary	192	192	NULL	NULL	NULL	NULL	varbinary(192)				
-NULL	test1	tb2	f59	1	NULL	YES	decimal	NULL	NULL	10	0	NULL	NULL	decimal(10,0) unsigned				
-NULL	test1	tb2	f60	2	NULL	YES	decimal	NULL	NULL	64	0	NULL	NULL	decimal(64,0) unsigned				
-NULL	test1	tb2	f61	3	NULL	YES	decimal	NULL	NULL	10	0	NULL	NULL	decimal(10,0) unsigned zerofill				
-NULL	test1	tb2	f62	4	NULL	YES	decimal	NULL	NULL	64	0	NULL	NULL	decimal(64,0) unsigned zerofill				
-NULL	test1	tb2	f63	5	NULL	YES	decimal	NULL	NULL	10	0	NULL	NULL	decimal(10,0) unsigned zerofill				
-NULL	test1	tb2	f64	6	NULL	YES	decimal	NULL	NULL	64	0	NULL	NULL	decimal(64,0) unsigned zerofill				
-NULL	test1	tb2	f65	7	NULL	YES	decimal	NULL	NULL	10	0	NULL	NULL	decimal(10,0)				
-NULL	test1	tb2	f66	8	NULL	YES	decimal	NULL	NULL	63	30	NULL	NULL	decimal(63,30)				
-NULL	test1	tb2	f67	9	NULL	YES	decimal	NULL	NULL	10	0	NULL	NULL	decimal(10,0) unsigned				
-NULL	test1	tb2	f68	10	NULL	YES	decimal	NULL	NULL	63	30	NULL	NULL	decimal(63,30) unsigned				
-NULL	test1	tb2	f69	11	NULL	YES	decimal	NULL	NULL	10	0	NULL	NULL	decimal(10,0) unsigned zerofill				
-NULL	test1	tb2	f70	12	NULL	YES	decimal	NULL	NULL	63	30	NULL	NULL	decimal(63,30) unsigned zerofill				
-NULL	test1	tb2	f71	13	NULL	YES	decimal	NULL	NULL	10	0	NULL	NULL	decimal(10,0) unsigned zerofill				
-NULL	test1	tb2	f72	14	NULL	YES	decimal	NULL	NULL	63	30	NULL	NULL	decimal(63,30) unsigned zerofill				
-NULL	test1	tb2	f73	15	NULL	YES	double	NULL	NULL	22	NULL	NULL	NULL	double				
-NULL	test1	tb2	f74	16	NULL	YES	double	NULL	NULL	22	NULL	NULL	NULL	double unsigned				
-NULL	test1	tb2	f75	17	NULL	YES	double	NULL	NULL	22	NULL	NULL	NULL	double unsigned zerofill				
-NULL	test1	tb2	f76	18	NULL	YES	double	NULL	NULL	22	NULL	NULL	NULL	double unsigned zerofill				
-NULL	test1	tb2	f77	19	7.7	YES	double	NULL	NULL	22	NULL	NULL	NULL	double				
-NULL	test1	tb2	f78	20	7.7	YES	double	NULL	NULL	22	NULL	NULL	NULL	double unsigned				
-NULL	test1	tb2	f79	21	00000000000000000007.7	YES	double	NULL	NULL	22	NULL	NULL	NULL	double unsigned zerofill				
-NULL	test1	tb2	f80	22	00000000000000000008.8	YES	double	NULL	NULL	22	NULL	NULL	NULL	double unsigned zerofill				
-NULL	test1	tb2	f81	23	8.8	NO	float	NULL	NULL	12	NULL	NULL	NULL	float				
-NULL	test1	tb2	f82	24	8.8	NO	float	NULL	NULL	12	NULL	NULL	NULL	float unsigned				
-NULL	test1	tb2	f83	25	0000000008.8	NO	float	NULL	NULL	12	NULL	NULL	NULL	float unsigned zerofill				
-NULL	test1	tb2	f84	26	0000000008.8	NO	float	NULL	NULL	12	NULL	NULL	NULL	float unsigned zerofill				
-NULL	test1	tb2	f85	27	8.8	NO	float	NULL	NULL	12	NULL	NULL	NULL	float				
-NULL	test1	tb2	f86	28	8.8	NO	float	NULL	NULL	12	NULL	NULL	NULL	float				
-NULL	test1	tb2	f87	29	8.8	NO	float	NULL	NULL	12	NULL	NULL	NULL	float unsigned				
-NULL	test1	tb2	f88	30	8.8	NO	float	NULL	NULL	12	NULL	NULL	NULL	float unsigned				
-NULL	test1	tb2	f89	31	0000000008.8	NO	float	NULL	NULL	12	NULL	NULL	NULL	float unsigned zerofill				
-NULL	test1	tb2	f90	32	0000000008.8	NO	float	NULL	NULL	12	NULL	NULL	NULL	float unsigned zerofill				
-NULL	test1	tb2	f91	33	0000000008.8	NO	float	NULL	NULL	12	NULL	NULL	NULL	float unsigned zerofill				
-NULL	test1	tb2	f92	34	0000000008.8	NO	float	NULL	NULL	12	NULL	NULL	NULL	float unsigned zerofill				
-NULL	test1	tb2	f93	35	8.8	NO	float	NULL	NULL	12	NULL	NULL	NULL	float				
-NULL	test1	tb2	f94	36	8.8	NO	double	NULL	NULL	22	NULL	NULL	NULL	double				
-NULL	test1	tb2	f95	37	8.8	NO	float	NULL	NULL	12	NULL	NULL	NULL	float unsigned				
-NULL	test1	tb2	f96	38	8.8	NO	double	NULL	NULL	22	NULL	NULL	NULL	double unsigned				
-NULL	test1	tb2	f97	39	0000000008.8	NO	float	NULL	NULL	12	NULL	NULL	NULL	float unsigned zerofill				
-NULL	test1	tb2	f98	40	00000000000000000008.8	NO	double	NULL	NULL	22	NULL	NULL	NULL	double unsigned zerofill				
-NULL	test1	tb2	f99	41	0000000008.8	NO	float	NULL	NULL	12	NULL	NULL	NULL	float unsigned zerofill				
-NULL	test4	t6	f1	1	NULL	YES	char	20	20	NULL	NULL	latin1	latin1_swedish_ci	char(20)				
-NULL	test4	t6	f2	2	NULL	YES	char	25	25	NULL	NULL	latin1	latin1_swedish_ci	char(25)				
-NULL	test4	t6	f3	3	NULL	YES	date	NULL	NULL	NULL	NULL	NULL	NULL	date				
-NULL	test4	t6	f4	4	NULL	YES	int	NULL	NULL	10	0	NULL	NULL	int(11)				
-NULL	test4	t6	f5	5	NULL	YES	char	25	25	NULL	NULL	latin1	latin1_swedish_ci	char(25)				
-NULL	test4	t6	f6	6	NULL	YES	int	NULL	NULL	10	0	NULL	NULL	int(11)				
->>>>>>> 393f4f45
 ##########################################################################
 # Show the quotient of CHARACTER_OCTET_LENGTH and CHARACTER_MAXIMUM_LENGTH
 ##########################################################################

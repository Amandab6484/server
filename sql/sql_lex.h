/* Copyright (c) 2000, 2015, Oracle and/or its affiliates.
   Copyright (c) 2010, 2018, MariaDB Corporation

   This program is free software; you can redistribute it and/or modify
   it under the terms of the GNU General Public License as published by
   the Free Software Foundation; version 2 of the License.

   This program is distributed in the hope that it will be useful,
   but WITHOUT ANY WARRANTY; without even the implied warranty of
   MERCHANTABILITY or FITNESS FOR A PARTICULAR PURPOSE.  See the
   GNU General Public License for more details.

   You should have received a copy of the GNU General Public License
   along with this program; if not, write to the Free Software
   Foundation, Inc., 51 Franklin St, Fifth Floor, Boston, MA 02110-1301  USA */

/**
  @defgroup Semantic_Analysis Semantic Analysis
*/

#ifndef SQL_LEX_INCLUDED
#define SQL_LEX_INCLUDED

#include "violite.h"                            /* SSL_type */
#include "sql_trigger.h"
#include "item.h"               /* From item_subselect.h: subselect_union_engine */
#include "thr_lock.h"                  /* thr_lock_type, TL_UNLOCK */
#include "mem_root_array.h"
#include "sql_cmd.h"
#include "sql_alter.h"                // Alter_info
#include "sql_window.h"
#include "sql_trigger.h"
#include "sp.h"                       // enum stored_procedure_type


/* YACC and LEX Definitions */


/**
  A string with metadata.
  We'll add more flags here eventually, to know if the string has, e.g.:
  - multi-byte characters
  - bad byte sequences
  - backslash escapes:   'a\nb'
  - separator escapes:   'a''b'
  and reuse the original query fragments instead of making the string
  copy too early, in Lex_input_stream::get_text().
  This will allow to avoid unnecessary copying, as well as
  create more optimal Item types in sql_yacc.yy
*/
struct Lex_string_with_metadata_st: public LEX_CSTRING
{
  bool m_is_8bit; // True if the string has 8bit characters
public:
  void set_8bit(bool is_8bit) { m_is_8bit= is_8bit; }
  // Get string repertoire by the 8-bit flag and the character set
  uint repertoire(CHARSET_INFO *cs) const
  {
    return !m_is_8bit && my_charset_is_ascii_based(cs) ?
           MY_REPERTOIRE_ASCII : MY_REPERTOIRE_UNICODE30;
  }
  // Get string repertoire by the 8-bit flag, for ASCII-based character sets
  uint repertoire() const
  {
    return !m_is_8bit ? MY_REPERTOIRE_ASCII : MY_REPERTOIRE_UNICODE30;
  }
};


enum sub_select_type
{
  UNSPECIFIED_TYPE,
  /* following 3 enums should be as they are*/
  UNION_TYPE, INTERSECT_TYPE, EXCEPT_TYPE,
  GLOBAL_OPTIONS_TYPE, DERIVED_TABLE_TYPE, OLAP_TYPE
};
enum unit_common_op {OP_MIX, OP_UNION, OP_INTERSECT, OP_EXCEPT};

enum enum_view_suid
{
  VIEW_SUID_INVOKER= 0,
  VIEW_SUID_DEFINER= 1,
  VIEW_SUID_DEFAULT= 2
};

/* These may not be declared yet */
class Table_ident;
class sql_exchange;
class LEX_COLUMN;
class sp_head;
class sp_name;
class sp_instr;
class sp_pcontext;
class sp_variable;
class sp_assignment_lex;
class st_alter_tablespace;
class partition_info;
class Event_parse_data;
class set_var_base;
class sys_var;
class Item_func_match;
class File_parser;
class Key_part_spec;
class Item_window_func;
struct sql_digest_state;
class With_clause;
class my_var;

#define ALLOC_ROOT_SET 1024

#ifdef MYSQL_SERVER
/*
  There are 8 different type of table access so there is no more than
  combinations 2^8 = 256:

  . STMT_READS_TRANS_TABLE

  . STMT_READS_NON_TRANS_TABLE

  . STMT_READS_TEMP_TRANS_TABLE

  . STMT_READS_TEMP_NON_TRANS_TABLE

  . STMT_WRITES_TRANS_TABLE

  . STMT_WRITES_NON_TRANS_TABLE

  . STMT_WRITES_TEMP_TRANS_TABLE

  . STMT_WRITES_TEMP_NON_TRANS_TABLE

  The unsafe conditions for each combination is represented within a byte
  and stores the status of the option --binlog-direct-non-trans-updates,
  whether the trx-cache is empty or not, and whether the isolation level
  is lower than ISO_REPEATABLE_READ:

  . option (OFF/ON)
  . trx-cache (empty/not empty)
  . isolation (>= ISO_REPEATABLE_READ / < ISO_REPEATABLE_READ)

  bits 0 : . OFF, . empty, . >= ISO_REPEATABLE_READ
  bits 1 : . OFF, . empty, . < ISO_REPEATABLE_READ
  bits 2 : . OFF, . not empty, . >= ISO_REPEATABLE_READ
  bits 3 : . OFF, . not empty, . < ISO_REPEATABLE_READ
  bits 4 : . ON, . empty, . >= ISO_REPEATABLE_READ
  bits 5 : . ON, . empty, . < ISO_REPEATABLE_READ
  bits 6 : . ON, . not empty, . >= ISO_REPEATABLE_READ
  bits 7 : . ON, . not empty, . < ISO_REPEATABLE_READ
*/
extern uint binlog_unsafe_map[256];
/*
  Initializes the array with unsafe combinations and its respective
  conditions.
*/
void binlog_unsafe_map_init();
#endif

/**
  used by the parser to store internal variable name
*/
struct sys_var_with_base
{
  sys_var *var;
  LEX_CSTRING base_name;
};

struct LEX_TYPE
{
  enum enum_field_types type;
  char *length, *dec;
  CHARSET_INFO *charset;
  void set(int t, char *l, char *d, CHARSET_INFO *cs)
  { type= (enum_field_types)t; length= l; dec= d; charset= cs; }
};

#ifdef MYSQL_SERVER
/*
  The following hack is needed because mysql_yacc.cc does not define
  YYSTYPE before including this file
*/
#ifdef MYSQL_YACC
#define LEX_YYSTYPE void *
#else
#include "lex_symbol.h"
#if MYSQL_LEX
#include "item_func.h"            /* Cast_target used in sql_yacc.h */
#include "sql_get_diagnostics.h"  /* Types used in sql_yacc.h */
#include "sp_pcontext.h"
#include "sql_yacc.h"
#define LEX_YYSTYPE YYSTYPE *
#else
#define LEX_YYSTYPE void *
#endif
#endif
#endif

// describe/explain types
#define DESCRIBE_NORMAL		1
#define DESCRIBE_EXTENDED	2
/*
  This is not within #ifdef because we want "EXPLAIN PARTITIONS ..." to produce
  additional "partitions" column even if partitioning is not compiled in.
*/
#define DESCRIBE_PARTITIONS	4

#ifdef MYSQL_SERVER

extern const LEX_STRING  empty_lex_str;
extern const LEX_CSTRING empty_clex_str;
extern const LEX_CSTRING star_clex_str;
extern const LEX_CSTRING param_clex_str;

enum enum_sp_suid_behaviour
{
  SP_IS_DEFAULT_SUID= 0,
  SP_IS_NOT_SUID,
  SP_IS_SUID
};

enum enum_sp_data_access
{
  SP_DEFAULT_ACCESS= 0,
  SP_CONTAINS_SQL,
  SP_NO_SQL,
  SP_READS_SQL_DATA,
  SP_MODIFIES_SQL_DATA
};

const LEX_STRING sp_data_access_name[]=
{
  { C_STRING_WITH_LEN("") },
  { C_STRING_WITH_LEN("CONTAINS SQL") },
  { C_STRING_WITH_LEN("NO SQL") },
  { C_STRING_WITH_LEN("READS SQL DATA") },
  { C_STRING_WITH_LEN("MODIFIES SQL DATA") }
};

#define DERIVED_SUBQUERY	1
#define DERIVED_VIEW		2
#define DERIVED_WITH            4

enum enum_view_create_mode
{
  VIEW_CREATE_NEW,		// check that there are not such VIEW/table
  VIEW_ALTER,			// check that VIEW .frm with such name exists
  VIEW_CREATE_OR_REPLACE	// check only that there are not such table
};


class Create_view_info: public Sql_alloc
{
public:
  LEX_CSTRING select;              // The SELECT statement of CREATE VIEW
  enum enum_view_create_mode mode;
  uint16 algorithm;
  uint8 check;
  enum enum_view_suid suid;
  Create_view_info(enum_view_create_mode mode_arg,
                   uint16 algorithm_arg,
                   enum_view_suid suid_arg)
   :select(null_clex_str),
    mode(mode_arg),
    algorithm(algorithm_arg),
    check(VIEW_CHECK_NONE),
    suid(suid_arg)
  { }
};


enum enum_drop_mode
{
  DROP_DEFAULT, // mode is not specified
  DROP_CASCADE, // CASCADE option
  DROP_RESTRICT // RESTRICT option
};

/* Options to add_table_to_list() */
#define TL_OPTION_UPDATING	1
#define TL_OPTION_FORCE_INDEX	2
#define TL_OPTION_IGNORE_LEAVES 4
#define TL_OPTION_ALIAS         8
#define TL_OPTION_SEQUENCE      16

typedef List<Item> List_item;
typedef Mem_root_array<ORDER*, true> Group_list_ptrs;

/* SERVERS CACHE CHANGES */
typedef struct st_lex_server_options
{
  long port;
  LEX_CSTRING server_name, host, db, username, password, scheme, socket, owner;
  void reset(LEX_CSTRING name)
  {
    server_name= name;
    host= db= username= password= scheme= socket= owner= null_clex_str;
    port= -1;
  }
} LEX_SERVER_OPTIONS;


/**
  Structure to hold parameters for CHANGE MASTER, START SLAVE, and STOP SLAVE.

  Remark: this should not be confused with Master_info (and perhaps
  would better be renamed to st_lex_replication_info).  Some fields,
  e.g., delay, are saved in Relay_log_info, not in Master_info.
*/
struct LEX_MASTER_INFO
{
  DYNAMIC_ARRAY repl_ignore_server_ids;
  DYNAMIC_ARRAY repl_do_domain_ids;
  DYNAMIC_ARRAY repl_ignore_domain_ids;
  const char *host, *user, *password, *log_file_name;
  const char *ssl_key, *ssl_cert, *ssl_ca, *ssl_capath, *ssl_cipher;
  const char *ssl_crl, *ssl_crlpath;
  const char *relay_log_name;
  LEX_CSTRING connection_name;
  /* Value in START SLAVE UNTIL master_gtid_pos=xxx */
  LEX_CSTRING gtid_pos_str;
  ulonglong pos;
  ulong relay_log_pos;
  ulong server_id;
  uint port, connect_retry;
  float heartbeat_period;
  int sql_delay;
  /*
    Enum is used for making it possible to detect if the user
    changed variable or if it should be left at old value
   */
  enum {LEX_MI_UNCHANGED= 0, LEX_MI_DISABLE, LEX_MI_ENABLE}
    ssl, ssl_verify_server_cert, heartbeat_opt, repl_ignore_server_ids_opt,
    repl_do_domain_ids_opt, repl_ignore_domain_ids_opt;
  enum {
    LEX_GTID_UNCHANGED, LEX_GTID_NO, LEX_GTID_CURRENT_POS, LEX_GTID_SLAVE_POS
  } use_gtid_opt;

  void init()
  {
    bzero(this, sizeof(*this));
    my_init_dynamic_array(&repl_ignore_server_ids,
                          sizeof(::server_id), 0, 16, MYF(0));
    my_init_dynamic_array(&repl_do_domain_ids,
                          sizeof(ulong), 0, 16, MYF(0));
    my_init_dynamic_array(&repl_ignore_domain_ids,
                          sizeof(ulong), 0, 16, MYF(0));
    sql_delay= -1;
  }
  void reset(bool is_change_master)
  {
    if (unlikely(is_change_master))
    {
      delete_dynamic(&repl_ignore_server_ids);
      /* Free all the array elements. */
      delete_dynamic(&repl_do_domain_ids);
      delete_dynamic(&repl_ignore_domain_ids);
    }

    host= user= password= log_file_name= ssl_key= ssl_cert= ssl_ca=
      ssl_capath= ssl_cipher= relay_log_name= 0;
    pos= relay_log_pos= server_id= port= connect_retry= 0;
    heartbeat_period= 0;
    ssl= ssl_verify_server_cert= heartbeat_opt=
      repl_ignore_server_ids_opt= repl_do_domain_ids_opt=
      repl_ignore_domain_ids_opt= LEX_MI_UNCHANGED;
    gtid_pos_str= null_clex_str;
    use_gtid_opt= LEX_GTID_UNCHANGED;
    sql_delay= -1;
  }
};

typedef struct st_lex_reset_slave
{
  bool all;
} LEX_RESET_SLAVE;

enum olap_type 
{
  UNSPECIFIED_OLAP_TYPE, CUBE_TYPE, ROLLUP_TYPE
};

/* 
  String names used to print a statement with index hints.
  Keep in sync with index_hint_type.
*/
extern const char * index_hint_type_name[];
typedef uchar index_clause_map;

/*
  Bits in index_clause_map : one for each possible FOR clause in
  USE/FORCE/IGNORE INDEX index hint specification
*/
#define INDEX_HINT_MASK_JOIN  (1)
#define INDEX_HINT_MASK_GROUP (1 << 1)
#define INDEX_HINT_MASK_ORDER (1 << 2)

#define INDEX_HINT_MASK_ALL (INDEX_HINT_MASK_JOIN | INDEX_HINT_MASK_GROUP | \
                             INDEX_HINT_MASK_ORDER)

class select_result_sink;

/* Single element of an USE/FORCE/IGNORE INDEX list specified as a SQL hint  */
class Index_hint : public Sql_alloc
{
public:
  /* The type of the hint : USE/FORCE/IGNORE */
  enum index_hint_type type;
  /* Where the hit applies to. A bitmask of INDEX_HINT_MASK_<place> values */
  index_clause_map clause;
  /* 
    The index name. Empty (str=NULL) name represents an empty list 
    USE INDEX () clause 
  */ 
  LEX_CSTRING key_name;

  Index_hint (enum index_hint_type type_arg, index_clause_map clause_arg,
              const char *str, uint length) :
    type(type_arg), clause(clause_arg)
  {
    key_name.str= str;
    key_name.length= length;
  }

  void print(THD *thd, String *str);
}; 

/* 
  The state of the lex parsing for selects 
   
   master and slaves are pointers to select_lex.
   master is pointer to upper level node.
   slave is pointer to lower level node
   select_lex is a SELECT without union
   unit is container of either
     - One SELECT
     - UNION of selects
   select_lex and unit are both inherited form select_lex_node
   neighbors are two select_lex or units on the same level

   All select describing structures linked with following pointers:
   - list of neighbors (next/prev) (prev of first element point to slave
     pointer of upper structure)
     - For select this is a list of UNION's (or one element list)
     - For units this is a list of sub queries for the upper level select

   - pointer to master (master), which is
     If this is a unit
       - pointer to outer select_lex
     If this is a select_lex
       - pointer to outer unit structure for select

   - pointer to slave (slave), which is either:
     If this is a unit:
       - first SELECT that belong to this unit
     If this is a select_lex
       - first unit that belong to this SELECT (subquries or derived tables)

   - list of all select_lex (link_next/link_prev)
     This is to be used for things like derived tables creation, where we
     go through this list and create the derived tables.

   If unit contain several selects (UNION now, INTERSECT etc later)
   then it have special select_lex called fake_select_lex. It used for
   storing global parameters (like ORDER BY, LIMIT) and executing union.
   Subqueries used in global ORDER BY clause will be attached to this
   fake_select_lex, which will allow them correctly resolve fields of
   'upper' UNION and outer selects.

   For example for following query:

   select *
     from table1
     where table1.field IN (select * from table1_1_1 union
                            select * from table1_1_2)
     union
   select *
     from table2
     where table2.field=(select (select f1 from table2_1_1_1_1
                                   where table2_1_1_1_1.f2=table2_1_1.f3)
                           from table2_1_1
                           where table2_1_1.f1=table2.f2)
     union
   select * from table3;

   we will have following structure:

   select1: (select * from table1 ...)
   select2: (select * from table2 ...)
   select3: (select * from table3)
   select1.1.1: (select * from table1_1_1)
   ...

     main unit
     fake0
     select1 select2 select3
     |^^     |^
    s|||     ||master
    l|||     |+---------------------------------+
    a|||     +---------------------------------+|
    v|||master                         slave   ||
    e||+-------------------------+             ||
     V|            neighbor      |             V|
     unit1.1<+==================>unit1.2       unit2.1
     fake1.1
     select1.1.1 select 1.1.2    select1.2.1   select2.1.1
                                               |^
                                               ||
                                               V|
                                               unit2.1.1.1
                                               select2.1.1.1.1


   relation in main unit will be following:
   (bigger picture for:
      main unit
      fake0
      select1 select2 select3
   in the above picture)

         main unit
         |^^^^|fake_select_lex
         |||||+--------------------------------------------+
         ||||+--------------------------------------------+|
         |||+------------------------------+              ||
         ||+--------------+                |              ||
    slave||master         |                |              ||
         V|      neighbor |       neighbor |        master|V
         select1<========>select2<========>select3        fake0

    list of all select_lex will be following (as it will be constructed by
    parser):

    select1->select2->select3->select2.1.1->select 2.1.2->select2.1.1.1.1-+
                                                                          |
    +---------------------------------------------------------------------+
    |
    +->select1.1.1->select1.1.2

*/

/* 
    Base class for st_select_lex (SELECT_LEX) & 
    st_select_lex_unit (SELECT_LEX_UNIT)
*/
struct LEX;
class st_select_lex;
class st_select_lex_unit;


class st_select_lex_node {
protected:
  st_select_lex_node *next, **prev,   /* neighbor list */
    *master, *slave,                  /* vertical links */
    *link_next, **link_prev;          /* list of whole SELECT_LEX */
public:

  ulonglong options;

  /*
    In sql_cache we store SQL_CACHE flag as specified by user to be
    able to restore SELECT statement from internal structures.
  */
  enum e_sql_cache { SQL_CACHE_UNSPECIFIED, SQL_NO_CACHE, SQL_CACHE };
  e_sql_cache sql_cache;

  /*
    result of this query can't be cached, bit field, can be :
      UNCACHEABLE_DEPENDENT_GENERATED
      UNCACHEABLE_DEPENDENT_INJECTED
      UNCACHEABLE_RAND
      UNCACHEABLE_SIDEEFFECT
      UNCACHEABLE_EXPLAIN
      UNCACHEABLE_PREPARE
  */
  uint8 uncacheable;
  enum sub_select_type linkage;
  bool no_table_names_allowed; /* used for global order by */

  static void *operator new(size_t size, MEM_ROOT *mem_root) throw ()
  { return (void*) alloc_root(mem_root, (uint) size); }
  static void operator delete(void *ptr,size_t size) { TRASH_FREE(ptr, size); }
  static void operator delete(void *ptr, MEM_ROOT *mem_root) {}

  // Ensures that at least all members used during cleanup() are initialized.
  st_select_lex_node()
    : next(NULL), prev(NULL),
      master(NULL), slave(NULL),
      link_next(NULL), link_prev(NULL),
      linkage(UNSPECIFIED_TYPE)
  {
  }
  virtual ~st_select_lex_node() {}

  inline st_select_lex_node* get_master() { return master; }
  virtual void init_query();
  virtual void init_select();
  void include_down(st_select_lex_node *upper);
  void add_slave(st_select_lex_node *slave_arg);
  void include_neighbour(st_select_lex_node *before);
  void include_standalone(st_select_lex_node *sel, st_select_lex_node **ref);
  void include_global(st_select_lex_node **plink);
  void exclude();
  void exclude_from_tree();

  virtual st_select_lex* outer_select()= 0;
  virtual st_select_lex* return_after_parsing()= 0;

  virtual bool inc_in_sum_expr();
  virtual uint get_in_sum_expr();
  virtual TABLE_LIST* get_table_list();
  virtual List<Item>* get_item_list();
  virtual ulong get_table_join_options();
  virtual TABLE_LIST *add_table_to_list(THD *thd, Table_ident *table,
					LEX_CSTRING *alias,
					ulong table_options,
					thr_lock_type flags= TL_UNLOCK,
                                        enum_mdl_type mdl_type= MDL_SHARED_READ,
					List<Index_hint> *hints= 0,
                                        List<String> *partition_names= 0,
                                        LEX_STRING *option= 0);
  virtual void set_lock_for_tables(thr_lock_type lock_type) {}
  void set_slave(st_select_lex_node *slave_arg) { slave= slave_arg; }
  void move_node(st_select_lex_node *where_to_move)
  {
    if (where_to_move == this)
      return;
    if (next)
      next->prev= prev;
    *prev= next;
    *where_to_move->prev= this;
    next= where_to_move;
  }
  st_select_lex_node *insert_chain_before(st_select_lex_node **ptr_pos_to_insert,
                                          st_select_lex_node *end_chain_node);
  void move_as_slave(st_select_lex_node *new_master);
  friend class st_select_lex_unit;
  friend bool mysql_new_select(LEX *lex, bool move_down, SELECT_LEX *sel);
  friend bool mysql_make_view(THD *thd, TABLE_SHARE *share, TABLE_LIST *table,
                              bool open_view_no_parse);
  friend bool mysql_derived_prepare(THD *thd, LEX *lex,
                                  TABLE_LIST *orig_table_list);
  friend bool mysql_derived_merge(THD *thd, LEX *lex,
                                  TABLE_LIST *orig_table_list);
  friend bool TABLE_LIST::init_derived(THD *thd, bool init_view);
private:
  void fast_exclude();
};
typedef class st_select_lex_node SELECT_LEX_NODE;

/* 
   SELECT_LEX_UNIT - unit of selects (UNION, INTERSECT, ...) group 
   SELECT_LEXs
*/
class THD;
class select_result;
class JOIN;
class select_unit;
class Procedure;
class Explain_query;

void delete_explain_query(LEX *lex);
void create_explain_query(LEX *lex, MEM_ROOT *mem_root);
void create_explain_query_if_not_exists(LEX *lex, MEM_ROOT *mem_root);
bool print_explain_for_slow_log(LEX *lex, THD *thd, String *str);

class st_select_lex_unit: public st_select_lex_node {
protected:
  TABLE_LIST result_table_list;
  select_unit *union_result;
  ulonglong found_rows_for_union;
  bool saved_error;

  bool prepare_join(THD *thd, SELECT_LEX *sl, select_result *result,
                    ulong additional_options,
                    bool is_union_select);
  bool join_union_item_types(THD *thd, List<Item> &types, uint count);
  bool join_union_type_handlers(THD *thd,
                                class Type_holder *holders, uint count);
  bool join_union_type_attributes(THD *thd,
                                  class Type_holder *holders, uint count);
public:
  // Ensures that at least all members used during cleanup() are initialized.
  st_select_lex_unit()
    : union_result(NULL), table(NULL), result(NULL),
      cleaned(false),
      fake_select_lex(NULL)
  {
  }


  TABLE *table; /* temporary table using for appending UNION results */
  select_result *result;
  bool  prepared, // prepare phase already performed for UNION (unit)
    optimized, // optimize phase already performed for UNION (unit)
    optimized_2,
    executed, // already executed
    cleaned;

  bool optimize_started;

  // list of fields which points to temporary table for union
  List<Item> item_list;
  /*
    list of types of items inside union (used for union & derived tables)
    
    Item_type_holders from which this list consist may have pointers to Field,
    pointers is valid only after preparing SELECTS of this unit and before
    any SELECT of this unit execution
  */
  List<Item> types;
  /**
    There is INTERSECT and it is item used in creating temporary
    table for it
  */
  Item_int *intersect_mark;
  /**
    Pointer to 'last' select, or pointer to select where we stored
    global parameters for union.

    If this is a union of multiple selects, the parser puts the global
    parameters in fake_select_lex. If the union doesn't use a
    temporary table, st_select_lex_unit::prepare() nulls out
    fake_select_lex, but saves a copy in saved_fake_select_lex in
    order to preserve the global parameters.

    If it is not a union, first_select() is the last select.

    @return select containing the global parameters
  */
  inline st_select_lex *global_parameters()
  {
    if (fake_select_lex != NULL)
      return fake_select_lex;
    else if (saved_fake_select_lex != NULL)
      return saved_fake_select_lex;
    return first_select();
  };
  //node on which we should return current_select pointer after parsing subquery
  st_select_lex *return_to;
  /* LIMIT clause runtime counters */
  ha_rows select_limit_cnt, offset_limit_cnt;
  /* not NULL if unit used in subselect, point to subselect item */
  Item_subselect *item;
  /*
    TABLE_LIST representing this union in the embedding select. Used for
    derived tables/views handling.
  */
  TABLE_LIST *derived;
  bool is_view;
  /* With clause attached to this unit (if any) */
  With_clause *with_clause;
  /* With element where this unit is used as the specification (if any) */
  With_element *with_element;
  /* thread handler */
  THD *thd;
  /*
    SELECT_LEX for hidden SELECT in onion which process global
    ORDER BY and LIMIT
  */
  st_select_lex *fake_select_lex;
  /**
    SELECT_LEX that stores LIMIT and OFFSET for UNION ALL when noq
    fake_select_lex is used.
  */
  st_select_lex *saved_fake_select_lex;

  st_select_lex *union_distinct; /* pointer to the last UNION DISTINCT */
  bool describe; /* union exec() called for EXPLAIN */
  Procedure *last_procedure;	 /* Pointer to procedure, if such exists */

  bool columns_are_renamed;

  void init_query();
  st_select_lex* outer_select();
  st_select_lex* first_select()
  {
    return reinterpret_cast<st_select_lex*>(slave);
  }
  void set_with_clause(With_clause *with_cl);
  st_select_lex_unit* next_unit()
  {
    return reinterpret_cast<st_select_lex_unit*>(next);
  }
  st_select_lex* return_after_parsing() { return return_to; }
  void exclude_level();
  // void exclude_tree(); // it is not used for long time
  bool is_excluded() { return prev == NULL; }

  /* UNION methods */
  bool prepare(THD *thd, select_result *result, ulong additional_options);
  bool optimize();
  bool exec();
  bool exec_recursive();
  bool cleanup();
  inline void unclean() { cleaned= 0; }
  void reinit_exec_mechanism();

  void print(String *str, enum_query_type query_type);

  bool add_fake_select_lex(THD *thd);
  void init_prepare_fake_select_lex(THD *thd, bool first_execution);
  inline bool is_prepared() { return prepared; }
  bool change_result(select_result_interceptor *result,
                     select_result_interceptor *old_result);
  void set_limit(st_select_lex *values);
  void set_thd(THD *thd_arg) { thd= thd_arg; }
  inline bool is_unit_op ();
  bool union_needs_tmp_table();

  void set_unique_exclude();

  friend struct LEX;
  friend int subselect_union_engine::exec();

  List<Item> *get_column_types(bool for_cursor);

  select_unit *get_union_result() { return union_result; }
  int save_union_explain(Explain_query *output);
  int save_union_explain_part2(Explain_query *output);
  unit_common_op common_op();
};

typedef class st_select_lex_unit SELECT_LEX_UNIT;
typedef Bounds_checked_array<Item*> Ref_ptr_array;


/*
  Structure which consists of the field and the item which 
  produces this field.
*/

class Grouping_tmp_field :public Sql_alloc
{
public:
  Field *tmp_field;
  Item *producing_item;
  Grouping_tmp_field(Field *fld, Item *item) 
     :tmp_field(fld), producing_item(item) {}
};

/*
  SELECT_LEX - store information of parsed SELECT statment
*/
class st_select_lex: public st_select_lex_node
{
public:
  Name_resolution_context context;
  const char *db;
  Item *where, *having;                         /* WHERE & HAVING clauses */
  Item *prep_where; /* saved WHERE clause for prepared statement processing */
  Item *prep_having;/* saved HAVING clause for prepared statement processing */
  Item *cond_pushed_into_where;  /* condition pushed into the select's WHERE  */
  Item *cond_pushed_into_having; /* condition pushed into the select's HAVING */
  /* Saved values of the WHERE and HAVING clauses*/
  Item::cond_result cond_value, having_value;
  /*
    Point to the LEX in which it was created, used in view subquery detection.

    TODO: make also st_select_lex::parent_stmt_lex (see THD::stmt_lex)
    and use st_select_lex::parent_lex & st_select_lex::parent_stmt_lex
    instead of global (from THD) references where it is possible.
  */
  LEX *parent_lex;
  enum olap_type olap;
  /* FROM clause - points to the beginning of the TABLE_LIST::next_local list. */
  SQL_I_List<TABLE_LIST>  table_list;

  /*
    GROUP BY clause.
    This list may be mutated during optimization (by remove_const()),
    so for prepared statements, we keep a copy of the ORDER.next pointers in
    group_list_ptrs, and re-establish the original list before each execution.
  */
  SQL_I_List<ORDER>       group_list;
  Group_list_ptrs        *group_list_ptrs;

  List<Item>          item_list;  /* list of fields & expressions */
  List<Item>          pre_fix; /* above list before fix_fields */
  bool	              is_item_list_lookup;
  /* 
    Usualy it is pointer to ftfunc_list_alloc, but in union used to create fake
    select_lex for calling mysql_select under results of union
  */
  List<Item_func_match> *ftfunc_list;
  List<Item_func_match> ftfunc_list_alloc;
  /*
    The list of items to which MIN/MAX optimizations of opt_sum_query()
    have been applied. Used to rollback those optimizations if it's needed.
  */
  List<Item_sum> min_max_opt_list;
  JOIN *join; /* after JOIN::prepare it is pointer to corresponding JOIN */
  List<TABLE_LIST> top_join_list; /* join list of the top level          */
  List<TABLE_LIST> *join_list;    /* list for the currently parsed join  */
  TABLE_LIST *embedding;          /* table embedding to the above list   */
  List<TABLE_LIST> sj_nests;      /* Semi-join nests within this join */
  /*
    Beginning of the list of leaves in a FROM clause, where the leaves
    inlcude all base tables including view tables. The tables are connected
    by TABLE_LIST::next_leaf, so leaf_tables points to the left-most leaf.

    List of all base tables local to a subquery including all view
    tables. Unlike 'next_local', this in this list views are *not*
    leaves. Created in setup_tables() -> make_leaves_list().
  */
  /* 
    Subqueries that will need to be converted to semi-join nests, including
    those converted to jtbm nests. The list is emptied when conversion is done.
  */
  List<Item_in_subselect> sj_subselects;
  
  /*
    Needed to correctly generate 'PRIMARY' or 'SIMPLE' for select_type column
    of EXPLAIN
  */
  bool have_merged_subqueries;

  List<TABLE_LIST> leaf_tables;
  List<TABLE_LIST> leaf_tables_exec;
  List<TABLE_LIST> leaf_tables_prep;
  enum leaf_list_state {UNINIT, READY, SAVED};
  enum leaf_list_state prep_leaf_list_state;
  uint insert_tables;
  st_select_lex *merged_into; /* select which this select is merged into */
                              /* (not 0 only for views/derived tables)   */

  const char *type;               /* type of select for EXPLAIN          */

  SQL_I_List<ORDER> order_list;   /* ORDER clause */
  SQL_I_List<ORDER> gorder_list;
  Item *select_limit, *offset_limit;  /* LIMIT clause parameters */

  /// Array of pointers to top elements of all_fields list
  Ref_ptr_array ref_pointer_array;

  /*
    number of items in select_list and HAVING clause used to get number
    bigger then can be number of entries that will be added to all item
    list during split_sum_func
  */
  uint select_n_having_items;
  uint cond_count;    /* number of sargable Items in where/having/on          */
  uint between_count; /* number of between predicates in where/having/on      */
  uint max_equal_elems; /* maximal number of elements in multiple equalities  */   
  /*
    Number of fields used in select list or where clause of current select
    and all inner subselects.
  */
  uint select_n_where_fields;
  /* reserved for exists 2 in */
  uint select_n_reserved;
  enum_parsing_place parsing_place; /* where we are parsing expression */
  enum_parsing_place context_analysis_place; /* where we are in prepare */
  bool with_sum_func;   /* sum function indicator */

  ulong table_join_options;
  uint in_sum_expr;
  uint select_number; /* number of select (used for EXPLAIN) */

  /*
    nest_levels are local to the query or VIEW,
    and that view merge procedure does not re-calculate them.
    So we also have to remember unit against which we count levels.
  */
  SELECT_LEX_UNIT *nest_level_base;
  int nest_level;     /* nesting level of select */
  Item_sum *inner_sum_func_list; /* list of sum func in nested selects */ 
  uint with_wild; /* item list contain '*' */
  bool braces;    /* SELECT ... UNION (SELECT ... ) <- this braces */
  bool automatic_brackets; /* dummy select for INTERSECT precedence */
  /* TRUE when having fix field called in processing of this SELECT */
  bool having_fix_field;
  /* List of references to fields referenced from inner selects */
  List<Item_outer_ref> inner_refs_list;
  /* Number of Item_sum-derived objects in this SELECT */
  uint n_sum_items;
  /* Number of Item_sum-derived objects in children and descendant SELECTs */
  uint n_child_sum_items;

  /* explicit LIMIT clause was used */
  bool explicit_limit;
  /*
    This array is used to note  whether we have any candidates for
    expression caching in the corresponding clauses
  */
  bool expr_cache_may_be_used[PARSING_PLACE_SIZE];
  /*
    there are subquery in HAVING clause => we can't close tables before
    query processing end even if we use temporary table
  */
  bool subquery_in_having;
  /* TRUE <=> this SELECT is correlated w.r.t. some ancestor select */
  bool is_correlated;
  /*
    This variable is required to ensure proper work of subqueries and
    stored procedures. Generally, one should use the states of
    Query_arena to determine if it's a statement prepare or first
    execution of a stored procedure. However, in case when there was an
    error during the first execution of a stored procedure, the SP body
    is not expelled from the SP cache. Therefore, a deeply nested
    subquery might be left unoptimized. So we need this per-subquery
    variable to inidicate the optimization/execution state of every
    subquery. Prepared statements work OK in that regard, as in
    case of an error during prepare the PS is not created.
  */
  bool first_execution;
  bool first_natural_join_processing;
  bool first_cond_optimization;
  /* do not wrap view fields with Item_ref */
  bool no_wrap_view_item;
  /* exclude this select from check of unique_table() */
  bool exclude_from_table_unique_test;
  /* index in the select list of the expression currently being fixed */
  int cur_pos_in_select_list;

  List<udf_func>     udf_list;                  /* udf function calls stack */

  /* 
    This is a copy of the original JOIN USING list that comes from
    the parser. The parser :
      1. Sets the natural_join of the second TABLE_LIST in the join
         and the st_select_lex::prev_join_using.
      2. Makes a parent TABLE_LIST and sets its is_natural_join/
       join_using_fields members.
      3. Uses the wrapper TABLE_LIST as a table in the upper level.
    We cannot assign directly to join_using_fields in the parser because
    at stage (1.) the parent TABLE_LIST is not constructed yet and
    the assignment will override the JOIN USING fields of the lower level
    joins on the right.
  */
  List<String> *prev_join_using;

  /**
    The set of those tables whose fields are referenced in the select list of
    this select level.
  */
  table_map select_list_tables;

  /* namp of nesting SELECT visibility (for aggregate functions check) */
  nesting_map name_visibility_map;
  
  table_map with_dep;
  List<Grouping_tmp_field> grouping_tmp_fields;

  /* it is for correct printing SELECT options */
  thr_lock_type lock_type;

  void init_query();
  void init_select();
  st_select_lex_unit* master_unit() { return (st_select_lex_unit*) master; }
  st_select_lex_unit* first_inner_unit() 
  { 
    return (st_select_lex_unit*) slave; 
  }
  st_select_lex* outer_select();
  st_select_lex* next_select() { return (st_select_lex*) next; }
  st_select_lex* next_select_in_list() 
  {
    return (st_select_lex*) link_next;
  }
  st_select_lex_node** next_select_in_list_addr()
  {
    return &link_next;
  }
  st_select_lex* return_after_parsing()
  {
    return master_unit()->return_after_parsing();
  }
  inline bool is_subquery_function() { return master_unit()->item != 0; }

  bool mark_as_dependent(THD *thd, st_select_lex *last, Item *dependency);

  void set_braces(bool value)
  {
    braces= value;
  }
  bool inc_in_sum_expr();
  uint get_in_sum_expr();

  bool add_item_to_list(THD *thd, Item *item);
  bool add_group_to_list(THD *thd, Item *item, bool asc);
  bool add_ftfunc_to_list(THD *thd, Item_func_match *func);
  bool add_order_to_list(THD *thd, Item *item, bool asc);
  bool add_gorder_to_list(THD *thd, Item *item, bool asc);
  TABLE_LIST* add_table_to_list(THD *thd, Table_ident *table,
				LEX_CSTRING *alias,
				ulong table_options,
				thr_lock_type flags= TL_UNLOCK,
                                enum_mdl_type mdl_type= MDL_SHARED_READ,
				List<Index_hint> *hints= 0,
                                List<String> *partition_names= 0,
                                LEX_STRING *option= 0);
  TABLE_LIST* get_table_list();
  bool init_nested_join(THD *thd);
  TABLE_LIST *end_nested_join(THD *thd);
  TABLE_LIST *nest_last_join(THD *thd);
  void add_joined_table(TABLE_LIST *table);
  TABLE_LIST *convert_right_join();
  List<Item>* get_item_list();
  ulong get_table_join_options();
  void set_lock_for_tables(thr_lock_type lock_type);
  inline void init_order()
  {
    order_list.elements= 0;
    order_list.first= 0;
    order_list.next= &order_list.first;
  }
  /*
    This method created for reiniting LEX in mysql_admin_table() and can be
    used only if you are going remove all SELECT_LEX & units except belonger
    to LEX (LEX::unit & LEX::select, for other purposes there are
    SELECT_LEX_UNIT::exclude_level & SELECT_LEX_UNIT::exclude_tree
  */
  void cut_subtree() { slave= 0; }
  bool test_limit();
  /**
    Get offset for LIMIT.

    Evaluate offset item if necessary.

    @return Number of rows to skip.
  */
  ha_rows get_offset();
  /**
   Get limit.

   Evaluate limit item if necessary.

   @return Limit of rows in result.
  */
  ha_rows get_limit();

  friend struct LEX;
  st_select_lex() : group_list_ptrs(NULL), braces(0), automatic_brackets(0),
  n_sum_items(0), n_child_sum_items(0)
  {}
  void make_empty_select()
  {
    init_query();
    init_select();
  }
  bool setup_ref_array(THD *thd, uint order_group_num);
  void print(THD *thd, String *str, enum_query_type query_type);
  static void print_order(String *str,
                          ORDER *order,
                          enum_query_type query_type);
  void print_limit(THD *thd, String *str, enum_query_type query_type);
  void fix_prepare_information(THD *thd, Item **conds, Item **having_conds);
  /*
    Destroy the used execution plan (JOIN) of this subtree (this
    SELECT_LEX and all nested SELECT_LEXes and SELECT_LEX_UNITs).
  */
  bool cleanup();
  /*
    Recursively cleanup the join of this select lex and of all nested
    select lexes.
  */
  void cleanup_all_joins(bool full);

  void set_index_hint_type(enum index_hint_type type, index_clause_map clause);

  /* 
   Add a index hint to the tagged list of hints. The type and clause of the
   hint will be the current ones (set by set_index_hint()) 
  */
  bool add_index_hint (THD *thd, const char *str, uint length);

  /* make a list to hold index hints */
  void alloc_index_hints (THD *thd);
  /* read and clear the index hints */
  List<Index_hint>* pop_index_hints(void) 
  {
    List<Index_hint> *hints= index_hints;
    index_hints= NULL;
    return hints;
  }

  void clear_index_hints(void) { index_hints= NULL; }
  bool is_part_of_union() { return master_unit()->is_unit_op(); }
  bool is_top_level_node() 
  { 
    return (select_number == 1) && !is_part_of_union();
  }
  bool optimize_unflattened_subqueries(bool const_only);
  /* Set the EXPLAIN type for this subquery. */
  void set_explain_type(bool on_the_fly);
  bool handle_derived(LEX *lex, uint phases);
  void append_table_to_list(TABLE_LIST *TABLE_LIST::*link, TABLE_LIST *table);
  bool get_free_table_map(table_map *map, uint *tablenr);
  void replace_leaf_table(TABLE_LIST *table, List<TABLE_LIST> &tbl_list);
  void remap_tables(TABLE_LIST *derived, table_map map,
                    uint tablenr, st_select_lex *parent_lex);
  bool merge_subquery(THD *thd, TABLE_LIST *derived, st_select_lex *subq_lex,
                      uint tablenr, table_map map);
  inline bool is_mergeable()
  {
    return (next_select() == 0 && group_list.elements == 0 &&
            having == 0 && with_sum_func == 0 &&
            table_list.elements >= 1 && !(options & SELECT_DISTINCT) &&
            select_limit == 0);
  }
  void mark_as_belong_to_derived(TABLE_LIST *derived);
  void increase_derived_records(ha_rows records);
  void update_used_tables();
  void update_correlated_cache();
  void mark_const_derived(bool empty);

  bool save_leaf_tables(THD *thd);
  bool save_prep_leaf_tables(THD *thd);

  bool is_merged_child_of(st_select_lex *ancestor);

  /*
    For MODE_ONLY_FULL_GROUP_BY we need to maintain two flags:
     - Non-aggregated fields are used in this select.
     - Aggregate functions are used in this select.
    In MODE_ONLY_FULL_GROUP_BY only one of these may be true.
  */
  bool non_agg_field_used() const { return m_non_agg_field_used; }
  bool agg_func_used()      const { return m_agg_func_used; }

  void set_non_agg_field_used(bool val) { m_non_agg_field_used= val; }
  void set_agg_func_used(bool val)      { m_agg_func_used= val; }
  void set_with_clause(With_clause *with_clause);
  With_clause *get_with_clause()
  {
    return master_unit()->with_clause;
  }
  With_element *get_with_element()
  {
    return master_unit()->with_element;
  }
  With_element *find_table_def_in_with_clauses(TABLE_LIST *table);
  bool check_unrestricted_recursive(bool only_standard_compliant);
  bool check_subqueries_with_recursive_references();
  void collect_grouping_fields(THD *thd, ORDER *grouping_list); 
  void check_cond_extraction_for_grouping_fields(Item *cond,
                                                 TABLE_LIST *derived);
  Item *build_cond_for_grouping_fields(THD *thd, Item *cond,
				       bool no_to_clones);
  
  List<Window_spec> window_specs;
  void prepare_add_window_spec(THD *thd);
  bool add_window_def(THD *thd, LEX_CSTRING *win_name, LEX_CSTRING *win_ref,
                      SQL_I_List<ORDER> win_partition_list,
                      SQL_I_List<ORDER> win_order_list,
                      Window_frame *win_frame);
  bool add_window_spec(THD *thd, LEX_CSTRING *win_ref,
                       SQL_I_List<ORDER> win_partition_list,
                       SQL_I_List<ORDER> win_order_list,
                       Window_frame *win_frame);
  List<Item_window_func> window_funcs;
  bool add_window_func(Item_window_func *win_func)
  {
    return window_funcs.push_back(win_func);
  }

  bool have_window_funcs() const { return (window_funcs.elements !=0); }
  ORDER *find_common_window_func_partition_fields(THD *thd);

  bool cond_pushdown_is_allowed() const
  { return !olap && !explicit_limit; }
  
private:
  bool m_non_agg_field_used;
  bool m_agg_func_used;

  /* current index hint kind. used in filling up index_hints */
  enum index_hint_type current_index_hint_type;
  index_clause_map current_index_hint_clause;
  /* a list of USE/FORCE/IGNORE INDEX */
  List<Index_hint> *index_hints;

public:
  inline void add_where_field(st_select_lex *sel)
  {
    DBUG_ASSERT(this != sel);
    select_n_where_fields+= sel->select_n_where_fields;
  }
};
typedef class st_select_lex SELECT_LEX;

inline bool st_select_lex_unit::is_unit_op ()
{
  if (!first_select()->next_select())
    return 0;

  enum sub_select_type linkage= first_select()->next_select()->linkage;
  return linkage == UNION_TYPE || linkage == INTERSECT_TYPE ||
    linkage == EXCEPT_TYPE;
}


struct st_sp_chistics
{
  LEX_CSTRING comment;
  enum enum_sp_suid_behaviour suid;
  bool detistic;
  enum enum_sp_data_access daccess;
  void init() { bzero(this, sizeof(*this)); }
  void set(const st_sp_chistics &other) { *this= other; }
  bool read_from_mysql_proc_row(THD *thd, TABLE *table);
};


class Sp_chistics: public st_sp_chistics
{
public:
  Sp_chistics() { init(); }
};


struct st_trg_chistics: public st_trg_execution_order
{
  enum trg_action_time_type action_time;
  enum trg_event_type event;

  const char *ordering_clause_begin;
  const char *ordering_clause_end;

};

extern sys_var *trg_new_row_fake_var;

enum xa_option_words {XA_NONE, XA_JOIN, XA_RESUME, XA_ONE_PHASE,
                      XA_SUSPEND, XA_FOR_MIGRATE};

class Sroutine_hash_entry;

/*
  Class representing list of all tables used by statement and other
  information which is necessary for opening and locking its tables,
  like SQL command for this statement.

  Also contains information about stored functions used by statement
  since during its execution we may have to add all tables used by its
  stored functions/triggers to this list in order to pre-open and lock
  them.

  Also used by LEX::reset_n_backup/restore_backup_query_tables_list()
  methods to save and restore this information.
*/

class Query_tables_list
{
public:
  /**
    SQL command for this statement. Part of this class since the
    process of opening and locking tables for the statement needs
    this information to determine correct type of lock for some of
    the tables.
  */
  enum_sql_command sql_command;
  /* Global list of all tables used by this statement */
  TABLE_LIST *query_tables;
  /* Pointer to next_global member of last element in the previous list. */
  TABLE_LIST **query_tables_last;
  /*
    If non-0 then indicates that query requires prelocking and points to
    next_global member of last own element in query table list (i.e. last
    table which was not added to it as part of preparation to prelocking).
    0 - indicates that this query does not need prelocking.
  */
  TABLE_LIST **query_tables_own_last;
  /*
    Set of stored routines called by statement.
    (Note that we use lazy-initialization for this hash).
  */
  enum { START_SROUTINES_HASH_SIZE= 16 };
  HASH sroutines;
  /*
    List linking elements of 'sroutines' set. Allows you to add new elements
    to this set as you iterate through the list of existing elements.
    'sroutines_list_own_last' is pointer to ::next member of last element of
    this list which represents routine which is explicitly used by query.
    'sroutines_list_own_elements' number of explicitly used routines.
    We use these two members for restoring of 'sroutines_list' to the state
    in which it was right after query parsing.
  */
  SQL_I_List<Sroutine_hash_entry> sroutines_list;
  Sroutine_hash_entry **sroutines_list_own_last;
  uint sroutines_list_own_elements;

  /**
    Locking state of tables in this particular statement.

    If we under LOCK TABLES or in prelocked mode we consider tables
    for the statement to be "locked" if there was a call to lock_tables()
    (which called handler::start_stmt()) for tables of this statement
    and there was no matching close_thread_tables() call.

    As result this state may differ significantly from one represented
    by Open_tables_state::lock/locked_tables_mode more, which are always
    "on" under LOCK TABLES or in prelocked mode.
  */
  enum enum_lock_tables_state {
    LTS_NOT_LOCKED = 0,
    LTS_LOCKED
  };
  enum_lock_tables_state lock_tables_state;
  bool is_query_tables_locked()
  {
    return (lock_tables_state == LTS_LOCKED);
  }

  /**
    Number of tables which were open by open_tables() and to be locked
    by lock_tables().
    Note that we set this member only in some cases, when this value
    needs to be passed from open_tables() to lock_tables() which are
    separated by some amount of code.
  */
  uint table_count;

   /*
    These constructor and destructor serve for creation/destruction
    of Query_tables_list instances which are used as backup storage.
  */
  Query_tables_list() {}
  ~Query_tables_list() {}

  /* Initializes (or resets) Query_tables_list object for "real" use. */
  void reset_query_tables_list(bool init);
  void destroy_query_tables_list();
  void set_query_tables_list(Query_tables_list *state)
  {
    *this= *state;
  }

  /*
    Direct addition to the list of query tables.
    If you are using this function, you must ensure that the table
    object, in particular table->db member, is initialized.
  */
  void add_to_query_tables(TABLE_LIST *table)
  {
    *(table->prev_global= query_tables_last)= table;
    query_tables_last= &table->next_global;
  }
  bool requires_prelocking()
  {
    return MY_TEST(query_tables_own_last);
  }
  void mark_as_requiring_prelocking(TABLE_LIST **tables_own_last)
  {
    query_tables_own_last= tables_own_last;
  }
  /* Return pointer to first not-own table in query-tables or 0 */
  TABLE_LIST* first_not_own_table()
  {
    return ( query_tables_own_last ? *query_tables_own_last : 0);
  }
  void chop_off_not_own_tables()
  {
    if (query_tables_own_last)
    {
      *query_tables_own_last= 0;
      query_tables_last= query_tables_own_last;
      query_tables_own_last= 0;
    }
  }

  /** Return a pointer to the last element in query table list. */
  TABLE_LIST *last_table()
  {
    /* Don't use offsetof() macro in order to avoid warnings. */
    return query_tables ?
           (TABLE_LIST*) ((char*) query_tables_last -
                          ((char*) &(query_tables->next_global) -
                           (char*) query_tables)) :
           0;
  }

  /**
    Enumeration listing of all types of unsafe statement.

    @note The order of elements of this enumeration type must
    correspond to the order of the elements of the @c explanations
    array defined in the body of @c THD::issue_unsafe_warnings.
  */
  enum enum_binlog_stmt_unsafe {
    /**
      SELECT..LIMIT is unsafe because the set of rows returned cannot
      be predicted.
    */
    BINLOG_STMT_UNSAFE_LIMIT= 0,
    /**
      INSERT DELAYED is unsafe because the time when rows are inserted
      cannot be predicted.
    */
    BINLOG_STMT_UNSAFE_INSERT_DELAYED,
    /**
      Access to log tables is unsafe because slave and master probably
      log different things.
    */
    BINLOG_STMT_UNSAFE_SYSTEM_TABLE,
    /**
      Inserting into an autoincrement column in a stored routine is unsafe.
      Even with just one autoincrement column, if the routine is invoked more than 
      once slave is not guaranteed to execute the statement graph same way as 
      the master.
      And since it's impossible to estimate how many times a routine can be invoked at 
      the query pre-execution phase (see lock_tables), the statement is marked
      pessimistically unsafe. 
    */
    BINLOG_STMT_UNSAFE_AUTOINC_COLUMNS,
    /**
      Using a UDF (user-defined function) is unsafe.
    */
    BINLOG_STMT_UNSAFE_UDF,
    /**
      Using most system variables is unsafe, because slave may run
      with different options than master.
    */
    BINLOG_STMT_UNSAFE_SYSTEM_VARIABLE,
    /**
      Using some functions is unsafe (e.g., UUID).
    */
    BINLOG_STMT_UNSAFE_SYSTEM_FUNCTION,

    /**
      Mixing transactional and non-transactional statements are unsafe if
      non-transactional reads or writes are occur after transactional
      reads or writes inside a transaction.
    */
    BINLOG_STMT_UNSAFE_NONTRANS_AFTER_TRANS,

    /**
      Mixing self-logging and non-self-logging engines in a statement
      is unsafe.
    */
    BINLOG_STMT_UNSAFE_MULTIPLE_ENGINES_AND_SELF_LOGGING_ENGINE,

    /**
      Statements that read from both transactional and non-transactional
      tables and write to any of them are unsafe.
    */
    BINLOG_STMT_UNSAFE_MIXED_STATEMENT,

    /**
      INSERT...IGNORE SELECT is unsafe because which rows are ignored depends
      on the order that rows are retrieved by SELECT. This order cannot be
      predicted and may differ on master and the slave.
    */
    BINLOG_STMT_UNSAFE_INSERT_IGNORE_SELECT,

    /**
      INSERT...SELECT...UPDATE is unsafe because which rows are updated depends
      on the order that rows are retrieved by SELECT. This order cannot be
      predicted and may differ on master and the slave.
    */
    BINLOG_STMT_UNSAFE_INSERT_SELECT_UPDATE,

    /**
     Query that writes to a table with auto_inc column after selecting from 
     other tables are unsafe as the order in which the rows are retrieved by
     select may differ on master and slave.
    */
    BINLOG_STMT_UNSAFE_WRITE_AUTOINC_SELECT,

    /**
      INSERT...REPLACE SELECT is unsafe because which rows are replaced depends
      on the order that rows are retrieved by SELECT. This order cannot be
      predicted and may differ on master and the slave.
    */
    BINLOG_STMT_UNSAFE_REPLACE_SELECT,

    /**
      CREATE TABLE... IGNORE... SELECT is unsafe because which rows are ignored
      depends on the order that rows are retrieved by SELECT. This order cannot
      be predicted and may differ on master and the slave.
    */
    BINLOG_STMT_UNSAFE_CREATE_IGNORE_SELECT,

    /**
      CREATE TABLE...REPLACE... SELECT is unsafe because which rows are replaced
      depends on the order that rows are retrieved from SELECT. This order
      cannot be predicted and may differ on master and the slave
    */
    BINLOG_STMT_UNSAFE_CREATE_REPLACE_SELECT,

    /**
      CREATE TABLE...SELECT on a table with auto-increment column is unsafe
      because which rows are replaced depends on the order that rows are
      retrieved from SELECT. This order cannot be predicted and may differ on
      master and the slave
    */
    BINLOG_STMT_UNSAFE_CREATE_SELECT_AUTOINC,

    /**
      UPDATE...IGNORE is unsafe because which rows are ignored depends on the
      order that rows are updated. This order cannot be predicted and may differ
      on master and the slave.
    */
    BINLOG_STMT_UNSAFE_UPDATE_IGNORE,

    /**
      INSERT... ON DUPLICATE KEY UPDATE on a table with more than one
      UNIQUE KEYS  is unsafe.
    */
    BINLOG_STMT_UNSAFE_INSERT_TWO_KEYS,

    /**
       INSERT into auto-inc field which is not the first part of composed
       primary key.
    */
    BINLOG_STMT_UNSAFE_AUTOINC_NOT_FIRST,

    /* The last element of this enumeration type. */
    BINLOG_STMT_UNSAFE_COUNT
  };
  /**
    This has all flags from 0 (inclusive) to BINLOG_STMT_FLAG_COUNT
    (exclusive) set.
  */
  static const uint32 BINLOG_STMT_UNSAFE_ALL_FLAGS=
    ((1U << BINLOG_STMT_UNSAFE_COUNT) - 1);

  /**
    Maps elements of enum_binlog_stmt_unsafe to error codes.
  */
  static const int binlog_stmt_unsafe_errcode[BINLOG_STMT_UNSAFE_COUNT];

  /**
    Determine if this statement is marked as unsafe.

    @retval 0 if the statement is not marked as unsafe.
    @retval nonzero if the statement is marked as unsafe.
  */
  inline bool is_stmt_unsafe() const {
    return get_stmt_unsafe_flags() != 0;
  }

  inline bool is_stmt_unsafe(enum_binlog_stmt_unsafe unsafe)
  {
    return binlog_stmt_flags & (1 << unsafe);
  }

  /**
    Flag the current (top-level) statement as unsafe.
    The flag will be reset after the statement has finished.

    @param unsafe_type The type of unsafety: one of the @c
    BINLOG_STMT_FLAG_UNSAFE_* flags in @c enum_binlog_stmt_flag.
  */
  inline void set_stmt_unsafe(enum_binlog_stmt_unsafe unsafe_type) {
    DBUG_ENTER("set_stmt_unsafe");
    DBUG_ASSERT(unsafe_type >= 0 && unsafe_type < BINLOG_STMT_UNSAFE_COUNT);
    binlog_stmt_flags|= (1U << unsafe_type);
    DBUG_VOID_RETURN;
  }

  /**
    Set the bits of binlog_stmt_flags determining the type of
    unsafeness of the current statement.  No existing bits will be
    cleared, but new bits may be set.

    @param flags A binary combination of zero or more bits, (1<<flag)
    where flag is a member of enum_binlog_stmt_unsafe.
  */
  inline void set_stmt_unsafe_flags(uint32 flags) {
    DBUG_ENTER("set_stmt_unsafe_flags");
    DBUG_ASSERT((flags & ~BINLOG_STMT_UNSAFE_ALL_FLAGS) == 0);
    binlog_stmt_flags|= flags;
    DBUG_VOID_RETURN;
  }

  /**
    Return a binary combination of all unsafe warnings for the
    statement.  If the statement has been marked as unsafe by the
    'flag' member of enum_binlog_stmt_unsafe, then the return value
    from this function has bit (1<<flag) set to 1.
  */
  inline uint32 get_stmt_unsafe_flags() const {
    DBUG_ENTER("get_stmt_unsafe_flags");
    DBUG_RETURN(binlog_stmt_flags & BINLOG_STMT_UNSAFE_ALL_FLAGS);
  }

  /**
    Mark the current statement as safe; i.e., clear all bits in
    binlog_stmt_flags that correspond to elements of
    enum_binlog_stmt_unsafe.
  */
  inline void clear_stmt_unsafe() {
    DBUG_ENTER("clear_stmt_unsafe");
    binlog_stmt_flags&= ~BINLOG_STMT_UNSAFE_ALL_FLAGS;
    DBUG_VOID_RETURN;
  }

  /**
    Determine if this statement is a row injection.

    @retval 0 if the statement is not a row injection
    @retval nonzero if the statement is a row injection
  */
  inline bool is_stmt_row_injection() const {
    return binlog_stmt_flags &
      (1U << (BINLOG_STMT_UNSAFE_COUNT + BINLOG_STMT_TYPE_ROW_INJECTION));
  }

  /**
    Flag the statement as a row injection.  A row injection is either
    a BINLOG statement, or a row event in the relay log executed by
    the slave SQL thread.
  */
  inline void set_stmt_row_injection() {
    DBUG_ENTER("set_stmt_row_injection");
    binlog_stmt_flags|=
      (1U << (BINLOG_STMT_UNSAFE_COUNT + BINLOG_STMT_TYPE_ROW_INJECTION));
    DBUG_VOID_RETURN;
  }

  enum enum_stmt_accessed_table
  {
    /*
       If a transactional table is about to be read. Note that
       a write implies a read.
    */
    STMT_READS_TRANS_TABLE= 0,
    /*
       If a non-transactional table is about to be read. Note that
       a write implies a read.
    */
    STMT_READS_NON_TRANS_TABLE,
    /*
       If a temporary transactional table is about to be read. Note
       that a write implies a read.
    */
    STMT_READS_TEMP_TRANS_TABLE,
    /*
       If a temporary non-transactional table is about to be read. Note
      that a write implies a read.
    */
    STMT_READS_TEMP_NON_TRANS_TABLE,
    /*
       If a transactional table is about to be updated.
    */
    STMT_WRITES_TRANS_TABLE,
    /*
       If a non-transactional table is about to be updated.
    */
    STMT_WRITES_NON_TRANS_TABLE,
    /*
       If a temporary transactional table is about to be updated.
    */
    STMT_WRITES_TEMP_TRANS_TABLE,
    /*
       If a temporary non-transactional table is about to be updated.
    */
    STMT_WRITES_TEMP_NON_TRANS_TABLE,
    /*
      The last element of the enumeration. Please, if necessary add
      anything before this.
    */
    STMT_ACCESS_TABLE_COUNT
  };

#ifndef DBUG_OFF
  static inline const char *stmt_accessed_table_string(enum_stmt_accessed_table accessed_table)
  {
    switch (accessed_table)
    {
      case STMT_READS_TRANS_TABLE:
         return "STMT_READS_TRANS_TABLE";
      break;
      case STMT_READS_NON_TRANS_TABLE:
        return "STMT_READS_NON_TRANS_TABLE";
      break;
      case STMT_READS_TEMP_TRANS_TABLE:
        return "STMT_READS_TEMP_TRANS_TABLE";
      break;
      case STMT_READS_TEMP_NON_TRANS_TABLE:
        return "STMT_READS_TEMP_NON_TRANS_TABLE";
      break;  
      case STMT_WRITES_TRANS_TABLE:
        return "STMT_WRITES_TRANS_TABLE";
      break;
      case STMT_WRITES_NON_TRANS_TABLE:
        return "STMT_WRITES_NON_TRANS_TABLE";
      break;
      case STMT_WRITES_TEMP_TRANS_TABLE:
        return "STMT_WRITES_TEMP_TRANS_TABLE";
      break;
      case STMT_WRITES_TEMP_NON_TRANS_TABLE:
        return "STMT_WRITES_TEMP_NON_TRANS_TABLE";
      break;
      case STMT_ACCESS_TABLE_COUNT:
      default:
        DBUG_ASSERT(0);
      break;
    }
    MY_ASSERT_UNREACHABLE();
    return "";
  }
#endif  /* DBUG */
               
  #define BINLOG_DIRECT_ON 0xF0    /* unsafe when
                                      --binlog-direct-non-trans-updates
                                      is ON */

  #define BINLOG_DIRECT_OFF 0xF    /* unsafe when
                                      --binlog-direct-non-trans-updates
                                      is OFF */

  #define TRX_CACHE_EMPTY 0x33     /* unsafe when trx-cache is empty */

  #define TRX_CACHE_NOT_EMPTY 0xCC /* unsafe when trx-cache is not empty */

  #define IL_LT_REPEATABLE 0xAA    /* unsafe when < ISO_REPEATABLE_READ */

  #define IL_GTE_REPEATABLE 0x55   /* unsafe when >= ISO_REPEATABLE_READ */
  
  /**
    Sets the type of table that is about to be accessed while executing a
    statement.

    @param accessed_table Enumeration type that defines the type of table,
                           e.g. temporary, transactional, non-transactional.
  */
  inline void set_stmt_accessed_table(enum_stmt_accessed_table accessed_table)
  {
    DBUG_ENTER("LEX::set_stmt_accessed_table");

    DBUG_ASSERT(accessed_table >= 0 && accessed_table < STMT_ACCESS_TABLE_COUNT);
    stmt_accessed_table_flag |= (1U << accessed_table);

    DBUG_VOID_RETURN;
  }

  /**
    Checks if a type of table is about to be accessed while executing a
    statement.

    @param accessed_table Enumeration type that defines the type of table,
           e.g. temporary, transactional, non-transactional.

    @return
      @retval TRUE  if the type of the table is about to be accessed
      @retval FALSE otherwise
  */
  inline bool stmt_accessed_table(enum_stmt_accessed_table accessed_table)
  {
    DBUG_ENTER("LEX::stmt_accessed_table");

    DBUG_ASSERT(accessed_table >= 0 && accessed_table < STMT_ACCESS_TABLE_COUNT);

    DBUG_RETURN((stmt_accessed_table_flag & (1U << accessed_table)) != 0);
  }

  /**
    Checks if a temporary non-transactional table is about to be accessed
    while executing a statement.

    @return
      @retval TRUE  if a temporary non-transactional table is about to be
                    accessed
      @retval FALSE otherwise
  */
  inline bool stmt_accessed_non_trans_temp_table()
  {
    DBUG_ENTER("THD::stmt_accessed_non_trans_temp_table");

    DBUG_RETURN((stmt_accessed_table_flag &
                ((1U << STMT_READS_TEMP_NON_TRANS_TABLE) |
                 (1U << STMT_WRITES_TEMP_NON_TRANS_TABLE))) != 0);
  }

  /*
    Checks if a mixed statement is unsafe.

    
    @param in_multi_stmt_transaction_mode defines if there is an on-going
           multi-transactional statement.
    @param binlog_direct defines if --binlog-direct-non-trans-updates is
           active.
    @param trx_cache_is_not_empty defines if the trx-cache is empty or not.
    @param trx_isolation defines the isolation level.
 
    @return
      @retval TRUE if the mixed statement is unsafe
      @retval FALSE otherwise
  */
  inline bool is_mixed_stmt_unsafe(bool in_multi_stmt_transaction_mode,
                                   bool binlog_direct,
                                   bool trx_cache_is_not_empty,
                                   uint tx_isolation)
  {
    bool unsafe= FALSE;

    if (in_multi_stmt_transaction_mode)
    {
       uint condition=
         (binlog_direct ? BINLOG_DIRECT_ON : BINLOG_DIRECT_OFF) &
         (trx_cache_is_not_empty ? TRX_CACHE_NOT_EMPTY : TRX_CACHE_EMPTY) &
         (tx_isolation >= ISO_REPEATABLE_READ ? IL_GTE_REPEATABLE : IL_LT_REPEATABLE);

      unsafe= (binlog_unsafe_map[stmt_accessed_table_flag] & condition);

#if !defined(DBUG_OFF)
      DBUG_PRINT("LEX::is_mixed_stmt_unsafe", ("RESULT %02X %02X %02X\n", condition,
              binlog_unsafe_map[stmt_accessed_table_flag],
              (binlog_unsafe_map[stmt_accessed_table_flag] & condition)));
 
      int type_in= 0;
      for (; type_in < STMT_ACCESS_TABLE_COUNT; type_in++)
      {
        if (stmt_accessed_table((enum_stmt_accessed_table) type_in))
          DBUG_PRINT("LEX::is_mixed_stmt_unsafe", ("ACCESSED %s ",
                  stmt_accessed_table_string((enum_stmt_accessed_table) type_in)));
      }
#endif
    }

    if (stmt_accessed_table(STMT_WRITES_NON_TRANS_TABLE) &&
      stmt_accessed_table(STMT_READS_TRANS_TABLE) &&
      tx_isolation < ISO_REPEATABLE_READ)
      unsafe= TRUE;
    else if (stmt_accessed_table(STMT_WRITES_TEMP_NON_TRANS_TABLE) &&
      stmt_accessed_table(STMT_READS_TRANS_TABLE) &&
      tx_isolation < ISO_REPEATABLE_READ)
      unsafe= TRUE;

    return(unsafe);
  }

  /**
    true if the parsed tree contains references to stored procedures
    or functions, false otherwise
  */
  bool uses_stored_routines() const
  { return sroutines_list.elements != 0; }

private:

  /**
    Enumeration listing special types of statements.

    Currently, the only possible type is ROW_INJECTION.
  */
  enum enum_binlog_stmt_type {
    /**
      The statement is a row injection (i.e., either a BINLOG
      statement or a row event executed by the slave SQL thread).
    */
    BINLOG_STMT_TYPE_ROW_INJECTION = 0,

    /** The last element of this enumeration type. */
    BINLOG_STMT_TYPE_COUNT
  };

  /**
    Bit field indicating the type of statement.

    There are two groups of bits:

    - The low BINLOG_STMT_UNSAFE_COUNT bits indicate the types of
      unsafeness that the current statement has.

    - The next BINLOG_STMT_TYPE_COUNT bits indicate if the statement
      is of some special type.

    This must be a member of LEX, not of THD: each stored procedure
    needs to remember its unsafeness state between calls and each
    stored procedure has its own LEX object (but no own THD object).
  */
  uint32 binlog_stmt_flags;

  /**
    Bit field that determines the type of tables that are about to be
    be accessed while executing a statement.
  */
  uint32 stmt_accessed_table_flag;
};


/*
  st_parsing_options contains the flags for constructions that are
  allowed in the current statement.
*/

struct st_parsing_options
{
  bool allows_variable;

  st_parsing_options() { reset(); }
  void reset();
};


/**
  The state of the lexical parser, when parsing comments.
*/
enum enum_comment_state
{
  /**
    Not parsing comments.
  */
  NO_COMMENT,
  /**
    Parsing comments that need to be preserved.
    Typically, these are user comments '/' '*' ... '*' '/'.
  */
  PRESERVE_COMMENT,
  /**
    Parsing comments that need to be discarded.
    Typically, these are special comments '/' '*' '!' ... '*' '/',
    or '/' '*' '!' 'M' 'M' 'm' 'm' 'm' ... '*' '/', where the comment
    markers should not be expanded.
  */
  DISCARD_COMMENT
};


/**
  @brief This class represents the character input stream consumed during
  lexical analysis.

  In addition to consuming the input stream, this class performs some
  comment pre processing, by filtering out out of bound special text
  from the query input stream.
  Two buffers, with pointers inside each buffers, are maintained in
  parallel. The 'raw' buffer is the original query text, which may
  contain out-of-bound comments. The 'cpp' (for comments pre processor)
  is the pre-processed buffer that contains only the query text that
  should be seen once out-of-bound data is removed.
*/

class Lex_input_stream
{
  size_t unescape(CHARSET_INFO *cs, char *to,
                  const char *str, const char *end, int sep);
  my_charset_conv_wc_mb get_escape_func(THD *thd, my_wc_t sep) const;
public:
  Lex_input_stream()
  {
  }

  ~Lex_input_stream()
  {
  }

  /**
     Object initializer. Must be called before usage.

     @retval FALSE OK
     @retval TRUE  Error
  */
  bool init(THD *thd, char *buff, unsigned int length);

  void reset(char *buff, unsigned int length);

  /**
    Set the echo mode.

    When echo is true, characters parsed from the raw input stream are
    preserved. When false, characters parsed are silently ignored.
    @param echo the echo mode.
  */
  void set_echo(bool echo)
  {
    m_echo= echo;
  }

  void save_in_comment_state()
  {
    m_echo_saved= m_echo;
    in_comment_saved= in_comment;
  }

  void restore_in_comment_state()
  {
    m_echo= m_echo_saved;
    in_comment= in_comment_saved;
  }

  /**
    Skip binary from the input stream.
    @param n number of bytes to accept.
  */
  void skip_binary(int n)
  {
    if (m_echo)
    {
      memcpy(m_cpp_ptr, m_ptr, n);
      m_cpp_ptr += n;
    }
    m_ptr += n;
  }

  /**
    Get a character, and advance in the stream.
    @return the next character to parse.
  */
  unsigned char yyGet()
  {
    char c= *m_ptr++;
    if (m_echo)
      *m_cpp_ptr++ = c;
    return c;
  }

  /**
    Get the last character accepted.
    @return the last character accepted.
  */
  unsigned char yyGetLast()
  {
    return m_ptr[-1];
  }

  /**
    Look at the next character to parse, but do not accept it.
  */
  unsigned char yyPeek()
  {
    return m_ptr[0];
  }

  /**
    Look ahead at some character to parse.
    @param n offset of the character to look up
  */
  unsigned char yyPeekn(int n)
  {
    return m_ptr[n];
  }

  /**
    Cancel the effect of the last yyGet() or yySkip().
    Note that the echo mode should not change between calls to yyGet / yySkip
    and yyUnget. The caller is responsible for ensuring that.
  */
  void yyUnget()
  {
    m_ptr--;
    if (m_echo)
      m_cpp_ptr--;
  }

  /**
    Accept a character, by advancing the input stream.
  */
  void yySkip()
  {
    if (m_echo)
      *m_cpp_ptr++ = *m_ptr++;
    else
      m_ptr++;
  }

  /**
    Accept multiple characters at once.
    @param n the number of characters to accept.
  */
  void yySkipn(int n)
  {
    if (m_echo)
    {
      memcpy(m_cpp_ptr, m_ptr, n);
      m_cpp_ptr += n;
    }
    m_ptr += n;
  }

  /**
    Puts a character back into the stream, canceling
    the effect of the last yyGet() or yySkip().
    Note that the echo mode should not change between calls
    to unput, get, or skip from the stream.
  */
  char *yyUnput(char ch)
  {
    *--m_ptr= ch;
    if (m_echo)
      m_cpp_ptr--;
    return m_ptr;
  }

  /**
    End of file indicator for the query text to parse.
    @return true if there are no more characters to parse
  */
  bool eof()
  {
    return (m_ptr >= m_end_of_query);
  }

  /**
    End of file indicator for the query text to parse.
    @param n number of characters expected
    @return true if there are less than n characters to parse
  */
  bool eof(int n)
  {
    return ((m_ptr + n) >= m_end_of_query);
  }

  /** Get the raw query buffer. */
  const char *get_buf()
  {
    return m_buf;
  }

  /** Get the pre-processed query buffer. */
  const char *get_cpp_buf()
  {
    return m_cpp_buf;
  }

  /** Get the end of the raw query buffer. */
  const char *get_end_of_query()
  {
    return m_end_of_query;
  }

  /** Mark the stream position as the start of a new token. */
  void start_token()
  {
    m_tok_start_prev= m_tok_start;
    m_tok_start= m_ptr;
    m_tok_end= m_ptr;

    m_cpp_tok_start_prev= m_cpp_tok_start;
    m_cpp_tok_start= m_cpp_ptr;
    m_cpp_tok_end= m_cpp_ptr;
  }

  /**
    Adjust the starting position of the current token.
    This is used to compensate for starting whitespace.
  */
  void restart_token()
  {
    m_tok_start= m_ptr;
    m_cpp_tok_start= m_cpp_ptr;
  }

  /** Get the token start position, in the raw buffer. */
  const char *get_tok_start()
  {
    return m_tok_start;
  }

  void set_cpp_tok_start(const char *pos)
  {
    m_cpp_tok_start= pos;
  }

  /** Get the token end position, in the raw buffer. */
  const char *get_tok_end()
  {
    return m_tok_end;
  }

  /** Get the previous token start position, in the raw buffer. */
  const char *get_tok_start_prev()
  {
    return m_tok_start_prev;
  }

  /** Get the current stream pointer, in the raw buffer. */
  const char *get_ptr()
  {
    return m_ptr;
  }

  /** Get the length of the current token, in the raw buffer. */
  uint yyLength()
  {
    /*
      The assumption is that the lexical analyser is always 1 character ahead,
      which the -1 account for.
    */
    DBUG_ASSERT(m_ptr > m_tok_start);
    return (uint) ((m_ptr - m_tok_start) - 1);
  }

  /** Get the previus token start position, in the pre-processed buffer. */
  const char *get_cpp_start_prev()
  {
    return m_cpp_tok_start_prev;
  }

  /** Get the token start position, in the pre-processed buffer. */
  const char *get_cpp_tok_start()
  {
    return m_cpp_tok_start;
  }

  /** Get the token end position, in the pre-processed buffer. */
  const char *get_cpp_tok_end()
  {
    return m_cpp_tok_end;
  }

  /**
    Get the token end position in the pre-processed buffer,
    with trailing spaces removed.
  */
  const char *get_cpp_tok_end_rtrim()
  {
    const char *p;
    for (p= m_cpp_tok_end;
         p > m_cpp_buf && my_isspace(system_charset_info, p[-1]);
         p--)
    { }
    return p;
  }

  /** Get the current stream pointer, in the pre-processed buffer. */
  const char *get_cpp_ptr()
  {
    return m_cpp_ptr;
  }

  /** Get the utf8-body string. */
  const char *get_body_utf8_str()
  {
    return m_body_utf8;
  }

  /** Get the utf8-body length. */
  uint get_body_utf8_length()
  {
    return (uint) (m_body_utf8_ptr - m_body_utf8);
  }

  /**
    Get the maximum length of the utf8-body buffer.
    The utf8 body can grow because of the character set conversion and escaping.
  */
  uint get_body_utf8_maximum_length(THD *thd);

  void body_utf8_start(THD *thd, const char *begin_ptr);
  void body_utf8_append(const char *ptr);
  void body_utf8_append(const char *ptr, const char *end_ptr);
  void body_utf8_append_ident(THD *thd,
                              const LEX_CSTRING *txt,
                              const char *end_ptr);
  void body_utf8_append_escape(THD *thd,
                               const LEX_CSTRING *txt,
                               CHARSET_INFO *txt_cs,
                               const char *end_ptr,
                               my_wc_t sep);
  /** Current thread. */
  THD *m_thd;

  /** Current line number. */
  uint yylineno;

  /** Interface with bison, value of the last token parsed. */
  LEX_YYSTYPE yylval;

  /**
    LALR(2) resolution, look ahead token.
    Value of the next token to return, if any,
    or -1, if no token was parsed in advance.
    Note: 0 is a legal token, and represents YYEOF.
  */
  int lookahead_token;

  /** LALR(2) resolution, value of the look ahead token.*/
  LEX_YYSTYPE lookahead_yylval;

  bool get_text(Lex_string_with_metadata_st *to,
                uint sep, int pre_skip, int post_skip);

  void add_digest_token(uint token, LEX_YYSTYPE yylval);

  void reduce_digest_token(uint token_left, uint token_right);

private:
  /** Pointer to the current position in the raw input stream. */
  char *m_ptr;

  /** Starting position of the last token parsed, in the raw buffer. */
  const char *m_tok_start;

  /** Ending position of the previous token parsed, in the raw buffer. */
  const char *m_tok_end;

  /** End of the query text in the input stream, in the raw buffer. */
  const char *m_end_of_query;

  /** Starting position of the previous token parsed, in the raw buffer. */
  const char *m_tok_start_prev;

  /** Begining of the query text in the input stream, in the raw buffer. */
  const char *m_buf;

  /** Length of the raw buffer. */
  uint m_buf_length;

  /** Echo the parsed stream to the pre-processed buffer. */
  bool m_echo;
  bool m_echo_saved;

  /** Pre-processed buffer. */
  char *m_cpp_buf;

  /** Pointer to the current position in the pre-processed input stream. */
  char *m_cpp_ptr;

  /**
    Starting position of the last token parsed,
    in the pre-processed buffer.
  */
  const char *m_cpp_tok_start;

  /**
    Starting position of the previous token parsed,
    in the pre-procedded buffer.
  */
  const char *m_cpp_tok_start_prev;

  /**
    Ending position of the previous token parsed,
    in the pre-processed buffer.
  */
  const char *m_cpp_tok_end;

  /** UTF8-body buffer created during parsing. */
  char *m_body_utf8;

  /** Pointer to the current position in the UTF8-body buffer. */
  char *m_body_utf8_ptr;

  /**
    Position in the pre-processed buffer. The query from m_cpp_buf to
    m_cpp_utf_processed_ptr is converted to UTF8-body.
  */
  const char *m_cpp_utf8_processed_ptr;

public:

  /** Current state of the lexical analyser. */
  enum my_lex_states next_state;

  /**
    Position of ';' in the stream, to delimit multiple queries.
    This delimiter is in the raw buffer.
  */
  const char *found_semicolon;

  /** SQL_MODE = IGNORE_SPACE. */
  bool ignore_space;

  /**
    TRUE if we're parsing a prepared statement: in this mode
    we should allow placeholders.
  */
  bool stmt_prepare_mode;
  /**
    TRUE if we should allow multi-statements.
  */
  bool multi_statements;

  /** State of the lexical analyser for comments. */
  enum_comment_state in_comment;
  enum_comment_state in_comment_saved;

  /**
    Starting position of the TEXT_STRING or IDENT in the pre-processed
    buffer.

    NOTE: this member must be used within MYSQLlex() function only.
  */
  const char *m_cpp_text_start;

  /**
    Ending position of the TEXT_STRING or IDENT in the pre-processed
    buffer.

    NOTE: this member must be used within MYSQLlex() function only.
    */
  const char *m_cpp_text_end;

  /**
    Character set specified by the character-set-introducer.

    NOTE: this member must be used within MYSQLlex() function only.
  */
  CHARSET_INFO *m_underscore_cs;

  /**
    Current statement digest instrumentation. 
  */
  sql_digest_state* m_digest;
};

/**
  Abstract representation of a statement.
  This class is an interface between the parser and the runtime.
  The parser builds the appropriate sub classes of Sql_statement
  to represent a SQL statement in the parsed tree.
  The execute() method in the sub classes contain the runtime implementation.
  Note that this interface is used for SQL statement recently implemented,
  the code for older statements tend to load the LEX structure with more
  attributes instead.
  The recommended way to implement new statements is to sub-class
  Sql_statement, as this improves code modularity (see the 'big switch' in
  dispatch_command()), and decrease the total size of the LEX structure
  (therefore saving memory in stored programs).
*/
class Sql_statement : public Sql_alloc
{
public:
  /**
    Execute this SQL statement.
    @param thd the current thread.
    @return 0 on success.
  */
  virtual bool execute(THD *thd) = 0;

protected:
  /**
    Constructor.
    @param lex the LEX structure that represents parts of this statement.
  */
  Sql_statement(LEX *lex)
    : m_lex(lex)
  {}

  /** Destructor. */
  virtual ~Sql_statement()
  {
    /*
      Sql_statement objects are allocated in thd->mem_root.
      In MySQL, the C++ destructor is never called, the underlying MEM_ROOT is
      simply destroyed instead.
      Do not rely on the destructor for any cleanup.
    */
    DBUG_ASSERT(FALSE);
  }

protected:
  /**
    The legacy LEX structure for this statement.
    The LEX structure contains the existing properties of the parsed tree.
    TODO: with time, attributes from LEX should move to sub classes of
    Sql_statement, so that the parser only builds Sql_statement objects
    with the minimum set of attributes, instead of a LEX structure that
    contains the collection of every possible attribute.
  */
  LEX *m_lex;
};


class Delete_plan;
class SQL_SELECT;

class Explain_query;
class Explain_update;
class Explain_delete;

/* 
  Query plan of a single-table UPDATE.
  (This is actually a plan for single-table DELETE also)
*/

class Update_plan
{
protected:
  bool impossible_where;
  bool no_partitions;
public:
  /*
    When single-table UPDATE updates a VIEW, that VIEW's select is still
    listed as the first child.  When we print EXPLAIN, it looks like a
    subquery.
    In order to get rid of it, updating_a_view=TRUE means that first child
    select should not be shown when printing EXPLAIN.
  */
  bool updating_a_view;
   
  /* Allocate things there */
  MEM_ROOT *mem_root;

  TABLE *table;
  SQL_SELECT *select;
  uint index;
  ha_rows scanned_rows;
  /*
    Top-level select_lex. Most of its fields are not used, we need it only to
    get to the subqueries.
  */
  SELECT_LEX *select_lex;
  
  key_map possible_keys;
  bool using_filesort;
  bool using_io_buffer;
  
  /* Set this plan to be a plan to do nothing because of impossible WHERE */
  void set_impossible_where() { impossible_where= true; }
  void set_no_partitions() { no_partitions= true; }

  Explain_update* save_explain_update_data(MEM_ROOT *mem_root, THD *thd);
protected:
  void save_explain_data_intern(MEM_ROOT *mem_root, Explain_update *eu, bool is_analyze);
public:
  virtual ~Update_plan() {}

  Update_plan(MEM_ROOT *mem_root_arg) : 
    impossible_where(false), no_partitions(false), 
    mem_root(mem_root_arg), 
    using_filesort(false), using_io_buffer(false)
  {}
};


/* Query plan of a single-table DELETE */
class Delete_plan : public Update_plan
{
  bool deleting_all_rows;
public:

  /* Construction functions */
  Delete_plan(MEM_ROOT *mem_root_arg) : 
    Update_plan(mem_root_arg), 
    deleting_all_rows(false)
  {}

  /* Set this query plan to be a plan to make a call to h->delete_all_rows() */
  void set_delete_all_rows(ha_rows rows_arg) 
  { 
    deleting_all_rows= true;
    scanned_rows= rows_arg;
  }
  void cancel_delete_all_rows()
  {
    deleting_all_rows= false;
  }

  Explain_delete* save_explain_delete_data(MEM_ROOT *mem_root, THD *thd);
};


class Query_arena_memroot;
/* The state of the lex parsing. This is saved in the THD struct */

struct LEX: public Query_tables_list
{
  SELECT_LEX_UNIT unit;                         /* most upper unit */
  SELECT_LEX select_lex;                        /* first SELECT_LEX */
  /* current SELECT_LEX in parsing */
  SELECT_LEX *current_select;
  /* list of all SELECT_LEX */
  SELECT_LEX *all_selects_list;
  /* current with clause in parsing if any, otherwise 0*/
  With_clause *curr_with_clause;  
  /* pointer to the first with clause in the current statement */
  With_clause *with_clauses_list;
  /*
    (*with_clauses_list_last_next) contains a pointer to the last
     with clause in the current statement
  */
  With_clause **with_clauses_list_last_next;

  Create_view_info *create_view;

  /* Query Plan Footprint of a currently running select  */
  Explain_query *explain;

  // type information
  CHARSET_INFO *charset;

  LEX_CSTRING name;
  const char *help_arg;
  const char *backup_dir;			/* For RESTORE/BACKUP */
  const char* to_log;                           /* For PURGE MASTER LOGS TO */
  const char* x509_subject,*x509_issuer,*ssl_cipher;
  String *wild; /* Wildcard in SHOW {something} LIKE 'wild'*/ 
  sql_exchange *exchange;
  select_result *result;
  LEX_CSTRING comment, ident;
  LEX_USER *grant_user;
  XID *xid;
  THD *thd;

  /* maintain a list of used plugins for this LEX */
  DYNAMIC_ARRAY plugins;
  plugin_ref plugins_static_buffer[INITIAL_LEX_PLUGIN_LIST_SIZE];

<<<<<<< HEAD
  uint number_of_selects; // valid only for view
=======
  bool text_string_is_7bit;

  /** SELECT of CREATE VIEW statement */
  LEX_STRING create_view_select;

  uint current_select_number; // valid for statment LEX (not view)
>>>>>>> 5c057b3f

  /** Start of 'ON table', in trigger statements.  */
  const char* raw_trg_on_table_name_begin;
  /** End of 'ON table', in trigger statements. */
  const char* raw_trg_on_table_name_end;

  /* Partition info structure filled in by PARTITION BY parse part */
  partition_info *part_info;

  /*
    The definer of the object being created (view, trigger, stored routine).
    I.e. the value of DEFINER clause.
  */
  LEX_USER *definer;

  Table_type table_type;                        /* Used for SHOW CREATE */
  List<Key_part_spec> ref_list;
  List<LEX_USER>      users_list;
  List<LEX_COLUMN>    columns;
  List<Item>	      *insert_list,field_list,value_list,update_list;
  List<List_item>     many_values;
  List<set_var_base>  var_list;
  List<set_var_base>  stmt_var_list; //SET_STATEMENT values
  List<set_var_base>  old_var_list; // SET STATEMENT old values
private:
  Query_arena_memroot *arena_for_set_stmt;
  MEM_ROOT *mem_root_for_set_stmt;
  void parse_error();
  bool sp_block_finalize(THD *thd, const Lex_spblock_st spblock,
                                   class sp_label **splabel);
  bool sp_change_context(THD *thd, const sp_pcontext *ctx, bool exclusive);
  bool sp_exit_block(THD *thd, sp_label *lab);
  bool sp_exit_block(THD *thd, sp_label *lab, Item *when);

  bool sp_continue_loop(THD *thd, sp_label *lab);
  bool sp_continue_loop(THD *thd, sp_label *lab, Item *when);

  bool sp_for_loop_condition(THD *thd, const Lex_for_loop_st &loop);
  bool sp_for_loop_increment(THD *thd, const Lex_for_loop_st &loop);

public:
  inline bool is_arena_for_set_stmt() {return arena_for_set_stmt != 0;}
  bool set_arena_for_set_stmt(Query_arena *backup);
  void reset_arena_for_set_stmt(Query_arena *backup);
  void free_arena_for_set_stmt();

  List<Item_func_set_user_var> set_var_list; // in-query assignment list
  List<Item_param>    param_list;
  List<LEX_STRING>    view_list; // view list (list of field names in view)
  List<LEX_CSTRING>   with_column_list; // list of column names in with_list_element
  List<LEX_STRING>   *column_list; // list of column names (in ANALYZE)
  List<LEX_STRING>   *index_list;  // list of index names (in ANALYZE)
  /*
    A stack of name resolution contexts for the query. This stack is used
    at parse time to set local name resolution contexts for various parts
    of a query. For example, in a JOIN ... ON (some_condition) clause the
    Items in 'some_condition' must be resolved only against the operands
    of the the join, and not against the whole clause. Similarly, Items in
    subqueries should be resolved against the subqueries (and outer queries).
    The stack is used in the following way: when the parser detects that
    all Items in some clause need a local context, it creates a new context
    and pushes it on the stack. All newly created Items always store the
    top-most context in the stack. Once the parser leaves the clause that
    required a local context, the parser pops the top-most context.
  */
  List<Name_resolution_context> context_stack;

  SQL_I_List<ORDER> proc_list;
  SQL_I_List<TABLE_LIST> auxiliary_table_list, save_list;
  Column_definition *last_field;
  Item_sum *in_sum_func;
  udf_func udf;
  HA_CHECK_OPT   check_opt;			// check/repair options
  Table_specification_st create_info;
  Key *last_key;
  LEX_MASTER_INFO mi;				// used by CHANGE MASTER
  LEX_SERVER_OPTIONS server_options;
  LEX_CSTRING relay_log_connection_name;
  USER_RESOURCES mqh;
  LEX_RESET_SLAVE reset_slave_info;
  ulonglong type;
  ulong next_binlog_file_number;
  /* The following is used by KILL */
  killed_state kill_signal;
  killed_type  kill_type;
  /*
    This variable is used in post-parse stage to declare that sum-functions,
    or functions which have sense only if GROUP BY is present, are allowed.
    For example in a query
    SELECT ... FROM ...WHERE MIN(i) == 1 GROUP BY ... HAVING MIN(i) > 2
    MIN(i) in the WHERE clause is not allowed in the opposite to MIN(i)
    in the HAVING clause. Due to possible nesting of select construct
    the variable can contain 0 or 1 for each nest level.
  */
  nesting_map allow_sum_func;

  Sql_cmd *m_sql_cmd;

  /*
    Usually `expr` rule of yacc is quite reused but some commands better
    not support subqueries which comes standard with this rule, like
    KILL, HA_READ, CREATE/ALTER EVENT etc. Set this to `false` to get
    syntax error back.
  */
  bool expr_allows_subselect;
  /*
    A special command "PARSE_VCOL_EXPR" is defined for the parser 
    to translate a defining expression of a virtual column into an 
    Item object.
    The following flag is used to prevent other applications to use 
    this command.
  */
  bool parse_vcol_expr;

  enum SSL_type ssl_type;			/* defined in violite.h */
  enum enum_duplicates duplicates;
  enum enum_tx_isolation tx_isolation;
  enum enum_ha_read_modes ha_read_mode;
  union {
    enum ha_rkey_function ha_rkey_mode;
    enum xa_option_words xa_opt;
    bool with_admin_option;                     // GRANT role
    bool with_persistent_for_clause; // uses PERSISTENT FOR clause (in ANALYZE)
  };
  enum enum_var_type option_type;
  enum enum_drop_mode drop_mode;

  uint profile_query_id;
  uint profile_options;
  uint grant, grant_tot_col, which_columns;
  enum Foreign_key::fk_match_opt fk_match_option;
  enum_fk_option fk_update_opt;
  enum_fk_option fk_delete_opt;
  uint slave_thd_opt, start_transaction_opt;
  int nest_level;
  /*
    In LEX representing update which were transformed to multi-update
    stores total number of tables. For LEX representing multi-delete
    holds number of tables from which we will delete records.
  */
  uint table_count;
  uint8 describe;
  bool  analyze_stmt; /* TRUE<=> this is "ANALYZE $stmt" */
  bool  explain_json;
  /*
    A flag that indicates what kinds of derived tables are present in the
    query (0 if no derived tables, otherwise a combination of flags
    DERIVED_SUBQUERY and DERIVED_VIEW).
  */
  uint8 derived_tables;
  uint8 context_analysis_only;
  bool local_file;
  bool check_exists;
  bool autocommit;
  bool verbose, no_write_to_binlog;

  enum enum_yes_no_unknown tx_chain, tx_release;
  bool safe_to_cache_query;
  bool subqueries, ignore;
  st_parsing_options parsing_options;
  Alter_info alter_info;
  /*
    For CREATE TABLE statement last element of table list which is not
    part of SELECT or LIKE part (i.e. either element for table we are
    creating or last of tables referenced by foreign keys).
  */
  TABLE_LIST *create_last_non_select_table;
  /* Prepared statements SQL syntax:*/
  LEX_CSTRING prepared_stmt_name; /* Statement name (in all queries) */
  /* PREPARE or EXECUTE IMMEDIATE source expression */
  Item *prepared_stmt_code;
  /* Names of user variables holding parameters (in EXECUTE) */
  List<Item> prepared_stmt_params;
  sp_head *sphead;
  sp_name *spname;
  bool sp_lex_in_use;	/* Keep track on lex usage in SPs for error handling */
  bool all_privileges;
  bool proxy_priv;

  sp_pcontext *spcont;

  st_sp_chistics sp_chistics;

  Event_parse_data *event_parse_data;

  /*
    field_list was created for view and should be removed before PS/SP
    rexecuton
  */
  bool empty_field_list_on_rset;
  /* Characterstics of trigger being created */
  st_trg_chistics trg_chistics;
  /*
    List of all items (Item_trigger_field objects) representing fields in
    old/new version of row in trigger. We use this list for checking whenever
    all such fields are valid at trigger creation time and for binding these
    fields to TABLE object at table open (altough for latter pointer to table
    being opened is probably enough).
  */
  SQL_I_List<Item_trigger_field> trg_table_fields;

  /*
    stmt_definition_begin is intended to point to the next word after
    DEFINER-clause in the following statements:
      - CREATE TRIGGER (points to "TRIGGER");
      - CREATE PROCEDURE (points to "PROCEDURE");
      - CREATE FUNCTION (points to "FUNCTION" or "AGGREGATE");
      - CREATE EVENT (points to "EVENT")

    This pointer is required to add possibly omitted DEFINER-clause to the
    DDL-statement before dumping it to the binlog.

    keyword_delayed_begin_offset is the offset to the beginning of the DELAYED
    keyword in INSERT DELAYED statement. keyword_delayed_end_offset is the
    offset to the character right after the DELAYED keyword.
  */
  union {
    const char *stmt_definition_begin;
    uint keyword_delayed_begin_offset;
  };

  union {
    const char *stmt_definition_end;
    uint keyword_delayed_end_offset;
  };

  /**
    Collects create options for KEY
  */
  engine_option_value *option_list;

  /**
    Helper pointer to the end of the list when parsing options for
      LEX::create_info.option_list (for table)
      LEX::last_field->option_list (for fields)
      LEX::option_list             (for indexes)
  */
  engine_option_value *option_list_last;

  /**
    During name resolution search only in the table list given by 
    Name_resolution_context::first_name_resolution_table and
    Name_resolution_context::last_name_resolution_table
    (see Item_field::fix_fields()). 
  */
  bool use_only_table_context;

  /*
    Reference to a struct that contains information in various commands
    to add/create/drop/change table spaces.
  */
  st_alter_tablespace *alter_tablespace_info;
  
  bool escape_used;
  bool is_lex_started; /* If lex_start() did run. For debugging. */

  /*
    The set of those tables whose fields are referenced in all subqueries
    of the query.
    TODO: possibly this it is incorrect to have used tables in LEX because
    with subquery, it is not clear what does the field mean. To fix this
    we should aggregate used tables information for selected expressions
    into the select_lex.
  */
  table_map  used_tables;
  /**
    Maximum number of rows and/or keys examined by the query, both read,
    changed or written. This is the argument of LIMIT ROWS EXAMINED.
    The limit is represented by two variables - the Item is needed because
    in case of parameters we have to delay its evaluation until execution.
    Once evaluated, its value is stored in examined_rows_limit_cnt.
  */
  Item *limit_rows_examined;
  ulonglong limit_rows_examined_cnt;
  /**
    Holds a set of domain_ids for deletion at FLUSH..DELETE_DOMAIN_ID
  */
  DYNAMIC_ARRAY delete_gtid_domain;
  static const ulong initial_gtid_domain_buffer_size= 16;
  ulong gtid_domain_static_buffer[initial_gtid_domain_buffer_size];

  inline void set_limit_rows_examined()
  {
    if (limit_rows_examined)
      limit_rows_examined_cnt= limit_rows_examined->val_uint();
    else
      limit_rows_examined_cnt= ULONGLONG_MAX;
  }


  SQL_I_List<ORDER> save_group_list;
  SQL_I_List<ORDER> save_order_list;
  LEX_CSTRING *win_ref;
  Window_frame *win_frame;
  Window_frame_bound *frame_top_bound;
  Window_frame_bound *frame_bottom_bound;
  Window_spec *win_spec;

  inline void free_set_stmt_mem_root()
  {
    DBUG_ASSERT(!is_arena_for_set_stmt());
    if (mem_root_for_set_stmt)
    {
      free_root(mem_root_for_set_stmt, MYF(0));
      delete mem_root_for_set_stmt;
      mem_root_for_set_stmt= 0;
    }
  }

  LEX();

  virtual ~LEX()
  {
    free_set_stmt_mem_root();
    destroy_query_tables_list();
    plugin_unlock_list(NULL, (plugin_ref *)plugins.buffer, plugins.elements);
    delete_dynamic(&plugins);
  }

  virtual class Query_arena *query_arena()
  {
    DBUG_ASSERT(0);
    return NULL;
  }

  virtual const LEX_CSTRING *cursor_name() const { return &null_clex_str; }

  void start(THD *thd);

  inline bool is_ps_or_view_context_analysis()
  {
    return (context_analysis_only &
            (CONTEXT_ANALYSIS_ONLY_PREPARE |
             CONTEXT_ANALYSIS_ONLY_VCOL_EXPR |
             CONTEXT_ANALYSIS_ONLY_VIEW));
  }

  inline bool is_view_context_analysis()
  {
    return (context_analysis_only & CONTEXT_ANALYSIS_ONLY_VIEW);
  }

  inline void uncacheable(uint8 cause)
  {
    safe_to_cache_query= 0;

    /*
      There are no sense to mark select_lex and union fields of LEX,
      but we should merk all subselects as uncacheable from current till
      most upper
    */
    SELECT_LEX *sl;
    SELECT_LEX_UNIT *un;
    for (sl= current_select, un= sl->master_unit();
	 un != &unit;
	 sl= sl->outer_select(), un= sl->master_unit())
    {
      sl->uncacheable|= cause;
      un->uncacheable|= cause;
    }
    select_lex.uncacheable|= cause;
  }
  void set_trg_event_type_for_tables();

  TABLE_LIST *unlink_first_table(bool *link_to_local);
  void link_first_table_back(TABLE_LIST *first, bool link_to_local);
  void first_lists_tables_same();

  bool can_be_merged();
  bool can_use_merged();
  bool can_not_use_merged();
  bool only_view_structure();
  bool need_correct_ident();
  uint8 get_effective_with_check(TABLE_LIST *view);
  /*
    Is this update command where 'WHITH CHECK OPTION' clause is important

    SYNOPSIS
      LEX::which_check_option_applicable()

    RETURN
      TRUE   have to take 'WHITH CHECK OPTION' clause into account
      FALSE  'WHITH CHECK OPTION' clause do not need
  */
  inline bool which_check_option_applicable()
  {
    switch (sql_command) {
    case SQLCOM_UPDATE:
    case SQLCOM_UPDATE_MULTI:
    case SQLCOM_DELETE:
    case SQLCOM_DELETE_MULTI:
    case SQLCOM_INSERT:
    case SQLCOM_INSERT_SELECT:
    case SQLCOM_REPLACE:
    case SQLCOM_REPLACE_SELECT:
    case SQLCOM_LOAD:
      return TRUE;
    default:
      return FALSE;
    }
  }

  void cleanup_after_one_table_open();

  bool push_context(Name_resolution_context *context, MEM_ROOT *mem_root)
  {
    return context_stack.push_front(context, mem_root);
  }

  void pop_context()
  {
    context_stack.pop();
  }

  bool copy_db_to(const char **p_db, size_t *p_db_length) const;

  Name_resolution_context *current_context()
  {
    return context_stack.head();
  }
  /*
    Restore the LEX and THD in case of a parse error.
  */
  static void cleanup_lex_after_parse_error(THD *thd);

  void reset_n_backup_query_tables_list(Query_tables_list *backup);
  void restore_backup_query_tables_list(Query_tables_list *backup);

  bool table_or_sp_used();
  bool is_partition_management() const;

  /**
    @brief check if the statement is a single-level join
    @return result of the check
      @retval TRUE  The statement doesn't contain subqueries, unions and 
                    stored procedure calls.
      @retval FALSE There are subqueries, UNIONs or stored procedure calls.
  */
  bool is_single_level_stmt() 
  { 
    /* 
      This check exploits the fact that the last added to all_select_list is
      on its top. So select_lex (as the first added) will be at the tail 
      of the list.
    */ 
    if (&select_lex == all_selects_list && !sroutines.records)
    {
      DBUG_ASSERT(!all_selects_list->next_select_in_list());
      return TRUE;
    }
    return FALSE;
  }

  bool save_prep_leaf_tables();

  int print_explain(select_result_sink *output, uint8 explain_flags,
                    bool is_analyze, bool *printed_anything);
  void restore_set_statement_var();

  void init_last_field(Column_definition *field, const LEX_CSTRING *name,
                       const CHARSET_INFO *cs);
  bool set_bincmp(CHARSET_INFO *cs, bool bin);

  bool get_dynamic_sql_string(LEX_CSTRING *dst, String *buffer);
  bool prepared_stmt_params_fix_fields(THD *thd)
  {
    // Fix Items in the EXECUTE..USING list
    List_iterator_fast<Item> param_it(prepared_stmt_params);
    while (Item *param= param_it++)
    {
      if (param->fix_fields(thd, 0) || param->check_cols(1))
        return true;
    }
    return false;
  }
  sp_variable *sp_param_init(LEX_CSTRING *name);
  bool sp_param_fill_definition(sp_variable *spvar);

  int case_stmt_action_expr(Item* expr);
  int case_stmt_action_when(Item *when, bool simple);
  int case_stmt_action_then();
  bool add_select_to_union_list(bool is_union_distinct,
                                enum sub_select_type type,
                                bool is_top_level);
  bool setup_select_in_parentheses();
  bool set_trigger_new_row(LEX_CSTRING *name, Item *val);
  bool set_system_variable(struct sys_var_with_base *tmp,
                           enum enum_var_type var_type, Item *val);
  bool set_user_variable(THD *thd, const LEX_CSTRING *name, Item *val);
  void set_stmt_init();
  sp_name *make_sp_name(THD *thd, const LEX_CSTRING *name);
  sp_name *make_sp_name(THD *thd, const LEX_CSTRING *name1,
                                  const LEX_CSTRING *name2);
  sp_head *make_sp_head(THD *thd, const sp_name *name, const Sp_handler *sph);
  sp_head *make_sp_head_no_recursive(THD *thd, const sp_name *name,
                                     const Sp_handler *sph)
  {
    if (!sphead)
      return make_sp_head(thd, name, sph);
    my_error(ER_SP_NO_RECURSIVE_CREATE, MYF(0), sph->type_str());
    return NULL;
  }
  sp_head *make_sp_head_no_recursive(THD *thd,
                                     DDL_options_st options, sp_name *name,
                                     const Sp_handler *sph)
  {
    if (add_create_options_with_check(options))
      return NULL;
    return make_sp_head_no_recursive(thd, name, sph);
  }
  bool sp_body_finalize_function(THD *);
  bool sp_body_finalize_procedure(THD *);
  bool call_statement_start(THD *thd, sp_name *name);
  bool call_statement_start(THD *thd, const LEX_CSTRING *name);
  bool call_statement_start(THD *thd, const LEX_CSTRING *name1,
                                      const LEX_CSTRING *name2);
  bool init_internal_variable(struct sys_var_with_base *variable,
                             const LEX_CSTRING *name);
  bool init_internal_variable(struct sys_var_with_base *variable,
                              const LEX_CSTRING *dbname,
                              const LEX_CSTRING *name);
  bool init_default_internal_variable(struct sys_var_with_base *variable,
                                      LEX_CSTRING name);
  bool set_variable(struct sys_var_with_base *variable, Item *item);
  bool set_variable(const LEX_CSTRING *name1, const LEX_CSTRING *name2,
                    Item *item);
  void sp_variable_declarations_init(THD *thd, int nvars);
  bool sp_variable_declarations_finalize(THD *thd, int nvars,
                                         const Column_definition *cdef,
                                         Item *def);
  bool sp_variable_declarations_set_default(THD *thd, int nvars, Item *def);
  bool sp_variable_declarations_row_finalize(THD *thd, int nvars,
                                             Row_definition_list *row,
                                             Item *def);
  bool sp_variable_declarations_with_ref_finalize(THD *thd, int nvars,
                                                  Qualified_column_ident *col,
                                                  Item *def);
  bool sp_variable_declarations_rowtype_finalize(THD *thd, int nvars,
                                                 Qualified_column_ident *,
                                                 Item *def);
  bool sp_variable_declarations_cursor_rowtype_finalize(THD *thd, int nvars,
                                                        uint offset,
                                                        Item *def);
  bool sp_variable_declarations_table_rowtype_finalize(THD *thd, int nvars,
                                                       const LEX_CSTRING &db,
                                                       const LEX_CSTRING &table,
                                                       Item *def);
  bool sp_variable_declarations_column_type_finalize(THD *thd, int nvars,
                                                     Qualified_column_ident *ref,
                                                     Item *def);
  bool sp_variable_declarations_vartype_finalize(THD *thd, int nvars,
                                                 const LEX_CSTRING &name,
                                                 Item *def);
  bool sp_variable_declarations_copy_type_finalize(THD *thd, int nvars,
                                                   const Column_definition &ref,
                                                   Row_definition_list *fields,
                                                   Item *def);
  bool sp_handler_declaration_init(THD *thd, int type);
  bool sp_handler_declaration_finalize(THD *thd, int type);

  bool sp_declare_cursor(THD *thd, const LEX_CSTRING *name,
                         class sp_lex_cursor *cursor_stmt,
                         sp_pcontext *param_ctx, bool add_cpush_instr);

  bool sp_open_cursor(THD *thd, const LEX_CSTRING *name,
                      List<sp_assignment_lex> *parameters);
  Item_splocal *create_item_for_sp_var(LEX_CSTRING *name, sp_variable *spvar,
                                       const char *start, const char *end);

  Item *create_item_ident_nosp(THD *thd, LEX_CSTRING *name);
  Item *create_item_ident_sp(THD *thd, LEX_CSTRING *name,
                             const char *start, const char *end);
  Item *create_item_ident(THD *thd, LEX_CSTRING *name,
                          const char *start, const char *end)
  {
    return sphead ?
           create_item_ident_sp(thd, name, start, end) :
           create_item_ident_nosp(thd, name);
  }

  /*
    Create an Item corresponding to a qualified name: a.b
    when the parser is out of an SP context.
      @param THD        - THD, for mem_root
      @param a          - the first name
      @param b          - the second name
      @retval           - a pointer to a created item, or NULL on error.

    Possible Item types that can be created:
    - Item_trigger_field
    - Item_field
    - Item_ref
  */
  Item *create_item_ident_nospvar(THD *thd,
                                  const LEX_CSTRING *a,
                                  const LEX_CSTRING *b);
  /*
    Create an Item corresponding to a ROW field valiable:  var.field
      @param THD        - THD, for mem_root
      @param var        - the ROW variable name
      @param field      - the ROW variable field name
      @param spvar      - the variable that was previously found by name
                          using "var_name".
      @param start      - position in the query (for binary log)
      @param end        - end in the query (for binary log)
  */
  Item_splocal *create_item_spvar_row_field(THD *thd,
                                            const LEX_CSTRING *var,
                                            const LEX_CSTRING *field,
                                            sp_variable *spvar,
                                            const char *start,
                                            const char *end);
  /*
    Create an item from its qualified name.
    Depending on context, it can be either a ROW variable field,
    or trigger, table field, table field reference.
    See comments to create_item_spvar_row_field() and
    create_item_ident_nospvar().
      @param thd         - THD, for mem_root
      @param a           - the first name
      @param b           - the second name
      @param start       - position in the query (for binary log)
      @param end         - end in the query (for binary log)
      @retval            - NULL on error, or a pointer to a new Item.
  */
  Item *create_item_ident(THD *thd,
                          const LEX_CSTRING *a,
                          const LEX_CSTRING *b,
                          const char *start,
                          const char *end);
  /*
    Create an item from its qualified name.
    Depending on context, it can be a table field, a table field reference,
    or a sequence NEXTVAL and CURRVAL.
      @param thd         - THD, for mem_root
      @param a           - the first name
      @param b           - the second name
      @param c           - the third name
      @retval            - NULL on error, or a pointer to a new Item.
  */
  Item *create_item_ident(THD *thd,
                          const LEX_CSTRING *a,
                          const LEX_CSTRING *b,
                          const LEX_CSTRING *c);

  /*
    Create an item for "NEXT VALUE FOR sequence_name"
  */
  Item *create_item_func_nextval(THD *thd, Table_ident *ident);
  Item *create_item_func_nextval(THD *thd, const LEX_CSTRING *db,
                                           const LEX_CSTRING *name);
  /*
    Create an item for "PREVIOUS VALUE FOR sequence_name"
  */
  Item *create_item_func_lastval(THD *thd, Table_ident *ident);
  Item *create_item_func_lastval(THD *thd, const LEX_CSTRING *db,
                                           const LEX_CSTRING *name);
  
  /*
    Create an item for "SETVAL(sequence_name, value [, is_used [, round]])
  */
  Item *create_item_func_setval(THD *thd, Table_ident *ident, longlong value,
                                ulonglong round, bool is_used);

  /*
    Create an item for a name in LIMIT clause: LIMIT var
      @param THD         - THD, for mem_root
      @param var_name    - the variable name
      @param start       - position in the query (for binary log)
      @param end         - end in the query (for binary log)
      @retval            - a new Item corresponding to the SP variable,
                           or NULL on error
                           (non in SP, unknown variable, wrong data type).
  */
  Item *create_item_limit(THD *thd,
                          const LEX_CSTRING *var_name,
                          const char *start,
                          const char *end);

  /*
    Create an item for a qualified name in LIMIT clause: LIMIT var.field
      @param THD         - THD, for mem_root
      @param var_name    - the variable name
      @param field_name  - the variable field name
      @param start       - start in the query (for binary log)
      @param end         - end in the query (for binary log)
      @retval            - a new Item corresponding to the SP variable,
                           or NULL on error
                           (non in SP, unknown variable, unknown ROW field,
                            wrong data type).
  */
  Item *create_item_limit(THD *thd,
                          const LEX_CSTRING *var_name,
                          const LEX_CSTRING *field_name,
                          const char *start,
                          const char *end);

  Item *make_item_func_replace(THD *thd, Item *org, Item *find, Item *replace);
  Item *make_item_func_substr(THD *thd, Item *a, Item *b, Item *c);
  Item *make_item_func_substr(THD *thd, Item *a, Item *b);
  /*
    Create a my_var instance for a ROW field variable that was used
    as an OUT SP parameter: CALL p1(var.field);
      @param THD        - THD, for mem_root
      @param var_name   - the variable name
      @param field_name - the variable field name
  */
  my_var *create_outvar(THD *thd,
                        const LEX_CSTRING *var_name,
                        const LEX_CSTRING *field_name);

  bool is_trigger_new_or_old_reference(const LEX_CSTRING *name);

  Item *create_and_link_Item_trigger_field(THD *thd, const LEX_CSTRING *name,
                                           bool new_row);

  void sp_block_init(THD *thd, const LEX_CSTRING *label);
  void sp_block_init(THD *thd)
  {
    // Unlabeled blocks get an empty label
    sp_block_init(thd, &empty_clex_str);
  }
  bool sp_block_finalize(THD *thd, const Lex_spblock_st spblock)
  {
    class sp_label *tmp;
    return sp_block_finalize(thd, spblock, &tmp);
  }
  bool sp_block_finalize(THD *thd)
  {
    return sp_block_finalize(thd, Lex_spblock());
  }
  bool sp_block_finalize(THD *thd, const Lex_spblock_st spblock,
                                   const LEX_CSTRING *end_label);
  bool sp_block_finalize(THD *thd, const LEX_CSTRING *end_label)
  {
    return sp_block_finalize(thd, Lex_spblock(), end_label);
  }
  bool sp_declarations_join(Lex_spblock_st *res,
                            const Lex_spblock_st b1,
                            const Lex_spblock_st b2) const
  {
    if ((b2.vars || b2.conds) && (b1.curs || b1.hndlrs))
    {
      my_error(ER_SP_VARCOND_AFTER_CURSHNDLR, MYF(0));
      return true;
    }
    if (b2.curs && b1.hndlrs)
    {
      my_error(ER_SP_CURSOR_AFTER_HANDLER, MYF(0));
      return true;
    }
    res->join(b1, b2);
    return false;
  }
  bool sp_block_with_exceptions_finalize_declarations(THD *thd);
  bool sp_block_with_exceptions_finalize_executable_section(THD *thd,
                                                  uint executable_section_ip);
  bool sp_block_with_exceptions_finalize_exceptions(THD *thd,
                                                  uint executable_section_ip,
                                                  uint exception_count);
  bool sp_exit_statement(THD *thd, Item *when);
  bool sp_exit_statement(THD *thd, const LEX_CSTRING *label_name, Item *item);
  bool sp_leave_statement(THD *thd, const LEX_CSTRING *label_name);
  bool sp_goto_statement(THD *thd, const LEX_CSTRING *label_name);

  bool sp_continue_statement(THD *thd, Item *when);
  bool sp_continue_statement(THD *thd, const LEX_CSTRING *label_name, Item *when);
  bool sp_iterate_statement(THD *thd, const LEX_CSTRING *label_name);

  bool maybe_start_compound_statement(THD *thd);
  bool sp_push_loop_label(THD *thd, const LEX_CSTRING *label_name);
  bool sp_push_loop_empty_label(THD *thd);
  bool sp_pop_loop_label(THD *thd, const LEX_CSTRING *label_name);
  void sp_pop_loop_empty_label(THD *thd);
  bool sp_while_loop_expression(THD *thd, Item *expr);
  bool sp_while_loop_finalize(THD *thd);
  bool sp_push_goto_label(THD *thd, const LEX_CSTRING *label_name);

  Item_param *add_placeholder(THD *thd, const LEX_CSTRING *name,
                              const char *start, const char *end);

  /* Integer range FOR LOOP methods */
  sp_variable *sp_add_for_loop_variable(THD *thd, const LEX_CSTRING *name,
                                        Item *value);
  sp_variable *sp_add_for_loop_upper_bound(THD *thd, Item *value)
  {
    LEX_CSTRING name= { C_STRING_WITH_LEN("[upper_bound]") };
    return sp_add_for_loop_variable(thd, &name, value);
  }
  bool sp_for_loop_intrange_declarations(THD *thd, Lex_for_loop_st *loop,
                                        const LEX_CSTRING *index,
                                        const Lex_for_loop_bounds_st &bounds);
  bool sp_for_loop_intrange_condition_test(THD *thd, const Lex_for_loop_st &loop);
  bool sp_for_loop_intrange_finalize(THD *thd, const Lex_for_loop_st &loop);

  /* Cursor FOR LOOP methods */
  bool sp_for_loop_cursor_declarations(THD *thd, Lex_for_loop_st *loop,
                                       const LEX_CSTRING *index,
                                       const Lex_for_loop_bounds_st &bounds);
  sp_variable *sp_add_for_loop_cursor_variable(THD *thd,
                                               const LEX_CSTRING *name,
                                               const class sp_pcursor *cur,
                                               uint coffset,
                                               sp_assignment_lex *param_lex,
                                               Item_args *parameters);
  bool sp_for_loop_implicit_cursor_statement(THD *thd,
                                             Lex_for_loop_bounds_st *bounds,
                                             sp_lex_cursor *cur);
  bool sp_for_loop_cursor_condition_test(THD *thd, const Lex_for_loop_st &loop);
  bool sp_for_loop_cursor_finalize(THD *thd, const Lex_for_loop_st &);

  /* Generic FOR LOOP methods*/

  /*
    Generate FOR loop declarations and
    initialize "loop" from "index" and "bounds".

    @param [IN]  thd    - current THD, for mem_root and error reporting
    @param [OUT] loop   - the loop generated SP variables are stored here,
                          together with additional loop characteristics.
    @param [IN]  index  - the loop index variable name
    @param [IN]  bounds - the loop bounds (in sp_assignment_lex format)
                          and additional loop characteristics,
                          as created by the sp_for_loop_bounds rule.
    @retval true        - on error
    @retval false       - on success

    This methods adds declarations:
    - An explicit integer or cursor%ROWTYPE "index" variable
    - An implicit integer upper bound variable, in case of integer range loops
    - A CURSOR, in case of an implicit CURSOR loops
    The generated variables are stored into "loop".
    Additional loop characteristics are copied from "bounds" to "loop".
  */
  bool sp_for_loop_declarations(THD *thd, Lex_for_loop_st *loop,
                                const LEX_CSTRING *index,
                                const Lex_for_loop_bounds_st &bounds)
  {
    return bounds.is_for_loop_cursor() ?
           sp_for_loop_cursor_declarations(thd, loop, index, bounds) :
           sp_for_loop_intrange_declarations(thd, loop, index, bounds);
  }

  /*
    Generate a conditional jump instruction to leave the loop,
    using a proper condition depending on the loop type:
    - Item_func_le            -- integer range loops
    - Item_func_ge            -- integer range reverse loops
    - Item_func_cursor_found  -- cursor loops
  */
  bool sp_for_loop_condition_test(THD *thd, const Lex_for_loop_st &loop)
  {
    return loop.is_for_loop_cursor() ?
           sp_for_loop_cursor_condition_test(thd, loop) :
           sp_for_loop_intrange_condition_test(thd, loop);
  }

  /*
    Generate "increment" instructions followed by a jump to the
    condition test in the beginnig of the loop.
    "Increment" depends on the loop type and can be:
    - index:= index + 1;       -- integer range loops
    - index:= index - 1;       -- integer range reverse loops
    - FETCH cursor INTO index; -- cursor loops
  */
  bool sp_for_loop_finalize(THD *thd, const Lex_for_loop_st &loop)
  {
    return loop.is_for_loop_cursor() ?
           sp_for_loop_cursor_finalize(thd, loop) :
           sp_for_loop_intrange_finalize(thd, loop);
  }
  /* End of FOR LOOP methods */

  bool add_signal_statement(THD *thd, const class sp_condition_value *value);
  bool add_resignal_statement(THD *thd, const class sp_condition_value *value);

  // Check if "KEY IF NOT EXISTS name" used outside of ALTER context
  bool check_add_key(DDL_options_st ddl)
  {
    if (ddl.if_not_exists() && sql_command != SQLCOM_ALTER_TABLE)
    {
      parse_error();
      return true;
    }
    return false;
  }
  // Add a key as a part of CREATE TABLE or ALTER TABLE
  bool add_key(Key::Keytype key_type, const LEX_CSTRING *key_name,
               ha_key_alg algorithm, DDL_options_st ddl)
  {
    if (check_add_key(ddl) ||
        !(last_key= new Key(key_type, key_name, algorithm, false, ddl)))
      return true;
    alter_info.key_list.push_back(last_key);
    return false;
  }
  // Add a key for a CREATE INDEX statement
  bool add_create_index(Key::Keytype key_type, const LEX_CSTRING *key_name,
                        ha_key_alg algorithm, DDL_options_st ddl)
  {
    if (check_create_options(ddl) ||
       !(last_key= new Key(key_type, key_name, algorithm, false, ddl)))
      return true;
    alter_info.key_list.push_back(last_key);
    return false;
  }
  bool add_create_index_prepare(Table_ident *table)
  {
    sql_command= SQLCOM_CREATE_INDEX;
    if (!current_select->add_table_to_list(thd, table, NULL,
                                           TL_OPTION_UPDATING,
                                           TL_READ_NO_INSERT,
                                           MDL_SHARED_UPGRADABLE))
      return true;
    alter_info.reset();
    alter_info.flags= Alter_info::ALTER_ADD_INDEX;
    option_list= NULL;
    return false;
  }
  /*
    Add an UNIQUE or PRIMARY key which is a part of a column definition:
      CREATE TABLE t1 (a INT PRIMARY KEY);
  */
  void add_key_to_list(LEX_CSTRING *field_name,
                       enum Key::Keytype type, bool check_exists);
  // Add a constraint as a part of CREATE TABLE or ALTER TABLE
  bool add_constraint(LEX_CSTRING *name, Virtual_column_info *constr,
                      bool if_not_exists)
  {
    constr->name= *name;
    constr->flags= if_not_exists ?
                   Alter_info::CHECK_CONSTRAINT_IF_NOT_EXISTS : 0;
    alter_info.check_constraint_list.push_back(constr);
    return false;
  }
  void set_command(enum_sql_command command,
                   DDL_options_st options)
  {
    sql_command= command;
    create_info.set(options);
  }
  void set_command(enum_sql_command command,
                   uint scope,
                   DDL_options_st options)
  {
    set_command(command, options);
    create_info.options|= scope; // HA_LEX_CREATE_TMP_TABLE or 0
  }
  bool check_create_options(DDL_options_st options)
  {
    if (options.or_replace() && options.if_not_exists())
    {
      my_error(ER_WRONG_USAGE, MYF(0), "OR REPLACE", "IF NOT EXISTS");
      return true;
    }
    return false;
  }
  bool set_create_options_with_check(DDL_options_st options)
  {
    create_info.set(options);
    return check_create_options(create_info);
  }
  bool add_create_options_with_check(DDL_options_st options)
  {
    create_info.add(options);
    return check_create_options(create_info);
  }
  bool sp_add_cfetch(THD *thd, const LEX_CSTRING *name);

  bool set_command_with_check(enum_sql_command command,
                              uint scope,
                              DDL_options_st options)
  {
    set_command(command, scope, options);
    return check_create_options(options);
  }
  bool set_command_with_check(enum_sql_command command, DDL_options_st options)
  {
    set_command(command, options);
    return check_create_options(options);
  }
  /*
    DROP shares lex->create_info to store TEMPORARY and IF EXISTS options
    to save on extra initialization in lex_start().
    Add some wrappers, to avoid direct use of lex->create_info in the
    caller code processing DROP statements (which might look confusing).
  */
  bool tmp_table() const { return create_info.tmp_table(); }
  bool if_exists() const { return create_info.if_exists(); }

  SELECT_LEX *exclude_last_select();
  bool add_unit_in_brackets(SELECT_LEX *nselect);
  void check_automatic_up(enum sub_select_type type);
  bool create_or_alter_view_finalize(THD *thd, Table_ident *table_ident);
  bool add_alter_view(THD *thd, uint16 algorithm, enum_view_suid suid,
                      Table_ident *table_ident);
  bool add_create_view(THD *thd, DDL_options_st ddl,
                       uint16 algorithm, enum_view_suid suid,
                       Table_ident *table_ident);

  bool add_grant_command(THD *thd, enum_sql_command sql_command_arg,
                         stored_procedure_type type_arg);
};


/**
  Set_signal_information is a container used in the parsed tree to represent
  the collection of assignments to condition items in the SIGNAL and RESIGNAL
  statements.
*/
class Set_signal_information
{
public:
  /** Empty default constructor, use clear() */
 Set_signal_information() {} 

  /** Copy constructor. */
  Set_signal_information(const Set_signal_information& set);

  /** Destructor. */
  ~Set_signal_information()
  {}

  /** Clear all items. */
  void clear();

  /**
    For each condition item assignment, m_item[] contains the parsed tree
    that represents the expression assigned, if any.
    m_item[] is an array indexed by Diag_condition_item_name.
  */
  Item *m_item[LAST_DIAG_SET_PROPERTY+1];
};


/**
  The internal state of the syntax parser.
  This object is only available during parsing,
  and is private to the syntax parser implementation (sql_yacc.yy).
*/
class Yacc_state
{
public:
  Yacc_state()
  {
    reset();
  }

  void reset()
  {
    yacc_yyss= NULL;
    yacc_yyvs= NULL;
    m_set_signal_info.clear();
    m_lock_type= TL_READ_DEFAULT;
    m_mdl_type= MDL_SHARED_READ;
  }

  ~Yacc_state();

  /**
    Reset part of the state which needs resetting before parsing
    substatement.
  */
  void reset_before_substatement()
  {
    m_lock_type= TL_READ_DEFAULT;
    m_mdl_type= MDL_SHARED_READ;
  }

  /**
    Bison internal state stack, yyss, when dynamically allocated using
    my_yyoverflow().
  */
  uchar *yacc_yyss;

  /**
    Bison internal semantic value stack, yyvs, when dynamically allocated using
    my_yyoverflow().
  */
  uchar *yacc_yyvs;

  /**
    Fragments of parsed tree,
    used during the parsing of SIGNAL and RESIGNAL.
  */
  Set_signal_information m_set_signal_info;

  /**
    Type of lock to be used for tables being added to the statement's
    table list in table_factor, table_alias_ref, single_multi and
    table_wild_one rules.
    Statements which use these rules but require lock type different
    from one specified by this member have to override it by using
    st_select_lex::set_lock_for_tables() method.

    The default value of this member is TL_READ_DEFAULT. The only two
    cases in which we change it are:
    - When parsing SELECT HIGH_PRIORITY.
    - Rule for DELETE. In which we use this member to pass information
      about type of lock from delete to single_multi part of rule.

    We should try to avoid introducing new use cases as we would like
    to get rid of this member eventually.
  */
  thr_lock_type m_lock_type;

  /**
    The type of requested metadata lock for tables added to
    the statement table list.
  */
  enum_mdl_type m_mdl_type;

  /*
    TODO: move more attributes from the LEX structure here.
  */
};

/**
  Input parameters to the parser.
*/
struct Parser_input
{
  bool m_compute_digest;

  Parser_input()
    : m_compute_digest(false)
  {}
};

/**
  Internal state of the parser.
  The complete state consist of:
  - state data used during lexical parsing,
  - state data used during syntactic parsing.
*/
class Parser_state
{
public:
  Parser_state()
    : m_yacc()
  {}

  /**
     Object initializer. Must be called before usage.

     @retval FALSE OK
     @retval TRUE  Error
  */
  bool init(THD *thd, char *buff, unsigned int length)
  {
    return m_lip.init(thd, buff, length);
  }

  ~Parser_state()
  {}

  Parser_input m_input;
  Lex_input_stream m_lip;
  Yacc_state m_yacc;

  /**
    Current performance digest instrumentation. 
  */
  PSI_digest_locker* m_digest_psi;

  void reset(char *found_semicolon, unsigned int length)
  {
    m_lip.reset(found_semicolon, length);
    m_yacc.reset();
  }
};


extern sql_digest_state *
digest_add_token(sql_digest_state *state, uint token, LEX_YYSTYPE yylval);

extern sql_digest_state *
digest_reduce_token(sql_digest_state *state, uint token_left, uint token_right);

struct st_lex_local: public LEX, public Sql_alloc
{
};


/**
  An st_lex_local extension with automatic initialization for SP purposes.
  Used to parse sub-expressions and SP sub-statements.

  This class is reused for:
  1. sp_head::reset_lex() based constructs
    - SP variable assignments (e.g. SET x=10;)
    - FOR loop conditions and index variable increments
    - Cursor statements
    - SP statements
    - SP function RETURN statements
    - CASE statements
    - REPEAT..UNTIL expressions
    - WHILE expressions
    - EXIT..WHEN and CONTINUE..WHEN statements
  2. sp_assignment_lex based constructs:
    - CURSOR parameter assignments
*/
class sp_lex_local: public st_lex_local
{
public:
  sp_lex_local(THD *thd, const LEX *oldlex)
  {
    /* Reset most stuff. */
    start(thd);
    /* Keep the parent SP stuff */
    sphead= oldlex->sphead;
    spcont= oldlex->spcont;
    /* Keep the parent trigger stuff too */
    trg_chistics= oldlex->trg_chistics;
    trg_table_fields.empty();
    sp_lex_in_use= false;
  }
};


/**
  An assignment specific LEX, which additionally has an Item (an expression)
  and an associated with the Item free_list, which is usually freed
  after the expression is calculated.

  Note, consider changing some of sp_lex_local to sp_assignment_lex,
  as the latter allows to use a simpler grammar in sql_yacc.yy (IMO).

  If the expression is simple (e.g. does not have function calls),
  then m_item and m_free_list point to the same Item.

  If the expressions is complex (e.g. have function calls),
  then m_item points to the leftmost Item, while m_free_list points
  to the rightmost item.
  For example:
      f1(COALESCE(f2(10), f2(20)))
  - m_item points to Item_func_sp for f1 (the leftmost Item)
  - m_free_list points to Item_int for 20 (the rightmost Item)

  Note, we could avoid storing m_item at all, as we can always reach
  the leftmost item from the rightmost item by iterating through m_free_list.
  But with a separate m_item the code should be faster.
*/
class sp_assignment_lex: public sp_lex_local
{
  Item *m_item;       // The expression
  Item *m_free_list;  // The associated free_list (sub-expressions)
public:
  sp_assignment_lex(THD *thd, LEX *oldlex)
   :sp_lex_local(thd, oldlex),
    m_item(NULL),
    m_free_list(NULL)
  { }
  void set_item_and_free_list(Item *item, Item *free_list)
  {
    m_item= item;
    m_free_list= free_list;
  }
  Item *get_item() const
  {
    return m_item;
  }
  Item *get_free_list() const
  {
    return m_free_list;
  }
};


extern void lex_init(void);
extern void lex_free(void);
extern void lex_start(THD *thd);
extern void lex_end(LEX *lex);
extern void lex_end_stage1(LEX *lex);
extern void lex_end_stage2(LEX *lex);
void end_lex_with_single_table(THD *thd, TABLE *table, LEX *old_lex);
int init_lex_with_single_table(THD *thd, TABLE *table, LEX *lex);
extern int MYSQLlex(union YYSTYPE *yylval, THD *thd);
extern int ORAlex(union YYSTYPE *yylval, THD *thd);

extern void trim_whitespace(CHARSET_INFO *cs, LEX_CSTRING *str,
                            uint *prefix_removed);

extern bool is_lex_native_function(const LEX_CSTRING *name);
extern bool is_native_function(THD *thd, const LEX_CSTRING *name);
extern bool is_native_function_with_warn(THD *thd, const LEX_CSTRING *name);

/**
  @} (End of group Semantic_Analysis)
*/

void my_missing_function_error(const LEX_CSTRING &token, const char *name);
bool is_keyword(const char *name, uint len);

Virtual_column_info *add_virtual_expression(THD *thd, Item *expr);
Item* handle_sql2003_note184_exception(THD *thd, Item* left, bool equal,
                                       Item *expr);

void sp_create_assignment_lex(THD *thd, bool no_lookahead);
bool sp_create_assignment_instr(THD *thd, bool no_lookahead);

#endif /* MYSQL_SERVER */
#endif /* SQL_LEX_INCLUDED */<|MERGE_RESOLUTION|>--- conflicted
+++ resolved
@@ -2679,16 +2679,10 @@
   DYNAMIC_ARRAY plugins;
   plugin_ref plugins_static_buffer[INITIAL_LEX_PLUGIN_LIST_SIZE];
 
-<<<<<<< HEAD
-  uint number_of_selects; // valid only for view
-=======
-  bool text_string_is_7bit;
-
   /** SELECT of CREATE VIEW statement */
   LEX_STRING create_view_select;
 
   uint current_select_number; // valid for statment LEX (not view)
->>>>>>> 5c057b3f
 
   /** Start of 'ON table', in trigger statements.  */
   const char* raw_trg_on_table_name_begin;

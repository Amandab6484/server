<<<<<<< HEAD
/* Copyright (c) 2000, 2015, Oracle and/or its affiliates.
   Copyright (c) 2008, 2015, SkySQL Ab.
=======
/* Copyright (c) 2000, 2017, Oracle and/or its affiliates. All rights
   reserved.
>>>>>>> c0b4d74b

   This program is free software; you can redistribute it and/or modify
   it under the terms of the GNU General Public License as published by
   the Free Software Foundation; version 2 of the License.

   This program is distributed in the hope that it will be useful,
   but WITHOUT ANY WARRANTY; without even the implied warranty of
   MERCHANTABILITY or FITNESS FOR A PARTICULAR PURPOSE.  See the
   GNU General Public License for more details.

   You should have received a copy of the GNU General Public License
   along with this program; if not, write to the Free Software
   Foundation, Inc., 51 Franklin Street, Fifth Floor, Boston, MA  02110-1301, USA */

#include "my_global.h"                          /* NO_EMBEDDED_ACCESS_CHECKS */
#include "sql_priv.h"
#include "unireg.h"
#include <signal.h>
#ifndef __WIN__
#include <netdb.h>        // getservbyname, servent
#endif
#include "sql_parse.h"    // test_if_data_home_dir
#include "sql_cache.h"    // query_cache, query_cache_*
#include "sql_locale.h"   // MY_LOCALES, my_locales, my_locale_by_name
#include "sql_show.h"     // free_status_vars, add_status_vars,
                          // reset_status_vars
#include "strfunc.h"      // find_set_from_flags
#include "parse_file.h"   // File_parser_dummy_hook
#include "sql_db.h"       // my_dboptions_cache_free
                          // my_dboptions_cache_init
#include "sql_table.h"    // release_ddl_log, execute_ddl_log_recovery
#include "sql_connect.h"  // free_max_user_conn, init_max_user_conn,
                          // handle_one_connection
#include "sql_time.h"     // known_date_time_formats,
                          // get_date_time_format_str,
                          // date_time_format_make
#include "tztime.h"       // my_tz_free, my_tz_init, my_tz_SYSTEM
#include "hostname.h"     // hostname_cache_free, hostname_cache_init
#include "sql_acl.h"      // acl_free, grant_free, acl_init,
                          // grant_init
#include "sql_base.h"     // table_def_free, table_def_init,
                          // cached_open_tables,
                          // cached_table_definitions
#include "sql_test.h"     // mysql_print_status
#include "item_create.h"  // item_create_cleanup, item_create_init
#include "sql_servers.h"  // servers_free, servers_init
#include "init.h"         // unireg_init
#include "derror.h"       // init_errmessage
#include "derror.h"       // init_errmessage
#include "des_key_file.h" // load_des_key_file
#include "sql_manager.h"  // stop_handle_manager, start_handle_manager
#include "sql_expression_cache.h" // subquery_cache_miss, subquery_cache_hit

#include <m_ctype.h>
#include <my_dir.h>
#include <my_bit.h>
#include "slave.h"
#include "rpl_mi.h"
#include "sql_repl.h"
#include "rpl_filter.h"
#include "client_settings.h"
#include "repl_failsafe.h"
#include <sql_common.h>
#include <my_stacktrace.h>
#include "mysqld_suffix.h"
#include "mysys_err.h"
#include "events.h"
#include "sql_audit.h"
#include "probes_mysql.h"
#include "scheduler.h"
#include <waiting_threads.h>
#include "debug_sync.h"
#include "sql_callback.h"
#include "threadpool.h"

#ifdef WITH_PERFSCHEMA_STORAGE_ENGINE
#include "../storage/perfschema/pfs_server.h"
#endif /* WITH_PERFSCHEMA_STORAGE_ENGINE */

#include "keycaches.h"
#include "../storage/myisam/ha_myisam.h"
#include "set_var.h"

#include "rpl_injector.h"

#include "rpl_handler.h"

#ifdef HAVE_SYS_PRCTL_H
#include <sys/prctl.h>
#endif

#include <thr_alarm.h>
#include <ft_global.h>
#include <errmsg.h>
#include "sp_rcontext.h"
#include "sp_cache.h"
#include "sql_reload.h"  // reload_acl_and_cache

#ifdef HAVE_POLL_H
#include <poll.h>
#endif

#define mysqld_charset &my_charset_latin1

/* We have HAVE_valgrind below as this speeds up the shutdown of MySQL */

#if defined(SIGNALS_DONT_BREAK_READ) || defined(HAVE_valgrind) && defined(__linux__)
#define HAVE_CLOSE_SERVER_SOCK 1
#endif

extern "C" {					// Because of SCO 3.2V4.2
#include <errno.h>
#include <sys/stat.h>
#ifndef __GNU_LIBRARY__
#define __GNU_LIBRARY__				// Skip warnings in getopt.h
#endif
#include <my_getopt.h>
#ifdef HAVE_SYSENT_H
#include <sysent.h>
#endif
#ifdef HAVE_PWD_H
#include <pwd.h>				// For struct passwd
#endif
#include <my_net.h>

#if !defined(__WIN__)
#include <sys/resource.h>
#ifdef HAVE_SYS_UN_H
#include <sys/un.h>
#endif
#ifdef HAVE_SELECT_H
#include <select.h>
#endif
#ifdef HAVE_SYS_SELECT_H
#include <sys/select.h>
#endif
#include <sys/utsname.h>
#endif /* __WIN__ */

#include <my_libwrap.h>

#ifdef HAVE_SYS_MMAN_H
#include <sys/mman.h>
#endif

#ifdef __WIN__ 
#include <crtdbg.h>
#endif

#ifdef HAVE_SOLARIS_LARGE_PAGES
#include <sys/mman.h>
#if defined(__sun__) && defined(__GNUC__) && defined(__cplusplus) \
    && defined(_XOPEN_SOURCE)
extern int getpagesizes(size_t *, int);
extern int getpagesizes2(size_t *, int);
extern int memcntl(caddr_t, size_t, int, caddr_t, int, int);
#endif /* __sun__ ... */
#endif /* HAVE_SOLARIS_LARGE_PAGES */

#ifdef _AIX41
int initgroups(const char *,unsigned int);
#endif

#if defined(__FreeBSD__) && defined(HAVE_IEEEFP_H) && !defined(HAVE_FEDISABLEEXCEPT)
#include <ieeefp.h>
#ifdef HAVE_FP_EXCEPT				// Fix type conflict
typedef fp_except fp_except_t;
#endif
#endif /* __FreeBSD__ && HAVE_IEEEFP_H && !HAVE_FEDISABLEEXCEPT */
#ifdef HAVE_SYS_FPU_H
/* for IRIX to use set_fpc_csr() */
#include <sys/fpu.h>
#endif
#ifdef HAVE_FPU_CONTROL_H
#include <fpu_control.h>
#endif
#if defined(__i386__) && !defined(HAVE_FPU_CONTROL_H)
# define fpu_control_t unsigned int
# define _FPU_EXTENDED 0x300
# define _FPU_DOUBLE 0x200
# if defined(__GNUC__) || (defined(__SUNPRO_CC) && __SUNPRO_CC >= 0x590)
#  define _FPU_GETCW(cw) asm volatile ("fnstcw %0" : "=m" (*&cw))
#  define _FPU_SETCW(cw) asm volatile ("fldcw %0" : : "m" (*&cw))
# else
#  define _FPU_GETCW(cw) (cw= 0)
#  define _FPU_SETCW(cw)
# endif
#endif

#ifndef HAVE_FCNTL
#define fcntl(X,Y,Z) 0
#endif

extern "C" my_bool reopen_fstreams(const char *filename,
                                   FILE *outstream, FILE *errstream);

inline void setup_fpu()
{
#if defined(__FreeBSD__) && defined(HAVE_IEEEFP_H) && !defined(HAVE_FEDISABLEEXCEPT)
  /* We can't handle floating point exceptions with threads, so disable
     this on freebsd
     Don't fall for overflow, underflow,divide-by-zero or loss of precision.
     fpsetmask() is deprecated in favor of fedisableexcept() in C99.
  */
#if defined(FP_X_DNML)
  fpsetmask(~(FP_X_INV | FP_X_DNML | FP_X_OFL | FP_X_UFL | FP_X_DZ |
	      FP_X_IMP));
#else
  fpsetmask(~(FP_X_INV |             FP_X_OFL | FP_X_UFL | FP_X_DZ |
              FP_X_IMP));
#endif /* FP_X_DNML */
#endif /* __FreeBSD__ && HAVE_IEEEFP_H && !HAVE_FEDISABLEEXCEPT */

#ifdef HAVE_FEDISABLEEXCEPT
  fedisableexcept(FE_ALL_EXCEPT);
#endif

#ifdef HAVE_FESETROUND
    /* Set FPU rounding mode to "round-to-nearest" */
  fesetround(FE_TONEAREST);
#endif /* HAVE_FESETROUND */

  /*
    x86 (32-bit) requires FPU precision to be explicitly set to 64 bit
    (double precision) for portable results of floating point operations.
    However, there is no need to do so if compiler is using SSE2 for floating
    point, double values will be stored and processed in 64 bits anyway.
  */
#if defined(__i386__) && !defined(__SSE2_MATH__)
#if defined(_WIN32)
#if !defined(_WIN64)
  _control87(_PC_53, MCW_PC);
#endif /* !_WIN64 */
#else /* !_WIN32 */
  fpu_control_t cw;
  _FPU_GETCW(cw);
  cw= (cw & ~_FPU_EXTENDED) | _FPU_DOUBLE;
  _FPU_SETCW(cw);
#endif /* _WIN32 && */
#endif /* __i386__ */

#if defined(__sgi) && defined(HAVE_SYS_FPU_H)
  /* Enable denormalized DOUBLE values support for IRIX */
  union fpc_csr n;
  n.fc_word = get_fpc_csr();
  n.fc_struct.flush = 0;
  set_fpc_csr(n.fc_word);
#endif
}

} /* cplusplus */

#define MYSQL_KILL_SIGNAL SIGTERM

#include <my_pthread.h>			// For thr_setconcurency()

#ifdef SOLARIS
extern "C" int gethostname(char *name, int namelen);
#endif

extern "C" sig_handler handle_fatal_signal(int sig);

#if defined(__linux__)
#define ENABLE_TEMP_POOL 1
#else
#define ENABLE_TEMP_POOL 0
#endif

/* Constants */

#include <welcome_copyright_notice.h> // ORACLE_WELCOME_COPYRIGHT_NOTICE

const char *show_comp_option_name[]= {"YES", "NO", "DISABLED"};

static const char *tc_heuristic_recover_names[]=
{
  "OFF", "COMMIT", "ROLLBACK", NullS
};
static TYPELIB tc_heuristic_recover_typelib=
{
  array_elements(tc_heuristic_recover_names)-1,"",
  tc_heuristic_recover_names, NULL
};

const char *first_keyword= "first", *binary_keyword= "BINARY";
const char *my_localhost= "localhost", *delayed_user= "DELAYED";

bool opt_large_files= sizeof(my_off_t) > 4;
static my_bool opt_autocommit; ///< for --autocommit command-line option

/*
  Used with --help for detailed option
*/
static my_bool opt_verbose= 0;

arg_cmp_func Arg_comparator::comparator_matrix[6][2] =
{{&Arg_comparator::compare_string,     &Arg_comparator::compare_e_string},
 {&Arg_comparator::compare_real,       &Arg_comparator::compare_e_real},
 {&Arg_comparator::compare_int_signed, &Arg_comparator::compare_e_int},
 {&Arg_comparator::compare_row,        &Arg_comparator::compare_e_row},
 {&Arg_comparator::compare_decimal,    &Arg_comparator::compare_e_decimal},
 {&Arg_comparator::compare_datetime,   &Arg_comparator::compare_e_datetime}};

/* static variables */

#ifdef HAVE_PSI_INTERFACE
#if (defined(_WIN32) || defined(HAVE_SMEM)) && !defined(EMBEDDED_LIBRARY)
static PSI_thread_key key_thread_handle_con_namedpipes;
static PSI_cond_key key_COND_handler_count;
#endif /* _WIN32 || HAVE_SMEM && !EMBEDDED_LIBRARY */

#if defined(HAVE_SMEM) && !defined(EMBEDDED_LIBRARY)
static PSI_thread_key key_thread_handle_con_sharedmem;
#endif /* HAVE_SMEM && !EMBEDDED_LIBRARY */

#if (defined(_WIN32) || defined(HAVE_SMEM)) && !defined(EMBEDDED_LIBRARY)
static PSI_thread_key key_thread_handle_con_sockets;
#endif /* _WIN32 || HAVE_SMEM && !EMBEDDED_LIBRARY */

#ifdef __WIN__
static PSI_thread_key key_thread_handle_shutdown;
#endif /* __WIN__ */

#if defined (HAVE_OPENSSL) && !defined(HAVE_YASSL)
static PSI_rwlock_key key_rwlock_openssl;
#endif
#endif /* HAVE_PSI_INTERFACE */

#ifdef HAVE_NPTL
volatile sig_atomic_t ld_assume_kernel_is_set= 0;
#endif

/* the default log output is log tables */
static bool lower_case_table_names_used= 0;
static bool max_long_data_size_used= false;
static bool volatile select_thread_in_use, signal_thread_in_use;
static volatile bool ready_to_exit;
static my_bool opt_debugging= 0, opt_external_locking= 0, opt_console= 0;
static my_bool opt_short_log_format= 0;
static uint kill_cached_threads, wake_thread;
ulong max_used_connections;
static volatile ulong cached_thread_count= 0;
static char *mysqld_user, *mysqld_chroot;
static char *default_character_set_name;
static char *character_set_filesystem_name;
static char *lc_messages;
static char *lc_time_names_name;
static char *my_bind_addr_str;
static char *default_collation_name;
char *default_storage_engine;
static char compiled_default_collation_name[]= MYSQL_DEFAULT_COLLATION_NAME;
static I_List<THD> thread_cache;
static bool binlog_format_used= false;
LEX_STRING opt_init_connect, opt_init_slave;
static mysql_cond_t COND_thread_cache, COND_flush_thread_cache;
static DYNAMIC_ARRAY all_options;

/* Global variables */

bool opt_bin_log, opt_bin_log_used=0, opt_ignore_builtin_innodb= 0;
my_bool opt_log, opt_slow_log, debug_assert_if_crashed_table= 0, opt_help= 0;
static my_bool opt_abort;
ulonglong log_output_options;
my_bool opt_userstat_running;
my_bool opt_log_queries_not_using_indexes= 0;
bool opt_error_log= IF_WIN(1,0);
bool opt_disable_networking=0, opt_skip_show_db=0;
bool opt_skip_name_resolve=0;
my_bool opt_character_set_client_handshake= 1;
bool server_id_supplied = 0;
bool opt_endinfo, using_udf_functions;
my_bool locked_in_memory;
bool opt_using_transactions;
bool volatile abort_loop;
bool volatile shutdown_in_progress;
uint volatile global_disable_checkpoint;
#if defined(_WIN32) && !defined(EMBEDDED_LIBRARY)
ulong slow_start_timeout;
#endif
/*
  True if the bootstrap thread is running. Protected by LOCK_thread_count,
  just like thread_count.
  Used in bootstrap() function to determine if the bootstrap thread
  has completed. Note, that we can't use 'thread_count' instead,
  since in 5.1, in presence of the Event Scheduler, there may be
  event threads running in parallel, so it's impossible to know
  what value of 'thread_count' is a sign of completion of the
  bootstrap thread.

  At the same time, we can't start the event scheduler after
  bootstrap either, since we want to be able to process event-related
  SQL commands in the init file and in --bootstrap mode.
*/
bool in_bootstrap= FALSE;
/**
   @brief 'grant_option' is used to indicate if privileges needs
   to be checked, in which case the lock, LOCK_grant, is used
   to protect access to the grant table.
   @note This flag is dropped in 5.1
   @see grant_init()
 */
bool volatile grant_option;

my_bool opt_skip_slave_start = 0; ///< If set, slave is not autostarted
my_bool opt_reckless_slave = 0;
my_bool opt_enable_named_pipe= 0;
my_bool opt_local_infile, opt_slave_compressed_protocol;
my_bool opt_safe_user_create = 0;
my_bool opt_show_slave_auth_info;
my_bool opt_log_slave_updates= 0;
my_bool opt_replicate_annotate_row_events= 0;
char *opt_slave_skip_errors;

/*
  Legacy global handlerton. These will be removed (please do not add more).
*/
handlerton *heap_hton;
handlerton *myisam_hton;
handlerton *partition_hton;

my_bool read_only= 0, opt_readonly= 0;
my_bool use_temp_pool, relay_log_purge;
my_bool relay_log_recovery;
my_bool opt_sync_frm, opt_allow_suspicious_udfs;
my_bool opt_secure_auth= 0;
char* opt_secure_file_priv;
my_bool opt_log_slow_admin_statements= 0;
my_bool opt_log_slow_slave_statements= 0;
my_bool lower_case_file_system= 0;
my_bool opt_large_pages= 0;
my_bool opt_super_large_pages= 0;
my_bool opt_myisam_use_mmap= 0;
uint   opt_large_page_size= 0;
#if defined(ENABLED_DEBUG_SYNC)
MYSQL_PLUGIN_IMPORT uint    opt_debug_sync_timeout= 0;
#endif /* defined(ENABLED_DEBUG_SYNC) */
my_bool opt_old_style_user_limits= 0, trust_function_creators= 0;
ulong opt_replicate_events_marked_for_skip;

/*
  True if there is at least one per-hour limit for some user, so we should
  check them before each query (and possibly reset counters when hour is
  changed). False otherwise.
*/
volatile bool mqh_used = 0;
my_bool opt_noacl;
my_bool sp_automatic_privileges= 1;

ulong opt_binlog_rows_event_max_size;
my_bool opt_master_verify_checksum= 0;
my_bool opt_slave_sql_verify_checksum= 1;
const char *binlog_format_names[]= {"MIXED", "STATEMENT", "ROW", NullS};
volatile sig_atomic_t calling_initgroups= 0; /**< Used in SIGSEGV handler. */
uint mysqld_port, test_flags, select_errors, dropping_tables, ha_open_options;
uint mysqld_extra_port;
uint mysqld_port_timeout;
ulong delay_key_write_options;
uint protocol_version;
uint lower_case_table_names;
ulong tc_heuristic_recover= 0;
uint volatile thread_count;
int32 thread_running;
ulong thread_created;
ulong back_log, connect_timeout, concurrency, server_id;
ulong table_cache_size, table_def_size;
ulong what_to_log;
ulong slow_launch_time, slave_open_temp_tables;
ulong open_files_limit, max_binlog_size, max_relay_log_size;
ulong slave_trans_retries;
uint  slave_net_timeout;
ulong slave_exec_mode_options;
ulonglong slave_type_conversions_options;
ulong thread_cache_size=0;
ulonglong binlog_cache_size=0;
ulonglong max_binlog_cache_size=0;
ulong slave_max_allowed_packet= 0;
ulonglong binlog_stmt_cache_size=0;
ulonglong  max_binlog_stmt_cache_size=0;
ulonglong query_cache_size=0;
ulong refresh_version;  /* Increments on each reload */
ulong executed_events=0;
query_id_t global_query_id;
my_atomic_rwlock_t global_query_id_lock;
my_atomic_rwlock_t thread_running_lock;
ulong aborted_threads, aborted_connects;
ulong delayed_insert_timeout, delayed_insert_limit, delayed_queue_size;
ulong delayed_insert_threads, delayed_insert_writes, delayed_rows_in_use;
ulong delayed_insert_errors,flush_time;
ulong specialflag=0;
ulong binlog_cache_use= 0, binlog_cache_disk_use= 0;
ulong binlog_stmt_cache_use= 0, binlog_stmt_cache_disk_use= 0;
ulong max_connections, max_connect_errors;
ulong extra_max_connections;
ulonglong denied_connections;
my_decimal decimal_zero;

/*
  Maximum length of parameter value which can be set through
  mysql_send_long_data() call.
*/
ulong max_long_data_size;

/* Limits for internal temporary tables (MyISAM or Aria) */
uint internal_tmp_table_max_key_length;
uint internal_tmp_table_max_key_segments;

bool max_user_connections_checking=0;
/**
  Limit of the total number of prepared statements in the server.
  Is necessary to protect the server against out-of-memory attacks.
*/
ulong max_prepared_stmt_count;
/**
  Current total number of prepared statements in the server. This number
  is exact, and therefore may not be equal to the difference between
  `com_stmt_prepare' and `com_stmt_close' (global status variables), as
  the latter ones account for all registered attempts to prepare
  a statement (including unsuccessful ones).  Prepared statements are
  currently connection-local: if the same SQL query text is prepared in
  two different connections, this counts as two distinct prepared
  statements.
*/
ulong prepared_stmt_count=0;
ulong thread_id=1L,current_pid;
ulong slow_launch_threads = 0;
uint sync_binlog_period= 0, sync_relaylog_period= 0,
     sync_relayloginfo_period= 0, sync_masterinfo_period= 0;
ulong expire_logs_days = 0;
ulong rpl_recovery_rank=0;
/**
  Soft upper limit for number of sp_head objects that can be stored
  in the sp_cache for one connection.
*/
ulong stored_program_cache_size= 0;

const double log_10[] = {
  1e000, 1e001, 1e002, 1e003, 1e004, 1e005, 1e006, 1e007, 1e008, 1e009,
  1e010, 1e011, 1e012, 1e013, 1e014, 1e015, 1e016, 1e017, 1e018, 1e019,
  1e020, 1e021, 1e022, 1e023, 1e024, 1e025, 1e026, 1e027, 1e028, 1e029,
  1e030, 1e031, 1e032, 1e033, 1e034, 1e035, 1e036, 1e037, 1e038, 1e039,
  1e040, 1e041, 1e042, 1e043, 1e044, 1e045, 1e046, 1e047, 1e048, 1e049,
  1e050, 1e051, 1e052, 1e053, 1e054, 1e055, 1e056, 1e057, 1e058, 1e059,
  1e060, 1e061, 1e062, 1e063, 1e064, 1e065, 1e066, 1e067, 1e068, 1e069,
  1e070, 1e071, 1e072, 1e073, 1e074, 1e075, 1e076, 1e077, 1e078, 1e079,
  1e080, 1e081, 1e082, 1e083, 1e084, 1e085, 1e086, 1e087, 1e088, 1e089,
  1e090, 1e091, 1e092, 1e093, 1e094, 1e095, 1e096, 1e097, 1e098, 1e099,
  1e100, 1e101, 1e102, 1e103, 1e104, 1e105, 1e106, 1e107, 1e108, 1e109,
  1e110, 1e111, 1e112, 1e113, 1e114, 1e115, 1e116, 1e117, 1e118, 1e119,
  1e120, 1e121, 1e122, 1e123, 1e124, 1e125, 1e126, 1e127, 1e128, 1e129,
  1e130, 1e131, 1e132, 1e133, 1e134, 1e135, 1e136, 1e137, 1e138, 1e139,
  1e140, 1e141, 1e142, 1e143, 1e144, 1e145, 1e146, 1e147, 1e148, 1e149,
  1e150, 1e151, 1e152, 1e153, 1e154, 1e155, 1e156, 1e157, 1e158, 1e159,
  1e160, 1e161, 1e162, 1e163, 1e164, 1e165, 1e166, 1e167, 1e168, 1e169,
  1e170, 1e171, 1e172, 1e173, 1e174, 1e175, 1e176, 1e177, 1e178, 1e179,
  1e180, 1e181, 1e182, 1e183, 1e184, 1e185, 1e186, 1e187, 1e188, 1e189,
  1e190, 1e191, 1e192, 1e193, 1e194, 1e195, 1e196, 1e197, 1e198, 1e199,
  1e200, 1e201, 1e202, 1e203, 1e204, 1e205, 1e206, 1e207, 1e208, 1e209,
  1e210, 1e211, 1e212, 1e213, 1e214, 1e215, 1e216, 1e217, 1e218, 1e219,
  1e220, 1e221, 1e222, 1e223, 1e224, 1e225, 1e226, 1e227, 1e228, 1e229,
  1e230, 1e231, 1e232, 1e233, 1e234, 1e235, 1e236, 1e237, 1e238, 1e239,
  1e240, 1e241, 1e242, 1e243, 1e244, 1e245, 1e246, 1e247, 1e248, 1e249,
  1e250, 1e251, 1e252, 1e253, 1e254, 1e255, 1e256, 1e257, 1e258, 1e259,
  1e260, 1e261, 1e262, 1e263, 1e264, 1e265, 1e266, 1e267, 1e268, 1e269,
  1e270, 1e271, 1e272, 1e273, 1e274, 1e275, 1e276, 1e277, 1e278, 1e279,
  1e280, 1e281, 1e282, 1e283, 1e284, 1e285, 1e286, 1e287, 1e288, 1e289,
  1e290, 1e291, 1e292, 1e293, 1e294, 1e295, 1e296, 1e297, 1e298, 1e299,
  1e300, 1e301, 1e302, 1e303, 1e304, 1e305, 1e306, 1e307, 1e308
};

time_t server_start_time, flush_status_time;

char mysql_home[FN_REFLEN], pidfile_name[FN_REFLEN], system_time_zone[30];
char *default_tz_name;
char log_error_file[FN_REFLEN], glob_hostname[FN_REFLEN], *opt_log_basename;
char mysql_real_data_home[FN_REFLEN],
     lc_messages_dir[FN_REFLEN], reg_ext[FN_EXTLEN],
     mysql_charsets_dir[FN_REFLEN],
     *opt_init_file, *opt_tc_log_file;
char *lc_messages_dir_ptr= lc_messages_dir, *log_error_file_ptr;
char mysql_unpacked_real_data_home[FN_REFLEN];
int mysql_unpacked_real_data_home_len;
uint mysql_real_data_home_len, mysql_data_home_len= 1;
uint reg_ext_length;
const key_map key_map_empty(0);
key_map key_map_full(0);                        // Will be initialized later

DATE_TIME_FORMAT global_date_format, global_datetime_format, global_time_format;
Time_zone *default_tz;

const char *mysql_real_data_home_ptr= mysql_real_data_home;
char server_version[SERVER_VERSION_LENGTH];
char *mysqld_unix_port, *opt_mysql_tmpdir;
ulong thread_handling;

/** name of reference on left expression in rewritten IN subquery */
const char *in_left_expr_name= "<left expr>";
/** name of additional condition */
const char *in_additional_cond= "<IN COND>";
const char *in_having_cond= "<IN HAVING>";

/* classes for comparation parsing/processing */
Eq_creator eq_creator;
Ne_creator ne_creator;
Gt_creator gt_creator;
Lt_creator lt_creator;
Ge_creator ge_creator;
Le_creator le_creator;

MYSQL_FILE *bootstrap_file;
int bootstrap_error;

I_List<THD> threads;
Rpl_filter* rpl_filter;
Rpl_filter* binlog_filter;

THD *first_global_thread()
{
  if (threads.is_empty())
    return NULL;
  return threads.head();
}

THD *next_global_thread(THD *thd)
{
  if (threads.is_last(thd))
    return NULL;
  struct ilink *next= thd->next;
  return static_cast<THD*>(next);
}

struct system_variables global_system_variables;
struct system_variables max_system_variables;
struct system_status_var global_status_var;

MY_TMPDIR mysql_tmpdir_list;
MY_BITMAP temp_pool;

CHARSET_INFO *system_charset_info, *files_charset_info ;
CHARSET_INFO *national_charset_info, *table_alias_charset;
CHARSET_INFO *character_set_filesystem;
CHARSET_INFO *error_message_charset_info;

MY_LOCALE *my_default_lc_messages;
MY_LOCALE *my_default_lc_time_names;

SHOW_COMP_OPTION have_ssl, have_symlink, have_dlopen, have_query_cache;
SHOW_COMP_OPTION have_geometry, have_rtree_keys;
SHOW_COMP_OPTION have_crypt, have_compress;
SHOW_COMP_OPTION have_profiling;

/* Thread specific variables */

pthread_key(MEM_ROOT**,THR_MALLOC);
pthread_key(THD*, THR_THD);
mysql_mutex_t LOCK_thread_count;
mysql_mutex_t
  LOCK_status, LOCK_error_log, LOCK_short_uuid_generator,
  LOCK_delayed_insert, LOCK_delayed_status, LOCK_delayed_create,
  LOCK_crypt,
  LOCK_global_system_variables,
  LOCK_user_conn, LOCK_slave_list, LOCK_active_mi,
  LOCK_connection_count, LOCK_error_messages;

mysql_mutex_t LOCK_stats, LOCK_global_user_client_stats,
              LOCK_global_table_stats, LOCK_global_index_stats;

/**
  The below lock protects access to two global server variables:
  max_prepared_stmt_count and prepared_stmt_count. These variables
  set the limit and hold the current total number of prepared statements
  in the server, respectively. As PREPARE/DEALLOCATE rate in a loaded
  server may be fairly high, we need a dedicated lock.
*/
mysql_mutex_t LOCK_prepared_stmt_count;
#ifdef HAVE_OPENSSL
mysql_mutex_t LOCK_des_key_file;
#endif
mysql_rwlock_t LOCK_grant, LOCK_sys_init_connect, LOCK_sys_init_slave;
mysql_rwlock_t LOCK_system_variables_hash;
mysql_cond_t COND_thread_count;
pthread_t signal_thread;
pthread_attr_t connection_attrib;
mysql_mutex_t LOCK_server_started;
mysql_cond_t COND_server_started;

int mysqld_server_started= 0;

File_parser_dummy_hook file_parser_dummy_hook;

/* replication parameters, if master_host is not NULL, we are a slave */
uint report_port= 0;
ulong master_retry_count=0;
char *master_info_file;
char *relay_log_info_file, *report_user, *report_password, *report_host;
char *opt_relay_logname = 0, *opt_relaylog_index_name=0;
char *opt_logname, *opt_slow_logname, *opt_bin_logname;

/* Static variables */

static volatile sig_atomic_t kill_in_progress;
my_bool opt_stack_trace;
my_bool opt_expect_abort= 0, opt_bootstrap= 0;
static my_bool opt_myisam_log;
static int cleanup_done;
static ulong opt_specialflag;
static char *opt_binlog_index_name;
char *mysql_home_ptr, *pidfile_name_ptr;
/** Initial command line arguments (count), after load_defaults().*/
static int defaults_argc;
/**
  Initial command line arguments (arguments), after load_defaults().
  This memory is allocated by @c load_defaults() and should be freed
  using @c free_defaults().
  Do not modify defaults_argc / defaults_argv,
  use remaining_argc / remaining_argv instead to parse the command
  line arguments in multiple steps.
*/
static char **defaults_argv;
/** Remaining command line arguments (count), filtered by handle_options().*/
static int remaining_argc;
/** Remaining command line arguments (arguments), filtered by handle_options().*/
static char **remaining_argv;

int orig_argc;
char **orig_argv;

#ifdef HAVE_PSI_INTERFACE
#ifdef HAVE_MMAP
PSI_mutex_key key_PAGE_lock, key_LOCK_sync, key_LOCK_active, key_LOCK_pool;
#endif /* HAVE_MMAP */

#ifdef HAVE_OPENSSL
PSI_mutex_key key_LOCK_des_key_file;
#endif /* HAVE_OPENSSL */

PSI_mutex_key key_BINLOG_LOCK_index, key_BINLOG_LOCK_prep_xids,
  key_delayed_insert_mutex, key_hash_filo_lock, key_LOCK_active_mi,
  key_LOCK_connection_count, key_LOCK_crypt, key_LOCK_delayed_create,
  key_LOCK_delayed_insert, key_LOCK_delayed_status, key_LOCK_error_log,
  key_LOCK_gdl, key_LOCK_global_system_variables,
  key_LOCK_manager,
  key_LOCK_prepared_stmt_count,
  key_LOCK_rpl_status, key_LOCK_server_started, key_LOCK_status,
  key_LOCK_system_variables_hash, key_LOCK_table_share, key_LOCK_thd_data,
  key_LOCK_user_conn, key_LOCK_uuid_short_generator, key_LOG_LOCK_log,
  key_master_info_data_lock, key_master_info_run_lock,
  key_master_info_sleep_lock,
  key_mutex_slave_reporting_capability_err_lock, key_relay_log_info_data_lock,
  key_relay_log_info_log_space_lock, key_relay_log_info_run_lock,
  key_relay_log_info_sleep_lock,
  key_structure_guard_mutex, key_TABLE_SHARE_LOCK_ha_data,
  key_LOCK_error_messages, key_LOG_INFO_lock, key_LOCK_thread_count,
  key_PARTITION_LOCK_auto_inc;
PSI_mutex_key key_RELAYLOG_LOCK_index;

PSI_mutex_key key_LOCK_stats,
  key_LOCK_global_user_client_stats, key_LOCK_global_table_stats,
  key_LOCK_global_index_stats,
  key_LOCK_wakeup_ready;

PSI_mutex_key key_LOCK_prepare_ordered, key_LOCK_commit_ordered;

static PSI_mutex_info all_server_mutexes[]=
{
#ifdef HAVE_MMAP
  { &key_PAGE_lock, "PAGE::lock", 0},
  { &key_LOCK_sync, "TC_LOG_MMAP::LOCK_sync", 0},
  { &key_LOCK_active, "TC_LOG_MMAP::LOCK_active", 0},
  { &key_LOCK_pool, "TC_LOG_MMAP::LOCK_pool", 0},
#endif /* HAVE_MMAP */

#ifdef HAVE_OPENSSL
  { &key_LOCK_des_key_file, "LOCK_des_key_file", PSI_FLAG_GLOBAL},
#endif /* HAVE_OPENSSL */

  { &key_BINLOG_LOCK_index, "MYSQL_BIN_LOG::LOCK_index", 0},
  { &key_BINLOG_LOCK_prep_xids, "MYSQL_BIN_LOG::LOCK_prep_xids", 0},
  { &key_RELAYLOG_LOCK_index, "MYSQL_RELAY_LOG::LOCK_index", 0},
  { &key_delayed_insert_mutex, "Delayed_insert::mutex", 0},
  { &key_hash_filo_lock, "hash_filo::lock", 0},
  { &key_LOCK_active_mi, "LOCK_active_mi", PSI_FLAG_GLOBAL},
  { &key_LOCK_connection_count, "LOCK_connection_count", PSI_FLAG_GLOBAL},
  { &key_LOCK_crypt, "LOCK_crypt", PSI_FLAG_GLOBAL},
  { &key_LOCK_delayed_create, "LOCK_delayed_create", PSI_FLAG_GLOBAL},
  { &key_LOCK_delayed_insert, "LOCK_delayed_insert", PSI_FLAG_GLOBAL},
  { &key_LOCK_delayed_status, "LOCK_delayed_status", PSI_FLAG_GLOBAL},
  { &key_LOCK_error_log, "LOCK_error_log", PSI_FLAG_GLOBAL},
  { &key_LOCK_gdl, "LOCK_gdl", PSI_FLAG_GLOBAL},
  { &key_LOCK_global_system_variables, "LOCK_global_system_variables", PSI_FLAG_GLOBAL},
  { &key_LOCK_manager, "LOCK_manager", PSI_FLAG_GLOBAL},
  { &key_LOCK_prepared_stmt_count, "LOCK_prepared_stmt_count", PSI_FLAG_GLOBAL},
  { &key_LOCK_rpl_status, "LOCK_rpl_status", PSI_FLAG_GLOBAL},
  { &key_LOCK_server_started, "LOCK_server_started", PSI_FLAG_GLOBAL},
  { &key_LOCK_status, "LOCK_status", PSI_FLAG_GLOBAL},
  { &key_LOCK_system_variables_hash, "LOCK_system_variables_hash", PSI_FLAG_GLOBAL},
  { &key_LOCK_table_share, "LOCK_table_share", PSI_FLAG_GLOBAL},
  { &key_LOCK_stats, "LOCK_stats", PSI_FLAG_GLOBAL},
  { &key_LOCK_global_user_client_stats, "LOCK_global_user_client_stats", PSI_FLAG_GLOBAL},
  { &key_LOCK_global_table_stats, "LOCK_global_table_stats", PSI_FLAG_GLOBAL},
  { &key_LOCK_global_index_stats, "LOCK_global_index_stats", PSI_FLAG_GLOBAL},
  { &key_LOCK_wakeup_ready, "THD::LOCK_wakeup_ready", 0},
  { &key_LOCK_thd_data, "THD::LOCK_thd_data", 0},
  { &key_LOCK_user_conn, "LOCK_user_conn", PSI_FLAG_GLOBAL},
  { &key_LOCK_uuid_short_generator, "LOCK_uuid_short_generator", PSI_FLAG_GLOBAL},
  { &key_LOG_LOCK_log, "LOG::LOCK_log", 0},
  { &key_master_info_data_lock, "Master_info::data_lock", 0},
  { &key_master_info_run_lock, "Master_info::run_lock", 0},
  { &key_master_info_sleep_lock, "Master_info::sleep_lock", 0},
  { &key_mutex_slave_reporting_capability_err_lock, "Slave_reporting_capability::err_lock", 0},
  { &key_relay_log_info_data_lock, "Relay_log_info::data_lock", 0},
  { &key_relay_log_info_log_space_lock, "Relay_log_info::log_space_lock", 0},
  { &key_relay_log_info_run_lock, "Relay_log_info::run_lock", 0},
  { &key_relay_log_info_sleep_lock, "Relay_log_info::sleep_lock", 0},
  { &key_structure_guard_mutex, "Query_cache::structure_guard_mutex", 0},
  { &key_TABLE_SHARE_LOCK_ha_data, "TABLE_SHARE::LOCK_ha_data", 0},
  { &key_LOCK_error_messages, "LOCK_error_messages", PSI_FLAG_GLOBAL},
  { &key_LOCK_prepare_ordered, "LOCK_prepare_ordered", PSI_FLAG_GLOBAL},
  { &key_LOCK_commit_ordered, "LOCK_commit_ordered", PSI_FLAG_GLOBAL},
  { &key_LOG_INFO_lock, "LOG_INFO::lock", 0},
  { &key_LOCK_thread_count, "LOCK_thread_count", PSI_FLAG_GLOBAL},
  { &key_PARTITION_LOCK_auto_inc, "HA_DATA_PARTITION::LOCK_auto_inc", 0}
};

PSI_rwlock_key key_rwlock_LOCK_grant, key_rwlock_LOCK_logger,
  key_rwlock_LOCK_sys_init_connect, key_rwlock_LOCK_sys_init_slave,
  key_rwlock_LOCK_system_variables_hash, key_rwlock_query_cache_query_lock;

static PSI_rwlock_info all_server_rwlocks[]=
{
#if defined (HAVE_OPENSSL) && !defined(HAVE_YASSL)
  { &key_rwlock_openssl, "CRYPTO_dynlock_value::lock", 0},
#endif
  { &key_rwlock_LOCK_grant, "LOCK_grant", PSI_FLAG_GLOBAL},
  { &key_rwlock_LOCK_logger, "LOGGER::LOCK_logger", 0},
  { &key_rwlock_LOCK_sys_init_connect, "LOCK_sys_init_connect", PSI_FLAG_GLOBAL},
  { &key_rwlock_LOCK_sys_init_slave, "LOCK_sys_init_slave", PSI_FLAG_GLOBAL},
  { &key_rwlock_LOCK_system_variables_hash, "LOCK_system_variables_hash", PSI_FLAG_GLOBAL},
  { &key_rwlock_query_cache_query_lock, "Query_cache_query::lock", 0}
};

#ifdef HAVE_MMAP
PSI_cond_key key_PAGE_cond, key_COND_active, key_COND_pool;
#endif /* HAVE_MMAP */

PSI_cond_key key_BINLOG_COND_prep_xids, key_BINLOG_update_cond,
  key_COND_cache_status_changed, key_COND_manager,
  key_COND_rpl_status, key_COND_server_started,
  key_delayed_insert_cond, key_delayed_insert_cond_client,
  key_item_func_sleep_cond, key_master_info_data_cond,
  key_master_info_start_cond, key_master_info_stop_cond,
  key_master_info_sleep_cond,
  key_relay_log_info_data_cond, key_relay_log_info_log_space_cond,
  key_relay_log_info_start_cond, key_relay_log_info_stop_cond,
  key_relay_log_info_sleep_cond,
  key_TABLE_SHARE_cond, key_user_level_lock_cond,
  key_COND_thread_count, key_COND_thread_cache, key_COND_flush_thread_cache,
  key_BINLOG_COND_queue_busy;
PSI_cond_key key_RELAYLOG_update_cond, key_COND_wakeup_ready;
PSI_cond_key key_RELAYLOG_COND_queue_busy;
PSI_cond_key key_TC_LOG_MMAP_COND_queue_busy;

static PSI_cond_info all_server_conds[]=
{
#if (defined(_WIN32) || defined(HAVE_SMEM)) && !defined(EMBEDDED_LIBRARY)
  { &key_COND_handler_count, "COND_handler_count", PSI_FLAG_GLOBAL},
#endif /* _WIN32 || HAVE_SMEM && !EMBEDDED_LIBRARY */
#ifdef HAVE_MMAP
  { &key_PAGE_cond, "PAGE::cond", 0},
  { &key_COND_active, "TC_LOG_MMAP::COND_active", 0},
  { &key_COND_pool, "TC_LOG_MMAP::COND_pool", 0},
  { &key_TC_LOG_MMAP_COND_queue_busy, "TC_LOG_MMAP::COND_queue_busy", 0},
#endif /* HAVE_MMAP */
  { &key_BINLOG_COND_prep_xids, "MYSQL_BIN_LOG::COND_prep_xids", 0},
  { &key_BINLOG_update_cond, "MYSQL_BIN_LOG::update_cond", 0},
  { &key_BINLOG_COND_queue_busy, "MYSQL_BIN_LOG::COND_queue_busy", 0},
  { &key_RELAYLOG_update_cond, "MYSQL_RELAY_LOG::update_cond", 0},
  { &key_RELAYLOG_COND_queue_busy, "MYSQL_RELAY_LOG::COND_queue_busy", 0},
  { &key_COND_wakeup_ready, "THD::COND_wakeup_ready", 0},
  { &key_COND_cache_status_changed, "Query_cache::COND_cache_status_changed", 0},
  { &key_COND_manager, "COND_manager", PSI_FLAG_GLOBAL},
  { &key_COND_rpl_status, "COND_rpl_status", PSI_FLAG_GLOBAL},
  { &key_COND_server_started, "COND_server_started", PSI_FLAG_GLOBAL},
  { &key_delayed_insert_cond, "Delayed_insert::cond", 0},
  { &key_delayed_insert_cond_client, "Delayed_insert::cond_client", 0},
  { &key_item_func_sleep_cond, "Item_func_sleep::cond", 0},
  { &key_master_info_data_cond, "Master_info::data_cond", 0},
  { &key_master_info_start_cond, "Master_info::start_cond", 0},
  { &key_master_info_stop_cond, "Master_info::stop_cond", 0},
  { &key_master_info_sleep_cond, "Master_info::sleep_cond", 0},
  { &key_relay_log_info_data_cond, "Relay_log_info::data_cond", 0},
  { &key_relay_log_info_log_space_cond, "Relay_log_info::log_space_cond", 0},
  { &key_relay_log_info_start_cond, "Relay_log_info::start_cond", 0},
  { &key_relay_log_info_stop_cond, "Relay_log_info::stop_cond", 0},
  { &key_relay_log_info_sleep_cond, "Relay_log_info::sleep_cond", 0},
  { &key_TABLE_SHARE_cond, "TABLE_SHARE::cond", 0},
  { &key_user_level_lock_cond, "User_level_lock::cond", 0},
  { &key_COND_thread_count, "COND_thread_count", PSI_FLAG_GLOBAL},
  { &key_COND_thread_cache, "COND_thread_cache", PSI_FLAG_GLOBAL},
  { &key_COND_flush_thread_cache, "COND_flush_thread_cache", PSI_FLAG_GLOBAL}
};

PSI_thread_key key_thread_bootstrap, key_thread_delayed_insert,
  key_thread_handle_manager, key_thread_main,
  key_thread_one_connection, key_thread_signal_hand;

static PSI_thread_info all_server_threads[]=
{
#if (defined(_WIN32) || defined(HAVE_SMEM)) && !defined(EMBEDDED_LIBRARY)
  { &key_thread_handle_con_namedpipes, "con_named_pipes", PSI_FLAG_GLOBAL},
#endif /* _WIN32 || HAVE_SMEM && !EMBEDDED_LIBRARY */

#if defined(HAVE_SMEM) && !defined(EMBEDDED_LIBRARY)
  { &key_thread_handle_con_sharedmem, "con_shared_mem", PSI_FLAG_GLOBAL},
#endif /* HAVE_SMEM && !EMBEDDED_LIBRARY */

#if (defined(_WIN32) || defined(HAVE_SMEM)) && !defined(EMBEDDED_LIBRARY)
  { &key_thread_handle_con_sockets, "con_sockets", PSI_FLAG_GLOBAL},
#endif /* _WIN32 || HAVE_SMEM && !EMBEDDED_LIBRARY */

#ifdef __WIN__
  { &key_thread_handle_shutdown, "shutdown", PSI_FLAG_GLOBAL},
#endif /* __WIN__ */

  { &key_thread_bootstrap, "bootstrap", PSI_FLAG_GLOBAL},
  { &key_thread_delayed_insert, "delayed_insert", 0},
  { &key_thread_handle_manager, "manager", PSI_FLAG_GLOBAL},
  { &key_thread_main, "main", PSI_FLAG_GLOBAL},
  { &key_thread_one_connection, "one_connection", 0},
  { &key_thread_signal_hand, "signal_handler", PSI_FLAG_GLOBAL}
};

PSI_file_key key_file_binlog, key_file_binlog_index, key_file_casetest,
  key_file_dbopt, key_file_des_key_file, key_file_ERRMSG, key_select_to_file,
  key_file_fileparser, key_file_frm, key_file_global_ddl_log, key_file_load,
  key_file_loadfile, key_file_log_event_data, key_file_log_event_info,
  key_file_master_info, key_file_misc, key_file_partition,
  key_file_pid, key_file_relay_log_info, key_file_send_file, key_file_tclog,
  key_file_trg, key_file_trn, key_file_init;
PSI_file_key key_file_query_log, key_file_slow_log;
PSI_file_key key_file_relaylog, key_file_relaylog_index;

static PSI_file_info all_server_files[]=
{
  { &key_file_binlog, "binlog", 0},
  { &key_file_binlog_index, "binlog_index", 0},
  { &key_file_relaylog, "relaylog", 0},
  { &key_file_relaylog_index, "relaylog_index", 0},
  { &key_file_casetest, "casetest", 0},
  { &key_file_dbopt, "dbopt", 0},
  { &key_file_des_key_file, "des_key_file", 0},
  { &key_file_ERRMSG, "ERRMSG", 0},
  { &key_select_to_file, "select_to_file", 0},
  { &key_file_fileparser, "file_parser", 0},
  { &key_file_frm, "FRM", 0},
  { &key_file_global_ddl_log, "global_ddl_log", 0},
  { &key_file_load, "load", 0},
  { &key_file_loadfile, "LOAD_FILE", 0},
  { &key_file_log_event_data, "log_event_data", 0},
  { &key_file_log_event_info, "log_event_info", 0},
  { &key_file_master_info, "master_info", 0},
  { &key_file_misc, "misc", 0},
  { &key_file_partition, "partition", 0},
  { &key_file_pid, "pid", 0},
  { &key_file_query_log, "query_log", 0},
  { &key_file_relay_log_info, "relay_log_info", 0},
  { &key_file_send_file, "send_file", 0},
  { &key_file_slow_log, "slow_log", 0},
  { &key_file_tclog, "tclog", 0},
  { &key_file_trg, "trigger_name", 0},
  { &key_file_trn, "trigger", 0},
  { &key_file_init, "init", 0}
};

/**
  Initialise all the performance schema instrumentation points
  used by the server.
*/
void init_server_psi_keys(void)
{
  const char* category= "sql";
  int count;

  if (PSI_server == NULL)
    return;

  count= array_elements(all_server_mutexes);
  PSI_server->register_mutex(category, all_server_mutexes, count);

  count= array_elements(all_server_rwlocks);
  PSI_server->register_rwlock(category, all_server_rwlocks, count);

  count= array_elements(all_server_conds);
  PSI_server->register_cond(category, all_server_conds, count);

  count= array_elements(all_server_threads);
  PSI_server->register_thread(category, all_server_threads, count);

  count= array_elements(all_server_files);
  PSI_server->register_file(category, all_server_files, count);
}

#endif /* HAVE_PSI_INTERFACE */

/*
  Since buffered_option_error_reporter is only used currently
  for parsing performance schema options, this code is not needed
  when the performance schema is not compiled in.
*/
#ifdef WITH_PERFSCHEMA_STORAGE_ENGINE
/**
  A log message for the error log, buffered in memory.
  Log messages are temporarily buffered when generated before the error log
  is initialized, and then printed once the error log is ready.
*/
class Buffered_log : public Sql_alloc
{
public:
  Buffered_log(enum loglevel level, const char *message);

  ~Buffered_log()
  {}

  void print(void);

private:
  /** Log message level. */
  enum loglevel m_level;
  /** Log message text. */
  String m_message;
};

/**
  Constructor.
  @param level          the message log level
  @param message        the message text
*/
Buffered_log::Buffered_log(enum loglevel level, const char *message)
  : m_level(level), m_message()
{
  m_message.copy(message, strlen(message), &my_charset_latin1);
}

/**
  Print a buffered log to the real log file.
*/
void Buffered_log::print()
{
  /*
    Since messages are buffered, they can be printed out
    of order with other entries in the log.
    Add "Buffered xxx" to the message text to prevent confusion.
  */
  switch(m_level)
  {
  case ERROR_LEVEL:
    sql_print_error("Buffered error: %s\n", m_message.c_ptr_safe());
    break;
  case WARNING_LEVEL:
    sql_print_warning("Buffered warning: %s\n", m_message.c_ptr_safe());
    break;
  case INFORMATION_LEVEL:
    /*
      Messages printed as "information" still end up in the mysqld *error* log,
      but with a [Note] tag instead of an [ERROR] tag.
      While this is probably fine for a human reading the log,
      it is upsetting existing automated scripts used to parse logs,
      because such scripts are likely to not already handle [Note] properly.
      INFORMATION_LEVEL messages are simply silenced, on purpose,
      to avoid un needed verbosity.
    */
    break;
  }
}

/**
  Collection of all the buffered log messages.
*/
class Buffered_logs
{
public:
  Buffered_logs()
  {}

  ~Buffered_logs()
  {}

  void init();
  void cleanup();

  void buffer(enum loglevel m_level, const char *msg);
  void print();
private:
  /**
    Memory root to use to store buffered logs.
    This memory root lifespan is between init and cleanup.
    Once the buffered logs are printed, they are not needed anymore,
    and all the memory used is reclaimed.
  */
  MEM_ROOT m_root;
  /** List of buffered log messages. */
  List<Buffered_log> m_list;
};

void Buffered_logs::init()
{
  init_alloc_root(&m_root, 1024, 0);
}

void Buffered_logs::cleanup()
{
  m_list.delete_elements();
  free_root(&m_root, MYF(0));
}

/**
  Add a log message to the buffer.
*/
void Buffered_logs::buffer(enum loglevel level, const char *msg)
{
  /*
    Do not let Sql_alloc::operator new(size_t) allocate memory,
    there is no memory root associated with the main() thread.
    Give explicitly the proper memory root to use to
    Sql_alloc::operator new(size_t, MEM_ROOT *) instead.
  */
  Buffered_log *log= new (&m_root) Buffered_log(level, msg);
  if (log)
    m_list.push_back(log, &m_root);
}

/**
  Print buffered log messages.
*/
void Buffered_logs::print()
{
  Buffered_log *log;
  List_iterator_fast<Buffered_log> it(m_list);
  while ((log= it++))
    log->print();
}

/** Logs reported before a logger is available. */
static Buffered_logs buffered_logs;

#ifndef EMBEDDED_LIBRARY
/**
  Error reporter that buffer log messages.
  @param level          log message level
  @param format         log message format string
*/
C_MODE_START
static void buffered_option_error_reporter(enum loglevel level,
                                           const char *format, ...)
{
  va_list args;
  char buffer[1024];

  va_start(args, format);
  my_vsnprintf(buffer, sizeof(buffer), format, args);
  va_end(args);
  buffered_logs.buffer(level, buffer);
}
C_MODE_END
#endif /* !EMBEDDED_LIBRARY */
#endif /* WITH_PERFSCHEMA_STORAGE_ENGINE */

static my_socket unix_sock, base_ip_sock, extra_ip_sock;
struct my_rnd_struct sql_rand; ///< used by sql_class.cc:THD::THD()

#ifndef EMBEDDED_LIBRARY
struct passwd *user_info;
static pthread_t select_thread;
#endif

/* OS specific variables */

#ifdef __WIN__
#undef	 getpid
#include <process.h>

static mysql_cond_t COND_handler_count;
static uint handler_count;
static bool start_mode=0, use_opt_args;
static int opt_argc;
static char **opt_argv;

#if !defined(EMBEDDED_LIBRARY)
static HANDLE hEventShutdown;
static char shutdown_event_name[40];
#include "nt_servc.h"
static	 NTService  Service;	      ///< Service object for WinNT
#endif /* EMBEDDED_LIBRARY */
#endif /* __WIN__ */

#ifdef _WIN32
static char pipe_name[512];
static SECURITY_ATTRIBUTES saPipeSecurity;
static SECURITY_DESCRIPTOR sdPipeDescriptor;
static HANDLE hPipe = INVALID_HANDLE_VALUE;
#endif

#ifndef EMBEDDED_LIBRARY
bool mysqld_embedded=0;
#else
bool mysqld_embedded=1;
#endif

static my_bool plugins_are_initialized= FALSE;

#ifndef DBUG_OFF
static const char* default_dbug_option;
#endif
static const char *current_dbug_option="disabled";
#ifdef HAVE_LIBWRAP
const char *libwrapName= NULL;
int allow_severity = LOG_INFO;
int deny_severity = LOG_WARNING;
#endif
#ifdef HAVE_QUERY_CACHE
ulong query_cache_min_res_unit= QUERY_CACHE_MIN_RESULT_DATA_SIZE;
Query_cache query_cache;
#endif
#ifdef HAVE_SMEM
char *shared_memory_base_name= default_shared_memory_base_name;
my_bool opt_enable_shared_memory;
HANDLE smem_event_connect_request= 0;
#endif

my_bool opt_use_ssl  = 0;
char *opt_ssl_ca= NULL, *opt_ssl_capath= NULL, *opt_ssl_cert= NULL,
     *opt_ssl_cipher= NULL, *opt_ssl_key= NULL;

static scheduler_functions thread_scheduler_struct, extra_thread_scheduler_struct;
scheduler_functions *thread_scheduler= &thread_scheduler_struct,
                    *extra_thread_scheduler= &extra_thread_scheduler_struct;

#ifdef HAVE_OPENSSL
#include <openssl/crypto.h>
#ifndef HAVE_YASSL
typedef struct CRYPTO_dynlock_value
{
  mysql_rwlock_t lock;
} openssl_lock_t;

static openssl_lock_t *openssl_stdlocks;
static openssl_lock_t *openssl_dynlock_create(const char *, int);
static void openssl_dynlock_destroy(openssl_lock_t *, const char *, int);
static void openssl_lock_function(int, int, const char *, int);
static void openssl_lock(int, openssl_lock_t *, const char *, int);
#endif
char *des_key_file;
#ifndef EMBEDDED_LIBRARY
struct st_VioSSLFd *ssl_acceptor_fd;
#endif
#endif /* HAVE_OPENSSL */

/**
  Number of currently active user connections. The variable is protected by
  LOCK_connection_count.
*/
uint connection_count= 0, extra_connection_count= 0;

/* Function declarations */

pthread_handler_t signal_hand(void *arg);
static int mysql_init_variables(void);
static int get_options(int *argc_ptr, char ***argv_ptr);
static bool add_terminator(DYNAMIC_ARRAY *options);
extern "C" my_bool mysqld_get_one_option(int, const struct my_option *, char *);
static int init_thread_environment();
static char *get_relative_path(const char *path);
static int fix_paths(void);
void handle_connections_sockets();
#ifdef _WIN32
pthread_handler_t handle_connections_sockets_thread(void *arg);
#endif
pthread_handler_t kill_server_thread(void *arg);
static void bootstrap(MYSQL_FILE *file);
static bool read_init_file(char *file_name);
#ifdef _WIN32
pthread_handler_t handle_connections_namedpipes(void *arg);
#endif
#ifdef HAVE_SMEM
pthread_handler_t handle_connections_shared_memory(void *arg);
#endif
pthread_handler_t handle_slave(void *arg);
static void clean_up(bool print_message);
static int test_if_case_insensitive(const char *dir_name);

#ifndef EMBEDDED_LIBRARY
static bool pid_file_created= false;
static void usage(void);
static void start_signal_handler(void);
static void close_server_sock();
static void clean_up_mutexes(void);
static void wait_for_signal_thread_to_end(void);
static void create_pid_file();
static void mysqld_exit(int exit_code) __attribute__((noreturn));
#endif
static void delete_pid_file(myf flags);
static void end_ssl();


#ifndef EMBEDDED_LIBRARY
/****************************************************************************
** Code to end mysqld
****************************************************************************/

static void close_connections(void)
{
#ifdef EXTRA_DEBUG
  int count=0;
#endif
  DBUG_ENTER("close_connections");

  /* Clear thread cache */
  kill_cached_threads++;
  flush_thread_cache();

  /* kill connection thread */
#if !defined(__WIN__)
  DBUG_PRINT("quit", ("waiting for select thread: 0x%lx",
                      (ulong) select_thread));
  mysql_mutex_lock(&LOCK_thread_count);

  while (select_thread_in_use)
  {
    struct timespec abstime;
    int error;
    LINT_INIT(error);
    DBUG_PRINT("info",("Waiting for select thread"));

#ifndef DONT_USE_THR_ALARM
    if (pthread_kill(select_thread, thr_client_alarm))
      break;					// allready dead
#endif
    set_timespec(abstime, 2);
    for (uint tmp=0 ; tmp < 10 && select_thread_in_use; tmp++)
    {
      error= mysql_cond_timedwait(&COND_thread_count, &LOCK_thread_count,
                                  &abstime);
      if (error != EINTR)
	break;
    }
#ifdef EXTRA_DEBUG
    if (error != 0 && error != ETIMEDOUT && !count++)
      sql_print_error("Got error %d from mysql_cond_timedwait", error);
#endif
    close_server_sock();
  }
  mysql_mutex_unlock(&LOCK_thread_count);
#endif /* __WIN__ */


  /* Abort listening to new connections */
  DBUG_PRINT("quit",("Closing sockets"));
  if (!opt_disable_networking )
  {
    if (base_ip_sock != INVALID_SOCKET)
    {
      (void) mysql_socket_shutdown(base_ip_sock, SHUT_RDWR);
      (void) closesocket(base_ip_sock);
      base_ip_sock= INVALID_SOCKET;
    }
    if (extra_ip_sock != INVALID_SOCKET)
    {
      (void) mysql_socket_shutdown(extra_ip_sock, SHUT_RDWR);
      (void) closesocket(extra_ip_sock);
      extra_ip_sock= INVALID_SOCKET;
    }
  }
#ifdef _WIN32
  if (hPipe != INVALID_HANDLE_VALUE && opt_enable_named_pipe)
  {
    HANDLE temp;
    DBUG_PRINT("quit", ("Closing named pipes") );

    /* Create connection to the handle named pipe handler to break the loop */
    if ((temp = CreateFile(pipe_name,
			   GENERIC_READ | GENERIC_WRITE,
			   0,
			   NULL,
			   OPEN_EXISTING,
			   0,
			   NULL )) != INVALID_HANDLE_VALUE)
    {
      WaitNamedPipe(pipe_name, 1000);
      DWORD dwMode = PIPE_READMODE_BYTE | PIPE_WAIT;
      SetNamedPipeHandleState(temp, &dwMode, NULL, NULL);
      CancelIo(temp);
      DisconnectNamedPipe(temp);
      CloseHandle(temp);
    }
  }
#endif
#ifdef HAVE_SYS_UN_H
  if (unix_sock != INVALID_SOCKET)
  {
    (void) mysql_socket_shutdown(unix_sock, SHUT_RDWR);
    (void) closesocket(unix_sock);
    (void) unlink(mysqld_unix_port);
    unix_sock= INVALID_SOCKET;
  }
#endif
  end_thr_alarm(0);			 // Abort old alarms.

  /*
    First signal all threads that it's time to die
    This will give the threads some time to gracefully abort their
    statements and inform their clients that the server is about to die.
  */

  THD *tmp;
  mysql_mutex_lock(&LOCK_thread_count); // For unlink from list

  I_List_iterator<THD> it(threads);
  while ((tmp=it++))
  {
    DBUG_PRINT("quit",("Informing thread %ld that it's time to die",
		       tmp->thread_id));
    /* We skip slave threads & scheduler on this first loop through. */
    if (tmp->slave_thread)
      continue;

    tmp->killed= KILL_SERVER_HARD;
    MYSQL_CALLBACK(thread_scheduler, post_kill_notification, (tmp));
    mysql_mutex_lock(&tmp->LOCK_thd_data);
    if (tmp->mysys_var)
    {
      tmp->mysys_var->abort=1;
      mysql_mutex_lock(&tmp->mysys_var->mutex);
      if (tmp->mysys_var->current_cond)
      {
        uint i;
        for (i=0; i < 2; i++)
        {
          int ret= mysql_mutex_trylock(tmp->mysys_var->current_mutex);
          mysql_cond_broadcast(tmp->mysys_var->current_cond);
          if (!ret)
          {
            /* Thread has surely got the signal, unlock and abort */
            mysql_mutex_unlock(tmp->mysys_var->current_mutex);
            break;
          }
          sleep(1);
        }
      }
      mysql_mutex_unlock(&tmp->mysys_var->mutex);
    }
    mysql_mutex_unlock(&tmp->LOCK_thd_data);
  }
  mysql_mutex_unlock(&LOCK_thread_count); // For unlink from list

  Events::deinit();
  end_slave();

  /* Give threads time to die. */
  for (int i= 0; thread_count && i < 200; i++)
    my_sleep(20000);

  /*
    Force remaining threads to die by closing the connection to the client
    This will ensure that threads that are waiting for a command from the
    client on a blocking read call are aborted.
  */

  for (;;)
  {
    DBUG_PRINT("quit",("Locking LOCK_thread_count"));
    mysql_mutex_lock(&LOCK_thread_count); // For unlink from list
    if (!(tmp=threads.get()))
    {
      DBUG_PRINT("quit",("Unlocking LOCK_thread_count"));
      mysql_mutex_unlock(&LOCK_thread_count);
      break;
    }
#ifndef __bsdi__				// Bug in BSDI kernel
    if (tmp->vio_ok())
    {
      if (global_system_variables.log_warnings)
        sql_print_warning(ER_DEFAULT(ER_FORCING_CLOSE),my_progname,
                          tmp->thread_id,
                          (tmp->main_security_ctx.user ?
                           tmp->main_security_ctx.user : ""));
      close_connection(tmp,ER_SERVER_SHUTDOWN);
    }
#endif
    DBUG_PRINT("quit",("Unlocking LOCK_thread_count"));
    mysql_mutex_unlock(&LOCK_thread_count);
  }
  /* All threads has now been aborted */
  DBUG_PRINT("quit",("Waiting for threads to die (count=%u)",thread_count));
  mysql_mutex_lock(&LOCK_thread_count);
  while (thread_count)
  {
    mysql_cond_wait(&COND_thread_count, &LOCK_thread_count);
    DBUG_PRINT("quit",("One thread died (count=%u)",thread_count));
  }
  mysql_mutex_unlock(&LOCK_thread_count);

  DBUG_PRINT("quit",("close_connections thread"));
  DBUG_VOID_RETURN;
}


#ifdef HAVE_CLOSE_SERVER_SOCK
static void close_socket(my_socket sock, const char *info)
{
  DBUG_ENTER("close_socket");

  if (sock != INVALID_SOCKET)
  {
    DBUG_PRINT("info", ("calling shutdown on %s socket", info));
    (void) mysql_socket_shutdown(sock, SHUT_RDWR);
#if defined(__NETWARE__)
    /*
      The following code is disabled for normal systems as it causes MySQL
      to hang on AIX 4.3 during shutdown
    */
    DBUG_PRINT("info", ("calling closesocket on %s socket", info));
    (void) closesocket(tmp_sock);
#endif
  }
  DBUG_VOID_RETURN;
}
#endif


static void close_server_sock()
{
#ifdef HAVE_CLOSE_SERVER_SOCK
  DBUG_ENTER("close_server_sock");

  close_socket(base_ip_sock, "TCP/IP");
  close_socket(extra_ip_sock, "TCP/IP");
  close_socket(unix_sock, "unix/IP");

  if (unix_sock != INVALID_SOCKET)
    (void) unlink(mysqld_unix_port);
  base_ip_sock= extra_ip_sock= unix_sock= INVALID_SOCKET;

  DBUG_VOID_RETURN;
#endif
}

#endif /*EMBEDDED_LIBRARY*/


void kill_mysql(void)
{
  DBUG_ENTER("kill_mysql");

#if defined(SIGNALS_DONT_BREAK_READ) && !defined(EMBEDDED_LIBRARY)
  abort_loop=1;					// Break connection loops
  close_server_sock();				// Force accept to wake up
#endif

#if defined(__WIN__)
#if !defined(EMBEDDED_LIBRARY)
  {
    if (!SetEvent(hEventShutdown))
    {
      DBUG_PRINT("error",("Got error: %ld from SetEvent",GetLastError()));
    }
    /*
      or:
      HANDLE hEvent=OpenEvent(0, FALSE, "MySqlShutdown");
      SetEvent(hEventShutdown);
      CloseHandle(hEvent);
    */
  }
#endif
#elif defined(HAVE_PTHREAD_KILL)
  if (pthread_kill(signal_thread, MYSQL_KILL_SIGNAL))
  {
    DBUG_PRINT("error",("Got error %d from pthread_kill",errno)); /* purecov: inspected */
  }
#elif !defined(SIGNALS_DONT_BREAK_READ)
  kill(current_pid, MYSQL_KILL_SIGNAL);
#endif
  DBUG_PRINT("quit",("After pthread_kill"));
  shutdown_in_progress=1;			// Safety if kill didn't work
#ifdef SIGNALS_DONT_BREAK_READ
  if (!kill_in_progress)
  {
    pthread_t tmp;
    int error;
    abort_loop=1;
    if ((error= mysql_thread_create(0, /* Not instrumented */
                                    &tmp, &connection_attrib,
                                    kill_server_thread, (void*) 0)))
      sql_print_error("Can't create thread to kill server (errno= %d).", error);
  }
#endif
  DBUG_VOID_RETURN;
}

/**
  Force server down. Kill all connections and threads and exit.

  @param  sig_ptr       Signal number that caused kill_server to be called.

  @note
    A signal number of 0 mean that the function was not called
    from a signal handler and there is thus no signal to block
    or stop, we just want to kill the server.
*/

#if !defined(__WIN__)
static void *kill_server(void *sig_ptr)
#define RETURN_FROM_KILL_SERVER return 0
#else
static void __cdecl kill_server(int sig_ptr)
#define RETURN_FROM_KILL_SERVER return
#endif
{
  DBUG_ENTER("kill_server");
#ifndef EMBEDDED_LIBRARY
  int sig=(int) (long) sig_ptr;			// This is passed a int
  // if there is a signal during the kill in progress, ignore the other
  if (kill_in_progress)				// Safety
  {
    DBUG_LEAVE;
    RETURN_FROM_KILL_SERVER;
  }
  kill_in_progress=TRUE;
  abort_loop=1;					// This should be set
  if (sig != 0) // 0 is not a valid signal number
    my_sigset(sig, SIG_IGN);                    /* purify inspected */
  if (sig == MYSQL_KILL_SIGNAL || sig == 0)
    sql_print_information(ER_DEFAULT(ER_NORMAL_SHUTDOWN),my_progname);
  else
    sql_print_error(ER_DEFAULT(ER_GOT_SIGNAL),my_progname,sig); /* purecov: inspected */

#ifdef HAVE_SMEM
  /*
    Send event to smem_event_connect_request for aborting
  */
  if (opt_enable_shared_memory)
  {
    if (!SetEvent(smem_event_connect_request))
    {
      DBUG_PRINT("error",
                 ("Got error: %ld from SetEvent of smem_event_connect_request",
                  GetLastError()));
    }
  }
#endif

  close_connections();
  if (sig != MYSQL_KILL_SIGNAL &&
      sig != 0)
    unireg_abort(1);				/* purecov: inspected */
  else
    unireg_end();

  /* purecov: begin deadcode */
  DBUG_LEAVE;                                   // Must match DBUG_ENTER()
  my_thread_end();
  pthread_exit(0);
  /* purecov: end */

  RETURN_FROM_KILL_SERVER;                      // Avoid compiler warnings

#else /* EMBEDDED_LIBRARY*/

  DBUG_LEAVE;
  RETURN_FROM_KILL_SERVER;

#endif /* EMBEDDED_LIBRARY */
}


#if defined(USE_ONE_SIGNAL_HAND)
pthread_handler_t kill_server_thread(void *arg __attribute__((unused)))
{
  my_thread_init();				// Initialize new thread
  kill_server(0);
  /* purecov: begin deadcode */
  my_thread_end();
  pthread_exit(0);
  return 0;
  /* purecov: end */
}
#endif


extern "C" sig_handler print_signal_warning(int sig)
{
  if (global_system_variables.log_warnings)
    sql_print_warning("Got signal %d from thread %ld", sig,my_thread_id());
#ifdef SIGNAL_HANDLER_RESET_ON_DELIVERY
  my_sigset(sig,print_signal_warning);		/* int. thread system calls */
#endif
#if !defined(__WIN__)
  if (sig == SIGALRM)
    alarm(2);					/* reschedule alarm */
#endif
}

#ifndef EMBEDDED_LIBRARY

static void init_error_log_mutex()
{
  mysql_mutex_init(key_LOCK_error_log, &LOCK_error_log, MY_MUTEX_INIT_FAST);
}


static void clean_up_error_log_mutex()
{
  mysql_mutex_destroy(&LOCK_error_log);
}


/**
  cleanup all memory and end program nicely.

    If SIGNALS_DONT_BREAK_READ is defined, this function is called
    by the main thread. To get MySQL to shut down nicely in this case
    (Mac OS X) we have to call exit() instead if pthread_exit().

  @note
    This function never returns.
*/
void unireg_end(void)
{
  clean_up(1);
  my_thread_end();
#if defined(SIGNALS_DONT_BREAK_READ)
  exit(0);
#else
  pthread_exit(0);				// Exit is in main thread
#endif
}


extern "C" void unireg_abort(int exit_code)
{
  DBUG_ENTER("unireg_abort");

  if (opt_help)
    usage();
  if (exit_code)
    sql_print_error("Aborting\n");
  clean_up(!opt_abort && (exit_code || !opt_bootstrap)); /* purecov: inspected */
  DBUG_PRINT("quit",("done with cleanup in unireg_abort"));
  mysqld_exit(exit_code);
}

static void mysqld_exit(int exit_code)
{
  /*
    Important note: we wait for the signal thread to end,
    but if a kill -15 signal was sent, the signal thread did
    spawn the kill_server_thread thread, which is running concurrently.
  */
  wait_for_signal_thread_to_end();
  mysql_audit_finalize();
  clean_up_mutexes();
  clean_up_error_log_mutex();
  my_end((opt_endinfo ? MY_CHECK_ERROR | MY_GIVE_INFO : 0));
#ifdef WITH_PERFSCHEMA_STORAGE_ENGINE
  shutdown_performance_schema();        // we do it as late as possible
#endif
  exit(exit_code); /* purecov: inspected */
}

#endif /* !EMBEDDED_LIBRARY */

void clean_up(bool print_message)
{
  DBUG_PRINT("exit",("clean_up"));
  if (cleanup_done++)
    return; /* purecov: inspected */

  close_active_mi();
  stop_handle_manager();
  release_ddl_log();

  /*
    make sure that handlers finish up
    what they have that is dependent on the binlog
  */
  ha_binlog_end(current_thd);

  logger.cleanup_base();

  injector::free_instance();
  mysql_bin_log.cleanup();

#ifdef HAVE_REPLICATION
  if (use_slave_mask)
    bitmap_free(&slave_error_mask);
#endif
  my_tz_free();
  my_dboptions_cache_free();
  ignore_db_dirs_free();
#ifndef NO_EMBEDDED_ACCESS_CHECKS
  servers_free(1);
  acl_free(1);
  grant_free();
#endif
  query_cache_destroy();
  hostname_cache_free();
  item_user_lock_free();
  lex_free();				/* Free some memory */
  item_create_cleanup();
  table_def_start_shutdown();
  plugin_shutdown();
  udf_free();
  ha_end();
  if (tc_log)
    tc_log->close();
  delegates_destroy();
  xid_cache_free();
  table_def_free();
  mdl_destroy();
  key_caches.delete_elements((void (*)(const char*, uchar*)) free_key_cache);
  wt_end();
  multi_keycache_free();
  sp_cache_end();
  free_status_vars();
  end_thr_alarm(1);			/* Free allocated memory */
  my_free_open_file_info();
  if (defaults_argv)
    free_defaults(defaults_argv);
  free_tmpdir(&mysql_tmpdir_list);
  bitmap_free(&temp_pool);
  free_max_user_conn();
  free_global_user_stats();
  free_global_client_stats();
  free_global_table_stats();
  free_global_index_stats();
  delete_dynamic(&all_options);
#ifdef HAVE_REPLICATION
  end_slave_list();
#endif
  my_uuid_end();
  delete binlog_filter;
  delete rpl_filter;
  end_ssl();
#ifndef EMBEDDED_LIBRARY
  vio_end();
#endif /*!EMBEDDED_LIBRARY*/
  my_regex_end();
#if defined(ENABLED_DEBUG_SYNC)
  /* End the debug sync facility. See debug_sync.cc. */
  debug_sync_end();
#endif /* defined(ENABLED_DEBUG_SYNC) */

  delete_pid_file(MYF(0));

  if (print_message && my_default_lc_messages && server_start_time)
    sql_print_information(ER_DEFAULT(ER_SHUTDOWN_COMPLETE),my_progname);
  cleanup_errmsgs();
  MYSQL_CALLBACK(thread_scheduler, end, ());
  mysql_library_end();
  finish_client_errs();
  (void) my_error_unregister(ER_ERROR_FIRST, ER_ERROR_LAST); // finish server errs
  DBUG_PRINT("quit", ("Error messages freed"));
  /* Tell main we are ready */
  logger.cleanup_end();
  sys_var_end();
  my_atomic_rwlock_destroy(&global_query_id_lock);
  my_atomic_rwlock_destroy(&thread_running_lock);
  free_charsets();
  mysql_mutex_lock(&LOCK_thread_count);
  DBUG_PRINT("quit", ("got thread count lock"));
  ready_to_exit=1;
  /* do the broadcast inside the lock to ensure that my_end() is not called */
  mysql_cond_broadcast(&COND_thread_count);
  mysql_mutex_unlock(&LOCK_thread_count);

  /*
    The following lines may never be executed as the main thread may have
    killed us
  */
  DBUG_PRINT("quit", ("done with cleanup"));
} /* clean_up */


#ifndef EMBEDDED_LIBRARY

/**
  This is mainly needed when running with purify, but it's still nice to
  know that all child threads have died when mysqld exits.
*/
static void wait_for_signal_thread_to_end()
{
  uint i;
  /*
    Wait up to 10 seconds for signal thread to die. We use this mainly to
    avoid getting warnings that my_thread_end has not been called
  */
  for (i= 0 ; i < 100 && signal_thread_in_use; i++)
  {
    if (pthread_kill(signal_thread, MYSQL_KILL_SIGNAL) == ESRCH)
      break;
    my_sleep(100);				// Give it time to die
  }
}
#endif /*EMBEDDED_LIBRARY*/

static void clean_up_mutexes()
{
  DBUG_ENTER("clean_up_mutexes");
  mysql_rwlock_destroy(&LOCK_grant);
  mysql_mutex_destroy(&LOCK_thread_count);
  mysql_mutex_destroy(&LOCK_status);
  mysql_mutex_destroy(&LOCK_delayed_insert);
  mysql_mutex_destroy(&LOCK_delayed_status);
  mysql_mutex_destroy(&LOCK_delayed_create);
  mysql_mutex_destroy(&LOCK_crypt);
  mysql_mutex_destroy(&LOCK_user_conn);
  mysql_mutex_destroy(&LOCK_connection_count);
  mysql_mutex_destroy(&LOCK_stats);
  mysql_mutex_destroy(&LOCK_global_user_client_stats);
  mysql_mutex_destroy(&LOCK_global_table_stats);
  mysql_mutex_destroy(&LOCK_global_index_stats);
#ifdef HAVE_OPENSSL
  mysql_mutex_destroy(&LOCK_des_key_file);
#ifndef HAVE_YASSL
  for (int i= 0; i < CRYPTO_num_locks(); ++i)
    mysql_rwlock_destroy(&openssl_stdlocks[i].lock);
  OPENSSL_free(openssl_stdlocks);
#endif /* HAVE_YASSL */
#endif /* HAVE_OPENSSL */
#ifdef HAVE_REPLICATION
  mysql_mutex_destroy(&LOCK_rpl_status);
  mysql_cond_destroy(&COND_rpl_status);
#endif /* HAVE_REPLICATION */
  mysql_mutex_destroy(&LOCK_active_mi);
  mysql_rwlock_destroy(&LOCK_sys_init_connect);
  mysql_rwlock_destroy(&LOCK_sys_init_slave);
  mysql_mutex_destroy(&LOCK_global_system_variables);
  mysql_rwlock_destroy(&LOCK_system_variables_hash);
  mysql_mutex_destroy(&LOCK_short_uuid_generator);
  mysql_mutex_destroy(&LOCK_prepared_stmt_count);
  mysql_mutex_destroy(&LOCK_error_messages);
  mysql_cond_destroy(&COND_thread_count);
  mysql_cond_destroy(&COND_thread_cache);
  mysql_cond_destroy(&COND_flush_thread_cache);
  mysql_mutex_destroy(&LOCK_server_started);
  mysql_cond_destroy(&COND_server_started);
  mysql_mutex_destroy(&LOCK_prepare_ordered);
  mysql_mutex_destroy(&LOCK_commit_ordered);
  DBUG_VOID_RETURN;
}


/****************************************************************************
** Init IP and UNIX socket
****************************************************************************/

#ifndef EMBEDDED_LIBRARY
static void set_ports()
{
  char	*env;
  if (!mysqld_port && !opt_disable_networking)
  {					// Get port if not from commandline
    mysqld_port= MYSQL_PORT;

    /*
      if builder specifically requested a default port, use that
      (even if it coincides with our factory default).
      only if they didn't do we check /etc/services (and, failing
      on that, fall back to the factory default of 3306).
      either default can be overridden by the environment variable
      MYSQL_TCP_PORT, which in turn can be overridden with command
      line options.
    */

#if MYSQL_PORT_DEFAULT == 0
    struct  servent *serv_ptr;
    if ((serv_ptr= getservbyname("mysql", "tcp")))
      mysqld_port= ntohs((u_short) serv_ptr->s_port); /* purecov: inspected */
#endif
    if ((env = getenv("MYSQL_TCP_PORT")))
      mysqld_port= (uint) atoi(env);		/* purecov: inspected */
  }
  if (!mysqld_unix_port)
  {
#ifdef __WIN__
    mysqld_unix_port= (char*) MYSQL_NAMEDPIPE;
#else
    mysqld_unix_port= (char*) MYSQL_UNIX_ADDR;
#endif
    if ((env = getenv("MYSQL_UNIX_PORT")))
      mysqld_unix_port= env;			/* purecov: inspected */
  }
}

/* Change to run as another user if started with --user */

static struct passwd *check_user(const char *user)
{
  myf flags= 0;
  if (global_system_variables.log_warnings)
    flags|= MY_WME;
  if (!opt_bootstrap && !opt_help)
    flags|= MY_FAE;

  struct passwd *tmp_user_info= my_check_user(user, MYF(flags));

  if (!tmp_user_info && my_errno==EINVAL && (flags & MY_FAE))
    unireg_abort(1);

  return tmp_user_info;
}

static inline void allow_coredumps()
{
#ifdef PR_SET_DUMPABLE
  if (test_flags & TEST_CORE_ON_SIGNAL)
  {
    /* inform kernel that process is dumpable */
    (void) prctl(PR_SET_DUMPABLE, 1);
  }
#endif
}


static void set_user(const char *user, struct passwd *user_info_arg)
{
  /*
    We can get a SIGSEGV when calling initgroups() on some systems when NSS
    is configured to use LDAP and the server is statically linked.  We set
    calling_initgroups as a flag to the SIGSEGV handler that is then used to
    output a specific message to help the user resolve this problem.
  */
  calling_initgroups= 1;
  int res= my_set_user(user, user_info_arg, MYF(MY_WME));
  calling_initgroups= 0;
  if (res)
    unireg_abort(1);
  allow_coredumps();
}


static void set_effective_user(struct passwd *user_info_arg)
{
#if !defined(__WIN__)
  DBUG_ASSERT(user_info_arg != 0);
  if (setregid((gid_t)-1, user_info_arg->pw_gid) == -1)
  {
    sql_perror("setregid");
    unireg_abort(1);
  }
  if (setreuid((uid_t)-1, user_info_arg->pw_uid) == -1)
  {
    sql_perror("setreuid");
    unireg_abort(1);
  }
  allow_coredumps();
#endif
}


/** Change root user if started with @c --chroot . */
static void set_root(const char *path)
{
#if !defined(__WIN__)
  if (chroot(path) == -1)
  {
    sql_perror("chroot");
    unireg_abort(1);
  }
  my_setwd("/", MYF(0));
#endif
}

/**
   Activate usage of a tcp port
*/

static my_socket activate_tcp_port(uint port)
{
  struct addrinfo *ai, *a;
  struct addrinfo hints;
  int error;
  int	arg;
  char port_buf[NI_MAXSERV];
  my_socket ip_sock= INVALID_SOCKET;
  DBUG_ENTER("activate_tcp_port");
  DBUG_PRINT("general",("IP Socket is %d",port));

  bzero(&hints, sizeof (hints));
  hints.ai_flags= AI_PASSIVE;
  hints.ai_socktype= SOCK_STREAM;
  hints.ai_family= AF_UNSPEC;

  my_snprintf(port_buf, NI_MAXSERV, "%d", port);
  error= getaddrinfo(my_bind_addr_str, port_buf, &hints, &ai);
  if (error != 0)
  {
    DBUG_PRINT("error",("Got error: %d from getaddrinfo()", error));
    sql_perror(ER_DEFAULT(ER_IPSOCK_ERROR));  /* purecov: tested */
    unireg_abort(1);				/* purecov: tested */
  }

  for (a= ai; a != NULL; a= a->ai_next)
  {
    ip_sock= socket(a->ai_family, a->ai_socktype, a->ai_protocol);
      
    char ip_addr[INET6_ADDRSTRLEN];

    if (vio_get_normalized_ip_string(a->ai_addr, a->ai_addrlen,
                                     ip_addr, sizeof (ip_addr)))
    {
      ip_addr[0]= 0;
    }

    if (ip_sock == INVALID_SOCKET)
    {
      sql_print_error("Failed to create a socket for %s '%s': errno: %d.",
                      (a->ai_family == AF_INET) ? "IPv4" : "IPv6",
                      (const char *) ip_addr,
                      (int) socket_errno);
    }
    else 
    {
      sql_print_information("Server socket created on IP: '%s'.",
                          (const char *) ip_addr);
      break;
    }
  }

  if (ip_sock == INVALID_SOCKET)
  {
    DBUG_PRINT("error",("Got error: %d from socket()",socket_errno));
    sql_perror(ER_DEFAULT(ER_IPSOCK_ERROR));  /* purecov: tested */
    unireg_abort(1);				/* purecov: tested */
  }

#ifndef __WIN__
  /*
    We should not use SO_REUSEADDR on windows as this would enable a
    user to open two mysqld servers with the same TCP/IP port.
  */
  arg= 1;
  (void) setsockopt(ip_sock,SOL_SOCKET,SO_REUSEADDR,(char*)&arg,sizeof(arg));
#endif /* __WIN__ */

#ifdef IPV6_V6ONLY
   /*
     For interoperability with older clients, IPv6 socket should
     listen on both IPv6 and IPv4 wildcard addresses.
     Turn off IPV6_V6ONLY option.

     NOTE: this will work starting from Windows Vista only.
     On Windows XP dual stack is not available, so it will not
     listen on the corresponding IPv4-address.
   */
  if (a->ai_family == AF_INET6)
  {
    arg= 0;
    (void) setsockopt(ip_sock, IPPROTO_IPV6, IPV6_V6ONLY, (char*)&arg,
              sizeof(arg));
  }
#endif
  /*
    Sometimes the port is not released fast enough when stopping and
    restarting the server. This happens quite often with the test suite
    on busy Linux systems. Retry to bind the address at these intervals:
    Sleep intervals: 1, 2, 4,  6,  9, 13, 17, 22, ...
    Retry at second: 1, 3, 7, 13, 22, 35, 52, 74, ...
    Limit the sequence by mysqld_port_timeout (set --port-open-timeout=#).
  */
  int ret;
  uint waited, retry, this_wait;
  for (waited= 0, retry= 1; ; retry++, waited+= this_wait)
  {
    if (((ret= bind(ip_sock, a->ai_addr, a->ai_addrlen)) >= 0 ) ||
        (socket_errno != SOCKET_EADDRINUSE) ||
        (waited >= mysqld_port_timeout))
      break;
    sql_print_information("Retrying bind on TCP/IP port %u", port);
    this_wait= retry * retry / 3 + 1;
    sleep(this_wait);
  }
  freeaddrinfo(ai);
  if (ret < 0)
  {
    char buff[100];
    sprintf(buff, "Can't start server: Bind on TCP/IP port. Got error: %d",
            (int) socket_errno);
    sql_perror(buff);
    sql_print_error("Do you already have another mysqld server running on "
                    "port: %u ?", port);
    unireg_abort(1);
  }
  if (listen(ip_sock,(int) back_log) < 0)
  {
    sql_perror("Can't start server: listen() on TCP/IP port");
    sql_print_error("listen() on TCP/IP failed with error %d",
                    socket_errno);
    unireg_abort(1);
  }
  DBUG_RETURN(ip_sock);
}

static void network_init(void)
{
#ifdef HAVE_SYS_UN_H
  struct sockaddr_un	UNIXaddr;
  int	arg;
#endif
  DBUG_ENTER("network_init");

  if (MYSQL_CALLBACK_ELSE(thread_scheduler, init, (), 0))
    unireg_abort(1);			/* purecov: inspected */

  set_ports();

  if (report_port == 0)
  {
    report_port= mysqld_port;
  }
#ifndef DBUG_OFF
  if (!opt_disable_networking)
    DBUG_ASSERT(report_port != 0);
#endif
  if (!opt_disable_networking && !opt_bootstrap)
  {
    if (mysqld_port)
      base_ip_sock= activate_tcp_port(mysqld_port);
    if (mysqld_extra_port)
      extra_ip_sock= activate_tcp_port(mysqld_extra_port);
  }

#ifdef _WIN32
  /* create named pipe */
  if (Service.IsNT() && mysqld_unix_port[0] && !opt_bootstrap &&
      opt_enable_named_pipe)
  {

    strxnmov(pipe_name, sizeof(pipe_name)-1, "\\\\.\\pipe\\",
	     mysqld_unix_port, NullS);
    bzero((char*) &saPipeSecurity, sizeof(saPipeSecurity));
    bzero((char*) &sdPipeDescriptor, sizeof(sdPipeDescriptor));
    if (!InitializeSecurityDescriptor(&sdPipeDescriptor,
				      SECURITY_DESCRIPTOR_REVISION))
    {
      sql_perror("Can't start server : Initialize security descriptor");
      unireg_abort(1);
    }
    if (!SetSecurityDescriptorDacl(&sdPipeDescriptor, TRUE, NULL, FALSE))
    {
      sql_perror("Can't start server : Set security descriptor");
      unireg_abort(1);
    }
    saPipeSecurity.nLength = sizeof(SECURITY_ATTRIBUTES);
    saPipeSecurity.lpSecurityDescriptor = &sdPipeDescriptor;
    saPipeSecurity.bInheritHandle = FALSE;
    if ((hPipe= CreateNamedPipe(pipe_name,
        PIPE_ACCESS_DUPLEX | FILE_FLAG_OVERLAPPED | FILE_FLAG_FIRST_PIPE_INSTANCE,
        PIPE_TYPE_BYTE | PIPE_READMODE_BYTE | PIPE_WAIT,
        PIPE_UNLIMITED_INSTANCES,
        (int) global_system_variables.net_buffer_length,
        (int) global_system_variables.net_buffer_length,
        NMPWAIT_USE_DEFAULT_WAIT,
        &saPipeSecurity)) == INVALID_HANDLE_VALUE)
    {
      sql_perror("Create named pipe failed");
      unireg_abort(1);
    }
  }
#endif

#if defined(HAVE_SYS_UN_H)
  /*
  ** Create the UNIX socket
  */
  if (mysqld_unix_port[0] && !opt_bootstrap)
  {
    DBUG_PRINT("general",("UNIX Socket is %s",mysqld_unix_port));

    if (strlen(mysqld_unix_port) > (sizeof(UNIXaddr.sun_path) - 1))
    {
      sql_print_error("The socket file path is too long (> %u): %s",
                      (uint) sizeof(UNIXaddr.sun_path) - 1, mysqld_unix_port);
      unireg_abort(1);
    }
    if ((unix_sock= socket(AF_UNIX, SOCK_STREAM, 0)) < 0)
    {
      sql_perror("Can't start server : UNIX Socket "); /* purecov: inspected */
      unireg_abort(1);				/* purecov: inspected */
    }
    bzero((char*) &UNIXaddr, sizeof(UNIXaddr));
    UNIXaddr.sun_family = AF_UNIX;
    strmov(UNIXaddr.sun_path, mysqld_unix_port);
    (void) unlink(mysqld_unix_port);
    arg= 1;
    (void) setsockopt(unix_sock,SOL_SOCKET,SO_REUSEADDR,(char*)&arg,
		      sizeof(arg));
    umask(0);
    if (bind(unix_sock, reinterpret_cast<struct sockaddr *>(&UNIXaddr),
	     sizeof(UNIXaddr)) < 0)
    {
      sql_perror("Can't start server : Bind on unix socket"); /* purecov: tested */
      sql_print_error("Do you already have another mysqld server running on socket: %s ?",mysqld_unix_port);
      unireg_abort(1);					/* purecov: tested */
    }
    umask(((~my_umask) & 0666));
#if defined(S_IFSOCK) && defined(SECURE_SOCKETS)
    (void) chmod(mysqld_unix_port,S_IFSOCK);	/* Fix solaris 2.6 bug */
#endif
    if (listen(unix_sock,(int) back_log) < 0)
      sql_print_warning("listen() on Unix socket failed with error %d",
		      socket_errno);
  }
#endif
  DBUG_PRINT("info",("server started"));
  DBUG_VOID_RETURN;
}


/**
  Close a connection.

  @param thd        Thread handle.
  @param sql_errno  The error code to send before disconnect.

  @note
    For the connection that is doing shutdown, this is called twice
*/
void close_connection(THD *thd, uint sql_errno)
{
  DBUG_ENTER("close_connection");

  if (sql_errno)
    net_send_error(thd, sql_errno, ER_DEFAULT(sql_errno), NULL);

  thd->print_aborted_warning(3, sql_errno ? ER_DEFAULT(sql_errno)
                                          : "CLOSE_CONNECTION");

  thd->disconnect();

  MYSQL_CONNECTION_DONE((int) sql_errno, thd->thread_id);

  if (MYSQL_CONNECTION_DONE_ENABLED())
  {
    sleep(0); /* Workaround to avoid tailcall optimisation */
  }
  MYSQL_AUDIT_NOTIFY_CONNECTION_DISCONNECT(thd, sql_errno);
  DBUG_VOID_RETURN;
}
#endif /* EMBEDDED_LIBRARY */


/** Called when mysqld is aborted with ^C */
/* ARGSUSED */
extern "C" sig_handler end_mysqld_signal(int sig __attribute__((unused)))
{
  DBUG_ENTER("end_mysqld_signal");
  /* Don't call kill_mysql() if signal thread is not running */
  if (signal_thread_in_use)
    kill_mysql();                          // Take down mysqld nicely
  DBUG_VOID_RETURN;				/* purecov: deadcode */
}


/*
  Cleanup THD object

  SYNOPSIS
    thd_cleanup()
    thd		 Thread handler
*/

void thd_cleanup(THD *thd)
{
  thd->cleanup();
}

/*
  Decrease number of connections

  SYNOPSIS
    dec_connection_count()
*/

void dec_connection_count(THD *thd)
{
  mysql_mutex_lock(&LOCK_connection_count);
  (*thd->scheduler->connection_count)--;
  mysql_mutex_unlock(&LOCK_connection_count);
}


/*
  Unlink thd from global list of available connections and free thd

  SYNOPSIS
    unlink_thd()
    thd		 Thread handler

  NOTES
    LOCK_thread_count is locked and left locked
*/

void unlink_thd(THD *thd)
{
  DBUG_ENTER("unlink_thd");
  DBUG_PRINT("enter", ("thd: 0x%lx", (long) thd));

  thd_cleanup(thd);
  dec_connection_count(thd);

  thd->add_status_to_global();

  mysql_mutex_lock(&LOCK_thread_count);
  thd->unlink();
  /*
    Used by binlog_reset_master.  It would be cleaner to use
    DEBUG_SYNC here, but that's not possible because the THD's debug
    sync feature has been shut down at this point.
  */
  DBUG_EXECUTE_IF("sleep_after_lock_thread_count_before_delete_thd", sleep(5););
  if (unlikely(abort_loop))
  {
    /*
      During shutdown, we have to delete thd inside the mutex
      to not refer to mutexes that may be deleted during shutdown
    */
    delete thd;
    thd= 0;
  }
  thread_count--;
  mysql_mutex_unlock(&LOCK_thread_count);

  delete thd;
  DBUG_VOID_RETURN;
}


/*
  Store thread in cache for reuse by new connections

  SYNOPSIS
    cache_thread()

  NOTES
    LOCK_thread_count has to be locked

  RETURN
    0  Thread was not put in cache
    1  Thread is to be reused by new connection.
       (ie, caller should return, not abort with pthread_exit())
*/


static bool cache_thread()
{
  mysql_mutex_assert_owner(&LOCK_thread_count);
  if (cached_thread_count < thread_cache_size &&
      ! abort_loop && !kill_cached_threads)
  {
    /* Don't kill the thread, just put it in cache for reuse */
    DBUG_PRINT("info", ("Adding thread to cache"));
    cached_thread_count++;

#ifdef HAVE_PSI_INTERFACE
    /*
      Delete the instrumentation for the job that just completed,
      before parking this pthread in the cache (blocked on COND_thread_cache).
    */
    if (likely(PSI_server != NULL))
      PSI_server->delete_current_thread();
#endif

    while (!abort_loop && ! wake_thread && ! kill_cached_threads)
      mysql_cond_wait(&COND_thread_cache, &LOCK_thread_count);
    cached_thread_count--;
    if (kill_cached_threads)
      mysql_cond_signal(&COND_flush_thread_cache);
    if (wake_thread)
    {
      THD *thd;
      wake_thread--;
      thd= thread_cache.get();
      thd->thread_stack= (char*) &thd;          // For store_globals
      (void) thd->store_globals();

#ifdef HAVE_PSI_INTERFACE
      /*
        Create new instrumentation for the new THD job,
        and attach it to this running pthread.
      */
      if (likely(PSI_server != NULL))
      {
        PSI_thread *psi= PSI_server->new_thread(key_thread_one_connection,
                                                thd, thd->thread_id);
        if (likely(psi != NULL))
          PSI_server->set_thread(psi);
      }
#endif

      /*
        THD::mysys_var::abort is associated with physical thread rather
        than with THD object. So we need to reset this flag before using
        this thread for handling of new THD object/connection.
      */
      thd->mysys_var->abort= 0;
      thd->thr_create_utime= microsecond_interval_timer();
      thd->start_utime= thd->thr_create_utime;
      threads.append(thd);
      return(1);
    }
  }
  return(0);
}


/*
  End thread for the current connection

  SYNOPSIS
    one_thread_per_connection_end()
    thd		  Thread handler
    put_in_cache  Store thread in cache, if there is room in it
                  Normally this is true in all cases except when we got
                  out of resources initializing the current thread

  NOTES
    If thread is cached, we will wait until thread is scheduled to be
    reused and then we will return.
    If thread is not cached, we end the thread.

  RETURN
    0    Signal to handle_one_connection to reuse connection
*/

bool one_thread_per_connection_end(THD *thd, bool put_in_cache)
{
  DBUG_ENTER("one_thread_per_connection_end");
  unlink_thd(thd);
  /* Mark that current_thd is not valid anymore */
  my_pthread_setspecific_ptr(THR_THD,  0);
  if (put_in_cache)
  {
    mysql_mutex_lock(&LOCK_thread_count);
    put_in_cache= cache_thread();
    mysql_mutex_unlock(&LOCK_thread_count);
    if (put_in_cache)
      DBUG_RETURN(0);                             // Thread is reused
  }

  /* It's safe to broadcast outside a lock (COND... is not deleted here) */
  DBUG_PRINT("signal", ("Broadcasting COND_thread_count"));
  DBUG_LEAVE;                                   // Must match DBUG_ENTER()
#if defined(HAVE_OPENSSL) && !defined(EMBEDDED_LIBRARY)
  ERR_remove_state(0);
#endif
  my_thread_end();
  mysql_cond_broadcast(&COND_thread_count);

  pthread_exit(0);
  return 0;                                     // Avoid compiler warnings
}


void flush_thread_cache()
{
  mysql_mutex_lock(&LOCK_thread_count);
  kill_cached_threads++;
  while (cached_thread_count)
  {
    mysql_cond_broadcast(&COND_thread_cache);
    mysql_cond_wait(&COND_flush_thread_cache, &LOCK_thread_count);
  }
  kill_cached_threads--;
  mysql_mutex_unlock(&LOCK_thread_count);
}


/******************************************************************************
  Setup a signal thread with handles all signals.
  Because Linux doesn't support schemas use a mutex to check that
  the signal thread is ready before continuing
******************************************************************************/

#if defined(__WIN__)


/*
  On Windows, we use native SetConsoleCtrlHandler for handle events like Ctrl-C
  with graceful shutdown.
  Also, we do not use signal(), but SetUnhandledExceptionFilter instead - as it
  provides possibility to pass the exception to just-in-time debugger, collect
  dumps and potentially also the exception and thread context used to output
  callstack.
*/

static BOOL WINAPI console_event_handler( DWORD type ) 
{
  DBUG_ENTER("console_event_handler");
#ifndef EMBEDDED_LIBRARY
  if(type == CTRL_C_EVENT)
  {
     /*
       Do not shutdown before startup is finished and shutdown
       thread is initialized. Otherwise there is a race condition 
       between main thread doing initialization and CTRL-C thread doing
       cleanup, which can result into crash.
     */
#ifndef EMBEDDED_LIBRARY
     if(hEventShutdown)
       kill_mysql();
     else
#endif
       sql_print_warning("CTRL-C ignored during startup");
     DBUG_RETURN(TRUE);
  }
#endif
  DBUG_RETURN(FALSE);
}




#ifdef DEBUG_UNHANDLED_EXCEPTION_FILTER
#define DEBUGGER_ATTACH_TIMEOUT 120
/*
  Wait for debugger to attach and break into debugger. If debugger is
  not attached, resume after timeout.
*/
static void wait_for_debugger(int timeout_sec)
{
   if(!IsDebuggerPresent())
   {
     int i;
     printf("Waiting for debugger to attach, pid=%u\n",GetCurrentProcessId());
     fflush(stdout);
     for(i= 0; i < timeout_sec; i++)
     {
       Sleep(1000);
       if(IsDebuggerPresent())
       {
         /* Break into debugger */
         __debugbreak();
         return;
       }
     }
     printf("pid=%u, debugger not attached after %d seconds, resuming\n",GetCurrentProcessId(),
       timeout_sec);
     fflush(stdout);
   }
}
#endif /* DEBUG_UNHANDLED_EXCEPTION_FILTER */

LONG WINAPI my_unhandler_exception_filter(EXCEPTION_POINTERS *ex_pointers)
{
   static BOOL first_time= TRUE;
   if(!first_time)
   {
     /*
       This routine can be called twice, typically
       when detaching in JIT debugger.
       Return EXCEPTION_EXECUTE_HANDLER to terminate process.
     */
     return EXCEPTION_EXECUTE_HANDLER;
   }
   first_time= FALSE;
#ifdef DEBUG_UNHANDLED_EXCEPTION_FILTER
   /*
    Unfortunately there is no clean way to debug unhandled exception filters,
    as debugger does not stop there(also documented in MSDN) 
    To overcome, one could put a MessageBox, but this will not work in service.
    Better solution is to print error message and sleep some minutes 
    until debugger is attached
  */
  wait_for_debugger(DEBUGGER_ATTACH_TIMEOUT);
#endif /* DEBUG_UNHANDLED_EXCEPTION_FILTER */
  __try
  {
    my_set_exception_pointers(ex_pointers);
    handle_fatal_signal(ex_pointers->ExceptionRecord->ExceptionCode);
  }
  __except(EXCEPTION_EXECUTE_HANDLER)
  {
    DWORD written;
    const char msg[] = "Got exception in exception handler!\n";
    WriteFile(GetStdHandle(STD_OUTPUT_HANDLE),msg, sizeof(msg)-1, 
      &written,NULL);
  }
  /*
    Return EXCEPTION_CONTINUE_SEARCH to give JIT debugger
    (drwtsn32 or vsjitdebugger) possibility to attach,
    if JIT debugger is configured.
    Windows Error reporting might generate a dump here.
  */
  return EXCEPTION_CONTINUE_SEARCH;
}


static void init_signals(void)
{
  if(opt_console)
    SetConsoleCtrlHandler(console_event_handler,TRUE);

    /* Avoid MessageBox()es*/
  _CrtSetReportMode(_CRT_WARN, _CRTDBG_MODE_FILE);
  _CrtSetReportFile(_CRT_WARN, _CRTDBG_FILE_STDERR);
  _CrtSetReportMode(_CRT_ERROR, _CRTDBG_MODE_FILE);
  _CrtSetReportFile(_CRT_ERROR, _CRTDBG_FILE_STDERR);
  _CrtSetReportMode(_CRT_ASSERT, _CRTDBG_MODE_FILE);
  _CrtSetReportFile(_CRT_ASSERT, _CRTDBG_FILE_STDERR);

   /*
     Do not use SEM_NOGPFAULTERRORBOX in the following SetErrorMode (),
     because it would prevent JIT debugger and Windows error reporting
     from working. We need WER or JIT-debugging, since our own unhandled
     exception filter is not guaranteed to work in all situation
     (like heap corruption or stack overflow)
   */
  SetErrorMode(SetErrorMode(0) | SEM_FAILCRITICALERRORS
                               | SEM_NOOPENFILEERRORBOX);
  SetUnhandledExceptionFilter(my_unhandler_exception_filter);
}


static void start_signal_handler(void)
{
#ifndef EMBEDDED_LIBRARY
  // Save vm id of this process
  if (!opt_bootstrap)
    create_pid_file();
#endif /* EMBEDDED_LIBRARY */
}


static void check_data_home(const char *path)
{}

#endif /* __WIN__ */


#if BACKTRACE_DEMANGLE
#include <cxxabi.h>
extern "C" char *my_demangle(const char *mangled_name, int *status)
{
  return abi::__cxa_demangle(mangled_name, NULL, NULL, status);
}
#endif


/*
  pthread_attr_setstacksize() without so much platform-dependency

  Return: The actual stack size if possible.
*/

#ifndef EMBEDDED_LIBRARY
static size_t my_setstacksize(pthread_attr_t *attr, size_t stacksize)
{
  size_t guard_size __attribute__((unused))= 0;

#if defined(__ia64__) || defined(__ia64)
  /*
    On IA64, half of the requested stack size is used for "normal stack"
    and half for "register stack".  The space measured by check_stack_overrun
    is the "normal stack", so double the request to make sure we have the
    caller-expected amount of normal stack.

    NOTE: there is no guarantee that the register stack can't grow faster
    than normal stack, so it's very unclear that we won't dump core due to
    stack overrun despite check_stack_overrun's efforts.  Experimentation
    shows that in the execution_constants test, the register stack grows
    less than half as fast as normal stack, but perhaps other scenarios are
    less forgiving.  If it turns out that more space is needed for the
    register stack, that could be forced (rather inefficiently) by using a
    multiplier higher than 2 here.
  */
  stacksize *= 2;
#endif

  /*
    On many machines, the "guard space" is subtracted from the requested
    stack size, and that space is quite large on some platforms.  So add
    it to our request, if we can find out what it is.
  */
#ifdef HAVE_PTHREAD_ATTR_GETGUARDSIZE
  if (pthread_attr_getguardsize(attr, &guard_size))
    guard_size = 0;		/* if can't find it out, treat as 0 */
#endif

  pthread_attr_setstacksize(attr, stacksize + guard_size);

  /* Retrieve actual stack size if possible */
#ifdef HAVE_PTHREAD_ATTR_GETSTACKSIZE
  {
    size_t real_stack_size= 0;
    /* We must ignore real_stack_size = 0 as Solaris 2.9 can return 0 here */
    if (pthread_attr_getstacksize(attr, &real_stack_size) == 0 &&
	real_stack_size > guard_size)
    {
      real_stack_size -= guard_size;
      if (real_stack_size < stacksize)
      {
	if (global_system_variables.log_warnings)
          sql_print_warning("Asked for %zu thread stack, but got %zu",
                            stacksize, real_stack_size);
	stacksize= real_stack_size;
      }
    }
  }
#endif /* !EMBEDDED_LIBRARY */

#if defined(__ia64__) || defined(__ia64)
  stacksize /= 2;
#endif
  return stacksize;
}
#endif


#if !defined(__WIN__)
#ifndef SA_RESETHAND
#define SA_RESETHAND 0
#endif /* SA_RESETHAND */
#ifndef SA_NODEFER
#define SA_NODEFER 0
#endif /* SA_NODEFER */

#ifndef EMBEDDED_LIBRARY

static void init_signals(void)
{
  sigset_t set;
  struct sigaction sa;
  DBUG_ENTER("init_signals");

  my_sigset(THR_SERVER_ALARM,print_signal_warning); // Should never be called!

  if (opt_stack_trace || (test_flags & TEST_CORE_ON_SIGNAL))
  {
    sa.sa_flags = SA_RESETHAND | SA_NODEFER;
    sigemptyset(&sa.sa_mask);
    sigprocmask(SIG_SETMASK,&sa.sa_mask,NULL);

    my_init_stacktrace();
#if defined(__amiga__)
    sa.sa_handler=(void(*)())handle_fatal_signal;
#else
    sa.sa_handler=handle_fatal_signal;
#endif
    sigaction(SIGSEGV, &sa, NULL);
    sigaction(SIGABRT, &sa, NULL);
#ifdef SIGBUS
    sigaction(SIGBUS, &sa, NULL);
#endif
    sigaction(SIGILL, &sa, NULL);
    sigaction(SIGFPE, &sa, NULL);
  }

#ifdef HAVE_GETRLIMIT
  if (test_flags & TEST_CORE_ON_SIGNAL)
  {
    /* Change limits so that we will get a core file */
    STRUCT_RLIMIT rl;
    rl.rlim_cur = rl.rlim_max = (rlim_t) RLIM_INFINITY;
    if (setrlimit(RLIMIT_CORE, &rl) && global_system_variables.log_warnings)
      sql_print_warning("setrlimit could not change the size of core files to 'infinity';  We may not be able to generate a core file on signals");
  }
#endif
  (void) sigemptyset(&set);
  my_sigset(SIGPIPE,SIG_IGN);
  sigaddset(&set,SIGPIPE);
#ifndef IGNORE_SIGHUP_SIGQUIT
  sigaddset(&set,SIGQUIT);
  sigaddset(&set,SIGHUP);
#endif
  sigaddset(&set,SIGTERM);

  /* Fix signals if blocked by parents (can happen on Mac OS X) */
  sigemptyset(&sa.sa_mask);
  sa.sa_flags = 0;
  sa.sa_handler = print_signal_warning;
  sigaction(SIGTERM, &sa, (struct sigaction*) 0);
  sa.sa_flags = 0;
  sa.sa_handler = print_signal_warning;
  sigaction(SIGHUP, &sa, (struct sigaction*) 0);
  if (thd_lib_detected != THD_LIB_LT)
    sigaddset(&set,THR_SERVER_ALARM);
  if (test_flags & TEST_SIGINT)
  {
    /* Allow SIGINT to break mysqld. This is for debugging with --gdb */
    my_sigset(SIGINT, end_mysqld_signal);
    sigdelset(&set, SIGINT);
  }
  else
  {
    sigaddset(&set,SIGINT);
#ifdef SIGTSTP
    sigaddset(&set,SIGTSTP);
#endif
  }

  sigprocmask(SIG_SETMASK,&set,NULL);
  pthread_sigmask(SIG_SETMASK,&set,NULL);
  DBUG_VOID_RETURN;
}


static void start_signal_handler(void)
{
  int error;
  pthread_attr_t thr_attr;
  DBUG_ENTER("start_signal_handler");

  (void) pthread_attr_init(&thr_attr);
  pthread_attr_setscope(&thr_attr,PTHREAD_SCOPE_SYSTEM);
  (void) pthread_attr_setdetachstate(&thr_attr,PTHREAD_CREATE_DETACHED);
  (void) my_setstacksize(&thr_attr,my_thread_stack_size);

  mysql_mutex_lock(&LOCK_thread_count);
  if ((error= mysql_thread_create(key_thread_signal_hand,
                                  &signal_thread, &thr_attr, signal_hand, 0)))
  {
    sql_print_error("Can't create interrupt-thread (error %d, errno: %d)",
		    error,errno);
    exit(1);
  }
  mysql_cond_wait(&COND_thread_count, &LOCK_thread_count);
  mysql_mutex_unlock(&LOCK_thread_count);

  (void) pthread_attr_destroy(&thr_attr);
  DBUG_VOID_RETURN;
}


/** This threads handles all signals and alarms. */
/* ARGSUSED */
pthread_handler_t signal_hand(void *arg __attribute__((unused)))
{
  sigset_t set;
  int sig;
  my_thread_init();				// Init new thread
  DBUG_ENTER("signal_hand");
  signal_thread_in_use= 1;

  /*
    Setup alarm handler
    This should actually be '+ max_number_of_slaves' instead of +10,
    but the +10 should be quite safe.
  */
  init_thr_alarm(thread_scheduler->max_threads + extra_max_connections +
		 global_system_variables.max_insert_delayed_threads + 10);
  if (test_flags & TEST_SIGINT)
  {
    /* Allow SIGINT to break mysqld. This is for debugging with --gdb */
    (void) sigemptyset(&set);
    (void) sigaddset(&set,SIGINT);
    (void) pthread_sigmask(SIG_UNBLOCK,&set,NULL);
  }
  (void) sigemptyset(&set);			// Setup up SIGINT for debug
#ifdef USE_ONE_SIGNAL_HAND
  (void) sigaddset(&set,THR_SERVER_ALARM);	// For alarms
#endif
#ifndef IGNORE_SIGHUP_SIGQUIT
  (void) sigaddset(&set,SIGQUIT);
  (void) sigaddset(&set,SIGHUP);
#endif
  (void) sigaddset(&set,SIGTERM);
  (void) sigaddset(&set,SIGTSTP);

  /* Save pid to this process (or thread on Linux) */
  if (!opt_bootstrap)
    create_pid_file();

  /*
    signal to start_signal_handler that we are ready
    This works by waiting for start_signal_handler to free mutex,
    after which we signal it that we are ready.
    At this pointer there is no other threads running, so there
    should not be any other mysql_cond_signal() calls.
  */
  mysql_mutex_lock(&LOCK_thread_count);
  mysql_mutex_unlock(&LOCK_thread_count);
  mysql_cond_broadcast(&COND_thread_count);

  (void) pthread_sigmask(SIG_BLOCK,&set,NULL);
  for (;;)
  {
    int error;					// Used when debugging
    if (shutdown_in_progress && !abort_loop)
    {
      sig= SIGTERM;
      error=0;
    }
    else
      while ((error=my_sigwait(&set,&sig)) == EINTR) ;
    if (cleanup_done)
    {
      DBUG_PRINT("quit",("signal_handler: calling my_thread_end()"));
      my_thread_end();
      DBUG_LEAVE;                               // Must match DBUG_ENTER()
      signal_thread_in_use= 0;
      pthread_exit(0);				// Safety
      return 0;                                 // Avoid compiler warnings
    }
    switch (sig) {
    case SIGTERM:
    case SIGQUIT:
    case SIGKILL:
#ifdef EXTRA_DEBUG
      sql_print_information("Got signal %d to shutdown mysqld",sig);
#endif
      /* switch to the old log message processing */
      logger.set_handlers(LOG_FILE, opt_slow_log ? LOG_FILE:LOG_NONE,
                          opt_log ? LOG_FILE:LOG_NONE);
      DBUG_PRINT("info",("Got signal: %d  abort_loop: %d",sig,abort_loop));
      if (!abort_loop)
      {
	abort_loop=1;				// mark abort for threads
#ifdef HAVE_PSI_INTERFACE
        /* Delete the instrumentation for the signal thread */
        if (likely(PSI_server != NULL))
          PSI_server->delete_current_thread();
#endif
#ifdef USE_ONE_SIGNAL_HAND
	pthread_t tmp;
        if ((error= mysql_thread_create(0, /* Not instrumented */
                                        &tmp, &connection_attrib,
                                        kill_server_thread,
                                        (void*) &sig)))
          sql_print_error("Can't create thread to kill server (errno= %d)",
                          error);
#else
	kill_server((void*) sig);	// MIT THREAD has a alarm thread
#endif
      }
      break;
    case SIGHUP:
      if (!abort_loop)
      {
        int not_used;
	mysql_print_status();		// Print some debug info
	reload_acl_and_cache((THD*) 0,
			     (REFRESH_LOG | REFRESH_TABLES | REFRESH_FAST |
			      REFRESH_GRANT |
			      REFRESH_THREADS | REFRESH_HOSTS),
			     (TABLE_LIST*) 0, &not_used); // Flush logs
      }
      /* reenable logs after the options were reloaded */
      if (log_output_options & LOG_NONE)
      {
        logger.set_handlers(LOG_FILE,
                            opt_slow_log ? LOG_TABLE : LOG_NONE,
                            opt_log ? LOG_TABLE : LOG_NONE);
      }
      else
      {
        logger.set_handlers(LOG_FILE,
                            opt_slow_log ? log_output_options : LOG_NONE,
                            opt_log ? log_output_options : LOG_NONE);
      }
      break;
#ifdef USE_ONE_SIGNAL_HAND
    case THR_SERVER_ALARM:
      process_alarm(sig);			// Trigger alarms.
      break;
#endif
    default:
#ifdef EXTRA_DEBUG
      sql_print_warning("Got signal: %d  error: %d",sig,error); /* purecov: tested */
#endif
      break;					/* purecov: tested */
    }
  }
  return(0);					/* purecov: deadcode */
}

static void check_data_home(const char *path)
{}

#endif /*!EMBEDDED_LIBRARY*/
#endif	/* __WIN__*/


/**
  All global error messages are sent here where the first one is stored
  for the client.
*/
/* ARGSUSED */
extern "C" void my_message_sql(uint error, const char *str, myf MyFlags);

void my_message_sql(uint error, const char *str, myf MyFlags)
{
  THD *thd= current_thd;
  MYSQL_ERROR::enum_warning_level level;
  sql_print_message_func func;

  DBUG_ENTER("my_message_sql");
  DBUG_PRINT("error", ("error: %u  message: '%s'  Flag: %d", error, str, MyFlags));

  DBUG_ASSERT(str != NULL);
  DBUG_ASSERT(error != 0);

  if (MyFlags & ME_JUST_INFO)
  {
    level= MYSQL_ERROR::WARN_LEVEL_NOTE;
    func= sql_print_information;
  }
  else if (MyFlags & ME_JUST_WARNING)
  {
    level= MYSQL_ERROR::WARN_LEVEL_WARN;
    func= sql_print_warning;
  }
  else
  {
    level= MYSQL_ERROR::WARN_LEVEL_ERROR;
    func= sql_print_error;
  }

  if (thd)
  {
    if (MyFlags & ME_FATALERROR)
      thd->is_fatal_error= 1;
    (void) thd->raise_condition(error, NULL, level, str);
  }
  else
    mysql_audit_general(0, MYSQL_AUDIT_GENERAL_ERROR, error, str);

  /* When simulating OOM, skip writing to error log to avoid mtr errors */
  DBUG_EXECUTE_IF("simulate_out_of_memory", DBUG_VOID_RETURN;);

  if (!thd || thd->log_all_errors || (MyFlags & ME_NOREFRESH))
    (*func)("%s: %s", my_progname_short, str); /* purecov: inspected */
  DBUG_VOID_RETURN;
}


#ifndef EMBEDDED_LIBRARY
extern "C" void *my_str_malloc_mysqld(size_t size);
extern "C" void my_str_free_mysqld(void *ptr);

void *my_str_malloc_mysqld(size_t size)
{
  return my_malloc(size, MYF(MY_FAE));
}


void my_str_free_mysqld(void *ptr)
{
  my_free(ptr);
}
#endif /* EMBEDDED_LIBRARY */


#ifdef __WIN__

pthread_handler_t handle_shutdown(void *arg)
{
  MSG msg;
  my_thread_init();

  /* this call should create the message queue for this thread */
  PeekMessage(&msg, NULL, 1, 65534,PM_NOREMOVE);
#if !defined(EMBEDDED_LIBRARY)
  if (WaitForSingleObject(hEventShutdown,INFINITE)==WAIT_OBJECT_0)
#endif /* EMBEDDED_LIBRARY */
     kill_server(MYSQL_KILL_SIGNAL);
  return 0;
}
#endif

#include <mysqld_default_groups.h>

#if defined(__WIN__) && !defined(EMBEDDED_LIBRARY)
static const int load_default_groups_sz=
sizeof(load_default_groups)/sizeof(load_default_groups[0]);
#endif


#ifndef EMBEDDED_LIBRARY
/**
  This function is used to check for stack overrun for pathological
  cases of  regular expressions and 'like' expressions.
  The call to current_thd is  quite expensive, so we try to avoid it
  for the normal cases.
  The size of  each stack frame for the wildcmp() routines is ~128 bytes,
  so checking  *every* recursive call is not necessary.
 */
extern "C" int
check_enough_stack_size(int recurse_level)
{
  uchar stack_top;
  if (recurse_level % 16 != 0)
    return 0;

  THD *my_thd= current_thd;
  if (my_thd != NULL)
    return check_stack_overrun(my_thd, STACK_MIN_SIZE * 2, &stack_top);
  return 0;
}
#endif


/**
  Initialize one of the global date/time format variables.

  @param format_type		What kind of format should be supported
  @param var_ptr		Pointer to variable that should be updated

  @retval
    0 ok
  @retval
    1 error
*/

static bool init_global_datetime_format(timestamp_type format_type,
                                        DATE_TIME_FORMAT *format)
{
  /*
    Get command line option
    format->format.str is already set by my_getopt
  */
  format->format.length= strlen(format->format.str);

  if (parse_date_time_format(format_type, format))
  {
    fprintf(stderr, "Wrong date/time format specifier: %s\n",
            format->format.str);
    return true;
  }
  return false;
}

SHOW_VAR com_status_vars[]= {
  {"admin_commands",       (char*) offsetof(STATUS_VAR, com_other), SHOW_LONG_STATUS},
  {"alter_db",             (char*) offsetof(STATUS_VAR, com_stat[(uint) SQLCOM_ALTER_DB]), SHOW_LONG_STATUS},
  {"alter_db_upgrade",     (char*) offsetof(STATUS_VAR, com_stat[(uint) SQLCOM_ALTER_DB_UPGRADE]), SHOW_LONG_STATUS},
  {"alter_event",          (char*) offsetof(STATUS_VAR, com_stat[(uint) SQLCOM_ALTER_EVENT]), SHOW_LONG_STATUS},
  {"alter_function",       (char*) offsetof(STATUS_VAR, com_stat[(uint) SQLCOM_ALTER_FUNCTION]), SHOW_LONG_STATUS},
  {"alter_procedure",      (char*) offsetof(STATUS_VAR, com_stat[(uint) SQLCOM_ALTER_PROCEDURE]), SHOW_LONG_STATUS},
  {"alter_server",         (char*) offsetof(STATUS_VAR, com_stat[(uint) SQLCOM_ALTER_SERVER]), SHOW_LONG_STATUS},
  {"alter_table",          (char*) offsetof(STATUS_VAR, com_stat[(uint) SQLCOM_ALTER_TABLE]), SHOW_LONG_STATUS},
  {"alter_tablespace",     (char*) offsetof(STATUS_VAR, com_stat[(uint) SQLCOM_ALTER_TABLESPACE]), SHOW_LONG_STATUS},
  {"analyze",              (char*) offsetof(STATUS_VAR, com_stat[(uint) SQLCOM_ANALYZE]), SHOW_LONG_STATUS},
  {"assign_to_keycache",   (char*) offsetof(STATUS_VAR, com_stat[(uint) SQLCOM_ASSIGN_TO_KEYCACHE]), SHOW_LONG_STATUS},
  {"begin",                (char*) offsetof(STATUS_VAR, com_stat[(uint) SQLCOM_BEGIN]), SHOW_LONG_STATUS},
  {"binlog",               (char*) offsetof(STATUS_VAR, com_stat[(uint) SQLCOM_BINLOG_BASE64_EVENT]), SHOW_LONG_STATUS},
  {"call_procedure",       (char*) offsetof(STATUS_VAR, com_stat[(uint) SQLCOM_CALL]), SHOW_LONG_STATUS},
  {"change_db",            (char*) offsetof(STATUS_VAR, com_stat[(uint) SQLCOM_CHANGE_DB]), SHOW_LONG_STATUS},
  {"change_master",        (char*) offsetof(STATUS_VAR, com_stat[(uint) SQLCOM_CHANGE_MASTER]), SHOW_LONG_STATUS},
  {"check",                (char*) offsetof(STATUS_VAR, com_stat[(uint) SQLCOM_CHECK]), SHOW_LONG_STATUS},
  {"checksum",             (char*) offsetof(STATUS_VAR, com_stat[(uint) SQLCOM_CHECKSUM]), SHOW_LONG_STATUS},
  {"commit",               (char*) offsetof(STATUS_VAR, com_stat[(uint) SQLCOM_COMMIT]), SHOW_LONG_STATUS},
  {"create_db",            (char*) offsetof(STATUS_VAR, com_stat[(uint) SQLCOM_CREATE_DB]), SHOW_LONG_STATUS},
  {"create_event",         (char*) offsetof(STATUS_VAR, com_stat[(uint) SQLCOM_CREATE_EVENT]), SHOW_LONG_STATUS},
  {"create_function",      (char*) offsetof(STATUS_VAR, com_stat[(uint) SQLCOM_CREATE_SPFUNCTION]), SHOW_LONG_STATUS},
  {"create_index",         (char*) offsetof(STATUS_VAR, com_stat[(uint) SQLCOM_CREATE_INDEX]), SHOW_LONG_STATUS},
  {"create_procedure",     (char*) offsetof(STATUS_VAR, com_stat[(uint) SQLCOM_CREATE_PROCEDURE]), SHOW_LONG_STATUS},
  {"create_server",        (char*) offsetof(STATUS_VAR, com_stat[(uint) SQLCOM_CREATE_SERVER]), SHOW_LONG_STATUS},
  {"create_table",         (char*) offsetof(STATUS_VAR, com_stat[(uint) SQLCOM_CREATE_TABLE]), SHOW_LONG_STATUS},
  {"create_trigger",       (char*) offsetof(STATUS_VAR, com_stat[(uint) SQLCOM_CREATE_TRIGGER]), SHOW_LONG_STATUS},
  {"create_udf",           (char*) offsetof(STATUS_VAR, com_stat[(uint) SQLCOM_CREATE_FUNCTION]), SHOW_LONG_STATUS},
  {"create_user",          (char*) offsetof(STATUS_VAR, com_stat[(uint) SQLCOM_CREATE_USER]), SHOW_LONG_STATUS},
  {"create_view",          (char*) offsetof(STATUS_VAR, com_stat[(uint) SQLCOM_CREATE_VIEW]), SHOW_LONG_STATUS},
  {"dealloc_sql",          (char*) offsetof(STATUS_VAR, com_stat[(uint) SQLCOM_DEALLOCATE_PREPARE]), SHOW_LONG_STATUS},
  {"delete",               (char*) offsetof(STATUS_VAR, com_stat[(uint) SQLCOM_DELETE]), SHOW_LONG_STATUS},
  {"delete_multi",         (char*) offsetof(STATUS_VAR, com_stat[(uint) SQLCOM_DELETE_MULTI]), SHOW_LONG_STATUS},
  {"do",                   (char*) offsetof(STATUS_VAR, com_stat[(uint) SQLCOM_DO]), SHOW_LONG_STATUS},
  {"drop_db",              (char*) offsetof(STATUS_VAR, com_stat[(uint) SQLCOM_DROP_DB]), SHOW_LONG_STATUS},
  {"drop_event",           (char*) offsetof(STATUS_VAR, com_stat[(uint) SQLCOM_DROP_EVENT]), SHOW_LONG_STATUS},
  {"drop_function",        (char*) offsetof(STATUS_VAR, com_stat[(uint) SQLCOM_DROP_FUNCTION]), SHOW_LONG_STATUS},
  {"drop_index",           (char*) offsetof(STATUS_VAR, com_stat[(uint) SQLCOM_DROP_INDEX]), SHOW_LONG_STATUS},
  {"drop_procedure",       (char*) offsetof(STATUS_VAR, com_stat[(uint) SQLCOM_DROP_PROCEDURE]), SHOW_LONG_STATUS},
  {"drop_server",          (char*) offsetof(STATUS_VAR, com_stat[(uint) SQLCOM_DROP_SERVER]), SHOW_LONG_STATUS},
  {"drop_table",           (char*) offsetof(STATUS_VAR, com_stat[(uint) SQLCOM_DROP_TABLE]), SHOW_LONG_STATUS},
  {"drop_trigger",         (char*) offsetof(STATUS_VAR, com_stat[(uint) SQLCOM_DROP_TRIGGER]), SHOW_LONG_STATUS},
  {"drop_user",            (char*) offsetof(STATUS_VAR, com_stat[(uint) SQLCOM_DROP_USER]), SHOW_LONG_STATUS},
  {"drop_view",            (char*) offsetof(STATUS_VAR, com_stat[(uint) SQLCOM_DROP_VIEW]), SHOW_LONG_STATUS},
  {"empty_query",          (char*) offsetof(STATUS_VAR, com_stat[(uint) SQLCOM_EMPTY_QUERY]), SHOW_LONG_STATUS},
  {"execute_sql",          (char*) offsetof(STATUS_VAR, com_stat[(uint) SQLCOM_EXECUTE]), SHOW_LONG_STATUS},
  {"flush",                (char*) offsetof(STATUS_VAR, com_stat[(uint) SQLCOM_FLUSH]), SHOW_LONG_STATUS},
  {"grant",                (char*) offsetof(STATUS_VAR, com_stat[(uint) SQLCOM_GRANT]), SHOW_LONG_STATUS},
  {"ha_close",             (char*) offsetof(STATUS_VAR, com_stat[(uint) SQLCOM_HA_CLOSE]), SHOW_LONG_STATUS},
  {"ha_open",              (char*) offsetof(STATUS_VAR, com_stat[(uint) SQLCOM_HA_OPEN]), SHOW_LONG_STATUS},
  {"ha_read",              (char*) offsetof(STATUS_VAR, com_stat[(uint) SQLCOM_HA_READ]), SHOW_LONG_STATUS},
  {"help",                 (char*) offsetof(STATUS_VAR, com_stat[(uint) SQLCOM_HELP]), SHOW_LONG_STATUS},
  {"insert",               (char*) offsetof(STATUS_VAR, com_stat[(uint) SQLCOM_INSERT]), SHOW_LONG_STATUS},
  {"insert_select",        (char*) offsetof(STATUS_VAR, com_stat[(uint) SQLCOM_INSERT_SELECT]), SHOW_LONG_STATUS},
  {"install_plugin",       (char*) offsetof(STATUS_VAR, com_stat[(uint) SQLCOM_INSTALL_PLUGIN]), SHOW_LONG_STATUS},
  {"kill",                 (char*) offsetof(STATUS_VAR, com_stat[(uint) SQLCOM_KILL]), SHOW_LONG_STATUS},
  {"load",                 (char*) offsetof(STATUS_VAR, com_stat[(uint) SQLCOM_LOAD]), SHOW_LONG_STATUS},
  {"lock_tables",          (char*) offsetof(STATUS_VAR, com_stat[(uint) SQLCOM_LOCK_TABLES]), SHOW_LONG_STATUS},
  {"optimize",             (char*) offsetof(STATUS_VAR, com_stat[(uint) SQLCOM_OPTIMIZE]), SHOW_LONG_STATUS},
  {"preload_keys",         (char*) offsetof(STATUS_VAR, com_stat[(uint) SQLCOM_PRELOAD_KEYS]), SHOW_LONG_STATUS},
  {"prepare_sql",          (char*) offsetof(STATUS_VAR, com_stat[(uint) SQLCOM_PREPARE]), SHOW_LONG_STATUS},
  {"purge",                (char*) offsetof(STATUS_VAR, com_stat[(uint) SQLCOM_PURGE]), SHOW_LONG_STATUS},
  {"purge_before_date",    (char*) offsetof(STATUS_VAR, com_stat[(uint) SQLCOM_PURGE_BEFORE]), SHOW_LONG_STATUS},
  {"release_savepoint",    (char*) offsetof(STATUS_VAR, com_stat[(uint) SQLCOM_RELEASE_SAVEPOINT]), SHOW_LONG_STATUS},
  {"rename_table",         (char*) offsetof(STATUS_VAR, com_stat[(uint) SQLCOM_RENAME_TABLE]), SHOW_LONG_STATUS},
  {"rename_user",          (char*) offsetof(STATUS_VAR, com_stat[(uint) SQLCOM_RENAME_USER]), SHOW_LONG_STATUS},
  {"repair",               (char*) offsetof(STATUS_VAR, com_stat[(uint) SQLCOM_REPAIR]), SHOW_LONG_STATUS},
  {"replace",              (char*) offsetof(STATUS_VAR, com_stat[(uint) SQLCOM_REPLACE]), SHOW_LONG_STATUS},
  {"replace_select",       (char*) offsetof(STATUS_VAR, com_stat[(uint) SQLCOM_REPLACE_SELECT]), SHOW_LONG_STATUS},
  {"reset",                (char*) offsetof(STATUS_VAR, com_stat[(uint) SQLCOM_RESET]), SHOW_LONG_STATUS},
  {"resignal",             (char*) offsetof(STATUS_VAR, com_stat[(uint) SQLCOM_RESIGNAL]), SHOW_LONG_STATUS},
  {"revoke",               (char*) offsetof(STATUS_VAR, com_stat[(uint) SQLCOM_REVOKE]), SHOW_LONG_STATUS},
  {"revoke_all",           (char*) offsetof(STATUS_VAR, com_stat[(uint) SQLCOM_REVOKE_ALL]), SHOW_LONG_STATUS},
  {"rollback",             (char*) offsetof(STATUS_VAR, com_stat[(uint) SQLCOM_ROLLBACK]), SHOW_LONG_STATUS},
  {"rollback_to_savepoint",(char*) offsetof(STATUS_VAR, com_stat[(uint) SQLCOM_ROLLBACK_TO_SAVEPOINT]), SHOW_LONG_STATUS},
  {"savepoint",            (char*) offsetof(STATUS_VAR, com_stat[(uint) SQLCOM_SAVEPOINT]), SHOW_LONG_STATUS},
  {"select",               (char*) offsetof(STATUS_VAR, com_stat[(uint) SQLCOM_SELECT]), SHOW_LONG_STATUS},
  {"set_option",           (char*) offsetof(STATUS_VAR, com_stat[(uint) SQLCOM_SET_OPTION]), SHOW_LONG_STATUS},
  {"show_authors",         (char*) offsetof(STATUS_VAR, com_stat[(uint) SQLCOM_SHOW_AUTHORS]), SHOW_LONG_STATUS},
  {"show_binlog_events",   (char*) offsetof(STATUS_VAR, com_stat[(uint) SQLCOM_SHOW_BINLOG_EVENTS]), SHOW_LONG_STATUS},
  {"show_binlogs",         (char*) offsetof(STATUS_VAR, com_stat[(uint) SQLCOM_SHOW_BINLOGS]), SHOW_LONG_STATUS},
  {"show_charsets",        (char*) offsetof(STATUS_VAR, com_stat[(uint) SQLCOM_SHOW_CHARSETS]), SHOW_LONG_STATUS},
  {"show_client_statistics",    (char*) offsetof(STATUS_VAR, com_stat[(uint) SQLCOM_SHOW_CLIENT_STATS]), SHOW_LONG_STATUS},
  {"show_collations",      (char*) offsetof(STATUS_VAR, com_stat[(uint) SQLCOM_SHOW_COLLATIONS]), SHOW_LONG_STATUS},
  {"show_contributors",    (char*) offsetof(STATUS_VAR, com_stat[(uint) SQLCOM_SHOW_CONTRIBUTORS]), SHOW_LONG_STATUS},
  {"show_create_db",       (char*) offsetof(STATUS_VAR, com_stat[(uint) SQLCOM_SHOW_CREATE_DB]), SHOW_LONG_STATUS},
  {"show_create_event",    (char*) offsetof(STATUS_VAR, com_stat[(uint) SQLCOM_SHOW_CREATE_EVENT]), SHOW_LONG_STATUS},
  {"show_create_func",     (char*) offsetof(STATUS_VAR, com_stat[(uint) SQLCOM_SHOW_CREATE_FUNC]), SHOW_LONG_STATUS},
  {"show_create_proc",     (char*) offsetof(STATUS_VAR, com_stat[(uint) SQLCOM_SHOW_CREATE_PROC]), SHOW_LONG_STATUS},
  {"show_create_table",    (char*) offsetof(STATUS_VAR, com_stat[(uint) SQLCOM_SHOW_CREATE]), SHOW_LONG_STATUS},
  {"show_create_trigger",  (char*) offsetof(STATUS_VAR, com_stat[(uint) SQLCOM_SHOW_CREATE_TRIGGER]), SHOW_LONG_STATUS},
  {"show_databases",       (char*) offsetof(STATUS_VAR, com_stat[(uint) SQLCOM_SHOW_DATABASES]), SHOW_LONG_STATUS},
  {"show_engine_logs",     (char*) offsetof(STATUS_VAR, com_stat[(uint) SQLCOM_SHOW_ENGINE_LOGS]), SHOW_LONG_STATUS},
  {"show_engine_mutex",    (char*) offsetof(STATUS_VAR, com_stat[(uint) SQLCOM_SHOW_ENGINE_MUTEX]), SHOW_LONG_STATUS},
  {"show_engine_status",   (char*) offsetof(STATUS_VAR, com_stat[(uint) SQLCOM_SHOW_ENGINE_STATUS]), SHOW_LONG_STATUS},
  {"show_errors",          (char*) offsetof(STATUS_VAR, com_stat[(uint) SQLCOM_SHOW_ERRORS]), SHOW_LONG_STATUS},
  {"show_events",          (char*) offsetof(STATUS_VAR, com_stat[(uint) SQLCOM_SHOW_EVENTS]), SHOW_LONG_STATUS},
  {"show_fields",          (char*) offsetof(STATUS_VAR, com_stat[(uint) SQLCOM_SHOW_FIELDS]), SHOW_LONG_STATUS},
#ifndef DBUG_OFF
  {"show_function_code",   (char*) offsetof(STATUS_VAR, com_stat[(uint) SQLCOM_SHOW_FUNC_CODE]), SHOW_LONG_STATUS},
#endif
  {"show_function_status", (char*) offsetof(STATUS_VAR, com_stat[(uint) SQLCOM_SHOW_STATUS_FUNC]), SHOW_LONG_STATUS},
  {"show_grants",          (char*) offsetof(STATUS_VAR, com_stat[(uint) SQLCOM_SHOW_GRANTS]), SHOW_LONG_STATUS},
  {"show_index_statistics",     (char*) offsetof(STATUS_VAR, com_stat[(uint) SQLCOM_SHOW_INDEX_STATS]), SHOW_LONG_STATUS},
  {"show_keys",            (char*) offsetof(STATUS_VAR, com_stat[(uint) SQLCOM_SHOW_KEYS]), SHOW_LONG_STATUS},
  {"show_master_status",   (char*) offsetof(STATUS_VAR, com_stat[(uint) SQLCOM_SHOW_MASTER_STAT]), SHOW_LONG_STATUS},
  {"show_open_tables",     (char*) offsetof(STATUS_VAR, com_stat[(uint) SQLCOM_SHOW_OPEN_TABLES]), SHOW_LONG_STATUS},
  {"show_plugins",         (char*) offsetof(STATUS_VAR, com_stat[(uint) SQLCOM_SHOW_PLUGINS]), SHOW_LONG_STATUS},
  {"show_privileges",      (char*) offsetof(STATUS_VAR, com_stat[(uint) SQLCOM_SHOW_PRIVILEGES]), SHOW_LONG_STATUS},
#ifndef DBUG_OFF
  {"show_procedure_code",  (char*) offsetof(STATUS_VAR, com_stat[(uint) SQLCOM_SHOW_PROC_CODE]), SHOW_LONG_STATUS},
#endif
  {"show_procedure_status",(char*) offsetof(STATUS_VAR, com_stat[(uint) SQLCOM_SHOW_STATUS_PROC]), SHOW_LONG_STATUS},
  {"show_processlist",     (char*) offsetof(STATUS_VAR, com_stat[(uint) SQLCOM_SHOW_PROCESSLIST]), SHOW_LONG_STATUS},
  {"show_profile",         (char*) offsetof(STATUS_VAR, com_stat[(uint) SQLCOM_SHOW_PROFILE]), SHOW_LONG_STATUS},
  {"show_profiles",        (char*) offsetof(STATUS_VAR, com_stat[(uint) SQLCOM_SHOW_PROFILES]), SHOW_LONG_STATUS},
  {"show_relaylog_events", (char*) offsetof(STATUS_VAR, com_stat[(uint) SQLCOM_SHOW_RELAYLOG_EVENTS]), SHOW_LONG_STATUS},
  {"show_slave_hosts",     (char*) offsetof(STATUS_VAR, com_stat[(uint) SQLCOM_SHOW_SLAVE_HOSTS]), SHOW_LONG_STATUS},
  {"show_slave_status",    (char*) offsetof(STATUS_VAR, com_stat[(uint) SQLCOM_SHOW_SLAVE_STAT]), SHOW_LONG_STATUS},
  {"show_status",          (char*) offsetof(STATUS_VAR, com_stat[(uint) SQLCOM_SHOW_STATUS]), SHOW_LONG_STATUS},
  {"show_storage_engines", (char*) offsetof(STATUS_VAR, com_stat[(uint) SQLCOM_SHOW_STORAGE_ENGINES]), SHOW_LONG_STATUS},
  {"show_table_statistics",     (char*) offsetof(STATUS_VAR, com_stat[(uint) SQLCOM_SHOW_TABLE_STATS]), SHOW_LONG_STATUS},
  {"show_table_status",    (char*) offsetof(STATUS_VAR, com_stat[(uint) SQLCOM_SHOW_TABLE_STATUS]), SHOW_LONG_STATUS},
  {"show_tables",          (char*) offsetof(STATUS_VAR, com_stat[(uint) SQLCOM_SHOW_TABLES]), SHOW_LONG_STATUS},
  {"show_triggers",        (char*) offsetof(STATUS_VAR, com_stat[(uint) SQLCOM_SHOW_TRIGGERS]), SHOW_LONG_STATUS},
  {"show_user_statistics",      (char*) offsetof(STATUS_VAR, com_stat[(uint) SQLCOM_SHOW_USER_STATS]), SHOW_LONG_STATUS},
  {"show_variables",       (char*) offsetof(STATUS_VAR, com_stat[(uint) SQLCOM_SHOW_VARIABLES]), SHOW_LONG_STATUS},
  {"show_warnings",        (char*) offsetof(STATUS_VAR, com_stat[(uint) SQLCOM_SHOW_WARNS]), SHOW_LONG_STATUS},
  {"signal",               (char*) offsetof(STATUS_VAR, com_stat[(uint) SQLCOM_SIGNAL]), SHOW_LONG_STATUS},
  {"slave_start",          (char*) offsetof(STATUS_VAR, com_stat[(uint) SQLCOM_SLAVE_START]), SHOW_LONG_STATUS},
  {"slave_stop",           (char*) offsetof(STATUS_VAR, com_stat[(uint) SQLCOM_SLAVE_STOP]), SHOW_LONG_STATUS},
  {"stmt_close",           (char*) offsetof(STATUS_VAR, com_stmt_close), SHOW_LONG_STATUS},
  {"stmt_execute",         (char*) offsetof(STATUS_VAR, com_stmt_execute), SHOW_LONG_STATUS},
  {"stmt_fetch",           (char*) offsetof(STATUS_VAR, com_stmt_fetch), SHOW_LONG_STATUS},
  {"stmt_prepare",         (char*) offsetof(STATUS_VAR, com_stmt_prepare), SHOW_LONG_STATUS},
  {"stmt_reprepare",       (char*) offsetof(STATUS_VAR, com_stmt_reprepare), SHOW_LONG_STATUS},
  {"stmt_reset",           (char*) offsetof(STATUS_VAR, com_stmt_reset), SHOW_LONG_STATUS},
  {"stmt_send_long_data",  (char*) offsetof(STATUS_VAR, com_stmt_send_long_data), SHOW_LONG_STATUS},
  {"truncate",             (char*) offsetof(STATUS_VAR, com_stat[(uint) SQLCOM_TRUNCATE]), SHOW_LONG_STATUS},
  {"uninstall_plugin",     (char*) offsetof(STATUS_VAR, com_stat[(uint) SQLCOM_UNINSTALL_PLUGIN]), SHOW_LONG_STATUS},
  {"unlock_tables",        (char*) offsetof(STATUS_VAR, com_stat[(uint) SQLCOM_UNLOCK_TABLES]), SHOW_LONG_STATUS},
  {"update",               (char*) offsetof(STATUS_VAR, com_stat[(uint) SQLCOM_UPDATE]), SHOW_LONG_STATUS},
  {"update_multi",         (char*) offsetof(STATUS_VAR, com_stat[(uint) SQLCOM_UPDATE_MULTI]), SHOW_LONG_STATUS},
  {"xa_commit",            (char*) offsetof(STATUS_VAR, com_stat[(uint) SQLCOM_XA_COMMIT]),SHOW_LONG_STATUS},
  {"xa_end",               (char*) offsetof(STATUS_VAR, com_stat[(uint) SQLCOM_XA_END]),SHOW_LONG_STATUS},
  {"xa_prepare",           (char*) offsetof(STATUS_VAR, com_stat[(uint) SQLCOM_XA_PREPARE]),SHOW_LONG_STATUS},
  {"xa_recover",           (char*) offsetof(STATUS_VAR, com_stat[(uint) SQLCOM_XA_RECOVER]),SHOW_LONG_STATUS},
  {"xa_rollback",          (char*) offsetof(STATUS_VAR, com_stat[(uint) SQLCOM_XA_ROLLBACK]),SHOW_LONG_STATUS},
  {"xa_start",             (char*) offsetof(STATUS_VAR, com_stat[(uint) SQLCOM_XA_START]),SHOW_LONG_STATUS},
  {NullS, NullS, SHOW_LONG}
};

static int init_common_variables()
{
  umask(((~my_umask) & 0666));
  my_decimal_set_zero(&decimal_zero); // set decimal_zero constant;

  tzset();			// Set tzname

  sf_leaking_memory= 0; // no memory leaks from now on

  max_system_variables.pseudo_thread_id= (ulong)~0;
  server_start_time= flush_status_time= my_time(0);
  my_disable_copystat_in_redel= 1;

  rpl_filter= new Rpl_filter;
  binlog_filter= new Rpl_filter;
  if (!rpl_filter || !binlog_filter)
  {
    sql_perror("Could not allocate replication and binlog filters");
    return 1;
  }

  if (init_thread_environment() ||
      mysql_init_variables())
    return 1;

  if (ignore_db_dirs_init())
    return 1;

#ifdef HAVE_TZNAME
  struct tm tm_tmp;
  localtime_r(&server_start_time,&tm_tmp);
  const char *tz_name=  tzname[tm_tmp.tm_isdst != 0 ? 1 : 0];
#ifdef _WIN32
  /*
    Time zone name may be localized and contain non-ASCII characters,
    Convert from ANSI encoding to UTF8.
  */
  wchar_t wtz_name[sizeof(system_time_zone)];
  mbstowcs(wtz_name, tz_name, sizeof(system_time_zone)-1);
  WideCharToMultiByte(CP_UTF8,0, wtz_name, -1, system_time_zone, 
    sizeof(system_time_zone) - 1, NULL, NULL);
#else
  strmake_buf(system_time_zone, tz_name);
#endif /* _WIN32 */
#endif /* HAVE_TZNAME */

  /*
    We set SYSTEM time zone as reasonable default and
    also for failure of my_tz_init() and bootstrap mode.
    If user explicitly set time zone with --default-time-zone
    option we will change this value in my_tz_init().
  */
  global_system_variables.time_zone= my_tz_SYSTEM;

#ifdef HAVE_PSI_INTERFACE
  /*
    Complete the mysql_bin_log initialization.
    Instrumentation keys are known only after the performance schema initialization,
    and can not be set in the MYSQL_BIN_LOG constructor (called before main()).
  */
  mysql_bin_log.set_psi_keys(key_BINLOG_LOCK_index,
                             key_BINLOG_update_cond,
                             key_file_binlog,
                             key_file_binlog_index,
                             key_BINLOG_COND_queue_busy);
#endif

  /*
    Init mutexes for the global MYSQL_BIN_LOG objects.
    As safe_mutex depends on what MY_INIT() does, we can't init the mutexes of
    global MYSQL_BIN_LOGs in their constructors, because then they would be
    inited before MY_INIT(). So we do it here.
  */
  mysql_bin_log.init_pthread_objects();

  /* TODO: remove this when my_time_t is 64 bit compatible */
  if (!IS_TIME_T_VALID_FOR_TIMESTAMP(server_start_time))
  {
    sql_print_error("This MySQL server doesn't support dates later than 2038");
    return 1;
  }

  if (gethostname(glob_hostname,sizeof(glob_hostname)) < 0)
  {
    /*
      Get hostname of computer (used by 'show variables') and as default
      basename for the pid file if --log-basename is not given.
    */
    strmake(glob_hostname, STRING_WITH_LEN("localhost"));
    sql_print_warning("gethostname failed, using '%s' as hostname",
                        glob_hostname);
    opt_log_basename= const_cast<char *>("mysql");
  }
  else
    opt_log_basename= glob_hostname;

  if (!*pidfile_name)
  {
    strmake(pidfile_name, opt_log_basename, sizeof(pidfile_name)-5);
    strmov(fn_ext(pidfile_name),".pid");		// Add proper extension
  }

  /*
    The default-storage-engine entry in my_long_options should have a
    non-null default value. It was earlier intialized as
    (longlong)"MyISAM" in my_long_options but this triggered a
    compiler error in the Sun Studio 12 compiler. As a work-around we
    set the def_value member to 0 in my_long_options and initialize it
    to the correct value here.

    From MySQL 5.5 onwards, the default storage engine is InnoDB
    (except in the embedded server, where the default continues to
    be MyISAM)
  */
#if defined(WITH_INNOBASE_STORAGE_ENGINE) || defined(WITH_XTRADB_STORAGE_ENGINE)
  default_storage_engine= const_cast<char *>("InnoDB");
#else
  default_storage_engine= const_cast<char *>("MyISAM");
#endif

  /*
    Add server status variables to the dynamic list of
    status variables that is shown by SHOW STATUS.
    Later, in plugin_init, and mysql_install_plugin
    new entries could be added to that list.
  */
  if (add_status_vars(status_vars))
    return 1; // an error was already reported

#ifndef DBUG_OFF
  /*
    We have few debug-only commands in com_status_vars, only visible in debug
    builds. for simplicity we enable the assert only in debug builds

    There are 8 Com_ variables which don't have corresponding SQLCOM_ values:
    (TODO strictly speaking they shouldn't be here, should not have Com_ prefix
    that is. Perhaps Stmt_ ? Comstmt_ ? Prepstmt_ ?)

      Com_admin_commands       => com_other
      Com_stmt_close           => com_stmt_close
      Com_stmt_execute         => com_stmt_execute
      Com_stmt_fetch           => com_stmt_fetch
      Com_stmt_prepare         => com_stmt_prepare
      Com_stmt_reprepare       => com_stmt_reprepare
      Com_stmt_reset           => com_stmt_reset
      Com_stmt_send_long_data  => com_stmt_send_long_data

    With this correction the number of Com_ variables (number of elements in
    the array, excluding the last element - terminator) must match the number
    of SQLCOM_ constants.
  */
  compile_time_assert(sizeof(com_status_vars)/sizeof(com_status_vars[0]) - 1 ==
                     SQLCOM_END + 8);
#endif

  if (get_options(&remaining_argc, &remaining_argv))
    return 1;
  set_server_version();

  if (!opt_help)
    sql_print_information("%s (mysqld %s) starting as process %lu ...",
                          my_progname, server_version, (ulong) getpid());

#ifndef EMBEDDED_LIBRARY
  if (opt_abort && !opt_verbose)
    unireg_abort(0);
#endif /*!EMBEDDED_LIBRARY*/

  DBUG_PRINT("info",("%s  Ver %s for %s on %s\n",my_progname,
		     server_version, SYSTEM_TYPE,MACHINE_TYPE));

#ifdef HAVE_LARGE_PAGES
  /* Initialize large page size */
  if (opt_large_pages && (opt_large_page_size= my_get_large_page_size()))
  {
      DBUG_PRINT("info", ("Large page set, large_page_size = %d",
                 opt_large_page_size));
      my_use_large_pages= 1;
      my_large_page_size= opt_large_page_size;
  }
  else
  {
    opt_large_pages= 0;
    /* 
       Either not configured to use large pages or Linux haven't
       been compiled with large page support
    */
  }
#endif /* HAVE_LARGE_PAGES */
#ifdef HAVE_SOLARIS_LARGE_PAGES
#define LARGE_PAGESIZE (4*1024*1024)  /* 4MB */
#define SUPER_LARGE_PAGESIZE (256*1024*1024)  /* 256MB */
  if (opt_large_pages)
  {
  /*
    tell the kernel that we want to use 4/256MB page for heap storage
    and also for the stack. We use 4 MByte as default and if the
    super-large-page is set we increase it to 256 MByte. 256 MByte
    is for server installations with GBytes of RAM memory where
    the MySQL Server will have page caches and other memory regions
    measured in a number of GBytes.
    We use as big pages as possible which isn't bigger than the above
    desired page sizes.
  */
   int nelem;
   size_t max_desired_page_size;
   if (opt_super_large_pages)
     max_desired_page_size= SUPER_LARGE_PAGESIZE;
   else
     max_desired_page_size= LARGE_PAGESIZE;
   nelem = getpagesizes(NULL, 0);
   if (nelem > 0)
   {
     size_t *pagesize = (size_t *) malloc(sizeof(size_t) * nelem);
     if (pagesize != NULL && getpagesizes(pagesize, nelem) > 0)
     {
       size_t max_page_size= 0;
       for (int i= 0; i < nelem; i++)
       {
         if (pagesize[i] > max_page_size &&
             pagesize[i] <= max_desired_page_size)
            max_page_size= pagesize[i];
       }
       free(pagesize);
       if (max_page_size > 0)
       {
         struct memcntl_mha mpss;

         mpss.mha_cmd= MHA_MAPSIZE_BSSBRK;
         mpss.mha_pagesize= max_page_size;
         mpss.mha_flags= 0;
         memcntl(NULL, 0, MC_HAT_ADVISE, (caddr_t)&mpss, 0, 0);
         mpss.mha_cmd= MHA_MAPSIZE_STACK;
         memcntl(NULL, 0, MC_HAT_ADVISE, (caddr_t)&mpss, 0, 0);
       }
     }
   }
  }
#endif /* HAVE_SOLARIS_LARGE_PAGES */

  /* connections and databases needs lots of files */
  {
    uint files, wanted_files, max_open_files;

    /* MyISAM requires two file handles per table. */
    wanted_files= (10 + max_connections + extra_max_connections +
                   table_cache_size*2);
    /*
      We are trying to allocate no less than max_connections*5 file
      handles (i.e. we are trying to set the limit so that they will
      be available).  In addition, we allocate no less than how much
      was already allocated.  However below we report a warning and
      recompute values only if we got less file handles than were
      explicitly requested.  No warning and re-computation occur if we
      can't get max_connections*5 but still got no less than was
      requested (value of wanted_files).
    */
    max_open_files= max(max(wanted_files,
                            (max_connections + extra_max_connections)*5),
                        open_files_limit);
    files= my_set_max_open_files(max_open_files);

    if (files < wanted_files)
    {
      if (!open_files_limit)
      {
        /*
          If we have requested too much file handles than we bring
          max_connections in supported bounds.
        */
        max_connections= (ulong) min(files-10-TABLE_OPEN_CACHE_MIN*2,
                                     max_connections);
        /*
          Decrease table_cache_size according to max_connections, but
          not below TABLE_OPEN_CACHE_MIN.  Outer min() ensures that we
          never increase table_cache_size automatically (that could
          happen if max_connections is decreased above).
        */
        table_cache_size= (ulong) min(max((files-10-max_connections)/2,
                                          TABLE_OPEN_CACHE_MIN),
                                      table_cache_size);
	DBUG_PRINT("warning",
		   ("Changed limits: max_open_files: %u  max_connections: %ld  table_cache: %ld",
		    files, max_connections, table_cache_size));
	if (global_system_variables.log_warnings)
	  sql_print_warning("Changed limits: max_open_files: %u  max_connections: %ld  table_cache: %ld",
			files, max_connections, table_cache_size);
      }
      else if (global_system_variables.log_warnings)
	sql_print_warning("Could not increase number of max_open_files to more than %u (request: %u)", files, wanted_files);
    }
    open_files_limit= files;
  }
  unireg_init(opt_specialflag); /* Set up extern variabels */
  if (!(my_default_lc_messages=
        my_locale_by_name(lc_messages)))
  {
    sql_print_error("Unknown locale: '%s'", lc_messages);
    return 1;
  }
  global_system_variables.lc_messages= my_default_lc_messages;
  if (init_errmessage())	/* Read error messages from file */
    return 1;
  init_client_errs();
  mysql_library_init(unused,unused,unused); /* for replication */
  lex_init();
  if (item_create_init())
    return 1;
  item_init();
#ifndef EMBEDDED_LIBRARY
  my_regex_init(&my_charset_latin1, check_enough_stack_size);
  my_string_stack_guard= check_enough_stack_size;
#else
  my_regex_init(&my_charset_latin1, NULL);
#endif
  /*
    Process a comma-separated character set list and choose
    the first available character set. This is mostly for
    test purposes, to be able to start "mysqld" even if
    the requested character set is not available (see bug#18743).
  */
  for (;;)
  {
    char *next_character_set_name= strchr(default_character_set_name, ',');
    if (next_character_set_name)
      *next_character_set_name++= '\0';
    if (!(default_charset_info=
          get_charset_by_csname(default_character_set_name,
                                MY_CS_PRIMARY, MYF(MY_WME))))
    {
      if (next_character_set_name)
      {
        default_character_set_name= next_character_set_name;
        default_collation_name= 0;          // Ignore collation
      }
      else
        return 1;                           // Eof of the list
    }
    else
      break;
  }

  if (default_collation_name)
  {
    CHARSET_INFO *default_collation;
    default_collation= get_charset_by_name(default_collation_name, MYF(0));
    if (!default_collation)
    {
      sql_print_error(ER_DEFAULT(ER_UNKNOWN_COLLATION), default_collation_name);
      return 1;
    }
    if (!my_charset_same(default_charset_info, default_collation))
    {
      sql_print_error(ER_DEFAULT(ER_COLLATION_CHARSET_MISMATCH),
		      default_collation_name,
		      default_charset_info->csname);
      return 1;
    }
    default_charset_info= default_collation;
  }
  /* Set collactions that depends on the default collation */
  global_system_variables.collation_server=	 default_charset_info;
  global_system_variables.collation_database=	 default_charset_info;

  if (is_supported_parser_charset(default_charset_info))
  {
    global_system_variables.collation_connection= default_charset_info;
    global_system_variables.character_set_results= default_charset_info;
    global_system_variables.character_set_client= default_charset_info;
  }
  else
  {
    sql_print_information("'%s' can not be used as client character set. "
                          "'%s' will be used as default client character set.",
                          default_charset_info->csname,
                          my_charset_latin1.csname);
    global_system_variables.collation_connection= &my_charset_latin1;
    global_system_variables.character_set_results= &my_charset_latin1;
    global_system_variables.character_set_client= &my_charset_latin1;
  }

  if (!(character_set_filesystem=
        get_charset_by_csname(character_set_filesystem_name,
                              MY_CS_PRIMARY, MYF(MY_WME))))
    return 1;
  global_system_variables.character_set_filesystem= character_set_filesystem;

  if (!(my_default_lc_time_names=
        my_locale_by_name(lc_time_names_name)))
  {
    sql_print_error("Unknown locale: '%s'", lc_time_names_name);
    return 1;
  }
  global_system_variables.lc_time_names= my_default_lc_time_names;

  /* check log options and issue warnings if needed */
  if (opt_log && opt_logname && *opt_logname &&
      !(log_output_options & (LOG_FILE | LOG_NONE)))
    sql_print_warning("Although a path was specified for the "
                      "--log option, log tables are used. "
                      "To enable logging to files use the --log-output option.");

  if (opt_slow_log && opt_slow_logname && *opt_slow_logname &&
      !(log_output_options & (LOG_FILE | LOG_NONE)))
    sql_print_warning("Although a path was specified for the "
                      "--log-slow-queries option, log tables are used. "
                      "To enable logging to files use the --log-output=file option.");

  if (!opt_logname || !*opt_logname)
    make_default_log_name(&opt_logname, ".log", false);
  if (!opt_slow_logname || !*opt_slow_logname)
    make_default_log_name(&opt_slow_logname, "-slow.log", false);

#if defined(ENABLED_DEBUG_SYNC)
  /* Initialize the debug sync facility. See debug_sync.cc. */
  if (debug_sync_init())
    return 1; /* purecov: tested */
#endif /* defined(ENABLED_DEBUG_SYNC) */

#if (ENABLE_TEMP_POOL)
  if (use_temp_pool && bitmap_init(&temp_pool,0,1024,1))
    return 1;
#else
  use_temp_pool= 0;
#endif

  if (my_dboptions_cache_init())
    return 1;

  /*
    Ensure that lower_case_table_names is set on system where we have case
    insensitive names.  If this is not done the users MyISAM tables will
    get corrupted if accesses with names of different case.
  */
  DBUG_PRINT("info", ("lower_case_table_names: %d", lower_case_table_names));
  lower_case_file_system= test_if_case_insensitive(mysql_real_data_home);
  if (!lower_case_table_names && lower_case_file_system == 1)
  {
    if (lower_case_table_names_used)
    {
#if MYSQL_VERSION_ID < 100100
      if (global_system_variables.log_warnings)
        sql_print_warning("You have forced lower_case_table_names to 0 through "
                          "a command-line option, even though your file system "
                          "'%s' is case insensitive.  This means that you can "
                          "corrupt your tables if you access them using names "
                          "with different letter case. You should consider "
                          "changing lower_case_table_names to 1 or 2",
                          mysql_real_data_home);
#else
      sql_print_error("The server option 'lower_case_table_names' is "
                      "configured to use case sensitive table names but the "
                      "data directory resides on a case-insensitive file system. "
                      "Please use a case sensitive file system for your data "
                      "directory or switch to a case-insensitive table name "
                      "mode.");
#endif
      return 1;
    }
    else
    {
      if (global_system_variables.log_warnings)
	sql_print_warning("Setting lower_case_table_names=2 because file system for %s is case insensitive", mysql_real_data_home);
      lower_case_table_names= 2;
    }
  }
  else if (lower_case_table_names == 2 &&
           !(lower_case_file_system= (lower_case_file_system == 1)))
  {
    if (global_system_variables.log_warnings)
      sql_print_warning("lower_case_table_names was set to 2, even though your "
                        "the file system '%s' is case sensitive.  Now setting "
                        "lower_case_table_names to 0 to avoid future problems.",
			mysql_real_data_home);
    lower_case_table_names= 0;
  }
  else
  {
    lower_case_file_system= (lower_case_file_system == 1);
  }

  /* Reset table_alias_charset, now that lower_case_table_names is set. */
  table_alias_charset= (lower_case_table_names ?
			files_charset_info :
			&my_charset_bin);

  if (ignore_db_dirs_process_additions())
  {
    sql_print_error("An error occurred while storing ignore_db_dirs to a hash.");
    return 1;
  }

  return 0;
}


static int init_thread_environment()
{
  mysql_mutex_init(key_LOCK_thread_count, &LOCK_thread_count, MY_MUTEX_INIT_FAST);
  mysql_mutex_init(key_LOCK_status, &LOCK_status, MY_MUTEX_INIT_FAST);
  mysql_mutex_init(key_LOCK_delayed_insert,
                   &LOCK_delayed_insert, MY_MUTEX_INIT_FAST);
  mysql_mutex_init(key_LOCK_delayed_status,
                   &LOCK_delayed_status, MY_MUTEX_INIT_FAST);
  mysql_mutex_init(key_LOCK_delayed_create,
                   &LOCK_delayed_create, MY_MUTEX_INIT_SLOW);
  mysql_mutex_init(key_LOCK_crypt, &LOCK_crypt, MY_MUTEX_INIT_FAST);
  mysql_mutex_init(key_LOCK_user_conn, &LOCK_user_conn, MY_MUTEX_INIT_FAST);
  mysql_mutex_init(key_LOCK_active_mi, &LOCK_active_mi, MY_MUTEX_INIT_FAST);
  mysql_mutex_init(key_LOCK_global_system_variables,
                   &LOCK_global_system_variables, MY_MUTEX_INIT_FAST);
  mysql_rwlock_init(key_rwlock_LOCK_system_variables_hash,
                    &LOCK_system_variables_hash);
  mysql_mutex_init(key_LOCK_prepared_stmt_count,
                   &LOCK_prepared_stmt_count, MY_MUTEX_INIT_FAST);
  mysql_mutex_init(key_LOCK_error_messages,
                   &LOCK_error_messages, MY_MUTEX_INIT_FAST);
  mysql_mutex_init(key_LOCK_uuid_short_generator,
                   &LOCK_short_uuid_generator, MY_MUTEX_INIT_FAST);
  mysql_mutex_init(key_LOCK_connection_count,
                   &LOCK_connection_count, MY_MUTEX_INIT_FAST);
  mysql_mutex_init(key_LOCK_stats, &LOCK_stats, MY_MUTEX_INIT_FAST);
  mysql_mutex_init(key_LOCK_global_user_client_stats,
                   &LOCK_global_user_client_stats, MY_MUTEX_INIT_FAST);
  mysql_mutex_init(key_LOCK_global_table_stats,
                   &LOCK_global_table_stats, MY_MUTEX_INIT_FAST);
  mysql_mutex_init(key_LOCK_global_index_stats,
                   &LOCK_global_index_stats, MY_MUTEX_INIT_FAST);
  mysql_mutex_init(key_LOCK_prepare_ordered, &LOCK_prepare_ordered,
                   MY_MUTEX_INIT_SLOW);
  mysql_mutex_init(key_LOCK_commit_ordered, &LOCK_commit_ordered,
                   MY_MUTEX_INIT_SLOW);

#ifdef HAVE_OPENSSL
  mysql_mutex_init(key_LOCK_des_key_file,
                   &LOCK_des_key_file, MY_MUTEX_INIT_FAST);
#ifndef HAVE_YASSL
  openssl_stdlocks= (openssl_lock_t*) OPENSSL_malloc(CRYPTO_num_locks() *
                                                     sizeof(openssl_lock_t));
  for (int i= 0; i < CRYPTO_num_locks(); ++i)
    mysql_rwlock_init(key_rwlock_openssl, &openssl_stdlocks[i].lock);
  CRYPTO_set_dynlock_create_callback(openssl_dynlock_create);
  CRYPTO_set_dynlock_destroy_callback(openssl_dynlock_destroy);
  CRYPTO_set_dynlock_lock_callback(openssl_lock);
  CRYPTO_set_locking_callback(openssl_lock_function);
#endif
#endif
  mysql_rwlock_init(key_rwlock_LOCK_sys_init_connect, &LOCK_sys_init_connect);
  mysql_rwlock_init(key_rwlock_LOCK_sys_init_slave, &LOCK_sys_init_slave);
  mysql_rwlock_init(key_rwlock_LOCK_grant, &LOCK_grant);
  mysql_cond_init(key_COND_thread_count, &COND_thread_count, NULL);
  mysql_cond_init(key_COND_thread_cache, &COND_thread_cache, NULL);
  mysql_cond_init(key_COND_flush_thread_cache, &COND_flush_thread_cache, NULL);
#ifdef HAVE_REPLICATION
  mysql_mutex_init(key_LOCK_rpl_status, &LOCK_rpl_status, MY_MUTEX_INIT_FAST);
  mysql_cond_init(key_COND_rpl_status, &COND_rpl_status, NULL);
#endif
  mysql_mutex_init(key_LOCK_server_started,
                   &LOCK_server_started, MY_MUTEX_INIT_FAST);
  mysql_cond_init(key_COND_server_started, &COND_server_started, NULL);
  sp_cache_init();
#ifdef HAVE_EVENT_SCHEDULER
  Events::init_mutexes();
#endif
  /* Parameter for threads created for connections */
  (void) pthread_attr_init(&connection_attrib);
  (void) pthread_attr_setdetachstate(&connection_attrib,
				     PTHREAD_CREATE_DETACHED);
  pthread_attr_setscope(&connection_attrib, PTHREAD_SCOPE_SYSTEM);

  if (pthread_key_create(&THR_THD,NULL) ||
      pthread_key_create(&THR_MALLOC,NULL))
  {
    sql_print_error("Can't create thread-keys");
    return 1;
  }
  return 0;
}


#if defined(HAVE_OPENSSL) && !defined(HAVE_YASSL)
static openssl_lock_t *openssl_dynlock_create(const char *file, int line)
{
  openssl_lock_t *lock= new openssl_lock_t;
  mysql_rwlock_init(key_rwlock_openssl, &lock->lock);
  return lock;
}


static void openssl_dynlock_destroy(openssl_lock_t *lock, const char *file,
				    int line)
{
  mysql_rwlock_destroy(&lock->lock);
  delete lock;
}


static void openssl_lock_function(int mode, int n, const char *file, int line)
{
  if (n < 0 || n > CRYPTO_num_locks())
  {
    /* Lock number out of bounds. */
    sql_print_error("Fatal: OpenSSL interface problem (n = %d)", n);
    abort();
  }
  openssl_lock(mode, &openssl_stdlocks[n], file, line);
}


static void openssl_lock(int mode, openssl_lock_t *lock, const char *file,
			 int line)
{
  int err;
  char const *what;

  switch (mode) {
  case CRYPTO_LOCK|CRYPTO_READ:
    what = "read lock";
    err= mysql_rwlock_rdlock(&lock->lock);
    break;
  case CRYPTO_LOCK|CRYPTO_WRITE:
    what = "write lock";
    err= mysql_rwlock_wrlock(&lock->lock);
    break;
  case CRYPTO_UNLOCK|CRYPTO_READ:
  case CRYPTO_UNLOCK|CRYPTO_WRITE:
    what = "unlock";
    err= mysql_rwlock_unlock(&lock->lock);
    break;
  default:
    /* Unknown locking mode. */
    sql_print_error("Fatal: OpenSSL interface problem (mode=0x%x)", mode);
    abort();
  }
  if (err)
  {
    sql_print_error("Fatal: can't %s OpenSSL lock", what);
    abort();
  }
}
#endif /* HAVE_OPENSSL */


static void init_ssl()
{
#if defined(HAVE_OPENSSL) && !defined(EMBEDDED_LIBRARY)
  if (opt_use_ssl)
  {
    enum enum_ssl_init_error error= SSL_INITERR_NOERROR;

    /* having ssl_acceptor_fd != 0 signals the use of SSL */
    ssl_acceptor_fd= new_VioSSLAcceptorFd(opt_ssl_key, opt_ssl_cert,
					  opt_ssl_ca, opt_ssl_capath,
					  opt_ssl_cipher, &error);
    DBUG_PRINT("info",("ssl_acceptor_fd: 0x%lx", (long) ssl_acceptor_fd));
    ERR_remove_state(0);
    if (!ssl_acceptor_fd)
    {
      sql_print_warning("Failed to setup SSL");
      sql_print_warning("SSL error: %s", sslGetErrString(error));
      opt_use_ssl = 0;
      have_ssl= SHOW_OPTION_DISABLED;
    }
  }
  else
  {
    have_ssl= SHOW_OPTION_DISABLED;
  }
  if (des_key_file)
    load_des_key_file(des_key_file);
#endif /* HAVE_OPENSSL && ! EMBEDDED_LIBRARY */
}


static void end_ssl()
{
#ifdef HAVE_OPENSSL
#ifndef EMBEDDED_LIBRARY
  if (ssl_acceptor_fd)
  {
    free_vio_ssl_acceptor_fd(ssl_acceptor_fd);
    ssl_acceptor_fd= 0;
  }
#endif /* ! EMBEDDED_LIBRARY */
#endif /* HAVE_OPENSSL */
}

#ifdef _WIN32
/**
  Registers a file to be collected when Windows Error Reporting creates a crash 
  report.

  @note only works on Vista and later, since WerRegisterFile() is not available
  on earlier Windows.
*/
#include <werapi.h>
static void add_file_to_crash_report(char *file)
{
  /* Load WerRegisterFile function dynamically.*/
  HRESULT (WINAPI *pWerRegisterFile)(PCWSTR, WER_REGISTER_FILE_TYPE, DWORD)
    =(HRESULT (WINAPI *) (PCWSTR, WER_REGISTER_FILE_TYPE, DWORD))
    GetProcAddress(GetModuleHandle("kernel32"),"WerRegisterFile");

  if (pWerRegisterFile)
  {
    wchar_t wfile[MAX_PATH+1]= {0};
    if (mbstowcs(wfile, file, MAX_PATH) != (size_t)-1)
    {
      pWerRegisterFile(wfile, WerRegFileTypeOther, WER_FILE_ANONYMOUS_DATA);
    }
  }
}
#endif

static int init_server_components()
{
  DBUG_ENTER("init_server_components");
  /*
    We need to call each of these following functions to ensure that
    all things are initialized so that unireg_abort() doesn't fail
  */
  mdl_init();
  if (table_def_init() | hostname_cache_init())
    unireg_abort(1);

  query_cache_set_min_res_unit(query_cache_min_res_unit);
  query_cache_init();
  query_cache_resize(query_cache_size);
  my_rnd_init(&sql_rand,(ulong) server_start_time,(ulong) server_start_time/2);
  setup_fpu();
  init_thr_lock();
  my_uuid_init((ulong) (my_rnd(&sql_rand))*12345,12345);
#ifdef HAVE_REPLICATION
  init_slave_list();
#endif
  wt_init();

  /* Setup logs */

  /*
    Enable old-fashioned error log, except when the user has requested
    help information. Since the implementation of plugin server
    variables the help output is now written much later.
  */
  if (opt_error_log && !opt_abort)
  {
    if (!log_error_file_ptr[0])
      fn_format(log_error_file, pidfile_name, mysql_data_home, ".err",
                MY_REPLACE_EXT); /* replace '.<domain>' by '.err', bug#4997 */
    else
      fn_format(log_error_file, log_error_file_ptr, mysql_data_home, ".err",
                MY_UNPACK_FILENAME | MY_SAFE_PATH);
    /*
      _ptr may have been set to my_disabled_option or "" if no argument was
      passed, but we need to show the real name in SHOW VARIABLES:
    */
    log_error_file_ptr= log_error_file;
    if (!log_error_file[0])
      opt_error_log= 0;                         // Too long file name
    else
    {
      my_bool res;
#ifndef EMBEDDED_LIBRARY
      res= reopen_fstreams(log_error_file, stdout, stderr);
#else
      res= reopen_fstreams(log_error_file, NULL, stderr);
#endif

      if (!res)
        setbuf(stderr, NULL);

#ifdef _WIN32
      /* Add error log to windows crash reporting. */
      add_file_to_crash_report(log_error_file);
#endif
    }
  }

  /* set up the hook before initializing plugins which may use it */
  error_handler_hook= my_message_sql;
  proc_info_hook= set_thd_proc_info;

#ifdef WITH_PERFSCHEMA_STORAGE_ENGINE
  /*
    Parsing the performance schema command line option may have reported
    warnings/information messages.
    Now that the logger is finally available, and redirected
    to the proper file when the --log--error option is used,
    print the buffered messages to the log.
  */
  buffered_logs.print();
  buffered_logs.cleanup();
#endif /* WITH_PERFSCHEMA_STORAGE_ENGINE */

  if (xid_cache_init())
  {
    sql_print_error("Out of memory");
    unireg_abort(1);
  }

  /*
    initialize delegates for extension observers, errors have already
    been reported in the function
  */
  if (delegates_init())
    unireg_abort(1);

  /* need to configure logging before initializing storage engines */
  if (!opt_bin_log_used)
  {
    if (opt_log_slave_updates)
      sql_print_warning("You need to use --log-bin to make "
                        "--log-slave-updates work.");
    if (binlog_format_used)
      sql_print_warning("You need to use --log-bin to make "
                        "--binlog-format work.");
  }

  /* Check that we have not let the format to unspecified at this point */
  DBUG_ASSERT((uint)global_system_variables.binlog_format <=
              array_elements(binlog_format_names)-1);

#ifdef HAVE_REPLICATION
  if (opt_log_slave_updates && replicate_same_server_id)
  {
    if (opt_bin_log)
    {
      sql_print_error("using --replicate-same-server-id in conjunction with \
--log-slave-updates is impossible, it would lead to infinite loops in this \
server.");
      unireg_abort(1);
    }
    else
      sql_print_warning("using --replicate-same-server-id in conjunction with \
--log-slave-updates would lead to infinite loops in this server. However this \
will be ignored as the --log-bin option is not defined.");
  }
#endif

  DBUG_ASSERT(!opt_bin_log || opt_bin_logname);

  if (opt_bin_log)
  {
    /* Reports an error and aborts, if the --log-bin's path 
       is a directory.*/
    if (opt_bin_logname[0] && 
        opt_bin_logname[strlen(opt_bin_logname) - 1] == FN_LIBCHAR)
    {
      sql_print_error("Path '%s' is a directory name, please specify \
a file name for --log-bin option", opt_bin_logname);
      unireg_abort(1);
    }

    /* Reports an error and aborts, if the --log-bin-index's path 
       is a directory.*/
    if (opt_binlog_index_name && 
        opt_binlog_index_name[strlen(opt_binlog_index_name) - 1] 
        == FN_LIBCHAR)
    {
      sql_print_error("Path '%s' is a directory name, please specify \
a file name for --log-bin-index option", opt_binlog_index_name);
      unireg_abort(1);
    }

    char buf[FN_REFLEN];
    const char *ln;
    ln= mysql_bin_log.generate_name(opt_bin_logname, "-bin", 1, buf);
    if (!opt_bin_logname[0] && !opt_binlog_index_name)
    {
      /*
        User didn't give us info to name the binlog index file.
        Picking `hostname`-bin.index like did in 4.x, causes replication to
        fail if the hostname is changed later. So, we would like to instead
        require a name. But as we don't want to break many existing setups, we
        only give warning, not error.
      */
      sql_print_warning("No argument was provided to --log-bin and "
                        "neither --log-basename or --log-bin-index where "
                        "used;  This may cause repliction to break when this "
                        "server acts as a master and has its hostname "
                        "changed! Please use '--log-basename=%s' or "
                        "'--log-bin=%s' to avoid this problem.",
                        opt_log_basename, ln);
    }
    if (ln == buf)
    {
      opt_bin_logname= my_once_strdup(buf, MYF(MY_WME));
    }
    if (mysql_bin_log.open_index_file(opt_binlog_index_name, ln, TRUE))
    {
      unireg_abort(1);
    }
  }

  /* call ha_init_key_cache() on all key caches to init them */
  process_key_caches(&ha_init_key_cache, 0);

  init_global_table_stats();
  init_global_index_stats();

  /* Allow storage engine to give real error messages */
  if (ha_init_errors())
    DBUG_RETURN(1);

  tc_log= 0; // ha_initialize_handlerton() needs that

  if (plugin_init(&remaining_argc, remaining_argv,
                  (opt_noacl ? PLUGIN_INIT_SKIP_PLUGIN_TABLE : 0) |
                  (opt_abort ? PLUGIN_INIT_SKIP_INITIALIZATION : 0)))
  {
    sql_print_error("Failed to initialize plugins.");
    unireg_abort(1);
  }
  plugins_are_initialized= TRUE;  /* Don't separate from init function */

  have_csv= plugin_status(STRING_WITH_LEN("csv"),
                          MYSQL_STORAGE_ENGINE_PLUGIN);
  have_ndbcluster= plugin_status(STRING_WITH_LEN("ndbcluster"),
                                 MYSQL_STORAGE_ENGINE_PLUGIN);
  have_partitioning= plugin_status(STRING_WITH_LEN("partition"),
                                   MYSQL_STORAGE_ENGINE_PLUGIN);

  /* we do want to exit if there are any other unknown options */
  if (remaining_argc > 1)
  {
    int ho_error;
    struct my_option no_opts[]=
    {
      {0, 0, 0, 0, 0, 0, GET_NO_ARG, NO_ARG, 0, 0, 0, 0, 0, 0}
    };
    /*
      We need to eat any 'loose' arguments first before we conclude
      that there are unprocessed options.
    */
    my_getopt_skip_unknown= 0;

    if ((ho_error= handle_options(&remaining_argc, &remaining_argv, no_opts,
                                  mysqld_get_one_option)))
      unireg_abort(ho_error);
    /* Add back the program name handle_options removes */
    remaining_argc++;
    remaining_argv--;
    my_getopt_skip_unknown= TRUE;

    if (remaining_argc > 1)
    {
      fprintf(stderr, "%s: Too many arguments (first extra is '%s').\n",
              my_progname, remaining_argv[1]);
      unireg_abort(1);
    }
  }

  if (opt_abort)
    unireg_abort(0);

  /* if the errmsg.sys is not loaded, terminate to maintain behaviour */
  if (!DEFAULT_ERRMSGS[0][0])
    unireg_abort(1);  

  /* We have to initialize the storage engines before CSV logging */
  if (ha_init())
  {
    sql_print_error("Can't init databases");
    unireg_abort(1);
  }

  if (opt_bootstrap)
    log_output_options= LOG_FILE;
  else
    logger.init_log_tables();

  if (log_output_options & LOG_NONE)
  {
    /*
      Issue a warining if there were specified additional options to the
      log-output along with NONE. Probably this wasn't what user wanted.
    */
    if ((log_output_options & LOG_NONE) && (log_output_options & ~LOG_NONE))
      sql_print_warning("There were other values specified to "
                        "log-output besides NONE. Disabling slow "
                        "and general logs anyway.");
    logger.set_handlers(LOG_FILE, LOG_NONE, LOG_NONE);
  }
  else
  {
    /* fall back to the log files if tables are not present */
    LEX_STRING csv_name={C_STRING_WITH_LEN("csv")};
    if (!plugin_is_ready(&csv_name, MYSQL_STORAGE_ENGINE_PLUGIN))
    {
      /* purecov: begin inspected */
      sql_print_error("CSV engine is not present, falling back to the "
                      "log files");
      log_output_options= (log_output_options & ~LOG_TABLE) | LOG_FILE;
      /* purecov: end */
    }

    logger.set_handlers(LOG_FILE, opt_slow_log ? log_output_options:LOG_NONE,
                        opt_log ? log_output_options:LOG_NONE);
  }

  /*
    Set the default storage engine
  */
  LEX_STRING name= { default_storage_engine, strlen(default_storage_engine) };
  plugin_ref plugin;
  handlerton *hton;
  if ((plugin= ha_resolve_by_name(0, &name)))
    hton= plugin_data(plugin, handlerton*);
  else
  {
    sql_print_error("Unknown/unsupported storage engine: %s",
                    default_storage_engine);
    unireg_abort(1);
  }
  if (!ha_storage_engine_is_enabled(hton))
  {
    if (!opt_bootstrap)
    {
      sql_print_error("Default storage engine (%s) is not available",
                      default_storage_engine);
      unireg_abort(1);
    }
    DBUG_ASSERT(global_system_variables.table_plugin);
  }
  else
  {
    /*
      Need to unlock as global_system_variables.table_plugin
      was acquired during plugin_init()
    */
    mysql_mutex_lock(&LOCK_global_system_variables);
    plugin_unlock(0, global_system_variables.table_plugin);
    global_system_variables.table_plugin= plugin;
    mysql_mutex_unlock(&LOCK_global_system_variables);
  }
#if defined(WITH_ARIA_STORAGE_ENGINE) && defined(USE_ARIA_FOR_TMP_TABLES)
  if (!ha_storage_engine_is_enabled(maria_hton) && !opt_bootstrap)
  {
    sql_print_error("Aria engine is not enabled or did not start. The Aria engine must be enabled to continue as mysqld was configured with --with-aria-tmp-tables");
    unireg_abort(1);
  }
  internal_tmp_table_max_key_length=   maria_max_key_length();
  internal_tmp_table_max_key_segments= maria_max_key_segments();
#else
  internal_tmp_table_max_key_length=   myisam_max_key_length();
  internal_tmp_table_max_key_segments= myisam_max_key_segments();
#endif

  tc_log= get_tc_log_implementation();

  if (tc_log->open(opt_bin_log ? opt_bin_logname : opt_tc_log_file))
  {
    sql_print_error("Can't init tc log");
    unireg_abort(1);
  }

  if (ha_recover(0))
  {
    unireg_abort(1);
  }

  if (opt_bin_log && mysql_bin_log.open(opt_bin_logname, LOG_BIN, 0,
                                        WRITE_CACHE, 0, max_binlog_size, 0, TRUE))
    unireg_abort(1);

#ifdef HAVE_REPLICATION
  if (opt_bin_log && expire_logs_days)
  {
    time_t purge_time= server_start_time - expire_logs_days*24*60*60;
    if (purge_time >= 0)
      mysql_bin_log.purge_logs_before_date(purge_time);
  }
#endif

  if (opt_myisam_log)
    (void) mi_log(1);

#if defined(HAVE_MLOCKALL) && defined(MCL_CURRENT) && !defined(EMBEDDED_LIBRARY)
  if (locked_in_memory && !getuid())
  {
    if (setreuid((uid_t)-1, 0) == -1)
    {                        // this should never happen
      sql_perror("setreuid");
      unireg_abort(1);
    }
    if (mlockall(MCL_CURRENT))
    {
      if (global_system_variables.log_warnings)
	sql_print_warning("Failed to lock memory. Errno: %d\n",errno);
      locked_in_memory= 0;
    }
    if (user_info)
      set_user(mysqld_user, user_info);
  }
  else
#endif
    locked_in_memory=0;

  ft_init_stopwords();

  init_max_user_conn();
  init_update_queries();
  init_global_user_stats();
  init_global_client_stats();
  DBUG_RETURN(0);
}


#ifndef EMBEDDED_LIBRARY

static void create_shutdown_thread()
{
#ifdef __WIN__
  hEventShutdown=CreateEvent(0, FALSE, FALSE, shutdown_event_name);
  pthread_t hThread;
  int error;
  if ((error= mysql_thread_create(key_thread_handle_shutdown,
                                  &hThread, &connection_attrib,
                                  handle_shutdown, 0)))
    sql_print_warning("Can't create thread to handle shutdown requests"
                      " (errno= %d)", error);

  // On "Stop Service" we have to do regular shutdown
  Service.SetShutdownEvent(hEventShutdown);
#endif /* __WIN__ */
}

#endif /* EMBEDDED_LIBRARY */


#if (defined(_WIN32) || defined(HAVE_SMEM)) && !defined(EMBEDDED_LIBRARY)
static void handle_connections_methods()
{
  pthread_t hThread;
  int error;
  DBUG_ENTER("handle_connections_methods");
  if (hPipe == INVALID_HANDLE_VALUE &&
      (!have_tcpip || opt_disable_networking) &&
      !opt_enable_shared_memory)
  {
    sql_print_error("TCP/IP, --shared-memory, or --named-pipe should be configured on NT OS");
    unireg_abort(1);				// Will not return
  }

  mysql_mutex_lock(&LOCK_thread_count);
  mysql_cond_init(key_COND_handler_count, &COND_handler_count, NULL);
  handler_count=0;
  if (hPipe != INVALID_HANDLE_VALUE)
  {
    handler_count++;
    if ((error= mysql_thread_create(key_thread_handle_con_namedpipes,
                                    &hThread, &connection_attrib,
                                    handle_connections_namedpipes, 0)))
    {
      sql_print_warning("Can't create thread to handle named pipes"
                        " (errno= %d)", error);
      handler_count--;
    }
  }
  if (have_tcpip && !opt_disable_networking)
  {
    handler_count++;
    if ((error= mysql_thread_create(key_thread_handle_con_sockets,
                                    &hThread, &connection_attrib,
                                    handle_connections_sockets_thread, 0)))
    {
      sql_print_warning("Can't create thread to handle TCP/IP",
                        " (errno= %d)", error);
      handler_count--;
    }
  }
#ifdef HAVE_SMEM
  if (opt_enable_shared_memory)
  {
    handler_count++;
    if ((error= mysql_thread_create(key_thread_handle_con_sharedmem,
                                    &hThread, &connection_attrib,
                                    handle_connections_shared_memory, 0)))
    {
      sql_print_warning("Can't create thread to handle shared memory",
                        " (errno= %d)", error);
      handler_count--;
    }
  }
#endif

  while (handler_count > 0)
    mysql_cond_wait(&COND_handler_count, &LOCK_thread_count);
  mysql_mutex_unlock(&LOCK_thread_count);
  DBUG_VOID_RETURN;
}

void decrement_handler_count()
{
  mysql_mutex_lock(&LOCK_thread_count);
  handler_count--;
  mysql_cond_signal(&COND_handler_count);
  mysql_mutex_unlock(&LOCK_thread_count);
  my_thread_end();
}
#else
#define decrement_handler_count()
#endif /* defined(_WIN32) || defined(HAVE_SMEM) */


#ifndef EMBEDDED_LIBRARY

LEX_STRING sql_statement_names[(uint) SQLCOM_END + 1];

static void init_sql_statement_names()
{
  char *first_com= (char*) offsetof(STATUS_VAR, com_stat[0]);
  char *last_com= (char*) offsetof(STATUS_VAR, com_stat[(uint) SQLCOM_END]);
  int record_size= (char*) offsetof(STATUS_VAR, com_stat[1])
                   - (char*) offsetof(STATUS_VAR, com_stat[0]);
  char *ptr;
  uint i;
  uint com_index;

  for (i= 0; i < ((uint) SQLCOM_END + 1); i++)
    sql_statement_names[i]= empty_lex_str;

  SHOW_VAR *var= &com_status_vars[0];
  while (var->name != NULL)
  {
    ptr= var->value;
    if ((first_com <= ptr) && (ptr <= last_com))
    {
      com_index= ((int)(ptr - first_com))/record_size;
      DBUG_ASSERT(com_index < (uint) SQLCOM_END);
      sql_statement_names[com_index].str= const_cast<char *>(var->name);
      sql_statement_names[com_index].length= strlen(var->name);
    }
    var++;
  }

  DBUG_ASSERT(strcmp(sql_statement_names[(uint) SQLCOM_SELECT].str, "select") == 0);
  DBUG_ASSERT(strcmp(sql_statement_names[(uint) SQLCOM_SIGNAL].str, "signal") == 0);

  sql_statement_names[(uint) SQLCOM_END].str= const_cast<char*>("error");
}

#ifndef DBUG_OFF
/*
  Debugging helper function to keep the locale database
  (see sql_locale.cc) and max_month_name_length and
  max_day_name_length variable values in consistent state.
*/
static void test_lc_time_sz()
{
  DBUG_ENTER("test_lc_time_sz");
  for (MY_LOCALE **loc= my_locales; *loc; loc++)
  {
    uint max_month_len= 0;
    uint max_day_len = 0;
    for (const char **month= (*loc)->month_names->type_names; *month; month++)
    {
      set_if_bigger(max_month_len,
                    my_numchars_mb(&my_charset_utf8_general_ci,
                                   *month, *month + strlen(*month)));
    }
    for (const char **day= (*loc)->day_names->type_names; *day; day++)
    {
      set_if_bigger(max_day_len,
                    my_numchars_mb(&my_charset_utf8_general_ci,
                                   *day, *day + strlen(*day)));
    }
    if ((*loc)->max_month_name_length != max_month_len ||
        (*loc)->max_day_name_length != max_day_len)
    {
      DBUG_PRINT("Wrong max day name(or month name) length for locale:",
                 ("%s", (*loc)->name));
      DBUG_ASSERT(0);
    }
  }
  DBUG_VOID_RETURN;
}
#endif//DBUG_OFF

#ifdef __WIN__
int win_main(int argc, char **argv)
#else
int mysqld_main(int argc, char **argv)
#endif
{
  /*
    Perform basic thread library and malloc initialization,
    to be able to read defaults files and parse options.
  */
  my_progname= argv[0];
  sf_leaking_memory= 1; // no safemalloc memory leak reports if we exit early
#ifdef HAVE_NPTL
  ld_assume_kernel_is_set= (getenv("LD_ASSUME_KERNEL") != 0);
#endif
#ifndef _WIN32
  // For windows, my_init() is called from the win specific mysqld_main
  if (my_init())                 // init my_sys library & pthreads
  {
    fprintf(stderr, "my_init() failed.");
    return 1;
  }
#endif

  orig_argc= argc;
  orig_argv= argv;
  my_getopt_use_args_separator= TRUE;
  if (load_defaults(MYSQL_CONFIG_NAME, load_default_groups, &argc, &argv))
    return 1;
  my_getopt_use_args_separator= FALSE;
  defaults_argc= argc;
  defaults_argv= argv;
  remaining_argc= argc;
  remaining_argv= argv;

  /* Must be initialized early for comparison of options name */
  system_charset_info= &my_charset_utf8_general_ci;

  init_sql_statement_names();
  sys_var_init();

#ifdef WITH_PERFSCHEMA_STORAGE_ENGINE
  /*
    The performance schema needs to be initialized as early as possible,
    before to-be-instrumented objects of the server are initialized.
  */
  int ho_error;
  DYNAMIC_ARRAY all_early_options;

  my_getopt_register_get_addr(NULL);
  /* Skip unknown options so that they may be processed later */
  my_getopt_skip_unknown= TRUE;

  /* prepare all_early_options array */
  my_init_dynamic_array(&all_early_options, sizeof(my_option), 100, 25);
  sys_var_add_options(&all_early_options, sys_var::PARSE_EARLY);
  add_terminator(&all_early_options);

  /*
    Logs generated while parsing the command line
    options are buffered and printed later.
  */
  buffered_logs.init();
  my_getopt_error_reporter= buffered_option_error_reporter;

  ho_error= handle_options(&remaining_argc, &remaining_argv,
                           (my_option*)(all_early_options.buffer), NULL);
  delete_dynamic(&all_early_options);
  if (ho_error == 0)
  {
    /* Add back the program name handle_options removes */
    remaining_argc++;
    remaining_argv--;
    if (pfs_param.m_enabled)
    {
      PSI_hook= initialize_performance_schema(&pfs_param);
      if (PSI_hook == NULL)
      {
        pfs_param.m_enabled= false;
        buffered_logs.buffer(WARNING_LEVEL,
                             "Performance schema disabled (reason: init failed).");
      }
    }
  }
#else
  /*
    Other provider of the instrumentation interface should
    initialize PSI_hook here:
    - HAVE_PSI_INTERFACE is for the instrumentation interface
    - WITH_PERFSCHEMA_STORAGE_ENGINE is for one implementation
      of the interface,
    but there could be alternate implementations, which is why
    these two defines are kept separate.
  */
#endif /* WITH_PERFSCHEMA_STORAGE_ENGINE */

#ifdef HAVE_PSI_INTERFACE
  /*
    Obtain the current performance schema instrumentation interface,
    if available.
  */
  if (PSI_hook)
    PSI_server= (PSI*) PSI_hook->get_interface(PSI_CURRENT_VERSION);

  if (PSI_server)
  {
    /*
      Now that we have parsed the command line arguments, and have initialized
      the performance schema itself, the next step is to register all the
      server instruments.
    */
    init_server_psi_keys();
    /* Instrument the main thread */
    PSI_thread *psi= PSI_server->new_thread(key_thread_main, NULL, 0);
    if (psi)
      PSI_server->set_thread(psi);

    /*
      Now that some instrumentation is in place,
      recreate objects which were initialised early,
      so that they are instrumented as well.
    */
    my_thread_global_reinit();
  }
#endif /* HAVE_PSI_INTERFACE */

  init_error_log_mutex();

  /* Initialize audit interface globals. Audit plugins are inited later. */
  mysql_audit_initialize();

  /*
    Perform basic logger initialization logger. Should be called after
    MY_INIT, as it initializes mutexes. Log tables are inited later.
  */
  logger.init_base();

#ifdef WITH_PERFSCHEMA_STORAGE_ENGINE
  if (ho_error)
  {
    /*
      Parsing command line option failed,
      Since we don't have a workable remaining_argc/remaining_argv
      to continue the server initialization, this is as far as this
      code can go.
      This is the best effort to log meaningful messages:
      - messages will be printed to stderr, which is not redirected yet,
      - messages will be printed in the NT event log, for windows.
    */
    buffered_logs.print();
    buffered_logs.cleanup();
    /*
      Not enough initializations for unireg_abort()
      Using exit() for windows.
    */
    exit (ho_error);
  }
#endif /* WITH_PERFSCHEMA_STORAGE_ENGINE */

#ifdef _CUSTOMSTARTUPCONFIG_
  if (_cust_check_startup())
  {
    / * _cust_check_startup will report startup failure error * /
    exit(1);
  }
#endif

  if (init_common_variables())
    unireg_abort(1);				// Will do exit

  init_signals();

  my_thread_stack_size= my_setstacksize(&connection_attrib,
                                        my_thread_stack_size);

  (void) thr_setconcurrency(concurrency);	// 10 by default

  select_thread=pthread_self();
  select_thread_in_use=1;

#ifdef HAVE_LIBWRAP
  libwrapName= my_progname+dirname_length(my_progname);
  openlog(libwrapName, LOG_PID, LOG_AUTH);
#endif

#ifndef DBUG_OFF
  test_lc_time_sz();
  srand((uint) time(NULL)); 
#endif

  /*
    We have enough space for fiddling with the argv, continue
  */
  check_data_home(mysql_real_data_home);
  if (my_setwd(mysql_real_data_home, opt_abort ? 0 : MYF(MY_WME)) && !opt_abort)
    unireg_abort(1);				/* purecov: inspected */

  if ((user_info= check_user(mysqld_user)))
  {
#if defined(HAVE_MLOCKALL) && defined(MCL_CURRENT)
    if (locked_in_memory) // getuid() == 0 here
      set_effective_user(user_info);
    else
#endif
      set_user(mysqld_user, user_info);
  }

  if (opt_bin_log && !server_id)
  {
    server_id= 1;
#ifdef EXTRA_DEBUG
    sql_print_warning("You have enabled the binary log, but you haven't set "
                      "server-id to a non-zero value: we force server id to 1; "
                      "updates will be logged to the binary log, but "
                      "connections from slaves will not be accepted.");
#endif
  }

  /* 
   The subsequent calls may take a long time : e.g. innodb log read.
   Thus set the long running service control manager timeout
  */
#if defined(_WIN32) && !defined(EMBEDDED_LIBRARY)
  Service.SetSlowStarting(slow_start_timeout);
#endif

  if (init_server_components())
    unireg_abort(1);

  init_ssl();
  network_init();

#ifdef __WIN__
  if (!opt_console)
  {
    if (reopen_fstreams(log_error_file, stdout, stderr))
      unireg_abort(1);
    setbuf(stderr, NULL);
    FreeConsole();				// Remove window
  }

  if (fileno(stdin) >= 0)
  {
    /* Disable CRLF translation (MDEV-9409). */
    _setmode(fileno(stdin), O_BINARY);
  }
#endif

  /*
   Initialize my_str_malloc() and my_str_free()
  */
  my_str_malloc= &my_str_malloc_mysqld;
  my_str_free= &my_str_free_mysqld;

  /*
    init signals & alarm
    After this we can't quit by a simple unireg_abort
  */
  start_signal_handler();				// Creates pidfile

  if (mysql_rm_tmp_tables() || acl_init(opt_noacl) ||
      my_tz_init((THD *)0, default_tz_name, opt_bootstrap))
  {
    abort_loop=1;
    select_thread_in_use=0;

    (void) pthread_kill(signal_thread, MYSQL_KILL_SIGNAL);

    delete_pid_file(MYF(MY_WME));

    if (unix_sock != INVALID_SOCKET)
      unlink(mysqld_unix_port);
    exit(1);
  }

  if (!opt_noacl)
    (void) grant_init();

  if (!opt_bootstrap)
    servers_init(0);

  udf_init();

  init_status_vars();
  if (opt_bootstrap) /* If running with bootstrap, do not start replication. */
    opt_skip_slave_start= 1;

  binlog_unsafe_map_init();
  /*
    init_slave() must be called after the thread keys are created.
    Some parts of the code (e.g. SHOW STATUS LIKE 'slave_running' and other
    places) assume that active_mi != 0, so let's fail if it's 0 (out of
    memory); a message has already been printed.
  */
  if (init_slave() && !active_mi)
  {
    unireg_abort(1);
  }

#ifdef WITH_PERFSCHEMA_STORAGE_ENGINE
  initialize_performance_schema_acl(opt_bootstrap);
  /*
    Do not check the structure of the performance schema tables
    during bootstrap:
    - the tables are not supposed to exist yet, bootstrap will create them
    - a check would print spurious error messages
  */
  if (! opt_bootstrap)
    check_performance_schema();
#endif

  initialize_information_schema_acl();

  execute_ddl_log_recovery();

  if (Events::init(opt_noacl || opt_bootstrap))
    unireg_abort(1);

  if (opt_bootstrap)
  {
    select_thread_in_use= 0;                    // Allow 'kill' to work
    bootstrap(mysql_stdin);
    if (!kill_in_progress)
      unireg_abort(bootstrap_error ? 1 : 0);
    else
    {
      sleep(2);                                 // Wait for kill
      exit(0);
    }
  }
  if (opt_init_file && *opt_init_file)
  {
    if (read_init_file(opt_init_file))
      unireg_abort(1);
  }

  create_shutdown_thread();
  start_handle_manager();

  sql_print_information(ER_DEFAULT(ER_STARTUP),my_progname,server_version,
                        ((unix_sock == INVALID_SOCKET) ? (char*) ""
                                                       : mysqld_unix_port),
                         mysqld_port,
                         MYSQL_COMPILATION_COMMENT);
#if defined(_WIN32) && !defined(EMBEDDED_LIBRARY)
  Service.SetRunning();
#endif


  /* Signal threads waiting for server to be started */
  mysql_mutex_lock(&LOCK_server_started);
  mysqld_server_started= 1;
  mysql_cond_signal(&COND_server_started);
  mysql_mutex_unlock(&LOCK_server_started);

#if defined(_WIN32) || defined(HAVE_SMEM)
  handle_connections_methods();
#else
  handle_connections_sockets();
#endif /* _WIN32 || HAVE_SMEM */

  /* (void) pthread_attr_destroy(&connection_attrib); */

  DBUG_PRINT("quit",("Exiting main thread"));

#ifndef __WIN__
#ifdef EXTRA_DEBUG2
  sql_print_error("Before Lock_thread_count");
#endif
  mysql_mutex_lock(&LOCK_thread_count);
  DBUG_PRINT("quit", ("Got thread_count mutex"));
  select_thread_in_use=0;			// For close_connections
  mysql_mutex_unlock(&LOCK_thread_count);
  mysql_cond_broadcast(&COND_thread_count);
#ifdef EXTRA_DEBUG2
  sql_print_error("After lock_thread_count");
#endif
#endif /* __WIN__ */

#ifdef HAVE_PSI_INTERFACE
  /*
    Disable the main thread instrumentation,
    to avoid recording events during the shutdown.
  */
  if (PSI_server)
    PSI_server->delete_current_thread();
#endif

  /* Wait until cleanup is done */
  mysql_mutex_lock(&LOCK_thread_count);
  while (!ready_to_exit)
    mysql_cond_wait(&COND_thread_count, &LOCK_thread_count);
  mysql_mutex_unlock(&LOCK_thread_count);

#if defined(__WIN__) && !defined(EMBEDDED_LIBRARY)
  if (Service.IsNT() && start_mode)
    Service.Stop();
  else
  {
    Service.SetShutdownEvent(0);
    if (hEventShutdown)
      CloseHandle(hEventShutdown);
  }
#endif
  mysqld_exit(0);
  return 0;
}

#endif /* !EMBEDDED_LIBRARY */


/****************************************************************************
  Main and thread entry function for Win32
  (all this is needed only to run mysqld as a service on WinNT)
****************************************************************************/

#if defined(__WIN__) && !defined(EMBEDDED_LIBRARY)
int mysql_service(void *p)
{
  if (my_thread_init())
    return 1;
  
  if (use_opt_args)
    win_main(opt_argc, opt_argv);
  else
    win_main(Service.my_argc, Service.my_argv);

  my_thread_end();
  return 0;
}


/* Quote string if it contains space, else copy */

static char *add_quoted_string(char *to, const char *from, char *to_end)
{
  uint length= (uint) (to_end-to);

  if (!strchr(from, ' '))
    return strmake(to, from, length-1);
  return strxnmov(to, length-1, "\"", from, "\"", NullS);
}


/**
  Handle basic handling of services, like installation and removal.

  @param argv	   	        Pointer to argument list
  @param servicename		Internal name of service
  @param displayname		Display name of service (in taskbar ?)
  @param file_path		Path to this program
  @param startup_option	Startup option to mysqld

  @retval 0	option handled
  @retval 1	Could not handle option
*/

static bool
default_service_handling(char **argv,
			 const char *servicename,
			 const char *displayname,
			 const char *file_path,
			 const char *extra_opt,
			 const char *account_name)
{
  char path_and_service[FN_REFLEN+FN_REFLEN+32], *pos, *end;
  const char *opt_delim;
  end= path_and_service + sizeof(path_and_service)-3;

  /* We have to quote filename if it contains spaces */
  pos= add_quoted_string(path_and_service, file_path, end);
  if (extra_opt && *extra_opt)
  {
    /* 
     Add option after file_path. There will be zero or one extra option.  It's 
     assumed to be --defaults-file=file but isn't checked.  The variable (not
     the option name) should be quoted if it contains a string.  
    */
    *pos++= ' ';
    if (opt_delim= strchr(extra_opt, '='))
    {
      size_t length= ++opt_delim - extra_opt;
      pos= strnmov(pos, extra_opt, length);
    }
    else
      opt_delim= extra_opt;
    
    pos= add_quoted_string(pos, opt_delim, end);
  }
  /* We must have servicename last */
  *pos++= ' ';
  (void) add_quoted_string(pos, servicename, end);

  if (Service.got_service_option(argv, "install"))
  {
    Service.Install(1, servicename, displayname, path_and_service,
                    account_name);
    return 0;
  }
  if (Service.got_service_option(argv, "install-manual"))
  {
    Service.Install(0, servicename, displayname, path_and_service,
                    account_name);
    return 0;
  }
  if (Service.got_service_option(argv, "remove"))
  {
    Service.Remove(servicename);
    return 0;
  }
  return 1;
}


int mysqld_main(int argc, char **argv)
{
  my_progname= argv[0];

  /*
    When several instances are running on the same machine, we
    need to have an  unique  named  hEventShudown  through the
    application PID e.g.: MySQLShutdown1890; MySQLShutdown2342
  */
  int10_to_str((int) GetCurrentProcessId(),strmov(shutdown_event_name,
                                                  "MySQLShutdown"), 10);

  /* Must be initialized early for comparison of service name */
  system_charset_info= &my_charset_utf8_general_ci;

  if (my_init())
  {
    fprintf(stderr, "my_init() failed.");
    return 1;
  }

  if (Service.GetOS())	/* true NT family */
  {
    char file_path[FN_REFLEN];
    my_path(file_path, argv[0], "");		      /* Find name in path */
    fn_format(file_path,argv[0],file_path,"",
	      MY_REPLACE_DIR | MY_UNPACK_FILENAME | MY_RESOLVE_SYMLINKS);

    if (argc == 2)
    {
      if (!default_service_handling(argv, MYSQL_SERVICENAME, MYSQL_SERVICENAME,
				   file_path, "", NULL))
	return 0;
      if (Service.IsService(argv[1]))        /* Start an optional service */
      {
	/*
	  Only add the service name to the groups read from the config file
	  if it's not "MySQL". (The default service name should be 'mysqld'
	  but we started a bad tradition by calling it MySQL from the start
	  and we are now stuck with it.
	*/
	if (my_strcasecmp(system_charset_info, argv[1],"mysql"))
	  load_default_groups[load_default_groups_sz-2]= argv[1];
        start_mode= 1;
        Service.Init(argv[1], mysql_service);
        return 0;
      }
    }
    else if (argc == 3) /* install or remove any optional service */
    {
      if (!default_service_handling(argv, argv[2], argv[2], file_path, "",
                                    NULL))
	return 0;
      if (Service.IsService(argv[2]))
      {
	/*
	  mysqld was started as
	  mysqld --defaults-file=my_path\my.ini service-name
	*/
	use_opt_args=1;
	opt_argc= 2;				// Skip service-name
	opt_argv=argv;
	start_mode= 1;
	if (my_strcasecmp(system_charset_info, argv[2],"mysql"))
	  load_default_groups[load_default_groups_sz-2]= argv[2];
	Service.Init(argv[2], mysql_service);
	return 0;
      }
    }
    else if (argc == 4 || argc == 5)
    {
      /*
        This may seem strange, because we handle --local-service while
        preserving 4.1's behavior of allowing any one other argument that is
        passed to the service on startup. (The assumption is that this is
        --defaults-file=file, but that was not enforced in 4.1, so we don't
        enforce it here.)
      */
      const char *extra_opt= NullS;
      const char *account_name = NullS;
      int index;
      for (index = 3; index < argc; index++)
      {
        if (!strcmp(argv[index], "--local-service"))
          account_name= "NT AUTHORITY\\LocalService";
        else
          extra_opt= argv[index];
      }

      if (argc == 4 || account_name)
        if (!default_service_handling(argv, argv[2], argv[2], file_path,
                                      extra_opt, account_name))
          return 0;
    }
    else if (argc == 1 && Service.IsService(MYSQL_SERVICENAME))
    {
      /* start the default service */
      start_mode= 1;
      Service.Init(MYSQL_SERVICENAME, mysql_service);
      return 0;
    }
  }
  /* Start as standalone server */
  Service.my_argc=argc;
  Service.my_argv=argv;
  mysql_service(NULL);
  return 0;
}
#endif


/**
  Execute all commands from a file. Used by the mysql_install_db script to
  create MySQL privilege tables without having to start a full MySQL server.
*/

static void bootstrap(MYSQL_FILE *file)
{
  DBUG_ENTER("bootstrap");

  THD *thd= new THD;
  thd->bootstrap=1;
  my_net_init(&thd->net,(st_vio*) 0);
  thd->max_client_packet_length= thd->net.max_packet;
  thd->security_ctx->master_access= ~(ulong)0;
  thd->thread_id= thd->variables.pseudo_thread_id= thread_id++;
  thread_count++;
  in_bootstrap= TRUE;

  bootstrap_file=file;
#ifndef EMBEDDED_LIBRARY			// TODO:  Enable this
  int error;
  if ((error= mysql_thread_create(key_thread_bootstrap,
                                  &thd->real_id, &connection_attrib,
                                  handle_bootstrap,
                                  (void*) thd)))
  {
    sql_print_warning("Can't create thread to handle bootstrap (errno= %d)",
                      error);
    bootstrap_error=-1;
    DBUG_VOID_RETURN;
  }
  /* Wait for thread to die */
  mysql_mutex_lock(&LOCK_thread_count);
  while (in_bootstrap)
  {
    mysql_cond_wait(&COND_thread_count, &LOCK_thread_count);
    DBUG_PRINT("quit",("One thread died (count=%u)",thread_count));
  }
  mysql_mutex_unlock(&LOCK_thread_count);
#else
  thd->mysql= 0;
  do_handle_bootstrap(thd);
#endif

  DBUG_VOID_RETURN;
}


static bool read_init_file(char *file_name)
{
  MYSQL_FILE *file;
  DBUG_ENTER("read_init_file");
  DBUG_PRINT("enter",("name: %s",file_name));
  if (!(file= mysql_file_fopen(key_file_init, file_name,
                               O_RDONLY, MYF(MY_WME))))
    DBUG_RETURN(TRUE);
  bootstrap(file);
  mysql_file_fclose(file, MYF(MY_WME));
  DBUG_RETURN(FALSE);
}


/**
  Increment number of created threads
*/
void inc_thread_created(void)
{
  thread_created++;
}

#ifndef EMBEDDED_LIBRARY

/*
   Simple scheduler that use the main thread to handle the request

   NOTES
     This is only used for debugging, when starting mysqld with
     --thread-handling=no-threads or --one-thread

     When we enter this function, LOCK_thread_count is hold!
*/

void handle_connection_in_main_thread(THD *thd)
{
  mysql_mutex_assert_owner(&LOCK_thread_count);
  thread_cache_size=0;			// Safety
  threads.append(thd);
  mysql_mutex_unlock(&LOCK_thread_count);
  thd->start_utime= microsecond_interval_timer();
  do_handle_one_connection(thd);
}


/*
  Scheduler that uses one thread per connection
*/

void create_thread_to_handle_connection(THD *thd)
{
  if (cached_thread_count > wake_thread)
  {
    /* Get thread from cache */
    thread_cache.push_back(thd);
    wake_thread++;
    mysql_cond_signal(&COND_thread_cache);
  }
  else
  {
    char error_message_buff[MYSQL_ERRMSG_SIZE];
    /* Create new thread to handle connection */
    int error;
    thread_created++;
    threads.append(thd);
    DBUG_PRINT("info",(("creating thread %lu"), thd->thread_id));
    thd->prior_thr_create_utime= microsecond_interval_timer();
    if ((error= mysql_thread_create(key_thread_one_connection,
                                    &thd->real_id, &connection_attrib,
                                    handle_one_connection,
                                    (void*) thd)))
    {
      /* purecov: begin inspected */
      DBUG_PRINT("error",
                 ("Can't create thread to handle request (error %d)",
                  error));

      thread_count--;
      thd->killed= KILL_CONNECTION;             // Safety
      mysql_mutex_unlock(&LOCK_thread_count);

      mysql_mutex_lock(&LOCK_connection_count);
      (*thd->scheduler->connection_count)--;
      mysql_mutex_unlock(&LOCK_connection_count);

      statistic_increment(aborted_connects,&LOCK_status);
      /* Can't use my_error() since store_globals has not been called. */
      my_snprintf(error_message_buff, sizeof(error_message_buff),
                  ER_THD(thd, ER_CANT_CREATE_THREAD), error);
      net_send_error(thd, ER_CANT_CREATE_THREAD, error_message_buff, NULL);
      close_connection(thd, ER_OUT_OF_RESOURCES);
      mysql_mutex_lock(&LOCK_thread_count);
      delete thd;
      mysql_mutex_unlock(&LOCK_thread_count);
      return;
      /* purecov: end */
    }
  }
  mysql_mutex_unlock(&LOCK_thread_count);
  DBUG_PRINT("info",("Thread created"));
}


/**
  Create new thread to handle incoming connection.

    This function will create new thread to handle the incoming
    connection.  If there are idle cached threads one will be used.
    'thd' will be pushed into 'threads'.

    In single-threaded mode (\#define ONE_THREAD) connection will be
    handled inside this function.

  @param[in,out] thd    Thread handle of future thread.
*/

static void create_new_thread(THD *thd)
{
  DBUG_ENTER("create_new_thread");

  /*
    Don't allow too many connections. We roughly check here that we allow
    only (max_connections + 1) connections.
  */

  mysql_mutex_lock(&LOCK_connection_count);

  if (*thd->scheduler->connection_count >=
      *thd->scheduler->max_connections + 1|| abort_loop)
  {
    mysql_mutex_unlock(&LOCK_connection_count);

    DBUG_PRINT("error",("Too many connections"));
    close_connection(thd, ER_CON_COUNT_ERROR);
    statistic_increment(denied_connections, &LOCK_status);
    delete thd;
    DBUG_VOID_RETURN;
  }

  ++*thd->scheduler->connection_count;

  if (connection_count + extra_connection_count > max_used_connections)
    max_used_connections= connection_count + extra_connection_count;

  mysql_mutex_unlock(&LOCK_connection_count);

  /* Start a new thread to handle connection. */

  mysql_mutex_lock(&LOCK_thread_count);

  /*
    The initialization of thread_id is done in create_embedded_thd() for
    the embedded library.
    TODO: refactor this to avoid code duplication there
  */
  thd->thread_id= thd->variables.pseudo_thread_id= thread_id++;

  thread_count++;

  MYSQL_CALLBACK(thd->scheduler, add_connection, (thd));

  DBUG_VOID_RETURN;
}
#endif /* EMBEDDED_LIBRARY */


#ifdef SIGNALS_DONT_BREAK_READ
inline void kill_broken_server()
{
  /* hack to get around signals ignored in syscalls for problem OS's */
  if (unix_sock == INVALID_SOCKET ||
      (!opt_disable_networking && base_ip_sock == INVALID_SOCKET))
  {
    select_thread_in_use = 0;
    /* The following call will never return */
    DBUG_PRINT("general", ("killing server because socket is closed"));
    kill_server((void*) MYSQL_KILL_SIGNAL);
  }
}
#define MAYBE_BROKEN_SYSCALL kill_broken_server();
#else
#define MAYBE_BROKEN_SYSCALL
#endif

	/* Handle new connections and spawn new process to handle them */

#ifndef EMBEDDED_LIBRARY

void handle_connections_sockets()
{
  my_socket UNINIT_VAR(sock), UNINIT_VAR(new_sock);
  uint error_count=0;
  THD *thd;
  struct sockaddr_storage cAddr;
  int ip_flags __attribute__((unused))=0;
  int socket_flags __attribute__((unused))= 0;
  int extra_ip_flags __attribute__((unused))=0;
  int flags=0,retval;
  st_vio *vio_tmp;
#ifdef HAVE_POLL
  int socket_count= 0;
  struct pollfd fds[3]; // for ip_sock, unix_sock and extra_ip_sock
#define setup_fds(X)                    \
    fds[socket_count].fd= X;            \
    fds[socket_count].events= POLLIN;   \
    socket_count++
#else
  fd_set readFDs,clientFDs;
  uint max_used_connection= (uint)
    max(max(base_ip_sock, unix_sock), extra_ip_sock) + 1;
#define setup_fds(X)    FD_SET(X,&clientFDs)
  FD_ZERO(&clientFDs);
#endif

  DBUG_ENTER("handle_connections_sockets");

  if (base_ip_sock != INVALID_SOCKET)
  {
    setup_fds(base_ip_sock);
    ip_flags = fcntl(base_ip_sock, F_GETFL, 0);
  }
  if (extra_ip_sock != INVALID_SOCKET)
  {
    setup_fds(extra_ip_sock);
    extra_ip_flags = fcntl(extra_ip_sock, F_GETFL, 0);
  }
#ifdef HAVE_SYS_UN_H
  setup_fds(unix_sock);
  socket_flags=fcntl(unix_sock, F_GETFL, 0);
#endif

  DBUG_PRINT("general",("Waiting for connections."));
  MAYBE_BROKEN_SYSCALL;
  while (!abort_loop)
  {
#ifdef HAVE_POLL
    retval= poll(fds, socket_count, -1);
#else
    readFDs=clientFDs;

    retval= select((int) max_used_connection,&readFDs,0,0,0);
#endif

    if (retval < 0)
    {
      if (socket_errno != SOCKET_EINTR)
      {
	if (!select_errors++ && !abort_loop)	/* purecov: inspected */
	  sql_print_error("mysqld: Got error %d from select",socket_errno); /* purecov: inspected */
      }
      MAYBE_BROKEN_SYSCALL
      continue;
    }

    if (abort_loop)
    {
      MAYBE_BROKEN_SYSCALL;
      break;
    }

    /* Is this a new connection request ? */
#ifdef HAVE_POLL
    for (int i= 0; i < socket_count; ++i) 
    {
      if (fds[i].revents & POLLIN)
      {
        sock= fds[i].fd;
        flags= fcntl(sock, F_GETFL, 0);
        break;
      }
    }
#else  // HAVE_POLL
    if (FD_ISSET(base_ip_sock,&readFDs))
    {
      sock=  base_ip_sock;
      flags= ip_flags;
    }
    else
    if (FD_ISSET(extra_ip_sock,&readFDs))
    {
      sock=  extra_ip_sock;
      flags= extra_ip_flags;
    }
    else
    {
      sock = unix_sock;
      flags= socket_flags;
    }
#endif // HAVE_POLL

#if !defined(NO_FCNTL_NONBLOCK)
    if (!(test_flags & TEST_BLOCKING))
    {
#if defined(O_NONBLOCK)
      fcntl(sock, F_SETFL, flags | O_NONBLOCK);
#elif defined(O_NDELAY)
      fcntl(sock, F_SETFL, flags | O_NDELAY);
#endif
    }
#endif /* NO_FCNTL_NONBLOCK */
    for (uint retry=0; retry < MAX_ACCEPT_RETRY; retry++)
    {
      size_socket length= sizeof(struct sockaddr_storage);
      new_sock= accept(sock, (struct sockaddr *)(&cAddr),
                       &length);
      if (new_sock != INVALID_SOCKET ||
	  (socket_errno != SOCKET_EINTR && socket_errno != SOCKET_EAGAIN))
	break;
      MAYBE_BROKEN_SYSCALL;
#if !defined(NO_FCNTL_NONBLOCK)
      if (!(test_flags & TEST_BLOCKING))
      {
	if (retry == MAX_ACCEPT_RETRY - 1)
	  fcntl(sock, F_SETFL, flags);		// Try without O_NONBLOCK
      }
#endif
    }
#if !defined(NO_FCNTL_NONBLOCK)
    if (!(test_flags & TEST_BLOCKING))
      fcntl(sock, F_SETFL, flags);
#endif
    if (new_sock == INVALID_SOCKET)
    {
      if ((error_count++ & 255) == 0)		// This can happen often
	sql_perror("Error in accept");
      MAYBE_BROKEN_SYSCALL;
      if (socket_errno == SOCKET_ENFILE || socket_errno == SOCKET_EMFILE)
	sleep(1);				// Give other threads some time
      continue;
    }

#ifdef HAVE_LIBWRAP
    {
      if (sock == base_ip_sock || sock == extra_ip_sock)
      {
	struct request_info req;
	signal(SIGCHLD, SIG_DFL);
	request_init(&req, RQ_DAEMON, libwrapName, RQ_FILE, new_sock, NULL);
	my_fromhost(&req);
	if (!my_hosts_access(&req))
	{
	  /*
	    This may be stupid but refuse() includes an exit(0)
	    which we surely don't want...
	    clean_exit() - same stupid thing ...
	  */
	  syslog(deny_severity, "refused connect from %s",
		 my_eval_client(&req));

	  /*
	    C++ sucks (the gibberish in front just translates the supplied
	    sink function pointer in the req structure from a void (*sink)();
	    to a void(*sink)(int) if you omit the cast, the C++ compiler
	    will cry...
	  */
	  if (req.sink)
	    ((void (*)(int))req.sink)(req.fd);

	  (void) mysql_socket_shutdown(new_sock, SHUT_RDWR);
	  (void) closesocket(new_sock);
	  continue;
	}
      }
    }
#endif /* HAVE_LIBWRAP */

    {
      size_socket dummyLen;
      struct sockaddr_storage dummy;
      dummyLen = sizeof(dummy);
      if (  getsockname(new_sock,(struct sockaddr *)&dummy, 
                  (SOCKET_SIZE_TYPE *)&dummyLen) < 0  )
      {
	sql_perror("Error on new connection socket");
	(void) mysql_socket_shutdown(new_sock, SHUT_RDWR);
	(void) closesocket(new_sock);
	continue;
      }
    }

    /*
    ** Don't allow too many connections
    */

    if (!(thd= new THD))
    {
      (void) mysql_socket_shutdown(new_sock, SHUT_RDWR);
      (void) closesocket(new_sock);
      continue;
    }
    if (!(vio_tmp=vio_new(new_sock,
			  sock == unix_sock ? VIO_TYPE_SOCKET :
			  VIO_TYPE_TCPIP,
			  sock == unix_sock ? VIO_LOCALHOST: 0)) ||
	my_net_init(&thd->net,vio_tmp))
    {
      /*
        Only delete the temporary vio if we didn't already attach it to the
        NET object. The destructor in THD will delete any initialized net
        structure.
      */
      if (vio_tmp && thd->net.vio != vio_tmp)
        vio_delete(vio_tmp);
      else
      {
	(void) mysql_socket_shutdown(new_sock, SHUT_RDWR);
	(void) closesocket(new_sock);
      }
      delete thd;
      continue;
    }
    if (sock == unix_sock)
      thd->security_ctx->host=(char*) my_localhost;

    if (sock == extra_ip_sock)
    {
      thd->extra_port= 1;
      thd->scheduler= extra_thread_scheduler;
    }
    create_new_thread(thd);
  }
  DBUG_VOID_RETURN;
}


#ifdef _WIN32
pthread_handler_t handle_connections_sockets_thread(void *arg)
{
  my_thread_init();
  handle_connections_sockets();
  decrement_handler_count();
  return 0;
}

pthread_handler_t handle_connections_namedpipes(void *arg)
{
  HANDLE hConnectedPipe;
  OVERLAPPED connectOverlapped= {0};
  THD *thd;
  my_thread_init();
  DBUG_ENTER("handle_connections_namedpipes");
  connectOverlapped.hEvent= CreateEvent(NULL, TRUE, FALSE, NULL);
  if (!connectOverlapped.hEvent)
  {
    sql_print_error("Can't create event, last error=%u", GetLastError());
    unireg_abort(1);
  }
  DBUG_PRINT("general",("Waiting for named pipe connections."));
  while (!abort_loop)
  {
    /* wait for named pipe connection */
    BOOL fConnected= ConnectNamedPipe(hPipe, &connectOverlapped);
    if (!fConnected && (GetLastError() == ERROR_IO_PENDING))
    {
        /*
          ERROR_IO_PENDING says async IO has started but not yet finished.
          GetOverlappedResult will wait for completion.
        */
        DWORD bytes;
        fConnected= GetOverlappedResult(hPipe, &connectOverlapped,&bytes, TRUE);
    }
    if (abort_loop)
      break;
    if (!fConnected)
      fConnected = GetLastError() == ERROR_PIPE_CONNECTED;
    if (!fConnected)
    {
      CloseHandle(hPipe);
      if ((hPipe= CreateNamedPipe(pipe_name,
                                  PIPE_ACCESS_DUPLEX |
                                  FILE_FLAG_OVERLAPPED,
                                  PIPE_TYPE_BYTE |
                                  PIPE_READMODE_BYTE |
                                  PIPE_WAIT,
                                  PIPE_UNLIMITED_INSTANCES,
                                  (int) global_system_variables.
                                  net_buffer_length,
                                  (int) global_system_variables.
                                  net_buffer_length,
                                  NMPWAIT_USE_DEFAULT_WAIT,
                                  &saPipeSecurity)) ==
	  INVALID_HANDLE_VALUE)
      {
	sql_perror("Can't create new named pipe!");
	break;					// Abort
      }
    }
    hConnectedPipe = hPipe;
    /* create new pipe for new connection */
    if ((hPipe = CreateNamedPipe(pipe_name,
                 PIPE_ACCESS_DUPLEX |
                 FILE_FLAG_OVERLAPPED,
				 PIPE_TYPE_BYTE |
				 PIPE_READMODE_BYTE |
				 PIPE_WAIT,
				 PIPE_UNLIMITED_INSTANCES,
				 (int) global_system_variables.net_buffer_length,
				 (int) global_system_variables.net_buffer_length,
				 NMPWAIT_USE_DEFAULT_WAIT,
				 &saPipeSecurity)) ==
	INVALID_HANDLE_VALUE)
    {
      sql_perror("Can't create new named pipe!");
      hPipe=hConnectedPipe;
      continue;					// We have to try again
    }

    if (!(thd = new THD))
    {
      DisconnectNamedPipe(hConnectedPipe);
      CloseHandle(hConnectedPipe);
      continue;
    }
    if (!(thd->net.vio= vio_new_win32pipe(hConnectedPipe)) ||
	my_net_init(&thd->net, thd->net.vio))
    {
      close_connection(thd, ER_OUT_OF_RESOURCES);
      delete thd;
      continue;
    }
    /* Host is unknown */
    thd->security_ctx->host= my_strdup(my_localhost, MYF(0));
    create_new_thread(thd);
  }
  CloseHandle(connectOverlapped.hEvent);
  DBUG_LEAVE;
  decrement_handler_count();
  return 0;
}
#endif /* _WIN32 */


#ifdef HAVE_SMEM

/**
  Thread of shared memory's service.

  @param arg                              Arguments of thread
*/
pthread_handler_t handle_connections_shared_memory(void *arg)
{
  /* file-mapping object, use for create shared memory */
  HANDLE handle_connect_file_map= 0;
  char  *handle_connect_map= 0;                 // pointer on shared memory
  HANDLE event_connect_answer= 0;
  ulong smem_buffer_length= shared_memory_buffer_length + 4;
  ulong connect_number= 1;
  char *tmp= NULL;
  char *suffix_pos;
  char connect_number_char[22], *p;
  const char *errmsg= 0;
  SECURITY_ATTRIBUTES *sa_event= 0, *sa_mapping= 0;
  my_thread_init();
  DBUG_ENTER("handle_connections_shared_memorys");
  DBUG_PRINT("general",("Waiting for allocated shared memory."));

  /*
     get enough space base-name + '_' + longest suffix we might ever send
   */
  if (!(tmp= (char *)my_malloc(strlen(shared_memory_base_name) + 32L, MYF(MY_FAE))))
    goto error;

  if (my_security_attr_create(&sa_event, &errmsg,
                              GENERIC_ALL, SYNCHRONIZE | EVENT_MODIFY_STATE))
    goto error;

  if (my_security_attr_create(&sa_mapping, &errmsg,
                             GENERIC_ALL, FILE_MAP_READ | FILE_MAP_WRITE))
    goto error;

  /*
    The name of event and file-mapping events create agree next rule:
      shared_memory_base_name+unique_part
    Where:
      shared_memory_base_name is unique value for each server
      unique_part is unique value for each object (events and file-mapping)
  */
  suffix_pos= strxmov(tmp,shared_memory_base_name,"_",NullS);
  strmov(suffix_pos, "CONNECT_REQUEST");
  if ((smem_event_connect_request= CreateEvent(sa_event,
                                               FALSE, FALSE, tmp)) == 0)
  {
    errmsg= "Could not create request event";
    goto error;
  }
  strmov(suffix_pos, "CONNECT_ANSWER");
  if ((event_connect_answer= CreateEvent(sa_event, FALSE, FALSE, tmp)) == 0)
  {
    errmsg="Could not create answer event";
    goto error;
  }
  strmov(suffix_pos, "CONNECT_DATA");
  if ((handle_connect_file_map=
       CreateFileMapping(INVALID_HANDLE_VALUE, sa_mapping,
                         PAGE_READWRITE, 0, sizeof(connect_number), tmp)) == 0)
  {
    errmsg= "Could not create file mapping";
    goto error;
  }
  if ((handle_connect_map= (char *)MapViewOfFile(handle_connect_file_map,
						  FILE_MAP_WRITE,0,0,
						  sizeof(DWORD))) == 0)
  {
    errmsg= "Could not create shared memory service";
    goto error;
  }

  while (!abort_loop)
  {
    /* Wait a request from client */
    WaitForSingleObject(smem_event_connect_request,INFINITE);

    /*
       it can be after shutdown command
    */
    if (abort_loop)
      goto error;

    HANDLE handle_client_file_map= 0;
    char  *handle_client_map= 0;
    HANDLE event_client_wrote= 0;
    HANDLE event_client_read= 0;    // for transfer data server <-> client
    HANDLE event_server_wrote= 0;
    HANDLE event_server_read= 0;
    HANDLE event_conn_closed= 0;
    THD *thd= 0;

    p= int10_to_str(connect_number, connect_number_char, 10);
    /*
      The name of event and file-mapping events create agree next rule:
        shared_memory_base_name+unique_part+number_of_connection
        Where:
	  shared_memory_base_name is uniquel value for each server
	  unique_part is unique value for each object (events and file-mapping)
	  number_of_connection is connection-number between server and client
    */
    suffix_pos= strxmov(tmp,shared_memory_base_name,"_",connect_number_char,
			 "_",NullS);
    strmov(suffix_pos, "DATA");
    if ((handle_client_file_map=
         CreateFileMapping(INVALID_HANDLE_VALUE, sa_mapping,
                           PAGE_READWRITE, 0, smem_buffer_length, tmp)) == 0)
    {
      errmsg= "Could not create file mapping";
      goto errorconn;
    }
    if ((handle_client_map= (char*)MapViewOfFile(handle_client_file_map,
						  FILE_MAP_WRITE,0,0,
						  smem_buffer_length)) == 0)
    {
      errmsg= "Could not create memory map";
      goto errorconn;
    }
    strmov(suffix_pos, "CLIENT_WROTE");
    if ((event_client_wrote= CreateEvent(sa_event, FALSE, FALSE, tmp)) == 0)
    {
      errmsg= "Could not create client write event";
      goto errorconn;
    }
    strmov(suffix_pos, "CLIENT_READ");
    if ((event_client_read= CreateEvent(sa_event, FALSE, FALSE, tmp)) == 0)
    {
      errmsg= "Could not create client read event";
      goto errorconn;
    }
    strmov(suffix_pos, "SERVER_READ");
    if ((event_server_read= CreateEvent(sa_event, FALSE, FALSE, tmp)) == 0)
    {
      errmsg= "Could not create server read event";
      goto errorconn;
    }
    strmov(suffix_pos, "SERVER_WROTE");
    if ((event_server_wrote= CreateEvent(sa_event,
                                         FALSE, FALSE, tmp)) == 0)
    {
      errmsg= "Could not create server write event";
      goto errorconn;
    }
    strmov(suffix_pos, "CONNECTION_CLOSED");
    if ((event_conn_closed= CreateEvent(sa_event,
                                        TRUE, FALSE, tmp)) == 0)
    {
      errmsg= "Could not create closed connection event";
      goto errorconn;
    }
    if (abort_loop)
      goto errorconn;
    if (!(thd= new THD))
      goto errorconn;
    /* Send number of connection to client */
    int4store(handle_connect_map, connect_number);
    if (!SetEvent(event_connect_answer))
    {
      errmsg= "Could not send answer event";
      goto errorconn;
    }
    /* Set event that client should receive data */
    if (!SetEvent(event_client_read))
    {
      errmsg= "Could not set client to read mode";
      goto errorconn;
    }
    if (!(thd->net.vio= vio_new_win32shared_memory(handle_client_file_map,
                                                   handle_client_map,
                                                   event_client_wrote,
                                                   event_client_read,
                                                   event_server_wrote,
                                                   event_server_read,
                                                   event_conn_closed)) ||
                        my_net_init(&thd->net, thd->net.vio))
    {
      close_connection(thd, ER_OUT_OF_RESOURCES);
      errmsg= 0;
      goto errorconn;
    }
    thd->security_ctx->host= my_strdup(my_localhost, MYF(0)); /* Host is unknown */
    create_new_thread(thd);
    connect_number++;
    continue;

errorconn:
    /* Could not form connection;  Free used handlers/memort and retry */
    if (errmsg)
    {
      char buff[180];
      strxmov(buff, "Can't create shared memory connection: ", errmsg, ".",
	      NullS);
      sql_perror(buff);
    }
    if (handle_client_file_map)
      CloseHandle(handle_client_file_map);
    if (handle_client_map)
      UnmapViewOfFile(handle_client_map);
    if (event_server_wrote)
      CloseHandle(event_server_wrote);
    if (event_server_read)
      CloseHandle(event_server_read);
    if (event_client_wrote)
      CloseHandle(event_client_wrote);
    if (event_client_read)
      CloseHandle(event_client_read);
    if (event_conn_closed)
      CloseHandle(event_conn_closed);
    delete thd;
  }

  /* End shared memory handling */
error:
  if (tmp)
    my_free(tmp);

  if (errmsg)
  {
    char buff[180];
    strxmov(buff, "Can't create shared memory service: ", errmsg, ".", NullS);
    sql_perror(buff);
  }
  my_security_attr_free(sa_event);
  my_security_attr_free(sa_mapping);
  if (handle_connect_map)	UnmapViewOfFile(handle_connect_map);
  if (handle_connect_file_map)	CloseHandle(handle_connect_file_map);
  if (event_connect_answer)	CloseHandle(event_connect_answer);
  if (smem_event_connect_request) CloseHandle(smem_event_connect_request);
  DBUG_LEAVE;
  decrement_handler_count();
  return 0;
}
#endif /* HAVE_SMEM */
#endif /* EMBEDDED_LIBRARY */


/****************************************************************************
  Handle start options
******************************************************************************/

/**
  System variables are automatically command-line options (few
  exceptions are documented in sys_var.h), so don't need
  to be listed here.
*/

struct my_option my_long_options[]=
{
  {"help", '?', "Display this help and exit.", 
   &opt_help, &opt_help, 0, GET_BOOL, NO_ARG, 0, 0, 0, 0,
   0, 0},
  {"allow-suspicious-udfs", 0,
   "Allows use of UDFs consisting of only one symbol xxx() "
   "without corresponding xxx_init() or xxx_deinit(). That also means "
   "that one can load any function from any library, for example exit() "
   "from libc.so",
   &opt_allow_suspicious_udfs, &opt_allow_suspicious_udfs,
   0, GET_BOOL, NO_ARG, 0, 0, 0, 0, 0, 0},
  {"ansi", 'a', "Use ANSI SQL syntax instead of MySQL syntax. This mode "
   "will also set transaction isolation level 'serializable'.", 0, 0, 0,
   GET_NO_ARG, NO_ARG, 0, 0, 0, 0, 0, 0},
  /*
    Because Sys_var_bit does not support command-line options, we need to
    explicitely add one for --autocommit
  */
  {"autocommit", 0, "Set default value for autocommit (0 or 1)",
   &opt_autocommit, &opt_autocommit, 0,
   GET_BOOL, OPT_ARG, 1, 0, 0, 0, 0, NULL},
  {"bind-address", OPT_BIND_ADDRESS, "IP address to bind to.",
   &my_bind_addr_str, &my_bind_addr_str, 0, GET_STR,
   REQUIRED_ARG, 0, 0, 0, 0, 0, 0},
  {"binlog-do-db", OPT_BINLOG_DO_DB,
   "Tells the master it should log updates for the specified database, "
   "and exclude all others not explicitly mentioned.",
   0, 0, 0, GET_STR, REQUIRED_ARG, 0, 0, 0, 0, 0, 0},
  {"binlog-ignore-db", OPT_BINLOG_IGNORE_DB,
   "Tells the master that updates to the given database should not be logged to the binary log.",
   0, 0, 0, GET_STR, REQUIRED_ARG, 0, 0, 0, 0, 0, 0},
  {"binlog-row-event-max-size", 0,
   "The maximum size of a row-based binary log event in bytes. Rows will be "
   "grouped into events smaller than this size if possible. "
   "The value has to be a multiple of 256.",
   &opt_binlog_rows_event_max_size, &opt_binlog_rows_event_max_size,
   0, GET_ULONG, REQUIRED_ARG,
   /* def_value */ 1024, /* min_value */  256, /* max_value */ ULONG_MAX, 
   /* sub_size */     0, /* block_size */ 256, 
   /* app_type */ 0
  },
#ifndef DISABLE_GRANT_OPTIONS
  {"bootstrap", OPT_BOOTSTRAP, "Used by mysql installation scripts.", 0, 0, 0,
   GET_NO_ARG, NO_ARG, 0, 0, 0, 0, 0, 0},
#endif
  {"character-set-client-handshake", 0,
   "Don't ignore client side character set value sent during handshake.",
   &opt_character_set_client_handshake,
   &opt_character_set_client_handshake,
    0, GET_BOOL, NO_ARG, 1, 0, 0, 0, 0, 0},
  {"character-set-filesystem", 0,
   "Set the filesystem character set.",
   &character_set_filesystem_name,
   &character_set_filesystem_name,
   0, GET_STR, REQUIRED_ARG, 0, 0, 0, 0, 0, 0 },
  {"character-set-server", 'C', "Set the default character set.",
   &default_character_set_name, &default_character_set_name,
   0, GET_STR, REQUIRED_ARG, 0, 0, 0, 0, 0, 0 },
  {"chroot", 'r', "Chroot mysqld daemon during startup.",
   &mysqld_chroot, &mysqld_chroot, 0, GET_STR, REQUIRED_ARG,
   0, 0, 0, 0, 0, 0},
  {"collation-server", 0, "Set the default collation.",
   &default_collation_name, &default_collation_name,
   0, GET_STR, REQUIRED_ARG, 0, 0, 0, 0, 0, 0 },
  {"console", OPT_CONSOLE, "Write error output on screen; don't remove the console window on windows.",
   &opt_console, &opt_console, 0, GET_BOOL, NO_ARG, 0, 0, 0,
   0, 0, 0},
  {"core-file", OPT_WANT_CORE, "Write core on errors.", 0, 0, 0, GET_NO_ARG,
   NO_ARG, 0, 0, 0, 0, 0, 0},
  /* default-storage-engine should have "MyISAM" as def_value. Instead
     of initializing it here it is done in init_common_variables() due
     to a compiler bug in Sun Studio compiler. */
#ifdef DBUG_OFF
  {"debug", '#', "Built in DBUG debugger. Disabled in this build.",
   &current_dbug_option, &current_dbug_option, 0, GET_STR, OPT_ARG,
   0, 0, 0, 0, 0, 0},
#endif
#ifdef HAVE_REPLICATION
  {"debug-abort-slave-event-count", 0,
   "Option used by mysql-test for debugging and testing of replication.",
   &abort_slave_event_count,  &abort_slave_event_count,
   0, GET_INT, REQUIRED_ARG, 0, 0, 0, 0, 0, 0},
#endif /* HAVE_REPLICATION */
#ifndef DBUG_OFF
  {"debug-assert-on-error", 0,
   "Do an assert in various functions if we get a fatal error",
   &my_assert_on_error, &my_assert_on_error,
   0, GET_BOOL, NO_ARG, 0, 0, 0, 0, 0, 0},
  {"debug-assert-if-crashed-table", 0,
   "Do an assert in handler::print_error() if we get a crashed table",
   &debug_assert_if_crashed_table, &debug_assert_if_crashed_table,
   0, GET_BOOL, NO_ARG, 0, 0, 0, 0, 0, 0},
#endif
#ifdef HAVE_REPLICATION
  {"debug-disconnect-slave-event-count", 0,
   "Option used by mysql-test for debugging and testing of replication.",
   &disconnect_slave_event_count, &disconnect_slave_event_count,
   0, GET_INT, REQUIRED_ARG, 0, 0, 0, 0, 0, 0},
#endif /* HAVE_REPLICATION */
  {"debug-exit-info", 'T', "Used for debugging. Use at your own risk.",
   0, 0, 0, GET_LONG, OPT_ARG, 0, 0, 0, 0, 0, 0},
  {"debug-gdb", 0,
   "Set up signals usable for debugging.",
   &opt_debugging, &opt_debugging,
   0, GET_BOOL, NO_ARG, 0, 0, 0, 0, 0, 0},
#ifdef HAVE_REPLICATION
  {"debug-max-binlog-dump-events", 0,
   "Option used by mysql-test for debugging and testing of replication.",
   &max_binlog_dump_events, &max_binlog_dump_events, 0,
   GET_INT, REQUIRED_ARG, 0, 0, 0, 0, 0, 0},
#endif /* HAVE_REPLICATION */
#ifdef SAFE_MUTEX
  {"debug-mutex-deadlock-detector", 0,
   "Enable checking of wrong mutex usage.",
   &safe_mutex_deadlock_detector,
   &safe_mutex_deadlock_detector,
   0, GET_BOOL, NO_ARG, 1, 0, 0, 0, 0, 0},
#endif
  {"debug-no-sync", 0,
   "Disables system sync calls. Only for running tests or debugging!",
   &my_disable_sync, &my_disable_sync, 0, GET_BOOL, NO_ARG, 0, 0, 0, 0, 0, 0},
#ifdef HAVE_REPLICATION
  {"debug-sporadic-binlog-dump-fail", 0,
   "Option used by mysql-test for debugging and testing of replication.",
   &opt_sporadic_binlog_dump_fail,
   &opt_sporadic_binlog_dump_fail, 0, GET_BOOL, NO_ARG, 0, 0, 0, 0, 0,
   0},
#endif /* HAVE_REPLICATION */
  {"default-storage-engine", 0, "The default storage engine for new tables",
   &default_storage_engine, 0, 0, GET_STR, REQUIRED_ARG,
   0, 0, 0, 0, 0, 0 },
  {"default-time-zone", 0, "Set the default time zone.",
   &default_tz_name, &default_tz_name,
   0, GET_STR, REQUIRED_ARG, 0, 0, 0, 0, 0, 0 },
#if defined(ENABLED_DEBUG_SYNC)
  {"debug-sync-timeout", OPT_DEBUG_SYNC_TIMEOUT,
   "Enable the debug sync facility "
   "and optionally specify a default wait timeout in seconds. "
   "A zero value keeps the facility disabled.",
   &opt_debug_sync_timeout, 0,
   0, GET_UINT, OPT_ARG, 0, 0, UINT_MAX, 0, 0, 0},
#endif /* defined(ENABLED_DEBUG_SYNC) */
#ifdef HAVE_OPENSSL
  {"des-key-file", 0,
   "Load keys for des_encrypt() and des_encrypt from given file.",
   &des_key_file, &des_key_file, 0, GET_STR, REQUIRED_ARG,
   0, 0, 0, 0, 0, 0},
#endif /* HAVE_OPENSSL */
#ifdef HAVE_STACKTRACE
  {"stack-trace", 0 , "Print a symbolic stack trace on failure",
   &opt_stack_trace, &opt_stack_trace, 0, GET_BOOL, NO_ARG, 1, 0, 0, 0, 0, 0},
#endif /* HAVE_STACKTRACE */
  {"external-locking", 0, "Use system (external) locking (disabled by "
   "default).  With this option enabled you can run myisamchk to test "
   "(not repair) tables while the MySQL server is running. Disable with "
   "--skip-external-locking.", &opt_external_locking, &opt_external_locking,
   0, GET_BOOL, NO_ARG, 0, 0, 0, 0, 0, 0},
  /* We must always support the next option to make scripts like mysqltest
     easier to do */
  {"gdb", 0,
   "Set up signals usable for debugging. Deprecated, use --debug-gdb instead.",
   &opt_debugging, &opt_debugging,
   0, GET_BOOL, NO_ARG, 0, 0, 0, 0, 0, 0},
#ifdef HAVE_LARGE_PAGE_OPTION
  {"super-large-pages", 0, "Enable support for super large pages.",
   &opt_super_large_pages, &opt_super_large_pages, 0,
   GET_BOOL, OPT_ARG, 0, 0, 1, 0, 1, 0},
#endif
  {"language", 'L',
   "Client error messages in given language. May be given as a full path. "
   "Deprecated. Use --lc-messages-dir instead.",
   0, 0, 0,
   GET_STR, REQUIRED_ARG, 0, 0, 0, 0, 0, 0},
  {"lc-messages", 0,
   "Set the language used for the error messages.",
   &lc_messages, &lc_messages, 0, GET_STR, REQUIRED_ARG,
   0, 0, 0, 0, 0, 0 },
  {"lc-time-names", 0,
   "Set the language used for the month names and the days of the week.",
   &lc_time_names_name, &lc_time_names_name,
   0, GET_STR, REQUIRED_ARG, 0, 0, 0, 0, 0, 0 },
  {"log", 'l', "Log connections and queries to file (deprecated option, use "
   "--general-log/--general-log-file instead).", &opt_logname, &opt_logname,
   0, GET_STR_ALLOC, OPT_ARG, 0, 0, 0, 0, 0, 0},
  {"log-basename", OPT_LOG_BASENAME,
   "Basename for all log files and the .pid file. This sets all log file "
   "names at once (in 'datadir') and is normally the only option you need "
   "for specifying log files. Sets names for --log-bin, --log-bin-index, "
   "--relay-log, --relay-log-index, --general-log-file, "
   "--log-slow-query-log-file, --log-error-file, and --pid-file",
   &opt_log_basename, &opt_log_basename, 0, GET_STR, REQUIRED_ARG,
   0, 0, 0, 0, 0, 0},
  {"log-bin", OPT_BIN_LOG,
   "Log update queries in binary format. Optional argument should be name for "
   "binary log. If not given "
   "'datadir'/'log-basename'-bin or 'datadir'/mysql-bin will be used (the later if "
   "--log-basename is not specified). We strongly recommend to use either "
   "--log-basename or specify a filename to ensure that replication doesn't "
   "stop if the real hostname of the computer changes.",
   &opt_bin_logname, &opt_bin_logname, 0, GET_STR,
   OPT_ARG, 0, 0, 0, 0, 0, 0},
  {"log-bin-index", 0,
   "File that holds the names for last binary log files.",
   &opt_binlog_index_name, &opt_binlog_index_name, 0, GET_STR,
   REQUIRED_ARG, 0, 0, 0, 0, 0, 0},
  {"log-isam", OPT_ISAM_LOG, "Log all MyISAM changes to file.",
   &myisam_log_filename, &myisam_log_filename, 0, GET_STR,
   OPT_ARG, 0, 0, 0, 0, 0, 0},
  {"log-short-format", 0,
   "Don't log extra information to update and slow-query logs.",
   &opt_short_log_format, &opt_short_log_format,
   0, GET_BOOL, NO_ARG, 0, 0, 0, 0, 0, 0},
  {"log-slow-admin-statements", 0,
   "Log slow OPTIMIZE, ANALYZE, ALTER and other administrative statements to "
   "the slow log if it is open.", &opt_log_slow_admin_statements,
   &opt_log_slow_admin_statements, 0, GET_BOOL, NO_ARG, 0, 0, 0, 0, 0, 0},
 {"log-slow-slave-statements", 0,
  "Log slow statements executed by slave thread to the slow log if it is open.",
  &opt_log_slow_slave_statements, &opt_log_slow_slave_statements,
  0, GET_BOOL, NO_ARG, 0, 0, 0, 0, 0, 0},
  {"log-slow-queries", OPT_SLOW_QUERY_LOG,
   "Enable logging of slow queries (longer than --long-query-time) to log file "
   "or table. Optional argument is a file name for the slow log. If not given, "
   "'log-basename'-slow.log will be used. Use --log-output=TABLE if you want "
   "to have the log in the table mysql.slow_log. "
   "Deprecated option, use --slow-query-log/--slow-query-log-file instead.",
   &opt_slow_logname, &opt_slow_logname, 0, GET_STR_ALLOC, OPT_ARG,
   0, 0, 0, 0, 0, 0},
  {"log-tc", 0,
   "Path to transaction coordinator log (used for transactions that affect "
   "more than one storage engine, when binary log is disabled).",
   &opt_tc_log_file, &opt_tc_log_file, 0, GET_STR,
   REQUIRED_ARG, 0, 0, 0, 0, 0, 0},
#ifdef HAVE_MMAP
  {"log-tc-size", 0, "Size of transaction coordinator log.",
   &opt_tc_log_size, &opt_tc_log_size, 0, GET_ULONG,
   REQUIRED_ARG, TC_LOG_MIN_SIZE, TC_LOG_MIN_SIZE, (ulonglong) ULONG_MAX, 0,
   TC_LOG_PAGE_SIZE, 0},
#endif
  {"master-info-file", 0,
   "The location and name of the file that remembers the master and where "
   "the I/O replication thread is in the master's binlogs. Defaults to "
   "master.info",
   &master_info_file, &master_info_file, 0, GET_STR,
   REQUIRED_ARG, 0, 0, 0, 0, 0, 0},
  {"master-retry-count", 0,
   "The number of tries the slave will make to connect to the master before giving up.",
   &master_retry_count, &master_retry_count, 0, GET_ULONG,
   REQUIRED_ARG, 3600*24, 0, 0, 0, 0, 0},
#ifdef HAVE_REPLICATION
  {"init-rpl-role", 0, "Set the replication role.",
   &rpl_status, &rpl_status, &rpl_role_typelib,
   GET_ENUM, REQUIRED_ARG, 0, 0, 0, 0, 0, 0},
#endif /* HAVE_REPLICATION */
  {"memlock", 0, "Lock mysqld in memory.", &locked_in_memory,
   &locked_in_memory, 0, GET_BOOL, NO_ARG, 0, 0, 0, 0, 0, 0},
  {"one-thread", OPT_ONE_THREAD,
   "(Deprecated): Only use one thread (for debugging under Linux). Use "
   "thread-handling=no-threads instead.",
   0, 0, 0, GET_NO_ARG, NO_ARG, 0, 0, 0, 0, 0, 0},
  {"old-style-user-limits", 0,
   "Enable old-style user limits (before 5.0.3, user resources were counted "
   "per each user+host vs. per account).",
   &opt_old_style_user_limits, &opt_old_style_user_limits,
   0, GET_BOOL, NO_ARG, 0, 0, 0, 0, 0, 0},
  {"port-open-timeout", 0,
   "Maximum time in seconds to wait for the port to become free. "
   "(Default: No wait).", &mysqld_port_timeout, &mysqld_port_timeout, 0,
   GET_UINT, REQUIRED_ARG, 0, 0, 0, 0, 0, 0},
  {"replicate-do-db", OPT_REPLICATE_DO_DB,
   "Tells the slave thread to restrict replication to the specified database. "
   "To specify more than one database, use the directive multiple times, "
   "once for each database. Note that this will only work if you do not use "
   "cross-database queries such as UPDATE some_db.some_table SET foo='bar' "
   "while having selected a different or no database. If you need cross "
   "database updates to work, make sure you have 3.23.28 or later, and use "
   "replicate-wild-do-table=db_name.%.",
   0, 0, 0, GET_STR, REQUIRED_ARG, 0, 0, 0, 0, 0, 0},
  {"replicate-do-table", OPT_REPLICATE_DO_TABLE,
   "Tells the slave thread to restrict replication to the specified table. "
   "To specify more than one table, use the directive multiple times, once "
   "for each table. This will work for cross-database updates, in contrast "
   "to replicate-do-db.", 0, 0, 0, GET_STR, REQUIRED_ARG, 0, 0, 0, 0, 0, 0},
  {"replicate-ignore-db", OPT_REPLICATE_IGNORE_DB,
   "Tells the slave thread to not replicate to the specified database. To "
   "specify more than one database to ignore, use the directive multiple "
   "times, once for each database. This option will not work if you use "
   "cross database updates. If you need cross database updates to work, "
   "make sure you have 3.23.28 or later, and use replicate-wild-ignore-"
   "table=db_name.%. ", 0, 0, 0, GET_STR, REQUIRED_ARG, 0, 0, 0, 0, 0, 0},
  {"replicate-ignore-table", OPT_REPLICATE_IGNORE_TABLE,
   "Tells the slave thread to not replicate to the specified table. To specify "
   "more than one table to ignore, use the directive multiple times, once for "
   "each table. This will work for cross-database updates, in contrast to "
   "replicate-ignore-db.", 0, 0, 0, GET_STR, REQUIRED_ARG, 0, 0, 0, 0, 0, 0},
  {"replicate-rewrite-db", OPT_REPLICATE_REWRITE_DB,
   "Updates to a database with a different name than the original. Example: "
   "replicate-rewrite-db=master_db_name->slave_db_name.",
   0, 0, 0, GET_STR, REQUIRED_ARG, 0, 0, 0, 0, 0, 0},
#ifdef HAVE_REPLICATION
  {"replicate-same-server-id", 0,
   "In replication, if set to 1, do not skip events having our server id. "
   "Default value is 0 (to break infinite loops in circular replication). "
   "Can't be set to 1 if --log-slave-updates is used.",
   &replicate_same_server_id, &replicate_same_server_id,
   0, GET_BOOL, NO_ARG, 0, 0, 0, 0, 0, 0},
#endif
  {"replicate-wild-do-table", OPT_REPLICATE_WILD_DO_TABLE,
   "Tells the slave thread to restrict replication to the tables that match "
   "the specified wildcard pattern. To specify more than one table, use the "
   "directive multiple times, once for each table. This will work for cross-"
   "database updates. Example: replicate-wild-do-table=foo%.bar% will "
   "replicate only updates to tables in all databases that start with foo "
   "and whose table names start with bar.",
   0, 0, 0, GET_STR, REQUIRED_ARG, 0, 0, 0, 0, 0, 0},
  {"replicate-wild-ignore-table", OPT_REPLICATE_WILD_IGNORE_TABLE,
   "Tells the slave thread to not replicate to the tables that match the "
   "given wildcard pattern. To specify more than one table to ignore, use "
   "the directive multiple times, once for each table. This will work for "
   "cross-database updates. Example: replicate-wild-ignore-table=foo%.bar% "
   "will not do updates to tables in databases that start with foo and whose "
   "table names start with bar.",
   0, 0, 0, GET_STR, REQUIRED_ARG, 0, 0, 0, 0, 0, 0},
  {"safe-mode", OPT_SAFE, "Skip some optimize stages (for testing). Deprecated.",
   0, 0, 0, GET_NO_ARG, NO_ARG, 0, 0, 0, 0, 0, 0},
  {"safe-user-create", 0,
   "Don't allow new user creation by the user who has no write privileges to the mysql.user table.",
   &opt_safe_user_create, &opt_safe_user_create, 0, GET_BOOL,
   NO_ARG, 0, 0, 0, 0, 0, 0},
  {"show-slave-auth-info", 0,
   "Show user and password in SHOW SLAVE HOSTS on this master.",
   &opt_show_slave_auth_info, &opt_show_slave_auth_info, 0,
   GET_BOOL, NO_ARG, 0, 0, 0, 0, 0, 0},
  {"skip-bdb", OPT_DEPRECATED_OPTION,
   "Deprecated option; Exist only for compatiblity with old my.cnf files",
   0, 0, 0, GET_NO_ARG, NO_ARG, 0, 0, 0, 0, 0, 0},
#ifndef DISABLE_GRANT_OPTIONS
  {"skip-grant-tables", 0,
   "Start without grant tables. This gives all users FULL ACCESS to all tables.",
   &opt_noacl, &opt_noacl, 0, GET_BOOL, NO_ARG, 0, 0, 0, 0, 0,
   0},
#endif
  {"skip-host-cache", OPT_SKIP_HOST_CACHE, "Don't cache host names.", 0, 0, 0,
   GET_NO_ARG, NO_ARG, 0, 0, 0, 0, 0, 0},
  {"skip-slave-start", 0,
   "If set, slave is not autostarted.", &opt_skip_slave_start,
   &opt_skip_slave_start, 0, GET_BOOL, NO_ARG, 0, 0, 0, 0, 0, 0},
  {"skip-thread-priority", OPT_SKIP_PRIOR,
   "Don't give threads different priorities. This option is deprecated "
   "because it has no effect; the implied behavior is already the default.",
   0, 0, 0, GET_NO_ARG, NO_ARG, 0, 0, 0, 0, 0, 0},
#if defined(_WIN32) && !defined(EMBEDDED_LIBRARY)
  {"slow-start-timeout", 0,
   "Maximum number of milliseconds that the service control manager should wait "
   "before trying to kill the windows service during startup"
   "(Default: 15000).", &slow_start_timeout, &slow_start_timeout, 0,
   GET_ULONG, REQUIRED_ARG, 15000, 0, 0, 0, 0, 0},
#endif
#ifdef HAVE_OPENSSL
  {"ssl", 0,
   "Enable SSL for connection (automatically enabled with other flags).",
   &opt_use_ssl, &opt_use_ssl, 0, GET_BOOL, OPT_ARG, 0, 0, 0,
   0, 0, 0},
#endif
#ifdef __WIN__
  {"standalone", 0,
  "Dummy option to start as a standalone program (NT).", 0, 0, 0, GET_NO_ARG,
   NO_ARG, 0, 0, 0, 0, 0, 0},
#endif
  {"symbolic-links", 's', "Enable symbolic link support.",
   &my_use_symdir, &my_use_symdir, 0, GET_BOOL, NO_ARG,
   /*
     The system call realpath() produces warnings under valgrind and
     purify. These are not suppressed: instead we disable symlinks
     option if compiled with valgrind support.
     Also disable by default on Windows, due to high overhead for checking .sym 
     files.
   */
   IF_VALGRIND(0,IF_WIN(0,1)), 0, 0, 0, 0, 0},
  {"sysdate-is-now", 0,
   "Non-default option to alias SYSDATE() to NOW() to make it safe-replicable. "
   "Since 5.0, SYSDATE() returns a `dynamic' value different for different "
   "invocations, even within the same statement.",
   &global_system_variables.sysdate_is_now,
   0, 0, GET_BOOL, NO_ARG, 0, 0, 1, 0, 1, 0},
  {"tc-heuristic-recover", 0,
   "Decision to use in heuristic recover process. Possible values are COMMIT "
   "or ROLLBACK.", &tc_heuristic_recover, &tc_heuristic_recover,
   &tc_heuristic_recover_typelib, GET_ENUM, REQUIRED_ARG, 0, 0, 0, 0, 0, 0},
  {"temp-pool", 0,
#if (ENABLE_TEMP_POOL)
   "Using this option will cause most temporary files created to use a small "
   "set of names, rather than a unique name for each new file.",
#else
   "This option is ignored on this OS.",
#endif
   &use_temp_pool, &use_temp_pool, 0, GET_BOOL, NO_ARG, 1,
   0, 0, 0, 0, 0},
  {"transaction-isolation", 0,
   "Default transaction isolation level.",
   &global_system_variables.tx_isolation,
   &global_system_variables.tx_isolation, &tx_isolation_typelib,
   GET_ENUM, REQUIRED_ARG, ISO_REPEATABLE_READ, 0, 0, 0, 0, 0},
  {"user", 'u', "Run mysqld daemon as user.", 0, 0, 0, GET_STR, REQUIRED_ARG,
   0, 0, 0, 0, 0, 0},
  {"verbose", 'v', "Used with --help option for detailed help.",
   &opt_verbose, &opt_verbose, 0, GET_BOOL, NO_ARG, 0, 0, 0, 0, 0, 0},
  {"version", 'V', "Output version information and exit.", 0, 0, 0, GET_NO_ARG,
   NO_ARG, 0, 0, 0, 0, 0, 0},
  {"plugin-load", 0,
   "Semicolon-separated list of plugins to load, where each plugin is "
   "specified as ether a plugin_name=library_file pair or only a library_file. "
   "If the latter case, all plugins from a given library_file will be loaded.",
   &opt_plugin_load, &opt_plugin_load, 0,
   GET_STR, REQUIRED_ARG, 0, 0, 0, 0, 0, 0},
  {"table_cache", 0, "Deprecated; use --table-open-cache instead.",
   &table_cache_size, &table_cache_size, 0, GET_ULONG,
   REQUIRED_ARG, TABLE_OPEN_CACHE_DEFAULT, 1, 512*1024L, 0, 1, 0},
  {0, 0, 0, 0, 0, 0, GET_NO_ARG, NO_ARG, 0, 0, 0, 0, 0, 0}
};


static int show_queries(THD *thd, SHOW_VAR *var, char *buff)
{
  var->type= SHOW_LONGLONG;
  var->value= (char *)&thd->query_id;
  return 0;
}


static int show_net_compression(THD *thd, SHOW_VAR *var, char *buff)
{
  var->type= SHOW_MY_BOOL;
  var->value= (char *)&thd->net.compress;
  return 0;
}

static int show_starttime(THD *thd, SHOW_VAR *var, char *buff)
{
  var->type= SHOW_LONG;
  var->value= buff;
  *((long *)buff)= (long) (thd->query_start() - server_start_time);
  return 0;
}

#ifdef ENABLED_PROFILING
static int show_flushstatustime(THD *thd, SHOW_VAR *var, char *buff)
{
  var->type= SHOW_LONG;
  var->value= buff;
  *((long *)buff)= (long) (thd->query_start() - flush_status_time);
  return 0;
}
#endif

#ifdef HAVE_REPLICATION
static int show_rpl_status(THD *thd, SHOW_VAR *var, char *buff)
{
  var->type= SHOW_CHAR;
  var->value= const_cast<char*>(rpl_status_type[(int)rpl_status]);
  return 0;
}

static int show_slave_running(THD *thd, SHOW_VAR *var, char *buff)
{
  var->type= SHOW_MY_BOOL;
  var->value= buff;
  *((my_bool *)buff)= (my_bool) (active_mi && 
                                 active_mi->slave_running == MYSQL_SLAVE_RUN_CONNECT &&
                                 active_mi->rli.slave_running);
  return 0;
}

static int show_slave_retried_trans(THD *thd, SHOW_VAR *var, char *buff)
{
  /*
    TODO: with multimaster, have one such counter per line in
    SHOW SLAVE STATUS, and have the sum over all lines here.
  */
  if (active_mi)
  {
    var->type= SHOW_LONG;
    var->value= buff;
    *((long *)buff)= (long)active_mi->rli.retried_trans;
  }
  else
    var->type= SHOW_UNDEF;
  return 0;
}

static int show_slave_received_heartbeats(THD *thd, SHOW_VAR *var, char *buff)
{
  if (active_mi)
  {
    var->type= SHOW_LONGLONG;
    var->value= buff;
    *((longlong *)buff)= active_mi->received_heartbeats;
  }
  else
    var->type= SHOW_UNDEF;
  return 0;
}

static int show_heartbeat_period(THD *thd, SHOW_VAR *var, char *buff)
{
  if (active_mi)
  {
    var->type= SHOW_CHAR;
    var->value= buff;
    sprintf(buff, "%.3f", active_mi->heartbeat_period);
  }
  else
    var->type= SHOW_UNDEF;
  return 0;
}


#endif /* HAVE_REPLICATION */

static int show_open_tables(THD *thd, SHOW_VAR *var, char *buff)
{
  var->type= SHOW_LONG;
  var->value= buff;
  *((long *)buff)= (long)cached_open_tables();
  return 0;
}

static int show_prepared_stmt_count(THD *thd, SHOW_VAR *var, char *buff)
{
  var->type= SHOW_LONG;
  var->value= buff;
  mysql_mutex_lock(&LOCK_prepared_stmt_count);
  *((long *)buff)= (long)prepared_stmt_count;
  mysql_mutex_unlock(&LOCK_prepared_stmt_count);
  return 0;
}

static int show_table_definitions(THD *thd, SHOW_VAR *var, char *buff)
{
  var->type= SHOW_LONG;
  var->value= buff;
  *((long *)buff)= (long)cached_table_definitions();
  return 0;
}

#if defined(HAVE_OPENSSL) && !defined(EMBEDDED_LIBRARY)
/* Functions relying on CTX */
static int show_ssl_ctx_sess_accept(THD *thd, SHOW_VAR *var, char *buff)
{
  var->type= SHOW_LONG;
  var->value= buff;
  *((long *)buff)= (!ssl_acceptor_fd ? 0 :
                     SSL_CTX_sess_accept(ssl_acceptor_fd->ssl_context));
  return 0;
}

static int show_ssl_ctx_sess_accept_good(THD *thd, SHOW_VAR *var, char *buff)
{
  var->type= SHOW_LONG;
  var->value= buff;
  *((long *)buff)= (!ssl_acceptor_fd ? 0 :
                     SSL_CTX_sess_accept_good(ssl_acceptor_fd->ssl_context));
  return 0;
}

static int show_ssl_ctx_sess_connect_good(THD *thd, SHOW_VAR *var, char *buff)
{
  var->type= SHOW_LONG;
  var->value= buff;
  *((long *)buff)= (!ssl_acceptor_fd ? 0 :
                     SSL_CTX_sess_connect_good(ssl_acceptor_fd->ssl_context));
  return 0;
}

static int show_ssl_ctx_sess_accept_renegotiate(THD *thd, SHOW_VAR *var, char *buff)
{
  var->type= SHOW_LONG;
  var->value= buff;
  *((long *)buff)= (!ssl_acceptor_fd ? 0 :
                     SSL_CTX_sess_accept_renegotiate(ssl_acceptor_fd->ssl_context));
  return 0;
}

static int show_ssl_ctx_sess_connect_renegotiate(THD *thd, SHOW_VAR *var, char *buff)
{
  var->type= SHOW_LONG;
  var->value= buff;
  *((long *)buff)= (!ssl_acceptor_fd ? 0 :
                     SSL_CTX_sess_connect_renegotiate(ssl_acceptor_fd->ssl_context));
  return 0;
}

static int show_ssl_ctx_sess_cb_hits(THD *thd, SHOW_VAR *var, char *buff)
{
  var->type= SHOW_LONG;
  var->value= buff;
  *((long *)buff)= (!ssl_acceptor_fd ? 0 :
                     SSL_CTX_sess_cb_hits(ssl_acceptor_fd->ssl_context));
  return 0;
}

static int show_ssl_ctx_sess_hits(THD *thd, SHOW_VAR *var, char *buff)
{
  var->type= SHOW_LONG;
  var->value= buff;
  *((long *)buff)= (!ssl_acceptor_fd ? 0 :
                     SSL_CTX_sess_hits(ssl_acceptor_fd->ssl_context));
  return 0;
}

static int show_ssl_ctx_sess_cache_full(THD *thd, SHOW_VAR *var, char *buff)
{
  var->type= SHOW_LONG;
  var->value= buff;
  *((long *)buff)= (!ssl_acceptor_fd ? 0 :
                     SSL_CTX_sess_cache_full(ssl_acceptor_fd->ssl_context));
  return 0;
}

static int show_ssl_ctx_sess_misses(THD *thd, SHOW_VAR *var, char *buff)
{
  var->type= SHOW_LONG;
  var->value= buff;
  *((long *)buff)= (!ssl_acceptor_fd ? 0 :
                     SSL_CTX_sess_misses(ssl_acceptor_fd->ssl_context));
  return 0;
}

static int show_ssl_ctx_sess_timeouts(THD *thd, SHOW_VAR *var, char *buff)
{
  var->type= SHOW_LONG;
  var->value= buff;
  *((long *)buff)= (!ssl_acceptor_fd ? 0 :
                     SSL_CTX_sess_timeouts(ssl_acceptor_fd->ssl_context));
  return 0;
}

static int show_ssl_ctx_sess_number(THD *thd, SHOW_VAR *var, char *buff)
{
  var->type= SHOW_LONG;
  var->value= buff;
  *((long *)buff)= (!ssl_acceptor_fd ? 0 :
                     SSL_CTX_sess_number(ssl_acceptor_fd->ssl_context));
  return 0;
}

static int show_ssl_ctx_sess_connect(THD *thd, SHOW_VAR *var, char *buff)
{
  var->type= SHOW_LONG;
  var->value= buff;
  *((long *)buff)= (!ssl_acceptor_fd ? 0 :
                     SSL_CTX_sess_connect(ssl_acceptor_fd->ssl_context));
  return 0;
}

static int show_ssl_ctx_sess_get_cache_size(THD *thd, SHOW_VAR *var, char *buff)
{
  var->type= SHOW_LONG;
  var->value= buff;
  *((long *)buff)= (!ssl_acceptor_fd ? 0 :
                     SSL_CTX_sess_get_cache_size(ssl_acceptor_fd->ssl_context));
  return 0;
}

static int show_ssl_ctx_get_verify_mode(THD *thd, SHOW_VAR *var, char *buff)
{
  var->type= SHOW_LONG;
  var->value= buff;
  *((long *)buff)= (!ssl_acceptor_fd ? 0 :
                     SSL_CTX_get_verify_mode(ssl_acceptor_fd->ssl_context));
  return 0;
}

static int show_ssl_ctx_get_verify_depth(THD *thd, SHOW_VAR *var, char *buff)
{
  var->type= SHOW_LONG;
  var->value= buff;
  *((long *)buff)= (!ssl_acceptor_fd ? 0 :
                     SSL_CTX_get_verify_depth(ssl_acceptor_fd->ssl_context));
  return 0;
}

static int show_ssl_ctx_get_session_cache_mode(THD *thd, SHOW_VAR *var, char *buff)
{
  var->type= SHOW_CHAR;
  if (!ssl_acceptor_fd)
    var->value= const_cast<char*>("NONE");
  else
    switch (SSL_CTX_get_session_cache_mode(ssl_acceptor_fd->ssl_context))
    {
    case SSL_SESS_CACHE_OFF:
      var->value= const_cast<char*>("OFF"); break;
    case SSL_SESS_CACHE_CLIENT:
      var->value= const_cast<char*>("CLIENT"); break;
    case SSL_SESS_CACHE_SERVER:
      var->value= const_cast<char*>("SERVER"); break;
    case SSL_SESS_CACHE_BOTH:
      var->value= const_cast<char*>("BOTH"); break;
    case SSL_SESS_CACHE_NO_AUTO_CLEAR:
      var->value= const_cast<char*>("NO_AUTO_CLEAR"); break;
    case SSL_SESS_CACHE_NO_INTERNAL_LOOKUP:
      var->value= const_cast<char*>("NO_INTERNAL_LOOKUP"); break;
    default:
      var->value= const_cast<char*>("Unknown"); break;
    }
  return 0;
}

/*
   Functions relying on SSL
   Note: In the show_ssl_* functions, we need to check if we have a
         valid vio-object since this isn't always true, specifically
         when session_status or global_status is requested from
         inside an Event.
 */
static int show_ssl_get_version(THD *thd, SHOW_VAR *var, char *buff)
{
  var->type= SHOW_CHAR;
  if( thd->vio_ok() && thd->net.vio->ssl_arg )
    var->value= const_cast<char*>(SSL_get_version((SSL*) thd->net.vio->ssl_arg));
  else
    var->value= (char *)"";
  return 0;
}

static int show_ssl_session_reused(THD *thd, SHOW_VAR *var, char *buff)
{
  var->type= SHOW_LONG;
  var->value= buff;
  if( thd->vio_ok() && thd->net.vio->ssl_arg )
    *((long *)buff)= (long)SSL_session_reused((SSL*) thd->net.vio->ssl_arg);
  else
    *((long *)buff)= 0;
  return 0;
}

static int show_ssl_get_default_timeout(THD *thd, SHOW_VAR *var, char *buff)
{
  var->type= SHOW_LONG;
  var->value= buff;
  if( thd->vio_ok() && thd->net.vio->ssl_arg )
    *((long *)buff)= (long)SSL_get_default_timeout((SSL*)thd->net.vio->ssl_arg);
  else
    *((long *)buff)= 0;
  return 0;
}

static int show_ssl_get_verify_mode(THD *thd, SHOW_VAR *var, char *buff)
{
  var->type= SHOW_LONG;
  var->value= buff;
  if( thd->net.vio && thd->net.vio->ssl_arg )
    *((long *)buff)= (long)SSL_get_verify_mode((SSL*)thd->net.vio->ssl_arg);
  else
    *((long *)buff)= 0;
  return 0;
}

static int show_ssl_get_verify_depth(THD *thd, SHOW_VAR *var, char *buff)
{
  var->type= SHOW_LONG;
  var->value= buff;
  if( thd->vio_ok() && thd->net.vio->ssl_arg )
    *((long *)buff)= (long)SSL_get_verify_depth((SSL*)thd->net.vio->ssl_arg);
  else
    *((long *)buff)= 0;
  return 0;
}

static int show_ssl_get_cipher(THD *thd, SHOW_VAR *var, char *buff)
{
  var->type= SHOW_CHAR;
  if( thd->vio_ok() && thd->net.vio->ssl_arg )
    var->value= const_cast<char*>(SSL_get_cipher((SSL*) thd->net.vio->ssl_arg));
  else
    var->value= (char *)"";
  return 0;
}

static int show_ssl_get_cipher_list(THD *thd, SHOW_VAR *var, char *buff)
{
  var->type= SHOW_CHAR;
  var->value= buff;
  if (thd->vio_ok() && thd->net.vio->ssl_arg)
  {
    int i;
    const char *p;
    char *end= buff + SHOW_VAR_FUNC_BUFF_SIZE;
    for (i=0; (p= SSL_get_cipher_list((SSL*) thd->net.vio->ssl_arg,i)) &&
               buff < end; i++)
    {
      buff= strnmov(buff, p, end-buff-1);
      *buff++= ':';
    }
    if (i)
      buff--;
  }
  *buff=0;
  return 0;
}

#endif /* HAVE_OPENSSL && !EMBEDDED_LIBRARY */

static int show_default_keycache(THD *thd, SHOW_VAR *var, char *buff)
{
  struct st_data {
    KEY_CACHE_STATISTICS stats;
    SHOW_VAR var[8];
  } *data;
  SHOW_VAR *v;

  data=(st_data *)buff;
  v= data->var;

  var->type= SHOW_ARRAY;
  var->value= (char*)v;

  get_key_cache_statistics(dflt_key_cache, 0, &data->stats);

#define set_one_keycache_var(X,Y)       \
  v->name= X;                           \
  v->type= SHOW_LONGLONG;               \
  v->value= (char*)&data->stats.Y;      \
  v++;

  set_one_keycache_var("blocks_not_flushed", blocks_changed);
  set_one_keycache_var("blocks_unused",      blocks_unused);
  set_one_keycache_var("blocks_used",        blocks_used);
  set_one_keycache_var("blocks_warm",        blocks_warm);
  set_one_keycache_var("read_requests",      read_requests);
  set_one_keycache_var("reads",              reads);
  set_one_keycache_var("write_requests",     write_requests);
  set_one_keycache_var("writes",             writes);

  v->name= 0;

  DBUG_ASSERT((char*)(v+1) <= buff + SHOW_VAR_FUNC_BUFF_SIZE);

#undef set_one_keycache_var

  return 0;
}

#ifdef HAVE_POOL_OF_THREADS
int show_threadpool_idle_threads(THD *thd, SHOW_VAR *var, char *buff)
{
  var->type= SHOW_INT;
  var->value= buff;
  *(int *)buff= tp_get_idle_thread_count(); 
  return 0;
}
#endif

/*
  Variables shown by SHOW STATUS in alphabetical order
*/

SHOW_VAR status_vars[]= {
  {"Aborted_clients",          (char*) &aborted_threads,        SHOW_LONG},
  {"Aborted_connects",         (char*) &aborted_connects,       SHOW_LONG},
  {"Access_denied_errors",     (char*) offsetof(STATUS_VAR, access_denied_errors), SHOW_LONG_STATUS},
  {"Binlog_bytes_written",     (char*) offsetof(STATUS_VAR, binlog_bytes_written), SHOW_LONGLONG_STATUS},
  {"Binlog_cache_disk_use",    (char*) &binlog_cache_disk_use,  SHOW_LONG},
  {"Binlog_cache_use",         (char*) &binlog_cache_use,       SHOW_LONG},
  {"Binlog_stmt_cache_disk_use",(char*) &binlog_stmt_cache_disk_use,  SHOW_LONG},
  {"Binlog_stmt_cache_use",    (char*) &binlog_stmt_cache_use,       SHOW_LONG},
  {"Busy_time",                (char*) offsetof(STATUS_VAR, busy_time), SHOW_DOUBLE_STATUS},
  {"Bytes_received",           (char*) offsetof(STATUS_VAR, bytes_received), SHOW_LONGLONG_STATUS},
  {"Bytes_sent",               (char*) offsetof(STATUS_VAR, bytes_sent), SHOW_LONGLONG_STATUS},
  {"Com",                      (char*) com_status_vars, SHOW_ARRAY},
  {"Compression",              (char*) &show_net_compression, SHOW_FUNC},
  {"Connections",              (char*) &thread_id,              SHOW_LONG_NOFLUSH},
  {"Cpu_time",                 (char*) offsetof(STATUS_VAR, cpu_time), SHOW_DOUBLE_STATUS},
  {"Created_tmp_disk_tables",  (char*) offsetof(STATUS_VAR, created_tmp_disk_tables), SHOW_LONG_STATUS},
  {"Created_tmp_files",	       (char*) &my_tmp_file_created,	SHOW_LONG},
  {"Created_tmp_tables",       (char*) offsetof(STATUS_VAR, created_tmp_tables), SHOW_LONG_STATUS},
  {"Delayed_errors",           (char*) &delayed_insert_errors,  SHOW_LONG},
  {"Delayed_insert_threads",   (char*) &delayed_insert_threads, SHOW_LONG_NOFLUSH},
  {"Delayed_writes",           (char*) &delayed_insert_writes,  SHOW_LONG},
  {"Empty_queries",            (char*) offsetof(STATUS_VAR, empty_queries), SHOW_LONG_STATUS},
  {"Executed_events",          (char*) &executed_events, SHOW_LONG_NOFLUSH },
  {"Executed_triggers",        (char*) offsetof(STATUS_VAR, executed_triggers), SHOW_LONG_STATUS},
  {"Feature_dynamic_columns",  (char*) offsetof(STATUS_VAR, feature_dynamic_columns), SHOW_LONG_STATUS},
  {"Feature_fulltext",         (char*) offsetof(STATUS_VAR, feature_fulltext), SHOW_LONG_STATUS},
  {"Feature_gis",              (char*) offsetof(STATUS_VAR, feature_gis), SHOW_LONG_STATUS},
  {"Feature_locale",           (char*) offsetof(STATUS_VAR, feature_locale), SHOW_LONG_STATUS},
  {"Feature_subquery",         (char*) offsetof(STATUS_VAR, feature_subquery), SHOW_LONG_STATUS},
  {"Feature_timezone",         (char*) offsetof(STATUS_VAR, feature_timezone), SHOW_LONG_STATUS},
  {"Feature_trigger",         (char*) offsetof(STATUS_VAR, feature_trigger), SHOW_LONG_STATUS},
  {"Feature_xml",             (char*) offsetof(STATUS_VAR, feature_xml), SHOW_LONG_STATUS},
  {"Flush_commands",           (char*) &refresh_version,        SHOW_LONG_NOFLUSH},
  {"Handler_commit",           (char*) offsetof(STATUS_VAR, ha_commit_count), SHOW_LONG_STATUS},
  {"Handler_delete",           (char*) offsetof(STATUS_VAR, ha_delete_count), SHOW_LONG_STATUS},
  {"Handler_discover",         (char*) offsetof(STATUS_VAR, ha_discover_count), SHOW_LONG_STATUS},
  {"Handler_icp_attempts",     (char*) offsetof(STATUS_VAR, ha_icp_attempts), SHOW_LONG_STATUS},
  {"Handler_icp_match",        (char*) offsetof(STATUS_VAR, ha_icp_match), SHOW_LONG_STATUS},
  {"Handler_mrr_init",         (char*) offsetof(STATUS_VAR, ha_mrr_init_count),  SHOW_LONG_STATUS},
  {"Handler_mrr_key_refills",   (char*) offsetof(STATUS_VAR, ha_mrr_key_refills_count), SHOW_LONG_STATUS},
  {"Handler_mrr_rowid_refills", (char*) offsetof(STATUS_VAR, ha_mrr_rowid_refills_count), SHOW_LONG_STATUS},
  {"Handler_prepare",          (char*) offsetof(STATUS_VAR, ha_prepare_count),  SHOW_LONG_STATUS},
  {"Handler_read_first",       (char*) offsetof(STATUS_VAR, ha_read_first_count), SHOW_LONG_STATUS},
  {"Handler_read_key",         (char*) offsetof(STATUS_VAR, ha_read_key_count), SHOW_LONG_STATUS},
  {"Handler_read_last",        (char*) offsetof(STATUS_VAR, ha_read_last_count), SHOW_LONG_STATUS},
  {"Handler_read_next",        (char*) offsetof(STATUS_VAR, ha_read_next_count), SHOW_LONG_STATUS},
  {"Handler_read_prev",        (char*) offsetof(STATUS_VAR, ha_read_prev_count), SHOW_LONG_STATUS},
  {"Handler_read_rnd",         (char*) offsetof(STATUS_VAR, ha_read_rnd_count), SHOW_LONG_STATUS},
  {"Handler_read_rnd_deleted", (char*) offsetof(STATUS_VAR, ha_read_rnd_deleted_count), SHOW_LONG_STATUS},
  {"Handler_read_rnd_next",    (char*) offsetof(STATUS_VAR, ha_read_rnd_next_count), SHOW_LONG_STATUS},
  {"Handler_rollback",         (char*) offsetof(STATUS_VAR, ha_rollback_count), SHOW_LONG_STATUS},
  {"Handler_savepoint",        (char*) offsetof(STATUS_VAR, ha_savepoint_count), SHOW_LONG_STATUS},
  {"Handler_savepoint_rollback",(char*) offsetof(STATUS_VAR, ha_savepoint_rollback_count), SHOW_LONG_STATUS},
  {"Handler_tmp_update",       (char*) offsetof(STATUS_VAR, ha_tmp_update_count), SHOW_LONG_STATUS},
  {"Handler_tmp_write",        (char*) offsetof(STATUS_VAR, ha_tmp_write_count), SHOW_LONG_STATUS},
  {"Handler_update",           (char*) offsetof(STATUS_VAR, ha_update_count), SHOW_LONG_STATUS},
  {"Handler_write",            (char*) offsetof(STATUS_VAR, ha_write_count), SHOW_LONG_STATUS},
  {"Key",                      (char*) &show_default_keycache, SHOW_FUNC},
  {"Last_query_cost",          (char*) offsetof(STATUS_VAR, last_query_cost), SHOW_DOUBLE_STATUS},
  {"Max_used_connections",     (char*) &max_used_connections,  SHOW_LONG},
  {"Not_flushed_delayed_rows", (char*) &delayed_rows_in_use,    SHOW_LONG_NOFLUSH},
  {"Open_files",               (char*) &my_file_opened,         SHOW_LONG_NOFLUSH},
  {"Open_streams",             (char*) &my_stream_opened,       SHOW_LONG_NOFLUSH},
  {"Open_table_definitions",   (char*) &show_table_definitions, SHOW_FUNC},
  {"Open_tables",              (char*) &show_open_tables,       SHOW_FUNC},
  {"Opened_files",             (char*) &my_file_total_opened, SHOW_LONG_NOFLUSH},
  {"Opened_table_definitions", (char*) offsetof(STATUS_VAR, opened_shares), SHOW_LONG_STATUS},
  {"Opened_tables",            (char*) offsetof(STATUS_VAR, opened_tables), SHOW_LONG_STATUS},
  {"Opened_views",            (char*) offsetof(STATUS_VAR, opened_views), SHOW_LONG_STATUS},
  {"Prepared_stmt_count",      (char*) &show_prepared_stmt_count, SHOW_FUNC},
  {"Rows_read",                (char*) offsetof(STATUS_VAR, rows_read), SHOW_LONGLONG_STATUS},
  {"Rows_sent",                (char*) offsetof(STATUS_VAR, rows_sent), SHOW_LONGLONG_STATUS},
  {"Rows_tmp_read",            (char*) offsetof(STATUS_VAR, rows_tmp_read), SHOW_LONGLONG_STATUS},
#ifdef HAVE_QUERY_CACHE
  {"Qcache_free_blocks",       (char*) &query_cache.free_memory_blocks, SHOW_LONG_NOFLUSH},
  {"Qcache_free_memory",       (char*) &query_cache.free_memory, SHOW_LONG_NOFLUSH},
  {"Qcache_hits",              (char*) &query_cache.hits,       SHOW_LONG},
  {"Qcache_inserts",           (char*) &query_cache.inserts,    SHOW_LONG},
  {"Qcache_lowmem_prunes",     (char*) &query_cache.lowmem_prunes, SHOW_LONG},
  {"Qcache_not_cached",        (char*) &query_cache.refused,    SHOW_LONG},
  {"Qcache_queries_in_cache",  (char*) &query_cache.queries_in_cache, SHOW_LONG_NOFLUSH},
  {"Qcache_total_blocks",      (char*) &query_cache.total_blocks, SHOW_LONG_NOFLUSH},
#endif /*HAVE_QUERY_CACHE*/
  {"Queries",                  (char*) &show_queries,            SHOW_FUNC},
  {"Questions",                (char*) offsetof(STATUS_VAR, questions), SHOW_LONG_STATUS},
#ifdef HAVE_REPLICATION
  {"Rpl_status",               (char*) &show_rpl_status,          SHOW_FUNC},
#endif
  {"Select_full_join",         (char*) offsetof(STATUS_VAR, select_full_join_count), SHOW_LONG_STATUS},
  {"Select_full_range_join",   (char*) offsetof(STATUS_VAR, select_full_range_join_count), SHOW_LONG_STATUS},
  {"Select_range",             (char*) offsetof(STATUS_VAR, select_range_count), SHOW_LONG_STATUS},
  {"Select_range_check",       (char*) offsetof(STATUS_VAR, select_range_check_count), SHOW_LONG_STATUS},
  {"Select_scan",	       (char*) offsetof(STATUS_VAR, select_scan_count), SHOW_LONG_STATUS},
  {"Slave_open_temp_tables",   (char*) &slave_open_temp_tables, SHOW_LONG},
#ifdef HAVE_REPLICATION
  {"Slave_heartbeat_period",   (char*) &show_heartbeat_period, SHOW_FUNC},
  {"Slave_received_heartbeats",(char*) &show_slave_received_heartbeats, SHOW_FUNC},
  {"Slave_retried_transactions",(char*) &show_slave_retried_trans, SHOW_FUNC},
  {"Slave_running",            (char*) &show_slave_running,     SHOW_FUNC},
#endif
  {"Slow_launch_threads",      (char*) &slow_launch_threads,    SHOW_LONG},
  {"Slow_queries",             (char*) offsetof(STATUS_VAR, long_query_count), SHOW_LONG_STATUS},
  {"Sort_merge_passes",	       (char*) offsetof(STATUS_VAR, filesort_merge_passes), SHOW_LONG_STATUS},
  {"Sort_range",	       (char*) offsetof(STATUS_VAR, filesort_range_count), SHOW_LONG_STATUS},
  {"Sort_rows",		       (char*) offsetof(STATUS_VAR, filesort_rows), SHOW_LONG_STATUS},
  {"Sort_scan",		       (char*) offsetof(STATUS_VAR, filesort_scan_count), SHOW_LONG_STATUS},
#ifdef HAVE_OPENSSL
#ifndef EMBEDDED_LIBRARY
  {"Ssl_accept_renegotiates",  (char*) &show_ssl_ctx_sess_accept_renegotiate, SHOW_FUNC},
  {"Ssl_accepts",              (char*) &show_ssl_ctx_sess_accept, SHOW_FUNC},
  {"Ssl_callback_cache_hits",  (char*) &show_ssl_ctx_sess_cb_hits, SHOW_FUNC},
  {"Ssl_cipher",               (char*) &show_ssl_get_cipher, SHOW_FUNC},
  {"Ssl_cipher_list",          (char*) &show_ssl_get_cipher_list, SHOW_FUNC},
  {"Ssl_client_connects",      (char*) &show_ssl_ctx_sess_connect, SHOW_FUNC},
  {"Ssl_connect_renegotiates", (char*) &show_ssl_ctx_sess_connect_renegotiate, SHOW_FUNC},
  {"Ssl_ctx_verify_depth",     (char*) &show_ssl_ctx_get_verify_depth, SHOW_FUNC},
  {"Ssl_ctx_verify_mode",      (char*) &show_ssl_ctx_get_verify_mode, SHOW_FUNC},
  {"Ssl_default_timeout",      (char*) &show_ssl_get_default_timeout, SHOW_FUNC},
  {"Ssl_finished_accepts",     (char*) &show_ssl_ctx_sess_accept_good, SHOW_FUNC},
  {"Ssl_finished_connects",    (char*) &show_ssl_ctx_sess_connect_good, SHOW_FUNC},
  {"Ssl_session_cache_hits",   (char*) &show_ssl_ctx_sess_hits, SHOW_FUNC},
  {"Ssl_session_cache_misses", (char*) &show_ssl_ctx_sess_misses, SHOW_FUNC},
  {"Ssl_session_cache_mode",   (char*) &show_ssl_ctx_get_session_cache_mode, SHOW_FUNC},
  {"Ssl_session_cache_overflows", (char*) &show_ssl_ctx_sess_cache_full, SHOW_FUNC},
  {"Ssl_session_cache_size",   (char*) &show_ssl_ctx_sess_get_cache_size, SHOW_FUNC},
  {"Ssl_session_cache_timeouts", (char*) &show_ssl_ctx_sess_timeouts, SHOW_FUNC},
  {"Ssl_sessions_reused",      (char*) &show_ssl_session_reused, SHOW_FUNC},
  {"Ssl_used_session_cache_entries",(char*) &show_ssl_ctx_sess_number, SHOW_FUNC},
  {"Ssl_verify_depth",         (char*) &show_ssl_get_verify_depth, SHOW_FUNC},
  {"Ssl_verify_mode",          (char*) &show_ssl_get_verify_mode, SHOW_FUNC},
  {"Ssl_version",              (char*) &show_ssl_get_version, SHOW_FUNC},
#endif
#endif /* HAVE_OPENSSL */
  {"Syncs",                    (char*) &my_sync_count,          SHOW_LONG_NOFLUSH},
  /*
    Expression cache used only for caching subqueries now, so its statistic
    variables we call subquery_cache*.
  */
  {"Subquery_cache_hit",       (char*) &subquery_cache_hit,     SHOW_LONG},
  {"Subquery_cache_miss",      (char*) &subquery_cache_miss,    SHOW_LONG},
  {"Table_locks_immediate",    (char*) &locks_immediate,        SHOW_LONG},
  {"Table_locks_waited",       (char*) &locks_waited,           SHOW_LONG},
#ifdef HAVE_MMAP
  {"Tc_log_max_pages_used",    (char*) &tc_log_max_pages_used,  SHOW_LONG},
  {"Tc_log_page_size",         (char*) &tc_log_page_size,       SHOW_LONG_NOFLUSH},
  {"Tc_log_page_waits",        (char*) &tc_log_page_waits,      SHOW_LONG},
#endif
#ifdef HAVE_POOL_OF_THREADS
  {"Threadpool_idle_threads",  (char *) &show_threadpool_idle_threads, SHOW_FUNC},
  {"Threadpool_threads",       (char *) &tp_stats.num_worker_threads, SHOW_INT},
#endif
  {"Threads_cached",           (char*) &cached_thread_count,    SHOW_LONG_NOFLUSH},
  {"Threads_connected",        (char*) &connection_count,       SHOW_INT},
  {"Threads_created",	       (char*) &thread_created,		SHOW_LONG_NOFLUSH},
  {"Threads_running",          (char*) &thread_running,         SHOW_INT},
  {"Uptime",                   (char*) &show_starttime,         SHOW_FUNC},
#ifdef ENABLED_PROFILING
  {"Uptime_since_flush_status",(char*) &show_flushstatustime,   SHOW_FUNC},
#endif
  {NullS, NullS, SHOW_LONG}
};

bool add_terminator(DYNAMIC_ARRAY *options)
{
  my_option empty_element= {0, 0, 0, 0, 0, 0, GET_NO_ARG, NO_ARG, 0, 0, 0, 0, 0, 0};
  return insert_dynamic(options, (uchar *)&empty_element);
}

#ifndef EMBEDDED_LIBRARY
static void print_version(void)
{
  set_server_version();

  printf("%s  Ver %s for %s on %s (%s)\n",my_progname,
	 server_version,SYSTEM_TYPE,MACHINE_TYPE, MYSQL_COMPILATION_COMMENT);
}

/** Compares two options' names, treats - and _ the same */
static int option_cmp(my_option *a, my_option *b)
{
  const char *sa= a->name;
  const char *sb= b->name;
  for (; *sa || *sb; sa++, sb++)
  {
    if (*sa < *sb)
    {
      if (*sa == '-' && *sb == '_')
        continue;
      else
        return -1;
    }
    if (*sa > *sb)
    {
      if (*sa == '_' && *sb == '-')
        continue;
      else
        return 1;
    }
  }
  DBUG_ASSERT(a->name == b->name);
  return 0;
}

static void print_help()
{
  MEM_ROOT mem_root;
  init_alloc_root(&mem_root, 4096, 4096);

  pop_dynamic(&all_options);
  sys_var_add_options(&all_options, sys_var::PARSE_EARLY);
  add_plugin_options(&all_options, &mem_root);
  sort_dynamic(&all_options, (qsort_cmp) option_cmp);
  add_terminator(&all_options);

  my_print_help((my_option*) all_options.buffer);
  my_print_variables((my_option*) all_options.buffer);

  free_root(&mem_root, MYF(0));
}

static void usage(void)
{
  DBUG_ENTER("usage");
  if (!(default_charset_info= get_charset_by_csname(default_character_set_name,
					           MY_CS_PRIMARY,
						   MYF(MY_WME))))
    exit(1);
  if (!default_collation_name)
    default_collation_name= (char*) default_charset_info->name;
  print_version();
  puts(ORACLE_WELCOME_COPYRIGHT_NOTICE("2000"));
  puts("Starts the MariaDB database server.\n");
  printf("Usage: %s [OPTIONS]\n", my_progname);
  if (!opt_verbose)
    puts("\nFor more help options (several pages), use mysqld --verbose --help.");
  else
  {
#ifdef __WIN__
  puts("NT and Win32 specific options:\n\
  --install                     Install the default service (NT).\n\
  --install-manual              Install the default service started manually (NT).\n\
  --install service_name        Install an optional service (NT).\n\
  --install-manual service_name Install an optional service started manually (NT).\n\
  --remove                      Remove the default service from the service list (NT).\n\
  --remove service_name         Remove the service_name from the service list (NT).\n\
  --enable-named-pipe           Only to be used for the default server (NT).\n\
  --standalone                  Dummy option to start as a standalone server (NT).\
");
  puts("");
#endif
  print_defaults(MYSQL_CONFIG_NAME,load_default_groups);
  puts("");
  set_ports();

  /* Print out all the options including plugin supplied options */
  print_help();

  if (! plugins_are_initialized)
  {
    puts("\n\
Plugins have parameters that are not reflected in this list\n\
because execution stopped before plugins were initialized.");
  }

  puts("\n\
To see what values a running MySQL server is using, type\n\
'mysqladmin variables' instead of 'mysqld --verbose --help'.");
  }
  DBUG_VOID_RETURN;
}
#endif /*!EMBEDDED_LIBRARY*/

/**
  Initialize MySQL global variables to default values.

  @note
    The reason to set a lot of global variables to zero is to allow one to
    restart the embedded server with a clean environment
    It's also needed on some exotic platforms where global variables are
    not set to 0 when a program starts.

    We don't need to set variables refered to in my_long_options
    as these are initialized by my_getopt.
*/

static int mysql_init_variables(void)
{
  /* Things reset to zero */
  opt_skip_slave_start= opt_reckless_slave = 0;
  mysql_home[0]= pidfile_name[0]= log_error_file[0]= 0;
#if defined(HAVE_REALPATH) && !defined(HAVE_valgrind) && !defined(HAVE_BROKEN_REALPATH)
  /*  We can only test for sub paths if my_symlink.c is using realpath */
  mysys_test_invalid_symlink= path_starts_from_data_home_dir;
#endif
  opt_log= opt_slow_log= 0;
  opt_bin_log= opt_bin_log_used= 0;
  opt_disable_networking= opt_skip_show_db=0;
  opt_skip_name_resolve= 0;
  opt_ignore_builtin_innodb= 0;
  opt_logname= opt_binlog_index_name= opt_slow_logname= 0;
  opt_log_basename= 0;
  opt_tc_log_file= (char *)"tc.log";      // no hostname in tc_log file name !
  opt_secure_auth= 0;
  opt_bootstrap= opt_myisam_log= 0;
  mqh_used= 0;
  kill_in_progress= 0;
  cleanup_done= 0;
  server_id_supplied= 0;
  test_flags= select_errors= dropping_tables= ha_open_options=0;
  thread_count= thread_running= kill_cached_threads= wake_thread=0;
  slave_open_temp_tables= 0;
  cached_thread_count= 0;
  opt_endinfo= using_udf_functions= 0;
  opt_using_transactions= 0;
  abort_loop= select_thread_in_use= signal_thread_in_use= 0;
  ready_to_exit= shutdown_in_progress= grant_option= 0;
  aborted_threads= aborted_connects= 0;
  subquery_cache_miss= subquery_cache_hit= 0;
  delayed_insert_threads= delayed_insert_writes= delayed_rows_in_use= 0;
  delayed_insert_errors= thread_created= 0;
  specialflag= 0;
  binlog_cache_use=  binlog_cache_disk_use= 0;
  max_used_connections= slow_launch_threads = 0;
  mysqld_user= mysqld_chroot= opt_init_file= opt_bin_logname = 0;
  prepared_stmt_count= 0;
  mysqld_unix_port= opt_mysql_tmpdir= my_bind_addr_str= NullS;
  bzero((uchar*) &mysql_tmpdir_list, sizeof(mysql_tmpdir_list));
  bzero((char *) &global_status_var, sizeof(global_status_var));
  opt_large_pages= 0;
  opt_super_large_pages= 0;
#if defined(ENABLED_DEBUG_SYNC)
  opt_debug_sync_timeout= 0;
#endif /* defined(ENABLED_DEBUG_SYNC) */
  key_map_full.set_all();

  /* Character sets */
  system_charset_info= &my_charset_utf8_general_ci;
  files_charset_info= &my_charset_utf8_general_ci;
  national_charset_info= &my_charset_utf8_general_ci;
  table_alias_charset= &my_charset_bin;
  character_set_filesystem= &my_charset_bin;

  opt_specialflag= SPECIAL_ENGLISH;
  unix_sock= base_ip_sock= extra_ip_sock= INVALID_SOCKET;
  mysql_home_ptr= mysql_home;
  pidfile_name_ptr= pidfile_name;
  log_error_file_ptr= log_error_file;
  protocol_version= PROTOCOL_VERSION;
  what_to_log= ~ (1L << (uint) COM_TIME);
  refresh_version= 2L;	/* Increments on each reload. 0 and 1 are reserved */
  executed_events= 0;
  global_query_id= thread_id= 1L;
  my_atomic_rwlock_init(&global_query_id_lock);
  my_atomic_rwlock_init(&thread_running_lock);
  strnmov(server_version, MYSQL_SERVER_VERSION, sizeof(server_version)-1);
  threads.empty();
  thread_cache.empty();
  key_caches.empty();
  if (!(dflt_key_cache= get_or_create_key_cache(default_key_cache_base.str,
                                                default_key_cache_base.length)))
  {
    sql_print_error("Cannot allocate the keycache");
    return 1;
  }

  /* set key_cache_hash.default_value = dflt_key_cache */
  multi_keycache_init();

  /* Set directory paths */
  mysql_real_data_home_len=
    strmake_buf(mysql_real_data_home,
                get_relative_path(MYSQL_DATADIR)) - mysql_real_data_home;
  /* Replication parameters */
  master_info_file= (char*) "master.info",
    relay_log_info_file= (char*) "relay-log.info";
  report_user= report_password = report_host= 0;	/* TO BE DELETED */
  opt_relay_logname= opt_relaylog_index_name= 0;

  /* Variables in libraries */
  charsets_dir= 0;
  default_character_set_name= (char*) MYSQL_DEFAULT_CHARSET_NAME;
  default_collation_name= compiled_default_collation_name;
  character_set_filesystem_name= (char*) "binary";
  lc_messages= (char*) "en_US";
  lc_time_names_name= (char*) "en_US";
  
  /* Variables that depends on compile options */
#ifndef DBUG_OFF
  default_dbug_option=IF_WIN("d:t:i:O,\\mysqld.trace",
			     "d:t:i:o,/tmp/mysqld.trace");
  current_dbug_option= default_dbug_option;
#endif
  opt_error_log= IF_WIN(1,0);
#ifdef ENABLED_PROFILING
    have_profiling = SHOW_OPTION_YES;
#else
    have_profiling = SHOW_OPTION_NO;
#endif

#if defined(HAVE_OPENSSL) && !defined(EMBEDDED_LIBRARY)
  have_ssl=SHOW_OPTION_YES;
#else
  have_ssl=SHOW_OPTION_NO;
#endif
#ifdef HAVE_BROKEN_REALPATH
  have_symlink=SHOW_OPTION_NO;
#else
  have_symlink=SHOW_OPTION_YES;
#endif
#ifdef HAVE_DLOPEN
  have_dlopen=SHOW_OPTION_YES;
#else
  have_dlopen=SHOW_OPTION_NO;
#endif
#ifdef HAVE_QUERY_CACHE
  have_query_cache=SHOW_OPTION_YES;
#else
  have_query_cache=SHOW_OPTION_NO;
#endif
#ifdef HAVE_SPATIAL
  have_geometry=SHOW_OPTION_YES;
#else
  have_geometry=SHOW_OPTION_NO;
#endif
#ifdef HAVE_RTREE_KEYS
  have_rtree_keys=SHOW_OPTION_YES;
#else
  have_rtree_keys=SHOW_OPTION_NO;
#endif
#ifdef HAVE_CRYPT
  have_crypt=SHOW_OPTION_YES;
#else
  have_crypt=SHOW_OPTION_NO;
#endif
#ifdef HAVE_COMPRESS
  have_compress= SHOW_OPTION_YES;
#else
  have_compress= SHOW_OPTION_NO;
#endif
#ifdef HAVE_LIBWRAP
  libwrapName= NullS;
#endif
#ifdef HAVE_OPENSSL
  des_key_file = 0;
#ifndef EMBEDDED_LIBRARY
  ssl_acceptor_fd= 0;
#endif /* ! EMBEDDED_LIBRARY */
#endif /* HAVE_OPENSSL */
#ifdef HAVE_SMEM
  shared_memory_base_name= default_shared_memory_base_name;
#endif

#if defined(__WIN__)
  /* Allow Win32 users to move MySQL anywhere */
  {
    char prg_dev[LIBLEN];
    char executing_path_name[LIBLEN];
    if (!test_if_hard_path(my_progname))
    {
      // we don't want to use GetModuleFileName inside of my_path since
      // my_path is a generic path dereferencing function and here we care
      // only about the executing binary.
      GetModuleFileName(NULL, executing_path_name, sizeof(executing_path_name));
      my_path(prg_dev, executing_path_name, NULL);
    }
    else
      my_path(prg_dev, my_progname, "mysql/bin");
    strcat(prg_dev,"/../");			// Remove 'bin' to get base dir
    cleanup_dirname(mysql_home,prg_dev);
  }
#else
  const char *tmpenv;
  if (!(tmpenv = getenv("MY_BASEDIR_VERSION")))
    tmpenv = DEFAULT_MYSQL_HOME;
  strmake_buf(mysql_home, tmpenv);
#endif
  return 0;
}

my_bool
mysqld_get_one_option(int optid,
                      const struct my_option *opt __attribute__((unused)),
                      char *argument)
{
  switch(optid) {
  case '#':
#ifndef DBUG_OFF
    if (!argument)
      argument= (char*) default_dbug_option;
    if (argument[0] == '0' && !argument[1])
    {
      DEBUGGER_OFF;
      break;
    }
    DEBUGGER_ON;
    if (argument[0] == '1' && !argument[1])
      break;
    DBUG_SET_INITIAL(argument);
    opt_endinfo=1;				/* unireg: memory allocation */
#else
    sql_print_warning("'%s' is disabled in this build", opt->name);
#endif
    break;
  case OPT_DEPRECATED_OPTION:
    sql_print_warning("'%s' is deprecated. It does nothing and exists only "
                      "for compatiblity with old my.cnf files.",
                      opt->name);
    break;
  case 'a':
    global_system_variables.sql_mode= MODE_ANSI;
    global_system_variables.tx_isolation= ISO_SERIALIZABLE;
    break;
  case 'b':
    strmake_buf(mysql_home, argument);
    break;
  case 'C':
    if (default_collation_name == compiled_default_collation_name)
      default_collation_name= 0;
    break;
  case 'l':
    WARN_DEPRECATED(NULL, 7, 0, "--log", "'--general-log'/'--general-log-file'");
    opt_log=1;
    break;
  case 'h':
    strmake_buf(mysql_real_data_home, argument);
    /* Correct pointer set by my_getopt (for embedded library) */
    mysql_real_data_home_ptr= mysql_real_data_home;
    break;
  case 'u':
    if (!mysqld_user || !strcmp(mysqld_user, argument))
      mysqld_user= argument;
    else
      sql_print_warning("Ignoring user change to '%s' because the user was set to '%s' earlier on the command line\n", argument, mysqld_user);
    break;
  case 'L':
    strmake_buf(lc_messages_dir, argument);
    break;
  case OPT_BINLOG_FORMAT:
    binlog_format_used= true;
    break;
#include <sslopt-case.h>
#ifndef EMBEDDED_LIBRARY
  case 'V':
    print_version();
    opt_abort= 1;                    // Abort after parsing all options
    break;
#endif /*EMBEDDED_LIBRARY*/
  case 'W':
    if (!argument)
      global_system_variables.log_warnings++;
    else if (argument == disabled_my_option)
      global_system_variables.log_warnings= 0L;
    else
      global_system_variables.log_warnings= atoi(argument);
    break;
  case 'T':
    test_flags= argument ? (uint) atoi(argument) : 0;
    opt_endinfo=1;
    break;
  case OPT_THREAD_CONCURRENCY:
    WARN_DEPRECATED_NO_REPLACEMENT(NULL, "THREAD_CONCURRENCY");
    break;
  case (int) OPT_ISAM_LOG:
    opt_myisam_log=1;
    break;
  case (int) OPT_BIN_LOG:
    opt_bin_log= test(argument != disabled_my_option);
    opt_bin_log_used= 1;
    break;
  case (int) OPT_LOG_BASENAME:
  {
    if (opt_log_basename[0] == 0 || strchr(opt_log_basename, FN_EXTCHAR) ||
        strchr(opt_log_basename,FN_LIBCHAR))
    {
      sql_print_error("Wrong argument for --log-basename. It can't be empty or contain '.' or '" FN_DIRSEP "'");
      return 1;
    }
    if (log_error_file_ptr != disabled_my_option)
      log_error_file_ptr= opt_log_basename;

    make_default_log_name(&opt_logname, ".log", false);
    make_default_log_name(&opt_slow_logname, "-slow.log", false);
    make_default_log_name(&opt_bin_logname, "-bin", true);
    make_default_log_name(&opt_binlog_index_name, "-bin.index", true);
    make_default_log_name(&opt_relay_logname, "-relay-bin", true);
    make_default_log_name(&opt_relaylog_index_name, "-relay-bin.index", true);

    pidfile_name_ptr= pidfile_name;
    strmake(pidfile_name, argument, sizeof(pidfile_name)-5);
    strmov(fn_ext(pidfile_name),".pid");

    /* check for errors */
    if (!opt_bin_logname || !opt_relaylog_index_name || ! opt_logname ||
        ! opt_slow_logname || !pidfile_name_ptr)
      return 1;                                 // out of memory error
    break;
  }
#ifdef HAVE_REPLICATION
  case (int)OPT_REPLICATE_IGNORE_DB:
  {
    rpl_filter->add_ignore_db(argument);
    break;
  }
  case (int)OPT_REPLICATE_DO_DB:
  {
    rpl_filter->add_do_db(argument);
    break;
  }
  case (int)OPT_REPLICATE_REWRITE_DB:
  {
    /* See also OPT_REWRITE_DB handling in client/mysqlbinlog.cc */
    char* key = argument,*p, *val;

    if (!(p= strstr(argument, "->")))
    {
      sql_print_error("Bad syntax in replicate-rewrite-db - missing '->'!\n");
      return 1;
    }
    val= p--;
    while (my_isspace(mysqld_charset, *p) && p > argument)
      *p-- = 0;
    if (p == argument)
    {
      sql_print_error("Bad syntax in replicate-rewrite-db - empty FROM db!\n");
      return 1;
    }
    *val= 0;
    val+= 2;
    while (*val && my_isspace(mysqld_charset, *val))
      val++;
    if (!*val)
    {
      sql_print_error("Bad syntax in replicate-rewrite-db - empty TO db!\n");
      return 1;
    }

    rpl_filter->add_db_rewrite(key, val);
    break;
  }

  case (int)OPT_BINLOG_IGNORE_DB:
  {
    binlog_filter->add_ignore_db(argument);
    break;
  }
  case (int)OPT_BINLOG_DO_DB:
  {
    binlog_filter->add_do_db(argument);
    break;
  }
  case (int)OPT_REPLICATE_DO_TABLE:
  {
    if (rpl_filter->add_do_table(argument))
    {
      sql_print_error("Could not add do table rule '%s'!\n", argument);
      return 1;
    }
    break;
  }
  case (int)OPT_REPLICATE_WILD_DO_TABLE:
  {
    if (rpl_filter->add_wild_do_table(argument))
    {
      sql_print_error("Could not add do table rule '%s'!\n", argument);
      return 1;
    }
    break;
  }
  case (int)OPT_REPLICATE_WILD_IGNORE_TABLE:
  {
    if (rpl_filter->add_wild_ignore_table(argument))
    {
      sql_print_error("Could not add ignore table rule '%s'!\n", argument);
      return 1;
    }
    break;
  }
  case (int)OPT_REPLICATE_IGNORE_TABLE:
  {
    if (rpl_filter->add_ignore_table(argument))
    {
      sql_print_error("Could not add ignore table rule '%s'!\n", argument);
      return 1;
    }
    break;
  }
#endif /* HAVE_REPLICATION */
  case (int) OPT_SLOW_QUERY_LOG:
    WARN_DEPRECATED(NULL, 7, 0, "--log-slow-queries", "'--slow-query-log'/'--slow-query-log-file'");
    opt_slow_log= 1;
    break;
  case (int) OPT_SAFE:
    opt_specialflag|= SPECIAL_SAFE_MODE | SPECIAL_NO_NEW_FUNC;
    delay_key_write_options= (uint) DELAY_KEY_WRITE_NONE;
    myisam_recover_options= HA_RECOVER_DEFAULT;
    ha_open_options&= ~(HA_OPEN_DELAY_KEY_WRITE);
#ifdef HAVE_QUERY_CACHE
    query_cache_size=0;
#endif
    sql_print_warning("The syntax '--safe-mode' is deprecated and will be "
                      "removed in a future release.");
    break;
  case (int) OPT_SKIP_PRIOR:
    opt_specialflag|= SPECIAL_NO_PRIOR;
    sql_print_warning("The --skip-thread-priority startup option is deprecated "
                      "and will be removed in MySQL 7.0. This option has no effect "
                      "as the implied behavior is already the default.");
    break;
  case (int) OPT_SKIP_HOST_CACHE:
    opt_specialflag|= SPECIAL_NO_HOST_CACHE;
    break;
  case (int) OPT_SKIP_RESOLVE:
    opt_skip_name_resolve= 1;
    opt_specialflag|=SPECIAL_NO_RESOLVE;
    break;
  case (int) OPT_WANT_CORE:
    test_flags |= TEST_CORE_ON_SIGNAL;
    break;
  case OPT_CONSOLE:
    if (opt_console)
      opt_error_log= 0;			// Force logs to stdout
    break;
  case OPT_BOOTSTRAP:
    opt_noacl=opt_bootstrap=1;
    break;
  case OPT_SERVER_ID:
    server_id_supplied = 1;
    break;
  case OPT_ONE_THREAD:
    thread_handling= SCHEDULER_NO_THREADS;
    break;
  case OPT_LOWER_CASE_TABLE_NAMES:
    lower_case_table_names_used= 1;
    break;
#if defined(ENABLED_DEBUG_SYNC)
  case OPT_DEBUG_SYNC_TIMEOUT:
    /*
      Debug Sync Facility. See debug_sync.cc.
      Default timeout for WAIT_FOR action.
      Default value is zero (facility disabled).
      If option is given without an argument, supply a non-zero value.
    */
    if (!argument)
    {
      /* purecov: begin tested */
      opt_debug_sync_timeout= DEBUG_SYNC_DEFAULT_WAIT_TIMEOUT;
      /* purecov: end */
    }
    break;
#endif /* defined(ENABLED_DEBUG_SYNC) */
  case OPT_ENGINE_CONDITION_PUSHDOWN:
    /*
      The last of --engine-condition-pushdown and --optimizer_switch on
      command line wins (see get_options().
    */
    if (global_system_variables.engine_condition_pushdown)
      global_system_variables.optimizer_switch|=
        OPTIMIZER_SWITCH_ENGINE_CONDITION_PUSHDOWN;
    else
      global_system_variables.optimizer_switch&=
        ~OPTIMIZER_SWITCH_ENGINE_CONDITION_PUSHDOWN;
    break;
  case OPT_LOG_ERROR:
    /*
      "No --log-error" == "write errors to stderr",
      "--log-error without argument" == "write errors to a file".
    */
    if (argument == NULL) /* no argument */
      log_error_file_ptr= const_cast<char*>("");
    break;
  case OPT_MAX_LONG_DATA_SIZE:
    max_long_data_size_used= true;
    break;


  case OPT_IGNORE_DB_DIRECTORY:
    opt_ignore_db_dirs= NULL; // will be set in ignore_db_dirs_process_additions
    if (*argument == 0)
      ignore_db_dirs_reset();
    else
    {
      if (push_ignored_db_dir(argument))
      {
        sql_print_error("Can't start server: "
                        "cannot process --ignore-db-dir=%.*s", 
                        FN_REFLEN, argument);
        return 1;
      }
    }
    break;
  }
  return 0;
}


/** Handle arguments for multiple key caches. */

C_MODE_START

static void*
mysql_getopt_value(const char *keyname, uint key_length,
		   const struct my_option *option, int *error)
{
  if (error)
    *error= 0;
  switch (option->id) {
  case OPT_KEY_BUFFER_SIZE:
  case OPT_KEY_CACHE_BLOCK_SIZE:
  case OPT_KEY_CACHE_DIVISION_LIMIT:
  case OPT_KEY_CACHE_AGE_THRESHOLD:
  case OPT_KEY_CACHE_PARTITIONS:
  {
    KEY_CACHE *key_cache;
    if (!(key_cache= get_or_create_key_cache(keyname, key_length)))
    {
      if (error)
        *error= EXIT_OUT_OF_MEMORY;
      return 0;
    }
    switch (option->id) {
    case OPT_KEY_BUFFER_SIZE:
      return &key_cache->param_buff_size;
    case OPT_KEY_CACHE_BLOCK_SIZE:
      return &key_cache->param_block_size;
    case OPT_KEY_CACHE_DIVISION_LIMIT:
      return &key_cache->param_division_limit;
    case OPT_KEY_CACHE_AGE_THRESHOLD:
      return &key_cache->param_age_threshold;
    case OPT_KEY_CACHE_PARTITIONS:
      return (uchar**) &key_cache->param_partitions;
    }
  }
  }
  return option->value;
}

static void option_error_reporter(enum loglevel level, const char *format, ...)
{
  va_list args;
  va_start(args, format);

  /* Don't print warnings for --loose options during bootstrap */
  if (level == ERROR_LEVEL || !opt_bootstrap ||
      global_system_variables.log_warnings)
  {
    vprint_msg_to_log(level, format, args);
  }
  va_end(args);
}

C_MODE_END

/**
  Get server options from the command line,
  and perform related server initializations.
  @param [in, out] argc_ptr       command line options (count)
  @param [in, out] argv_ptr       command line options (values)
  @return 0 on success

  @todo
  - FIXME add EXIT_TOO_MANY_ARGUMENTS to "mysys_err.h" and return that code?
*/
static int get_options(int *argc_ptr, char ***argv_ptr)
{
  int ho_error;

  my_getopt_register_get_addr(mysql_getopt_value);
  my_getopt_error_reporter= option_error_reporter;

  /* prepare all_options array */
  my_init_dynamic_array(&all_options, sizeof(my_option),
                        array_elements(my_long_options),
                        array_elements(my_long_options)/4);
  for (my_option *opt= my_long_options;
       opt < my_long_options + array_elements(my_long_options) - 1;
       opt++)
    insert_dynamic(&all_options, (uchar*) opt);
  sys_var_add_options(&all_options, 0);
  add_terminator(&all_options);

  /* Skip unknown options so that they may be processed later by plugins */
  my_getopt_skip_unknown= TRUE;

  if ((ho_error= handle_options(argc_ptr, argv_ptr, (my_option*)(all_options.buffer),
                                mysqld_get_one_option)))
    return ho_error;

  if (!opt_help)
    delete_dynamic(&all_options);
  else
    opt_abort= 1;

  /* Add back the program name handle_options removes */
  (*argc_ptr)++;
  (*argv_ptr)--;

  /*
    Options have been parsed. Now some of them need additional special
    handling, like custom value checking, checking of incompatibilites
    between options, setting of multiple variables, etc.
    Do them here.
  */

  if ((opt_log_slow_admin_statements || opt_log_queries_not_using_indexes ||
       opt_log_slow_slave_statements) &&
      !opt_slow_log)
    sql_print_warning("options --log-slow-admin-statements, --log-queries-not-using-indexes and --log-slow-slave-statements have no effect if --log_slow_queries is not set");
  if (global_system_variables.net_buffer_length > 
      global_system_variables.max_allowed_packet)
  {
    sql_print_warning("net_buffer_length (%lu) is set to be larger "
                      "than max_allowed_packet (%lu). Please rectify.",
                      global_system_variables.net_buffer_length, 
                      global_system_variables.max_allowed_packet);
  }

  if (log_error_file_ptr != disabled_my_option)
    opt_error_log= 1;
  else
    log_error_file_ptr= const_cast<char*>("");

  opt_init_connect.length=strlen(opt_init_connect.str);
  opt_init_slave.length=strlen(opt_init_slave.str);

  if (global_system_variables.low_priority_updates)
    thr_upgraded_concurrent_insert_lock= TL_WRITE_LOW_PRIORITY;

  if (ft_boolean_check_syntax_string((uchar*) ft_boolean_syntax))
  {
    sql_print_error("Invalid ft-boolean-syntax string: %s\n",
                    ft_boolean_syntax);
    return 1;
  }

  if (opt_disable_networking)
    mysqld_port= mysqld_extra_port= 0;

  if (opt_skip_show_db)
    opt_specialflag|= SPECIAL_SKIP_SHOW_DB;

  if (myisam_flush)
    flush_time= 0;

#ifdef HAVE_REPLICATION
  if (opt_slave_skip_errors)
    init_slave_skip_errors(opt_slave_skip_errors);
#endif

  if (global_system_variables.max_join_size == HA_POS_ERROR)
    global_system_variables.option_bits|= OPTION_BIG_SELECTS;
  else
    global_system_variables.option_bits&= ~OPTION_BIG_SELECTS;

  // Synchronize @@global.autocommit on --autocommit
  const ulonglong turn_bit_on= opt_autocommit ?
    OPTION_AUTOCOMMIT : OPTION_NOT_AUTOCOMMIT;
  global_system_variables.option_bits=
    (global_system_variables.option_bits &
     ~(OPTION_NOT_AUTOCOMMIT | OPTION_AUTOCOMMIT)) | turn_bit_on;

  global_system_variables.sql_mode=
    expand_sql_mode(global_system_variables.sql_mode);
#if defined(HAVE_BROKEN_REALPATH)
  my_use_symdir=0;
  my_disable_symlinks=1;
  have_symlink=SHOW_OPTION_NO;
#else
  if (!my_use_symdir)
  {
    my_disable_symlinks=1;
    have_symlink=SHOW_OPTION_DISABLED;
  }
#endif
  if (opt_debugging)
  {
    /* Allow break with SIGINT, no core or stack trace */
    test_flags|= TEST_SIGINT;
    opt_stack_trace= 1;
    test_flags&= ~TEST_CORE_ON_SIGNAL;
  }
  /* Set global MyISAM variables from delay_key_write_options */
  fix_delay_key_write(0, 0, OPT_GLOBAL);

#ifndef EMBEDDED_LIBRARY
  if (mysqld_chroot)
    set_root(mysqld_chroot);
#else
  thread_handling = SCHEDULER_NO_THREADS;
  max_allowed_packet= global_system_variables.max_allowed_packet;
  net_buffer_length= global_system_variables.net_buffer_length;
#endif
  if (fix_paths())
    return 1;

  /*
    Set some global variables from the global_system_variables
    In most cases the global variables will not be used
  */
  my_disable_locking= myisam_single_user= test(opt_external_locking == 0);
  my_default_record_cache_size=global_system_variables.read_buff_size;

  /*
    Log mysys errors when we don't have a thd or thd->log_all_errors is set
    (recovery) to the log.  This is mainly useful for debugging strange system
    errors.
  */
  if (global_system_variables.log_warnings >= 10)
    my_global_flags= MY_WME | ME_JUST_INFO;
  /* Log all errors not handled by thd->handle_error() to my_message_sql() */
  if (global_system_variables.log_warnings >= 11)
    my_global_flags|= ME_NOREFRESH;
  if (my_assert_on_error)
    debug_assert_if_crashed_table= 1;

  global_system_variables.long_query_time= (ulonglong)
    (global_system_variables.long_query_time_double * 1e6);

  if (opt_short_log_format)
    opt_specialflag|= SPECIAL_SHORT_LOG_FORMAT;

  if (init_global_datetime_format(MYSQL_TIMESTAMP_DATE,
                                  &global_date_format) ||
      init_global_datetime_format(MYSQL_TIMESTAMP_TIME,
                                  &global_time_format) ||
      init_global_datetime_format(MYSQL_TIMESTAMP_DATETIME,
                                  &global_datetime_format))
    return 1;

#ifdef EMBEDDED_LIBRARY
  one_thread_scheduler(thread_scheduler);
  one_thread_scheduler(extra_thread_scheduler);
#else

#ifdef _WIN32
  /* workaround: disable thread pool on XP */
  if (GetProcAddress(GetModuleHandle("kernel32"),"CreateThreadpool") == 0 &&
      thread_handling > SCHEDULER_NO_THREADS)
    thread_handling = SCHEDULER_ONE_THREAD_PER_CONNECTION;
#endif

  if (thread_handling <= SCHEDULER_ONE_THREAD_PER_CONNECTION)
    one_thread_per_connection_scheduler(thread_scheduler, &max_connections,
                                        &connection_count);
  else if (thread_handling == SCHEDULER_NO_THREADS)
    one_thread_scheduler(thread_scheduler);
  else
    pool_of_threads_scheduler(thread_scheduler,  &max_connections,
                                        &connection_count); 

  one_thread_per_connection_scheduler(extra_thread_scheduler,
                                      &extra_max_connections,
                                      &extra_connection_count);
#endif

  global_system_variables.engine_condition_pushdown=
    test(global_system_variables.optimizer_switch &
         OPTIMIZER_SWITCH_ENGINE_CONDITION_PUSHDOWN);

  opt_readonly= read_only;

  /*
    If max_long_data_size is not specified explicitly use
    value of max_allowed_packet.
  */
  if (!max_long_data_size_used)
    max_long_data_size= global_system_variables.max_allowed_packet;

  /* Rember if max_user_connections was 0 at startup */
  max_user_connections_checking= global_system_variables.max_user_connections != 0;
  return 0;
}


/*
  Create version name for running mysqld version
  We automaticly add suffixes -debug, -embedded and -log to the version
  name to make the version more descriptive.
  (MYSQL_SERVER_SUFFIX is set by the compilation environment)
*/

void set_server_version(void)
{
  char *version_end= server_version+sizeof(server_version)-1;
  char *end= strxnmov(server_version, sizeof(server_version)-1,
                      MYSQL_SERVER_VERSION,
                      MYSQL_SERVER_SUFFIX_STR, NullS);
#ifdef EMBEDDED_LIBRARY
  end= strnmov(end, "-embedded", (version_end-end));
#endif
#ifndef DBUG_OFF
  if (!strstr(MYSQL_SERVER_SUFFIX_STR, "-debug"))
    end= strnmov(end, "-debug", (version_end-end));
#endif
  if (opt_log || opt_slow_log || opt_bin_log)
    strnmov(end, "-log", (version_end-end)); // This may slow down system
  *end= 0;
}


static char *get_relative_path(const char *path)
{
  if (test_if_hard_path(path) &&
      is_prefix(path,DEFAULT_MYSQL_HOME) &&
      strcmp(DEFAULT_MYSQL_HOME,FN_ROOTDIR))
  {
    path+=(uint) strlen(DEFAULT_MYSQL_HOME);
    while (*path == FN_LIBCHAR || *path == FN_LIBCHAR2)
      path++;
  }
  return (char*) path;
}


/**
  Fix filename and replace extension where 'dir' is relative to
  mysql_real_data_home.
  @return
    1 if len(path) > FN_REFLEN
*/

bool
fn_format_relative_to_data_home(char * to, const char *name,
				const char *dir, const char *extension)
{
  char tmp_path[FN_REFLEN];
  if (!test_if_hard_path(dir))
  {
    strxnmov(tmp_path,sizeof(tmp_path)-1, mysql_real_data_home,
	     dir, NullS);
    dir=tmp_path;
  }
  return !fn_format(to, name, dir, extension,
		    MY_APPEND_EXT | MY_UNPACK_FILENAME | MY_SAFE_PATH);
}


/**
  Test a file path to determine if the path is compatible with the secure file
  path restriction.
 
  @param path null terminated character string

  @return
    @retval TRUE The path is secure
    @retval FALSE The path isn't secure
*/

bool is_secure_file_path(char *path)
{
  char buff1[FN_REFLEN], buff2[FN_REFLEN];
  size_t opt_secure_file_priv_len;
  /*
    All paths are secure if opt_secure_file_path is 0
  */
  if (!opt_secure_file_priv)
    return TRUE;

  opt_secure_file_priv_len= strlen(opt_secure_file_priv);

  if (strlen(path) >= FN_REFLEN)
    return FALSE;

  if (my_realpath(buff1, path, 0))
  {
    /*
      The supplied file path might have been a file and not a directory.
    */
    size_t length= dirname_length(path);        // Guaranteed to be < FN_REFLEN
    memcpy(buff2, path, length);
    buff2[length]= '\0';
    if (length == 0 || my_realpath(buff1, buff2, 0))
      return FALSE;
  }
  convert_dirname(buff2, buff1, NullS);
  if (!lower_case_file_system)
  {
    if (strncmp(opt_secure_file_priv, buff2, opt_secure_file_priv_len))
      return FALSE;
  }
  else
  {
    if (files_charset_info->coll->strnncoll(files_charset_info,
                                            (uchar *) buff2, strlen(buff2),
                                            (uchar *) opt_secure_file_priv,
                                            opt_secure_file_priv_len,
                                            TRUE))
      return FALSE;
  }
  return TRUE;
}


static int fix_paths(void)
{
  char buff[FN_REFLEN],*pos;
  DBUG_ENTER("fix_paths");

  convert_dirname(mysql_home,mysql_home,NullS);
  /* Resolve symlinks to allow 'mysql_home' to be a relative symlink */
  my_realpath(mysql_home,mysql_home,MYF(0));
  /* Ensure that mysql_home ends in FN_LIBCHAR */
  pos=strend(mysql_home);
  if (pos[-1] != FN_LIBCHAR)
  {
    pos[0]= FN_LIBCHAR;
    pos[1]= 0;
  }
  convert_dirname(lc_messages_dir, lc_messages_dir, NullS);
  convert_dirname(mysql_real_data_home,mysql_real_data_home,NullS);
  (void) my_load_path(mysql_home,mysql_home,""); // Resolve current dir
  (void) my_load_path(mysql_real_data_home,mysql_real_data_home,mysql_home);
  (void) my_load_path(pidfile_name, pidfile_name_ptr, mysql_real_data_home);

  convert_dirname(opt_plugin_dir, opt_plugin_dir_ptr ? opt_plugin_dir_ptr : 
                                  get_relative_path(PLUGINDIR), NullS);
  (void) my_load_path(opt_plugin_dir, opt_plugin_dir, mysql_home);
  opt_plugin_dir_ptr= opt_plugin_dir;
  pidfile_name_ptr= pidfile_name;

  my_realpath(mysql_unpacked_real_data_home, mysql_real_data_home, MYF(0));
  mysql_unpacked_real_data_home_len= 
    (int) strlen(mysql_unpacked_real_data_home);
  if (mysql_unpacked_real_data_home[mysql_unpacked_real_data_home_len-1] == FN_LIBCHAR)
    --mysql_unpacked_real_data_home_len;

  char *sharedir=get_relative_path(SHAREDIR);
  if (test_if_hard_path(sharedir))
    strmake_buf(buff, sharedir);		/* purecov: tested */
  else
    strxnmov(buff,sizeof(buff)-1,mysql_home,sharedir,NullS);
  convert_dirname(buff,buff,NullS);
  (void) my_load_path(lc_messages_dir, lc_messages_dir, buff);

  /* If --character-sets-dir isn't given, use shared library dir */
  if (charsets_dir)
    strmake_buf(mysql_charsets_dir, charsets_dir);
  else
    strxnmov(mysql_charsets_dir, sizeof(mysql_charsets_dir)-1, buff,
	     CHARSET_DIR, NullS);
  (void) my_load_path(mysql_charsets_dir, mysql_charsets_dir, buff);
  convert_dirname(mysql_charsets_dir, mysql_charsets_dir, NullS);
  charsets_dir=mysql_charsets_dir;

  if (init_tmpdir(&mysql_tmpdir_list, opt_mysql_tmpdir))
    DBUG_RETURN(1);
  if (!opt_mysql_tmpdir)
    opt_mysql_tmpdir= mysql_tmpdir;
#ifdef HAVE_REPLICATION
  if (!slave_load_tmpdir)
    slave_load_tmpdir= mysql_tmpdir;
#endif /* HAVE_REPLICATION */
  /*
    Convert the secure-file-priv option to system format, allowing
    a quick strcmp to check if read or write is in an allowed dir
  */
  if (opt_secure_file_priv)
  {
    if (*opt_secure_file_priv == 0)
    {
      my_free(opt_secure_file_priv);
      opt_secure_file_priv= 0;
    }
<<<<<<< HEAD
    else
=======
    opt_secure_file_priv= secure_file_real_path;
  }

  if (!check_secure_file_priv_path())
    return 1;

  return 0;
}

/**
  Check if file system used for databases is case insensitive.

  @param dir_name			Directory to test

  @retval
    -1  Don't know (Test failed)
  @retval
    0   File system is case sensitive
  @retval
    1   File system is case insensitive
*/

static int test_if_case_insensitive(const char *dir_name)
{
  int result= 0;
  File file;
  char buff[FN_REFLEN], buff2[FN_REFLEN];
  MY_STAT stat_info;
  DBUG_ENTER("test_if_case_insensitive");

  fn_format(buff, glob_hostname, dir_name, ".lower-test",
	    MY_UNPACK_FILENAME | MY_REPLACE_EXT | MY_REPLACE_DIR);
  fn_format(buff2, glob_hostname, dir_name, ".LOWER-TEST",
	    MY_UNPACK_FILENAME | MY_REPLACE_EXT | MY_REPLACE_DIR);
  mysql_file_delete(key_file_casetest, buff2, MYF(0));
  if ((file= mysql_file_create(key_file_casetest,
                               buff, 0666, O_RDWR, MYF(0))) < 0)
  {
    sql_print_warning("Can't create test file %s", buff);
    DBUG_RETURN(-1);
  }
  mysql_file_close(file, MYF(0));
  if (mysql_file_stat(key_file_casetest, buff2, &stat_info, MYF(0)))
    result= 1;					// Can access file
  mysql_file_delete(key_file_casetest, buff, MYF(MY_WME));
  DBUG_PRINT("exit", ("result: %d", result));
  DBUG_RETURN(result);
}


#ifndef EMBEDDED_LIBRARY

/**
  Create file to store pid number.
*/
static void create_pid_file()
{
  File file;
  bool check_parent_path= 1, is_path_accessible= 1;
  char pid_filepath[FN_REFLEN], *pos= NULL;
  /* Copy pid file name to get pid file path */
  strcpy(pid_filepath, pidfile_name);

  /* Iterate through the entire path to check if even one of the sub-dirs
     is world-writable */
  while (check_parent_path && (pos= strrchr(pid_filepath, FN_LIBCHAR))
         && (pos != pid_filepath)) /* shouldn't check root */
  {
    *pos= '\0';  /* Trim the inner-most dir */
    switch (is_file_or_dir_world_writable(pid_filepath))
    {
      case -2:
        is_path_accessible= 0;
        break;
      case -1:
        sql_perror("Can't start server: can't check PID filepath");
        exit(1);
      case 1:
        sql_print_warning("Insecure configuration for --pid-file: Location "
                          "'%s' in the path is accessible to all OS users. "
                          "Consider choosing a different directory.",
                          pid_filepath);
        check_parent_path= 0;
        break;
      case 0:
        continue; /* Keep checking the parent dir */
    }
  }
  if (!is_path_accessible)
  {
    sql_print_warning("Few location(s) are inaccessible while checking PID filepath.");
  }
  if ((file= mysql_file_create(key_file_pid, pidfile_name, 0664,
                               O_WRONLY | O_TRUNC, MYF(MY_WME))) >= 0)
  {
    char buff[MAX_BIGINT_WIDTH + 1], *end;
    end= int10_to_str((long) getpid(), buff, 10);
    *end++= '\n';
    if (!mysql_file_write(file, (uchar*) buff, (uint) (end-buff),
                          MYF(MY_WME | MY_NABP)))
>>>>>>> c0b4d74b
    {
      if (strlen(opt_secure_file_priv) >= FN_REFLEN)
        opt_secure_file_priv[FN_REFLEN-1]= '\0';
      if (my_realpath(buff, opt_secure_file_priv, 0))
      {
        sql_print_warning("Failed to normalize the argument for --secure-file-priv.");
        DBUG_RETURN(1);
      }
      char *secure_file_real_path= (char *)my_malloc(FN_REFLEN, MYF(MY_FAE));
      convert_dirname(secure_file_real_path, buff, NullS);
      my_free(opt_secure_file_priv);
      opt_secure_file_priv= secure_file_real_path;
    }
  }
  DBUG_RETURN(0);
}

/**
  Check if file system used for databases is case insensitive.

  @param dir_name			Directory to test

  @retval -1  Don't know (Test failed)
  @retval  0   File system is case sensitive
  @retval  1   File system is case insensitive
*/

static int test_if_case_insensitive(const char *dir_name)
{
  int result= 0;
  File file;
  char buff[FN_REFLEN], buff2[FN_REFLEN];
  MY_STAT stat_info;
  DBUG_ENTER("test_if_case_insensitive");

  fn_format(buff, glob_hostname, dir_name, ".lower-test",
	    MY_UNPACK_FILENAME | MY_REPLACE_EXT | MY_REPLACE_DIR);
  fn_format(buff2, glob_hostname, dir_name, ".LOWER-TEST",
	    MY_UNPACK_FILENAME | MY_REPLACE_EXT | MY_REPLACE_DIR);
  mysql_file_delete(key_file_casetest, buff2, MYF(0));
  if ((file= mysql_file_create(key_file_casetest,
                               buff, 0666, O_RDWR, MYF(0))) < 0)
  {
    if (!opt_abort)
      sql_print_warning("Can't create test file %s", buff);
    DBUG_RETURN(-1);
  }
  mysql_file_close(file, MYF(0));
  if (mysql_file_stat(key_file_casetest, buff2, &stat_info, MYF(0)))
    result= 1;					// Can access file
  mysql_file_delete(key_file_casetest, buff, MYF(MY_WME));
  DBUG_PRINT("exit", ("result: %d", result));
  DBUG_RETURN(result);
}


#ifndef EMBEDDED_LIBRARY

/**
  Create file to store pid number.
*/
static void create_pid_file()
{
  File file;
  if ((file= mysql_file_create(key_file_pid, pidfile_name, 0664,
                               O_WRONLY | O_TRUNC, MYF(MY_WME))) >= 0)
  {
    char buff[MAX_BIGINT_WIDTH + 1], *end;
    end= int10_to_str((long) getpid(), buff, 10);
    *end++= '\n';
    if (!mysql_file_write(file, (uchar*) buff, (uint) (end-buff),
                          MYF(MY_WME | MY_NABP)))
    {
      mysql_file_close(file, MYF(0));
      pid_file_created= true;
      return;
    }
    mysql_file_close(file, MYF(0));
  }
  sql_perror("Can't start server: can't create PID file");
  exit(1);
}
#endif /* EMBEDDED_LIBRARY */


/**
  Remove the process' pid file.
  
  @param  flags  file operation flags
*/

static void delete_pid_file(myf flags)
{
#ifndef EMBEDDED_LIBRARY
  if (pid_file_created)
  {
    mysql_file_delete(key_file_pid, pidfile_name, flags);
    pid_file_created= false;
  }
#endif /* EMBEDDED_LIBRARY */
  return;
}


/** Clear most status variables. */
void refresh_status(THD *thd)
{
  mysql_mutex_lock(&LOCK_status);

  /* Add thread's status variabes to global status */
  add_to_status(&global_status_var, &thd->status_var);

  /* Reset thread's status variables */
  bzero((uchar*) &thd->status_var, sizeof(thd->status_var));
  bzero((uchar*) &thd->org_status_var, sizeof(thd->org_status_var)); 
  thd->start_bytes_received= 0;

  /* Reset some global variables */
  reset_status_vars();

  /* Reset the counters of all key caches (default and named). */
  process_key_caches(reset_key_cache_counters, 0);
  flush_status_time= time((time_t*) 0);
  mysql_mutex_unlock(&LOCK_status);

  /*
    Set max_used_connections to the number of currently open
    connections.  Lock LOCK_thread_count out of LOCK_status to avoid
    deadlocks.  Status reset becomes not atomic, but status data is
    not exact anyway.
  */
  mysql_mutex_lock(&LOCK_thread_count);
  max_used_connections= thread_count-delayed_insert_threads;
  mysql_mutex_unlock(&LOCK_thread_count);
}


/*****************************************************************************
  Instantiate variables for missing storage engines
  This section should go away soon
*****************************************************************************/

/*****************************************************************************
  Instantiate templates
*****************************************************************************/

#ifdef HAVE_EXPLICIT_TEMPLATE_INSTANTIATION
/* Used templates */
template class I_List<THD>;
template class I_List_iterator<THD>;
template class I_List<i_string>;
template class I_List<i_string_pair>;
template class I_List<Statement>;
template class I_List_iterator<Statement>;
#endif<|MERGE_RESOLUTION|>--- conflicted
+++ resolved
@@ -1,10 +1,5 @@
-<<<<<<< HEAD
 /* Copyright (c) 2000, 2015, Oracle and/or its affiliates.
-   Copyright (c) 2008, 2015, SkySQL Ab.
-=======
-/* Copyright (c) 2000, 2017, Oracle and/or its affiliates. All rights
-   reserved.
->>>>>>> c0b4d74b
+   Copyright (c) 2008, 2018, MariaDB
 
    This program is free software; you can redistribute it and/or modify
    it under the terms of the GNU General Public License as published by
@@ -8242,110 +8237,7 @@
       my_free(opt_secure_file_priv);
       opt_secure_file_priv= 0;
     }
-<<<<<<< HEAD
     else
-=======
-    opt_secure_file_priv= secure_file_real_path;
-  }
-
-  if (!check_secure_file_priv_path())
-    return 1;
-
-  return 0;
-}
-
-/**
-  Check if file system used for databases is case insensitive.
-
-  @param dir_name			Directory to test
-
-  @retval
-    -1  Don't know (Test failed)
-  @retval
-    0   File system is case sensitive
-  @retval
-    1   File system is case insensitive
-*/
-
-static int test_if_case_insensitive(const char *dir_name)
-{
-  int result= 0;
-  File file;
-  char buff[FN_REFLEN], buff2[FN_REFLEN];
-  MY_STAT stat_info;
-  DBUG_ENTER("test_if_case_insensitive");
-
-  fn_format(buff, glob_hostname, dir_name, ".lower-test",
-	    MY_UNPACK_FILENAME | MY_REPLACE_EXT | MY_REPLACE_DIR);
-  fn_format(buff2, glob_hostname, dir_name, ".LOWER-TEST",
-	    MY_UNPACK_FILENAME | MY_REPLACE_EXT | MY_REPLACE_DIR);
-  mysql_file_delete(key_file_casetest, buff2, MYF(0));
-  if ((file= mysql_file_create(key_file_casetest,
-                               buff, 0666, O_RDWR, MYF(0))) < 0)
-  {
-    sql_print_warning("Can't create test file %s", buff);
-    DBUG_RETURN(-1);
-  }
-  mysql_file_close(file, MYF(0));
-  if (mysql_file_stat(key_file_casetest, buff2, &stat_info, MYF(0)))
-    result= 1;					// Can access file
-  mysql_file_delete(key_file_casetest, buff, MYF(MY_WME));
-  DBUG_PRINT("exit", ("result: %d", result));
-  DBUG_RETURN(result);
-}
-
-
-#ifndef EMBEDDED_LIBRARY
-
-/**
-  Create file to store pid number.
-*/
-static void create_pid_file()
-{
-  File file;
-  bool check_parent_path= 1, is_path_accessible= 1;
-  char pid_filepath[FN_REFLEN], *pos= NULL;
-  /* Copy pid file name to get pid file path */
-  strcpy(pid_filepath, pidfile_name);
-
-  /* Iterate through the entire path to check if even one of the sub-dirs
-     is world-writable */
-  while (check_parent_path && (pos= strrchr(pid_filepath, FN_LIBCHAR))
-         && (pos != pid_filepath)) /* shouldn't check root */
-  {
-    *pos= '\0';  /* Trim the inner-most dir */
-    switch (is_file_or_dir_world_writable(pid_filepath))
-    {
-      case -2:
-        is_path_accessible= 0;
-        break;
-      case -1:
-        sql_perror("Can't start server: can't check PID filepath");
-        exit(1);
-      case 1:
-        sql_print_warning("Insecure configuration for --pid-file: Location "
-                          "'%s' in the path is accessible to all OS users. "
-                          "Consider choosing a different directory.",
-                          pid_filepath);
-        check_parent_path= 0;
-        break;
-      case 0:
-        continue; /* Keep checking the parent dir */
-    }
-  }
-  if (!is_path_accessible)
-  {
-    sql_print_warning("Few location(s) are inaccessible while checking PID filepath.");
-  }
-  if ((file= mysql_file_create(key_file_pid, pidfile_name, 0664,
-                               O_WRONLY | O_TRUNC, MYF(MY_WME))) >= 0)
-  {
-    char buff[MAX_BIGINT_WIDTH + 1], *end;
-    end= int10_to_str((long) getpid(), buff, 10);
-    *end++= '\n';
-    if (!mysql_file_write(file, (uchar*) buff, (uint) (end-buff),
-                          MYF(MY_WME | MY_NABP)))
->>>>>>> c0b4d74b
     {
       if (strlen(opt_secure_file_priv) >= FN_REFLEN)
         opt_secure_file_priv[FN_REFLEN-1]= '\0';

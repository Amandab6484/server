#ifndef SQL_SELECT_INCLUDED
#define SQL_SELECT_INCLUDED

/* Copyright (c) 2000, 2013, Oracle and/or its affiliates.
   Copyright (c) 2008, 2015, MariaDB

   This program is free software; you can redistribute it and/or modify
   it under the terms of the GNU General Public License as published by
   the Free Software Foundation; version 2 of the License.

   This program is distributed in the hope that it will be useful,
   but WITHOUT ANY WARRANTY; without even the implied warranty of
   MERCHANTABILITY or FITNESS FOR A PARTICULAR PURPOSE.  See the
   GNU General Public License for more details.

   You should have received a copy of the GNU General Public License
   along with this program; if not, write to the Free Software
   Foundation, Inc., 51 Franklin St, Fifth Floor, Boston, MA 02110-1301  USA */

/**
  @file

  @brief
  classes to use when handling where clause
*/

#ifdef USE_PRAGMA_INTERFACE
#pragma interface			/* gcc class implementation */
#endif

#include "procedure.h"
#include "sql_array.h"                        /* Array */
#include "records.h"                          /* READ_RECORD */
#include "opt_range.h"                /* SQL_SELECT, QUICK_SELECT_I */
#include "filesort.h"
<<<<<<< HEAD

typedef struct st_join_table JOIN_TAB;
=======
>>>>>>> 3df261dc

/* Values in optimize */
#define KEY_OPTIMIZE_EXISTS		1
#define KEY_OPTIMIZE_REF_OR_NULL	2
#define KEY_OPTIMIZE_EQ	                4

inline uint get_hash_join_key_no() { return MAX_KEY; }

inline bool is_hash_join_key_no(uint key) { return key == MAX_KEY; }

typedef struct keyuse_t {
  TABLE *table;
  Item	*val;				/**< or value if no field */
  table_map used_tables;
  uint	key, keypart, optimize;
  key_part_map keypart_map;
  ha_rows      ref_table_rows;
  /**
    If true, the comparison this value was created from will not be
    satisfied if val has NULL 'value'.
  */
  bool null_rejecting;
  /*
    !NULL - This KEYUSE was created from an equality that was wrapped into
            an Item_func_trig_cond. This means the equality (and validity of 
            this KEYUSE element) can be turned on and off. The on/off state 
            is indicted by the pointed value:
              *cond_guard == TRUE <=> equality condition is on
              *cond_guard == FALSE <=> equality condition is off

    NULL  - Otherwise (the source equality can't be turned off)
  */
  bool *cond_guard;
  /*
     0..64    <=> This was created from semi-join IN-equality # sj_pred_no.
     MAX_UINT  Otherwise
  */
  uint         sj_pred_no;

  bool is_for_hash_join() { return is_hash_join_key_no(key); }
} KEYUSE;

#define NO_KEYPART ((uint)(-1))

class store_key;

const int NO_REF_PART= uint(-1);

typedef struct st_table_ref
{
  bool		key_err;
  /** True if something was read into buffer in join_read_key.  */
  bool          has_record;
  uint          key_parts;                ///< num of ...
  uint          key_length;               ///< length of key_buff
  int           key;                      ///< key no
  uchar         *key_buff;                ///< value to look for with key
  uchar         *key_buff2;               ///< key_buff+key_length
  store_key     **key_copy;               //

  /*
    Bitmap of key parts which refer to constants. key_copy only has copiers for
    non-const key parts.
  */
  key_part_map  const_ref_part_map;

  Item          **items;                  ///< val()'s for each keypart
  /*  
    Array of pointers to trigger variables. Some/all of the pointers may be
    NULL.  The ref access can be used iff
    
      for each used key part i, (!cond_guards[i] || *cond_guards[i]) 

    This array is used by subquery code. The subquery code may inject
    triggered conditions, i.e. conditions that can be 'switched off'. A ref 
    access created from such condition is not valid when at least one of the 
    underlying conditions is switched off (see subquery code for more details)
  */
  bool          **cond_guards;
  /**
    (null_rejecting & (1<<i)) means the condition is '=' and no matching
    rows will be produced if items[i] IS NULL (see add_not_null_conds())
  */
  key_part_map  null_rejecting;
  table_map	depend_map;		  ///< Table depends on these tables.

  /* null byte position in the key_buf. Used for REF_OR_NULL optimization */
  uchar          *null_ref_key;
  /* 
    ref_or_null optimization: number of key part that alternates between
    the lookup value or NULL (there's only one such part). 
    If we're not using ref_or_null, the value is NO_REF_PART
  */
  uint           null_ref_part;

  /*
    The number of times the record associated with this key was used
    in the join.
  */
  ha_rows       use_count;

  /*
    TRUE <=> disable the "cache" as doing lookup with the same key value may
    produce different results (because of Index Condition Pushdown)

  */
  bool          disable_cache;

  bool tmp_table_index_lookup_init(THD *thd, KEY *tmp_key, Item_iterator &it,
                                   bool value, uint skip= 0);
  bool is_access_triggered();
} TABLE_REF;


/*
  The structs which holds the join connections and join states
*/
enum join_type { JT_UNKNOWN,JT_SYSTEM,JT_CONST,JT_EQ_REF,JT_REF,JT_MAYBE_REF,
		 JT_ALL, JT_RANGE, JT_NEXT, JT_FT, JT_REF_OR_NULL,
		 JT_UNIQUE_SUBQUERY, JT_INDEX_SUBQUERY, JT_INDEX_MERGE,
                 JT_HASH, JT_HASH_RANGE, JT_HASH_NEXT, JT_HASH_INDEX_MERGE};

class JOIN;

enum enum_nested_loop_state
{
  NESTED_LOOP_KILLED= -2, NESTED_LOOP_ERROR= -1,
  NESTED_LOOP_OK= 0, NESTED_LOOP_NO_MORE_ROWS= 1,
  NESTED_LOOP_QUERY_LIMIT= 3, NESTED_LOOP_CURSOR_LIMIT= 4
};


/* Possible sj_strategy values */
enum sj_strategy_enum
{
  SJ_OPT_NONE=0,
  SJ_OPT_DUPS_WEEDOUT=1,
  SJ_OPT_LOOSE_SCAN  =2,
  SJ_OPT_FIRST_MATCH =3,
  SJ_OPT_MATERIALIZE =4,
  SJ_OPT_MATERIALIZE_SCAN=5
};

/* Values for JOIN_TAB::packed_info */
#define TAB_INFO_HAVE_VALUE 1
#define TAB_INFO_USING_INDEX 2
#define TAB_INFO_USING_WHERE 4
#define TAB_INFO_FULL_SCAN_ON_NULL 8

typedef enum_nested_loop_state
(*Next_select_func)(JOIN *, struct st_join_table *, bool);
Next_select_func setup_end_select_func(JOIN *join, JOIN_TAB *tab);
int rr_sequential(READ_RECORD *info);
int rr_sequential_and_unpack(READ_RECORD *info);


#include "sql_explain.h"

/**************************************************************************************
 * New EXPLAIN structures END
 *************************************************************************************/

class JOIN_CACHE;
class SJ_TMP_TABLE;
class JOIN_TAB_RANGE;
class AGGR_OP;
class Filesort;

typedef struct st_join_table {
  st_join_table() {}
  TABLE		*table;
  KEYUSE	*keyuse;			/**< pointer to first used key */
  KEY           *hj_key;       /**< descriptor of the used best hash join key
				    not supported by any index                 */
  SQL_SELECT	*select;
  COND		*select_cond;
  COND          *on_precond;    /**< part of on condition to check before
				     accessing the first inner table           */  
  QUICK_SELECT_I *quick;
  /* 
    The value of select_cond before we've attempted to do Index Condition
    Pushdown. We may need to restore everything back if we first choose one
    index but then reconsider (see test_if_skip_sort_order() for such
    scenarios).
    NULL means no index condition pushdown was performed.
  */
  Item          *pre_idx_push_select_cond;
  /*
    Pointer to the associated ON expression. on_expr_ref=!NULL except for
    degenerate joins. 
    *on_expr_ref!=NULL for tables that are first inner tables within an outer
    join.
  */
  Item	       **on_expr_ref;
  COND_EQUAL    *cond_equal;    /**< multiple equalities for the on expression */
  st_join_table *first_inner;   /**< first inner table for including outerjoin */
  bool           found;         /**< true after all matches or null complement */
  bool           not_null_compl;/**< true before null complement is added      */
  st_join_table *last_inner;    /**< last table table for embedding outer join */
  st_join_table *first_upper;  /**< first inner table for embedding outer join */
  st_join_table *first_unmatched; /**< used for optimization purposes only     */

  /*
    For join tabs that are inside an SJM bush: root of the bush
  */
  st_join_table *bush_root_tab;
  SORT_INFO *filesort;

  /* TRUE <=> This join_tab is inside an SJM bush and is the last leaf tab here */
  bool          last_leaf_in_bush;
  
  /*
    ptr  - this is a bush, and ptr points to description of child join_tab
           range
    NULL - this join tab has no bush children
  */
  JOIN_TAB_RANGE *bush_children;
  
  /* Special content for EXPLAIN 'Extra' column or NULL if none */
  enum explain_extra_tag info;
  
  Table_access_tracker *tracker;

  Table_access_tracker *jbuf_tracker;
  /* 
    Bitmap of TAB_INFO_* bits that encodes special line for EXPLAIN 'Extra'
    column, or 0 if there is no info.
  */
  uint          packed_info;

  //  READ_RECORD::Setup_func materialize_table;
  READ_RECORD::Setup_func read_first_record;
  Next_select_func next_select;
  READ_RECORD	read_record;
  /* 
    Currently the following two fields are used only for a [NOT] IN subquery
    if it is executed by an alternative full table scan when the left operand of
    the subquery predicate is evaluated to NULL.
  */  
  READ_RECORD::Setup_func save_read_first_record;/* to save read_first_record */
  READ_RECORD::Read_func save_read_record;/* to save read_record.read_record */
  double	worst_seeks;
  key_map	const_keys;			/**< Keys with constant part */
  key_map	checked_keys;			/**< Keys checked in find_best */
  key_map	needed_reg;
  key_map       keys;                           /**< all keys with can be used */

  /* Either #rows in the table or 1 for const table.  */
  ha_rows	records;
  /*
    Number of records that will be scanned (yes scanned, not returned) by the
    best 'independent' access method, i.e. table scan or QUICK_*_SELECT)
  */
  ha_rows       found_records;
  /*
    Cost of accessing the table using "ALL" or range/index_merge access
    method (but not 'index' for some reason), i.e. this matches method which
    E(#records) is in found_records.
  */
  double        read_time;
  
  /* Copy of POSITION::records_read, set by get_best_combination() */
  double        records_read;
  
  /* The selectivity of the conditions that can be pushed to the table */ 
  double        cond_selectivity;  
  
  /* Startup cost for execution */
  double        startup_cost;
    
  double        partial_join_cardinality;

  table_map	dependent,key_dependent;
  /*
     1 - use quick select
     2 - use "Range checked for each record"
  */
  uint		use_quick;
  /*
    Index to use. Note: this is valid only for 'index' access, but not range or
    ref access.
  */
  uint          index;
  uint		status;				///< Save status for cache
  uint		used_fields;
  ulong         used_fieldlength;
  ulong         max_used_fieldlength;
  uint          used_blobs;
  uint          used_null_fields;
  uint          used_uneven_bit_fields;
  enum join_type type;
  bool          cached_eq_ref_table,eq_ref_table;
  bool          shortcut_for_distinct;
  bool          sorted;
  /* 
    If it's not 0 the number stored this field indicates that the index
    scan has been chosen to access the table data and we expect to scan 
    this number of rows for the table.
  */ 
  ha_rows       limit; 
  TABLE_REF	ref;
  /* TRUE <=> condition pushdown supports other tables presence */
  bool          icp_other_tables_ok;
  /* 
    TRUE <=> condition pushed to the index has to be factored out of
    the condition pushed to the table
  */
  bool          idx_cond_fact_out;
  bool          use_join_cache;
  uint          used_join_cache_level;
  ulong         join_buffer_size_limit;
  JOIN_CACHE	*cache;
  /*
    Index condition for BKA access join
  */
  Item          *cache_idx_cond;
  SQL_SELECT    *cache_select;
  AGGR_OP       *aggr;
  JOIN		*join;
  /*
    Embedding SJ-nest (may be not the direct parent), or NULL if none.
    This variable holds the result of table pullout.
  */
  TABLE_LIST    *emb_sj_nest;

  /* FirstMatch variables (final QEP) */
  struct st_join_table *first_sj_inner_tab;
  struct st_join_table *last_sj_inner_tab;

  /* Variables for semi-join duplicate elimination */
  SJ_TMP_TABLE  *flush_weedout_table;
  SJ_TMP_TABLE  *check_weed_out_table;
  /* for EXPLAIN only: */
  SJ_TMP_TABLE  *first_weedout_table;

  /**
    reference to saved plan and execution statistics
  */
  Explain_table_access *explain_plan;

  /*
    If set, means we should stop join enumeration after we've got the first
    match and return to the specified join tab. May point to
    join->join_tab[-1] which means stop join execution after the first
    match.
  */
  struct st_join_table  *do_firstmatch;
 
  /* 
     ptr  - We're doing a LooseScan, this join tab is the first (i.e. 
            "driving") join tab), and ptr points to the last join tab
            handled by the strategy. loosescan_match_tab->found_match
            should be checked to see if the current value group had a match.
     NULL - Not doing a loose scan on this join tab.
  */
  struct st_join_table *loosescan_match_tab;
  
  /* TRUE <=> we are inside LooseScan range */
  bool inside_loosescan_range;

  /* Buffer to save index tuple to be able to skip duplicates */
  uchar *loosescan_buf;
  
  /* 
    Index used by LooseScan (we store it here separately because ref access
    stores it in tab->ref.key, while range scan stores it in tab->index, etc)
  */
  uint loosescan_key;

  /* Length of key tuple (depends on #keyparts used) to store in the above */
  uint loosescan_key_len;

  /* Used by LooseScan. TRUE<=> there has been a matching record combination */
  bool found_match;
  
  /*
    Used by DuplicateElimination. tab->table->ref must have the rowid
    whenever we have a current record.
  */
  int  keep_current_rowid;

  /* NestedOuterJoins: Bitmap of nested joins this table is part of */
  nested_join_map embedding_map;

  /* Tmp table info */
  TMP_TABLE_PARAM *tmp_table_param;

  /* Sorting related info */
  Filesort *filesort;
  
  /*
    Non-NULL value means this join_tab must do window function computation
    before reading.
  */
  Window_funcs_computation* window_funcs;

  /**
    List of topmost expressions in the select list. The *next* JOIN TAB
    in the plan should use it to obtain correct values. Same applicable to
    all_fields. These lists are needed because after tmp tables functions
    will be turned to fields. These variables are pointing to
    tmp_fields_list[123]. Valid only for tmp tables and the last non-tmp
    table in the query plan.
    @see JOIN::make_tmp_tables_info()
  */
  List<Item> *fields;
  /** List of all expressions in the select list */
  List<Item> *all_fields;
  /*
    Pointer to the ref array slice which to switch to before sending
    records. Valid only for tmp tables.
  */
  Ref_ptr_array *ref_array;

  /** Number of records saved in tmp table */
  ha_rows send_records;

  /** HAVING condition for checking prior saving a record into tmp table*/
  Item *having;

  /** TRUE <=> remove duplicates on this table. */
  bool distinct;

  /*
    Semi-join strategy to be used for this join table. This is a copy of
    POSITION::sj_strategy field. This field is set up by the
    fix_semijoin_strategies_for_picked_join_order.
  */
  enum sj_strategy_enum sj_strategy;

  uint n_sj_tables;

  bool preread_init_done;

  void cleanup();
  inline bool is_using_loose_index_scan()
  {
    const SQL_SELECT *sel= filesort ? filesort->select : select;
    return (sel && sel->quick &&
            (sel->quick->get_type() == QUICK_SELECT_I::QS_TYPE_GROUP_MIN_MAX));
  }
  bool is_using_agg_loose_index_scan ()
  {
    return (is_using_loose_index_scan() &&
            ((QUICK_GROUP_MIN_MAX_SELECT *)select->quick)->is_agg_distinct());
  }
  bool is_inner_table_of_semi_join_with_first_match()
  {
    return first_sj_inner_tab != NULL;
  }
  bool is_inner_table_of_semijoin()
  {
    return emb_sj_nest != NULL;
  }
  bool is_inner_table_of_outer_join()
  {
    return first_inner != NULL;
  }
  bool is_single_inner_of_semi_join_with_first_match()
  {
    return first_sj_inner_tab == this && last_sj_inner_tab == this;            
  }
  bool is_single_inner_of_outer_join()
  {
    return first_inner == this && first_inner->last_inner == this;
  }
  bool is_first_inner_for_outer_join()
  {
    return first_inner && first_inner == this;
  }
  bool use_match_flag()
  {
    return is_first_inner_for_outer_join() || first_sj_inner_tab == this ; 
  }
  bool check_only_first_match()
  {
    return is_inner_table_of_semi_join_with_first_match() ||
           (is_inner_table_of_outer_join() &&
            table->reginfo.not_exists_optimize);
  }
  bool is_last_inner_table()
  {
    return (first_inner && first_inner->last_inner == this) ||
           last_sj_inner_tab == this;
  }
  /*
    Check whether the table belongs to a nest of inner tables of an
    outer join or to a nest of inner tables of a semi-join
  */
  bool is_nested_inner()
  {
    if (first_inner && 
        (first_inner != first_inner->last_inner || first_inner->first_upper))
      return TRUE;
    if (first_sj_inner_tab && first_sj_inner_tab != last_sj_inner_tab)
      return TRUE;
    return FALSE;
  }
  struct st_join_table *get_first_inner_table()
  {
    if (first_inner)
      return first_inner;
    return first_sj_inner_tab; 
  }
  void set_select_cond(COND *to, uint line)
  {
    DBUG_PRINT("info", ("select_cond changes %p -> %p at line %u tab %p",
                        select_cond, to, line, this));
    select_cond= to;
  }
  COND *set_cond(COND *new_cond)
  {
    COND *tmp_select_cond= select_cond;
    set_select_cond(new_cond, __LINE__);
    if (select)
      select->cond= new_cond;
    return tmp_select_cond;
  }
  void calc_used_field_length(bool max_fl);
  ulong get_used_fieldlength()
  {
    if (!used_fieldlength)
      calc_used_field_length(FALSE);
    return used_fieldlength;
  }
  ulong get_max_used_fieldlength()
  {
    if (!max_used_fieldlength)
      calc_used_field_length(TRUE);
    return max_used_fieldlength;
  }
  double get_partial_join_cardinality() { return partial_join_cardinality; }
  bool hash_join_is_possible();
  int make_scan_filter();
  bool is_ref_for_hash_join() { return is_hash_join_key_no(ref.key); }
  KEY *get_keyinfo_by_key_no(uint key) 
  {
    return (is_hash_join_key_no(key) ? hj_key : table->key_info+key);
  }
  double scan_time();
  ha_rows get_examined_rows();
  bool preread_init();

  bool is_sjm_nest() { return MY_TEST(bush_children); }
  
  /*
    If this join_tab reads a non-merged semi-join (also called jtbm), return
    the select's number.  Otherwise, return 0.
  */
  int get_non_merged_semijoin_select() const
  {
    Item_in_subselect *subq;
    if (table->pos_in_table_list && 
        (subq= table->pos_in_table_list->jtbm_subselect))
    {
      return subq->unit->first_select()->select_number;
    }
    return 0; /* Not a merged semi-join */
  }

  bool access_from_tables_is_allowed(table_map used_tables,
                                     table_map sjm_lookup_tables)
  {
    table_map used_sjm_lookup_tables= used_tables & sjm_lookup_tables;
    return !used_sjm_lookup_tables ||
           (emb_sj_nest && 
            !(used_sjm_lookup_tables & ~emb_sj_nest->sj_inner_tables));
  }

  void remove_redundant_bnl_scan_conds();

  void save_explain_data(Explain_table_access *eta, table_map prefix_tables, 
                         bool distinct, struct st_join_table *first_top_tab);

  bool use_order() const; ///< Use ordering provided by chosen index?
  bool sort_table();
  bool remove_duplicates();

} JOIN_TAB;


#include "sql_join_cache.h"

enum_nested_loop_state
sub_select_cache(JOIN *join, JOIN_TAB *join_tab, bool end_of_records);
enum_nested_loop_state 
sub_select(JOIN *join, JOIN_TAB *join_tab, bool end_of_records);
enum_nested_loop_state
sub_select_postjoin_aggr(JOIN *join, JOIN_TAB *join_tab, bool end_of_records);

enum_nested_loop_state
end_send_group(JOIN *join, JOIN_TAB *join_tab __attribute__((unused)),
	       bool end_of_records);
enum_nested_loop_state
end_write_group(JOIN *join, JOIN_TAB *join_tab __attribute__((unused)),
		bool end_of_records);


struct st_position;

class Semi_join_strategy_picker
{
public:
  /* Called when starting to build a new join prefix */
  virtual void set_empty() = 0;

  /* 
    Update internal state after another table has been added to the join
    prefix
  */
  virtual void set_from_prev(struct st_position *prev) = 0;
  
  virtual bool check_qep(JOIN *join,
                         uint idx,
                         table_map remaining_tables, 
                         const JOIN_TAB *new_join_tab,
                         double *record_count,
                         double *read_time,
                         table_map *handled_fanout,
                         sj_strategy_enum *strategy,
                         struct st_position *loose_scan_pos) = 0;

  virtual void mark_used() = 0;

  virtual ~Semi_join_strategy_picker() {} 
};


/*
  Duplicate Weedout strategy optimization state
*/

class Duplicate_weedout_picker : public Semi_join_strategy_picker
{
  /* The first table that the strategy will need to handle */
  uint  first_dupsweedout_table;

  /*
    Tables that we will need to have in the prefix to do the weedout step
    (all inner and all outer that the involved semi-joins are correlated with)
  */
  table_map dupsweedout_tables;
  
  bool is_used;
public:
  void set_empty()
  {
    dupsweedout_tables= 0;
    first_dupsweedout_table= MAX_TABLES;
    is_used= FALSE;
  }
  void set_from_prev(struct st_position *prev);
  
  bool check_qep(JOIN *join,
                 uint idx,
                 table_map remaining_tables, 
                 const JOIN_TAB *new_join_tab,
                 double *record_count,
                 double *read_time,
                 table_map *handled_fanout,
                 sj_strategy_enum *stratey,
                 struct st_position *loose_scan_pos);

  void mark_used() { is_used= TRUE; }
  friend void fix_semijoin_strategies_for_picked_join_order(JOIN *join);
};


class Firstmatch_picker : public Semi_join_strategy_picker
{
  /*
    Index of the first inner table that we intend to handle with this
    strategy
  */
  uint first_firstmatch_table;
  /*
    Tables that were not in the join prefix when we've started considering 
    FirstMatch strategy.
  */
  table_map first_firstmatch_rtbl;
  /* 
    Tables that need to be in the prefix before we can calculate the cost
    of using FirstMatch strategy.
   */
  table_map firstmatch_need_tables;

  bool is_used;

  bool in_firstmatch_prefix() { return (first_firstmatch_table != MAX_TABLES); }
  void invalidate_firstmatch_prefix() { first_firstmatch_table= MAX_TABLES; }
public:
  void set_empty()
  {
    invalidate_firstmatch_prefix();
    is_used= FALSE;
  }

  void set_from_prev(struct st_position *prev);
  bool check_qep(JOIN *join,
                 uint idx,
                 table_map remaining_tables, 
                 const JOIN_TAB *new_join_tab,
                 double *record_count,
                 double *read_time,
                 table_map *handled_fanout,
                 sj_strategy_enum *strategy,
                 struct st_position *loose_scan_pos);

  void mark_used() { is_used= TRUE; }
  friend void fix_semijoin_strategies_for_picked_join_order(JOIN *join);
};


class LooseScan_picker : public Semi_join_strategy_picker
{
  /* The first (i.e. driving) table we're doing loose scan for */
  uint        first_loosescan_table;
  /* 
     Tables that need to be in the prefix before we can calculate the cost
     of using LooseScan strategy.
  */
  table_map   loosescan_need_tables;

  /*
    keyno  -  Planning to do LooseScan on this key. If keyuse is NULL then 
              this is a full index scan, otherwise this is a ref+loosescan
              scan (and keyno matches the KEUSE's)
    MAX_KEY - Not doing a LooseScan
  */
  uint loosescan_key;  // final (one for strategy instance )
  uint loosescan_parts; /* Number of keyparts to be kept distinct */
  
  bool is_used;
public:
  void set_empty()
  {
    first_loosescan_table= MAX_TABLES; 
    is_used= FALSE;
  }

  void set_from_prev(struct st_position *prev);
  bool check_qep(JOIN *join,
                 uint idx,
                 table_map remaining_tables, 
                 const JOIN_TAB *new_join_tab,
                 double *record_count,
                 double *read_time,
                 table_map *handled_fanout,
                 sj_strategy_enum *strategy,
                 struct st_position *loose_scan_pos);
  void mark_used() { is_used= TRUE; }

  friend class Loose_scan_opt;
  friend void best_access_path(JOIN      *join,
                               JOIN_TAB  *s,
                               table_map remaining_tables,
                               uint      idx,
                               bool      disable_jbuf,
                               double    record_count,
                               struct st_position *pos,
                               struct st_position *loose_scan_pos);
  friend bool get_best_combination(JOIN *join);
  friend int setup_semijoin_loosescan(JOIN *join);
  friend void fix_semijoin_strategies_for_picked_join_order(JOIN *join);
};


class Sj_materialization_picker : public Semi_join_strategy_picker
{
  bool is_used;

  /* The last inner table (valid once we're after it) */
  uint      sjm_scan_last_inner;
  /*
    Tables that we need to have in the prefix to calculate the correct cost.
    Basically, we need all inner tables and outer tables mentioned in the
    semi-join's ON expression so we can correctly account for fanout.
  */
  table_map sjm_scan_need_tables;

public:
  void set_empty()
  {
    sjm_scan_need_tables= 0;
    LINT_INIT_STRUCT(sjm_scan_last_inner);
    is_used= FALSE;
  }
  void set_from_prev(struct st_position *prev);
  bool check_qep(JOIN *join,
                 uint idx,
                 table_map remaining_tables, 
                 const JOIN_TAB *new_join_tab,
                 double *record_count,
                 double *read_time,
                 table_map *handled_fanout,
                 sj_strategy_enum *strategy,
                 struct st_position *loose_scan_pos);
  void mark_used() { is_used= TRUE; }

  friend void fix_semijoin_strategies_for_picked_join_order(JOIN *join);
};


/**
  Information about a position of table within a join order. Used in join
  optimization.
*/
typedef struct st_position
{
  /* The table that's put into join order */
  JOIN_TAB *table;

  /*
    The "fanout": number of output rows that will be produced (after
    pushed down selection condition is applied) per each row combination of
    previous tables.
  */
  double records_read;

  /* The selectivity of the pushed down conditions */
  double cond_selectivity; 

  /* 
    Cost accessing the table in course of the entire complete join execution,
    i.e. cost of one access method use (e.g. 'range' or 'ref' scan ) times 
    number the access method will be invoked.
  */
  double read_time;

  /* Cumulative cost and record count for the join prefix */
  Cost_estimate prefix_cost;
  double    prefix_record_count;

  /*
    NULL  -  'index' or 'range' or 'index_merge' or 'ALL' access is used.
    Other - [eq_]ref[_or_null] access is used. Pointer to {t.keypart1 = expr}
  */
  KEYUSE *key;

  /* If ref-based access is used: bitmap of tables this table depends on  */
  table_map ref_depend_map;
 
  /*
    TRUE <=> join buffering will be used. At the moment this is based on 
    *very* imprecise guesses made in best_access_path(). 
  */
  bool use_join_buffer;
 
  /*
    Current optimization state: Semi-join strategy to be used for this
    and preceding join tables.
    
    Join optimizer sets this for the *last* join_tab in the
    duplicate-generating range. That is, in order to interpret this field, 
    one needs to traverse join->[best_]positions array from right to left.
    When you see a join table with sj_strategy!= SJ_OPT_NONE, some other
    field (depending on the strategy) tells how many preceding positions 
    this applies to. The values of covered_preceding_positions->sj_strategy
    must be ignored.
  */
  enum sj_strategy_enum sj_strategy;
  
  /*
    Valid only after fix_semijoin_strategies_for_picked_join_order() call:
    if sj_strategy!=SJ_OPT_NONE, this is the number of subsequent tables that
    are covered by the specified semi-join strategy
  */
  uint n_sj_tables;

  /*
    Bitmap of semi-join inner tables that are in the join prefix and for
    which there's no provision for how to eliminate semi-join duplicates
    they produce.
  */
  table_map dups_producing_tables;

  table_map inner_tables_handled_with_other_sjs;
   
  Duplicate_weedout_picker  dups_weedout_picker;
  Firstmatch_picker         firstmatch_picker;
  LooseScan_picker          loosescan_picker;
  Sj_materialization_picker sjmat_picker;
} POSITION;

typedef Bounds_checked_array<Item_null_result*> Item_null_array;

typedef struct st_rollup
{
  enum State { STATE_NONE, STATE_INITED, STATE_READY };
  State state;
  Item_null_array null_items;
  Ref_ptr_array *ref_pointer_arrays;
  List<Item> *fields;
} ROLLUP;


class JOIN_TAB_RANGE: public Sql_alloc
{
public:
  JOIN_TAB *start;
  JOIN_TAB *end;
};

class Pushdown_query;

/**
  @brief
    Class to perform postjoin aggregation operations

  @details
    The result records are obtained on the put_record() call.
    The aggrgation process is determined by the write_func, it could be:
      end_write          Simply store all records in tmp table.
      end_write_group    Perform grouping using join->group_fields,
                         records are expected to be sorted.
      end_update         Perform grouping using the key generated on tmp
                         table. Input records aren't expected to be sorted.
                         Tmp table uses the heap engine
      end_update_unique  Same as above, but the engine is myisam.

    Lazy table initialization is used - the table will be instantiated and
    rnd/index scan started on the first put_record() call.

*/

class AGGR_OP :public Sql_alloc
{
public:
  JOIN_TAB *join_tab;

  AGGR_OP(JOIN_TAB *tab) : join_tab(tab), write_func(NULL)
  {};

  enum_nested_loop_state put_record() { return put_record(false); };
  /*
    Send the result of operation further (to a next operation/client)
    This function is called after all records were put into tmp table.

    @return return one of enum_nested_loop_state values.
  */
  enum_nested_loop_state end_send();
  /** write_func setter */
  void set_write_func(Next_select_func new_write_func)
  {
    write_func= new_write_func;
  }

private:
  /** Write function that would be used for saving records in tmp table. */
  Next_select_func write_func;
  enum_nested_loop_state put_record(bool end_of_records);
  bool prepare_tmp_table();
};


class JOIN :public Sql_alloc
{
private:
  JOIN(const JOIN &rhs);                        /**< not implemented */
  JOIN& operator=(const JOIN &rhs);             /**< not implemented */

protected:

  /**
    The subset of the state of a JOIN that represents an optimized query
    execution plan. Allows saving/restoring different JOIN plans for the same
    query.
  */
  class Join_plan_state {
  public:
    DYNAMIC_ARRAY keyuse;        /* Copy of the JOIN::keyuse array. */
    POSITION *best_positions;    /* Copy of JOIN::best_positions */
    /* Copies of the JOIN_TAB::keyuse pointers for each JOIN_TAB. */
    KEYUSE **join_tab_keyuse;
    /* Copies of JOIN_TAB::checked_keys for each JOIN_TAB. */
    key_map *join_tab_checked_keys;
    SJ_MATERIALIZATION_INFO **sj_mat_info;
    my_bool error;
  public:
    Join_plan_state(uint tables) : error(0)
    {   
      keyuse.elements= 0;
      keyuse.buffer= NULL;
      keyuse.malloc_flags= 0;
      best_positions= 0;                        /* To detect errors */
      error= my_multi_malloc(MYF(MY_WME),
                             &best_positions,
                             sizeof(*best_positions) * (tables + 1),
                             &join_tab_keyuse,
                             sizeof(*join_tab_keyuse) * tables,
                             &join_tab_checked_keys,
                             sizeof(*join_tab_checked_keys) * tables,
                             &sj_mat_info,
                             sizeof(sj_mat_info) * tables,
                             NullS) == 0;
    }
    Join_plan_state(JOIN *join);
    ~Join_plan_state()
    {
      delete_dynamic(&keyuse);
      my_free(best_positions);
    }
  };

  /* Results of reoptimizing a JOIN via JOIN::reoptimize(). */
  enum enum_reopt_result {
    REOPT_NEW_PLAN, /* there is a new reoptimized plan */
    REOPT_OLD_PLAN, /* no new improved plan can be found, use the old one */
    REOPT_ERROR,    /* an irrecovarable error occurred during reoptimization */
    REOPT_NONE      /* not yet reoptimized */
  };

  /* Support for plan reoptimization with rewritten conditions. */
  enum_reopt_result reoptimize(Item *added_where, table_map join_tables,
                               Join_plan_state *save_to);
  void save_query_plan(Join_plan_state *save_to);
  void reset_query_plan();
  void restore_query_plan(Join_plan_state *restore_from);
  /* Choose a subquery plan for a table-less subquery. */
  bool choose_tableless_subquery_plan();

public:
  JOIN_TAB *join_tab, **best_ref;

  /* List of fields that aren't under an aggregate function */
  List<Item_field> non_agg_fields;

  JOIN_TAB **map2table;    ///< mapping between table indexes and JOIN_TABs
  List<JOIN_TAB_RANGE> join_tab_ranges;
  
  /*
    Base tables participating in the join. After join optimization is done, the
    tables are stored in the join order (but the only really important part is 
    that const tables are first).
  */
  TABLE    **table;
  /**
    The table which has an index that allows to produce the requried ordering.
    A special value of 0x1 means that the ordering will be produced by
    passing 1st non-const table to filesort(). NULL means no such table exists.
  */
  TABLE    *sort_by_table;
  /* 
    Number of tables in the join. 
    (In MySQL, it is named 'tables' and is also the number of elements in 
     join->join_tab array. In MariaDB, the latter is not true, so we've renamed
     the variable)
  */
  uint	   table_count;
  uint     outer_tables;  /**< Number of tables that are not inside semijoin */
  uint     const_tables;
  /* 
    Number of tables in the top join_tab array. Normally this matches
    (join_tab_ranges.head()->end - join_tab_ranges.head()->start). 
    
    We keep it here so that it is saved/restored with JOIN::restore_tmp.
  */
  uint     top_join_tab_count;
  uint     aggr_tables;     ///< Number of post-join tmp tables 
  uint	   send_group_parts;
  /*
    True if the query has GROUP BY.
    (that is, if group_by != NULL. when DISTINCT is converted into GROUP BY, it
     will set this, too. It is not clear why we need a separate var from 
     group_list)
  */
  bool	   group;
  bool     need_distinct;

  /**
    Indicates that grouping will be performed on the result set during
    query execution. This field belongs to query execution.

    @see make_group_fields, alloc_group_fields, JOIN::exec
  */
  bool     sort_and_group; 
  bool     first_record,full_join, no_field_update;
  bool     hash_join;
  bool	   do_send_rows;
  table_map const_table_map;
  /** 
    Bitmap of semijoin tables that the current partial plan decided
    to materialize and access by lookups
  */
  table_map sjm_lookup_tables;
  /*
    Constant tables for which we have found a row (as opposed to those for
    which we didn't).
  */
  table_map found_const_table_map;
  
  /* Tables removed by table elimination. Set to 0 before the elimination. */
  table_map eliminated_tables;
  /*
     Bitmap of all inner tables from outer joins (set at start of
     make_join_statistics)
  */
  table_map outer_join;
  /* Bitmap of tables used in the select list items */
  table_map select_list_used_tables;
  ha_rows  send_records,found_records,join_examined_rows;

  /*
    LIMIT for the JOIN operation. When not using aggregation or DISITNCT, this 
    is the same as select's LIMIT clause specifies.
    Note that this doesn't take sql_calc_found_rows into account.
  */
  ha_rows row_limit;

  /*
    How many output rows should be produced after GROUP BY.
    (if sql_calc_found_rows is used, LIMIT is ignored)
  */
  ha_rows select_limit;
  /**
    Used to fetch no more than given amount of rows per one
    fetch operation of server side cursor.
    The value is checked in end_send and end_send_group in fashion, similar
    to offset_limit_cnt:
      - fetch_limit= HA_POS_ERROR if there is no cursor.
      - when we open a cursor, we set fetch_limit to 0,
      - on each fetch iteration we add num_rows to fetch to fetch_limit
    NOTE: currently always HA_POS_ERROR.
  */
  ha_rows  fetch_limit;

  /* Finally picked QEP. This is result of join optimization */
  POSITION *best_positions;

  Pushdown_query *pushdown_query;
  JOIN_TAB *original_join_tab;
  uint	   original_table_count;

/******* Join optimization state members start *******/
  /*
    pointer - we're doing optimization for a semi-join materialization nest.
    NULL    - otherwise
  */
  TABLE_LIST *emb_sjm_nest;
  
  /* Current join optimization state */
  POSITION *positions;
  
  /*
    Bitmap of nested joins embedding the position at the end of the current 
    partial join (valid only during join optimizer run).
  */
  nested_join_map cur_embedding_map;
  
  /*
    Bitmap of inner tables of semi-join nests that have a proper subset of
    their tables in the current join prefix. That is, of those semi-join
    nests that have their tables both in and outside of the join prefix.
  */
  table_map cur_sj_inner_tables;
  
  /* We also maintain a stack of join optimization states in * join->positions[] */
/******* Join optimization state members end *******/

  /*
    Tables within complex firstmatch ranges (i.e. those where inner tables are
    interleaved with outer tables). Join buffering cannot be used for these.
  */
  table_map complex_firstmatch_tables;

  Next_select_func first_select;
  /*
    The cost of best complete join plan found so far during optimization,
    after optimization phase - cost of picked join order (not taking into
    account the changes made by test_if_skip_sort_order()).
  */
  double   best_read;
  /*
    Estimated result rows (fanout) of the join operation. If this is a subquery
    that is reexecuted multiple times, this value includes the estiamted # of
    reexecutions. This value is equal to the multiplication of all
    join->positions[i].records_read of a JOIN.
  */
  double   join_record_count;
  List<Item> *fields;
  List<Cached_item> group_fields, group_fields_cache;
  THD	   *thd;
  Item_sum  **sum_funcs, ***sum_funcs_end;
  /** second copy of sumfuncs (for queries with 2 temporary tables */
  Item_sum  **sum_funcs2, ***sum_funcs_end2;
  Procedure *procedure;
  Item	    *having;
  Item      *tmp_having; ///< To store having when processed temporary table
  Item      *having_history; ///< Store having for explain
  ORDER     *group_list_for_estimates;
  bool      having_is_correlated;
  ulonglong  select_options;
  /* 
    Bitmap of allowed types of the join caches that
    can be used for join operations
  */
  uint allowed_join_cache_types;
  bool allowed_semijoin_with_cache;
  bool allowed_outer_join_with_cache;
  /* Maximum level of the join caches that can be used for join operations */ 
  uint max_allowed_join_cache_level;
  select_result *result;
  TMP_TABLE_PARAM tmp_table_param;
  MYSQL_LOCK *lock;
  /// unit structure (with global parameters) for this select
  SELECT_LEX_UNIT *unit;
  /// select that processed
  SELECT_LEX *select_lex;
  /** 
    TRUE <=> optimizer must not mark any table as a constant table.
    This is needed for subqueries in form "a IN (SELECT .. UNION SELECT ..):
    when we optimize the select that reads the results of the union from a
    temporary table, we must not mark the temp. table as constant because
    the number of rows in it may vary from one subquery execution to another.
  */
  bool no_const_tables; 
  /*
    This flag is set if we call no_rows_in_result() as par of end_group().
    This is used as a simple speed optimization to avoiding calling
    restore_no_rows_in_result() in ::reinit()
  */
  bool no_rows_in_result_called;

  /**
    This is set if SQL_CALC_ROWS was calculated by filesort()
    and should be taken from the appropriate JOIN_TAB
  */
  bool filesort_found_rows;
  
  ROLLUP rollup;				///< Used with rollup
  
  bool mixed_implicit_grouping;
  bool select_distinct;				///< Set if SELECT DISTINCT
  /**
    If we have the GROUP BY statement in the query,
    but the group_list was emptied by optimizer, this
    flag is TRUE.
    It happens when fields in the GROUP BY are from
    constant table
  */
  bool group_optimized_away;

  /*
    simple_xxxxx is set if ORDER/GROUP BY doesn't include any references
    to other tables than the first non-constant table in the JOIN.
    It's also set if ORDER/GROUP BY is empty.
    Used for deciding for or against using a temporary table to compute 
    GROUP/ORDER BY.
  */
  bool simple_order, simple_group;

  /*
    ordered_index_usage is set if an ordered index access
    should be used instead of a filesort when computing 
    ORDER/GROUP BY.
  */
  enum
  {
    ordered_index_void,       // No ordered index avail.
    ordered_index_group_by,   // Use index for GROUP BY
    ordered_index_order_by    // Use index for ORDER BY
  } ordered_index_usage;

  /**
    Is set only in case if we have a GROUP BY clause
    and no ORDER BY after constant elimination of 'order'.
  */
  bool no_order;
  /** Is set if we have a GROUP BY and we have ORDER BY on a constant. */
  bool          skip_sort_order;

  bool need_tmp; 
  bool hidden_group_fields;
  /* TRUE if there was full cleunap of the JOIN */
  bool cleaned;
  DYNAMIC_ARRAY keyuse;
  Item::cond_result cond_value, having_value;
  /**
    Impossible where after reading const tables 
    (set in make_join_statistics())
  */
  bool impossible_where; 
  List<Item> all_fields; ///< to store all fields that used in query
  ///Above list changed to use temporary table
  List<Item> tmp_all_fields1, tmp_all_fields2, tmp_all_fields3;
  ///Part, shared with list above, emulate following list
  List<Item> tmp_fields_list1, tmp_fields_list2, tmp_fields_list3;
  List<Item> &fields_list; ///< hold field list passed to mysql_select
  List<Item> procedure_fields_list;
  int error;

  ORDER *order, *group_list, *proc_param; //hold parameters of mysql_select
  COND *conds;                            // ---"---
  Item *conds_history;                    // store WHERE for explain
  COND *outer_ref_cond;       ///<part of conds containing only outer references
  COND *pseudo_bits_cond;     // part of conds containing special bita
  TABLE_LIST *tables_list;           ///<hold 'tables' parameter of mysql_select
  List<TABLE_LIST> *join_list;       ///< list of joined tables in reverse order
  COND_EQUAL *cond_equal;
  COND_EQUAL *having_equal;
  /*
    Constant codition computed during optimization, but evaluated during
    join execution. Typically expensive conditions that should not be
    evaluated at optimization time.
  */
  Item *exec_const_cond;
  /*
    Constant ORDER and/or GROUP expressions that contain subqueries. Such
    expressions need to evaluated to verify that the subquery indeed
    returns a single row. The evaluation of such expressions is delayed
    until query execution.
  */
  List<Item> exec_const_order_group_cond;
  SQL_SELECT *select;                ///<created in optimisation phase
  JOIN_TAB *return_tab;              ///<used only for outer joins

  /*
    Used pointer reference for this select.
    select_lex->ref_pointer_array contains five "slices" of the same length:
    |========|========|========|========|========|
     ref_ptrs items0   items1   items2   items3
   */
  Ref_ptr_array ref_ptrs;
  // Copy of the initial slice above, to be used with different lists
  Ref_ptr_array items0, items1, items2, items3;
  // Used by rollup, to restore ref_ptrs after overwriting it.
  Ref_ptr_array current_ref_ptrs;

  const char *zero_result_cause; ///< not 0 if exec must return zero result
  
  bool union_part; ///< this subselect is part of union 

  enum join_optimization_state { NOT_OPTIMIZED=0,
                                 OPTIMIZATION_IN_PROGRESS=1,
                                 OPTIMIZATION_DONE=2};
  bool optimized; ///< flag to avoid double optimization in EXPLAIN
  bool initialized; ///< flag to avoid double init_execution calls

  Explain_select *explain;
  
  enum { QEP_NOT_PRESENT_YET, QEP_AVAILABLE, QEP_DELETED} have_query_plan;

  /*
    Additional WHERE and HAVING predicates to be considered for IN=>EXISTS
    subquery transformation of a JOIN object.
  */
  Item *in_to_exists_where;
  Item *in_to_exists_having;
  
  /* Temporary tables used to weed-out semi-join duplicates */
  List<TABLE> sj_tmp_tables;
  /* SJM nests that are executed with SJ-Materialization strategy */
  List<SJ_MATERIALIZATION_INFO> sjm_info_list;

  /** TRUE <=> ref_pointer_array is set to items3. */
  bool set_group_rpa;
  /** Exec time only: TRUE <=> current group has been sent */
  bool group_sent;

  JOIN_TAB *sort_and_group_aggr_tab;

  JOIN(THD *thd_arg, List<Item> &fields_arg, ulonglong select_options_arg,
       select_result *result_arg)
    :fields_list(fields_arg)
  {
    init(thd_arg, fields_arg, select_options_arg, result_arg);
  }

  void init(THD *thd_arg, List<Item> &fields_arg, ulonglong select_options_arg,
       select_result *result_arg)
  {
    join_tab= 0;
    table= 0;
    table_count= 0;
    top_join_tab_count= 0;
    const_tables= 0;
    const_table_map= 0;
    aggr_tables= 0;
    eliminated_tables= 0;
    join_list= 0;
    implicit_grouping= FALSE;
    sort_and_group= 0;
    first_record= 0;
    do_send_rows= 1;
    send_records= 0;
    found_records= 0;
    fetch_limit= HA_POS_ERROR;
    thd= thd_arg;
    sum_funcs= sum_funcs2= 0;
    procedure= 0;
    having= tmp_having= having_history= 0;
    having_is_correlated= false;
    group_list_for_estimates= 0;
    select_options= select_options_arg;
    result= result_arg;
    lock= thd_arg->lock;
    select_lex= 0; //for safety
    select_distinct= MY_TEST(select_options & SELECT_DISTINCT);
    no_order= 0;
    simple_order= 0;
    simple_group= 0;
    ordered_index_usage= ordered_index_void;
    need_distinct= 0;
    skip_sort_order= 0;
    need_tmp= 0;
    hidden_group_fields= 0; /*safety*/
    error= 0;
    select= 0;
    return_tab= 0;
    ref_ptrs.reset();
    items0.reset();
    items1.reset();
    items2.reset();
    items3.reset();
    zero_result_cause= 0;
    optimized= 0;
    have_query_plan= QEP_NOT_PRESENT_YET;
    initialized= 0;
    cleaned= 0;
    cond_equal= 0;
    having_equal= 0;
    exec_const_cond= 0;
    group_optimized_away= 0;
    no_rows_in_result_called= 0;
    positions= best_positions= 0;
    pushdown_query= 0;
    original_join_tab= 0;
    explain= NULL;

    all_fields= fields_arg;
    if (&fields_list != &fields_arg)      /* Avoid valgrind-warning */
      fields_list= fields_arg;
    non_agg_fields.empty();
    bzero((char*) &keyuse,sizeof(keyuse));
    tmp_table_param.init();
    tmp_table_param.end_write_records= HA_POS_ERROR;
    rollup.state= ROLLUP::STATE_NONE;

    no_const_tables= FALSE;
    first_select= sub_select;
    set_group_rpa= false;
    group_sent= 0;

    outer_ref_cond= pseudo_bits_cond= NULL;
    in_to_exists_where= NULL;
    in_to_exists_having= NULL;
    emb_sjm_nest= NULL;
    sjm_lookup_tables= 0;
  }

  /* True if the plan guarantees that it will be returned zero or one row */
  bool only_const_tables()  { return const_tables == table_count; }

  int prepare(TABLE_LIST *tables, uint wind_num,
	      COND *conds, uint og_num, ORDER *order, bool skip_order_by,
              ORDER *group, Item *having, ORDER *proc_param, SELECT_LEX *select,
	      SELECT_LEX_UNIT *unit);
  bool prepare_stage2();
  int optimize();
  int optimize_inner();
  int reinit();
  int init_execution();
  void exec();

  void exec_inner();
  bool prepare_result(List<Item> **columns_list);
  int destroy();
  void restore_tmp();
  bool alloc_func_list();
  bool flatten_subqueries();
  bool optimize_unflattened_subqueries();
  bool optimize_constant_subqueries();
  bool make_sum_func_list(List<Item> &all_fields, List<Item> &send_fields,
			  bool before_group_by, bool recompute= FALSE);

  /// Initialzes a slice, see comments for ref_ptrs above.
  Ref_ptr_array ref_ptr_array_slice(size_t slice_num)
  {
    size_t slice_sz= select_lex->ref_pointer_array.size() / 5U;
    DBUG_ASSERT(select_lex->ref_pointer_array.size() % 5 == 0);
    DBUG_ASSERT(slice_num < 5U);
    return Ref_ptr_array(&select_lex->ref_pointer_array[slice_num * slice_sz],
                         slice_sz);
  }

  /**
     Overwrites one slice with the contents of another slice.
     In the normal case, dst and src have the same size().
     However: the rollup slices may have smaller size than slice_sz.
   */
  void copy_ref_ptr_array(Ref_ptr_array dst_arr, Ref_ptr_array src_arr)
  {
    DBUG_ASSERT(dst_arr.size() >= src_arr.size());
    void *dest= dst_arr.array();
    const void *src= src_arr.array();
    memcpy(dest, src, src_arr.size() * src_arr.element_size());
  }

  /// Overwrites 'ref_ptrs' and remembers the the source as 'current'.
  void set_items_ref_array(Ref_ptr_array src_arr)
  {
    copy_ref_ptr_array(ref_ptrs, src_arr);
    current_ref_ptrs= src_arr;
  }

  /// Initializes 'items0' and remembers that it is 'current'.
  void init_items_ref_array()
  {
    items0= ref_ptr_array_slice(1);
    copy_ref_ptr_array(items0, ref_ptrs);
    current_ref_ptrs= items0;
  }

  bool rollup_init();
  bool rollup_process_const_fields();
  bool rollup_make_fields(List<Item> &all_fields, List<Item> &fields,
			  Item_sum ***func);
  int rollup_send_data(uint idx);
  int rollup_write_data(uint idx, TABLE *table);
  void join_free();
  /** Cleanup this JOIN, possibly for reuse */
  void cleanup(bool full);
  void clear();
  bool send_row_on_empty_set()
  {
    return (do_send_rows && implicit_grouping && !group_optimized_away &&
            having_value != Item::COND_FALSE);
  }
  bool empty_result() { return (zero_result_cause && !implicit_grouping); }
  bool change_result(select_result *new_result, select_result *old_result);
  bool is_top_level_join() const
  {
    return (unit == &thd->lex->unit && (unit->fake_select_lex == 0 ||
                                        select_lex == unit->fake_select_lex));
  }
  void cache_const_exprs();
  inline table_map all_tables_map()
  {
    return (table_map(1) << table_count) - 1;
  }
  void drop_unused_derived_keys();
  bool get_best_combination();
  bool add_sorting_to_table(JOIN_TAB *tab, ORDER *order);
  inline void eval_select_list_used_tables();
  /* 
    Return the table for which an index scan can be used to satisfy 
    the sort order needed by the ORDER BY/(implicit) GROUP BY clause 
  */
  JOIN_TAB *get_sort_by_join_tab()
  {
    return (need_tmp || !sort_by_table || skip_sort_order ||
            ((group || tmp_table_param.sum_func_count) && !group_list)) ?
              NULL : join_tab+const_tables;
  }
  bool setup_subquery_caches();
  bool shrink_join_buffers(JOIN_TAB *jt, 
                           ulonglong curr_space,
                           ulonglong needed_space);
  void set_allowed_join_cache_types();
  bool is_allowed_hash_join_access()
  { 
    return MY_TEST(allowed_join_cache_types & JOIN_CACHE_HASHED_BIT) &&
           max_allowed_join_cache_level > JOIN_CACHE_HASHED_BIT;
  }
  /*
    Check if we need to create a temporary table.
    This has to be done if all tables are not already read (const tables)
    and one of the following conditions holds:
    - We are using DISTINCT (simple distinct's are already optimized away)
    - We are using an ORDER BY or GROUP BY on fields not in the first table
    - We are using different ORDER BY and GROUP BY orders
    - The user wants us to buffer the result.
    When the WITH ROLLUP modifier is present, we cannot skip temporary table
    creation for the DISTINCT clause just because there are only const tables.
  */
  bool test_if_need_tmp_table()
  {
    return ((const_tables != table_count &&
	    ((select_distinct || !simple_order || !simple_group) ||
	     (group_list && order) ||
             MY_TEST(select_options & OPTION_BUFFER_RESULT))) ||
            (rollup.state != ROLLUP::STATE_NONE && select_distinct));
  }
  bool choose_subquery_plan(table_map join_tables);
  void get_partial_cost_and_fanout(int end_tab_idx,
                                   table_map filter_map,
                                   double *read_time_arg, 
                                   double *record_count_arg);
  void get_prefix_cost_and_fanout(uint n_tables, 
                                  double *read_time_arg,
                                  double *record_count_arg);
  double get_examined_rows();
  /* defined in opt_subselect.cc */
  bool transform_max_min_subquery();
  /* True if this JOIN is a subquery under an IN predicate. */
  bool is_in_subquery()
  {
    return (unit->item && unit->item->is_in_predicate());
  }
  void save_explain_data(Explain_query *output, bool can_overwrite,
                         bool need_tmp_table, bool need_order, bool distinct);
  int save_explain_data_intern(Explain_query *output, bool need_tmp_table,
                               bool need_order, bool distinct,
                               const char *message);
  JOIN_TAB *first_breadth_first_tab() { return join_tab; }
private:
  /**
    Create a temporary table to be used for processing DISTINCT/ORDER
    BY/GROUP BY.

    @note Will modify JOIN object wrt sort/group attributes

    @param tab              the JOIN_TAB object to attach created table to
    @param tmp_table_fields List of items that will be used to define
                            column types of the table.
    @param tmp_table_group  Group key to use for temporary table, NULL if none.
    @param save_sum_fields  If true, do not replace Item_sum items in 
                            @c tmp_fields list with Item_field items referring 
                            to fields in temporary table.

    @returns false on success, true on failure
  */
  bool create_postjoin_aggr_table(JOIN_TAB *tab, List<Item> *tmp_table_fields,
                                  ORDER *tmp_table_group,
                                  bool save_sum_fields,
                                  bool distinct,
                                  bool keep_row_ordermake);
  /**
    Optimize distinct when used on a subset of the tables.

    E.g.,: SELECT DISTINCT t1.a FROM t1,t2 WHERE t1.b=t2.b
    In this case we can stop scanning t2 when we have found one t1.a
  */
  void optimize_distinct();

  /**
    TRUE if the query contains an aggregate function but has no GROUP
    BY clause. 
  */
  bool implicit_grouping; 
  void cleanup_item_list(List<Item> &items) const;
  bool make_aggr_tables_info();
};

enum enum_with_bush_roots { WITH_BUSH_ROOTS, WITHOUT_BUSH_ROOTS};
enum enum_with_const_tables { WITH_CONST_TABLES, WITHOUT_CONST_TABLES};

JOIN_TAB *first_linear_tab(JOIN *join,
                           enum enum_with_bush_roots include_bush_roots,
                           enum enum_with_const_tables const_tbls);
JOIN_TAB *next_linear_tab(JOIN* join, JOIN_TAB* tab, 
                          enum enum_with_bush_roots include_bush_roots);

JOIN_TAB *first_top_level_tab(JOIN *join, enum enum_with_const_tables with_const);
JOIN_TAB *next_top_level_tab(JOIN *join, JOIN_TAB *tab);

typedef struct st_select_check {
  uint const_ref,reg_ref;
} SELECT_CHECK;

extern const char *join_type_str[];

/* Extern functions in sql_select.cc */
void count_field_types(SELECT_LEX *select_lex, TMP_TABLE_PARAM *param, 
                       List<Item> &fields, bool reset_with_sum_func);
bool setup_copy_fields(THD *thd, TMP_TABLE_PARAM *param,
		       Ref_ptr_array ref_pointer_array,
		       List<Item> &new_list1, List<Item> &new_list2,
		       uint elements, List<Item> &fields);
void copy_fields(TMP_TABLE_PARAM *param);
bool copy_funcs(Item **func_ptr, const THD *thd);
uint find_shortest_key(TABLE *table, const key_map *usable_keys);
Field* create_tmp_field_from_field(THD *thd, Field* org_field,
                                   const char *name, TABLE *table,
                                   Item_field *item);

bool is_indexed_agg_distinct(JOIN *join, List<Item_field> *out_args);

/* functions from opt_sum.cc */
bool simple_pred(Item_func *func_item, Item **args, bool *inv_order);
int opt_sum_query(THD* thd,
                  List<TABLE_LIST> &tables, List<Item> &all_fields, COND *conds);

/* from sql_delete.cc, used by opt_range.cc */
extern "C" int refpos_order_cmp(void* arg, const void *a,const void *b);

/** class to copying an field/item to a key struct */

class store_key :public Sql_alloc
{
public:
  bool null_key; /* TRUE <=> the value of the key has a null part */
  enum store_key_result { STORE_KEY_OK, STORE_KEY_FATAL, STORE_KEY_CONV };
  enum Type { FIELD_STORE_KEY, ITEM_STORE_KEY, CONST_ITEM_STORE_KEY };
  store_key(THD *thd, Field *field_arg, uchar *ptr, uchar *null, uint length)
    :null_key(0), null_ptr(null), err(0)
  {
    to_field=field_arg->new_key_field(thd->mem_root, field_arg->table,
                                      ptr, length, null, 1);
  }
  store_key(store_key &arg)
    :Sql_alloc(), null_key(arg.null_key), to_field(arg.to_field),
             null_ptr(arg.null_ptr), err(arg.err)

  {}
  virtual ~store_key() {}			/** Not actually needed */
  virtual enum Type type() const=0;
  virtual const char *name() const=0;
  virtual bool store_key_is_const() { return false; }

  /**
    @brief sets ignore truncation warnings mode and calls the real copy method

    @details this function makes sure truncation warnings when preparing the
    key buffers don't end up as errors (because of an enclosing INSERT/UPDATE).
  */
  enum store_key_result copy()
  {
    enum store_key_result result;
    THD *thd= to_field->table->in_use;
    enum_check_fields saved_count_cuted_fields= thd->count_cuted_fields;
    ulonglong sql_mode= thd->variables.sql_mode;
    thd->variables.sql_mode&= ~(MODE_NO_ZERO_IN_DATE | MODE_NO_ZERO_DATE);
    thd->variables.sql_mode|= MODE_INVALID_DATES;

    thd->count_cuted_fields= CHECK_FIELD_IGNORE;

    result= copy_inner();

    thd->count_cuted_fields= saved_count_cuted_fields;
    thd->variables.sql_mode= sql_mode;

    return result;
  }

 protected:
  Field *to_field;				// Store data here
  uchar *null_ptr;
  uchar err;

  virtual enum store_key_result copy_inner()=0;
};


class store_key_field: public store_key
{
  Copy_field copy_field;
  const char *field_name;
 public:
  store_key_field(THD *thd, Field *to_field_arg, uchar *ptr,
                  uchar *null_ptr_arg,
		  uint length, Field *from_field, const char *name_arg)
    :store_key(thd, to_field_arg,ptr,
	       null_ptr_arg ? null_ptr_arg : from_field->maybe_null() ? &err
	       : (uchar*) 0, length), field_name(name_arg)
  {
    if (to_field)
    {
      copy_field.set(to_field,from_field,0);
    }
  }  

  enum Type type() const { return FIELD_STORE_KEY; }
  const char *name() const { return field_name; }

  void change_source_field(Item_field *fld_item)
  {
    copy_field.set(to_field, fld_item->field, 0);
    field_name= fld_item->full_name();
  }

 protected: 
  enum store_key_result copy_inner()
  {
    TABLE *table= copy_field.to_field->table;
    my_bitmap_map *old_map= dbug_tmp_use_all_columns(table,
                                                     table->write_set);

    /* 
      It looks like the next statement is needed only for a simplified
      hash function over key values used now in BNLH join.
      When the implementation of this function will be replaced for a proper
      full version this statement probably should be removed.
    */  
    bzero(copy_field.to_ptr,copy_field.to_length);

    copy_field.do_copy(&copy_field);
    dbug_tmp_restore_column_map(table->write_set, old_map);
    null_key= to_field->is_null();
    return err != 0 ? STORE_KEY_FATAL : STORE_KEY_OK;
  }
};


class store_key_item :public store_key
{
 protected:
  Item *item;
  /*
    Flag that forces usage of save_val() method which save value of the
    item instead of save_in_field() method which saves result.
  */
  bool use_value;
public:
  store_key_item(THD *thd, Field *to_field_arg, uchar *ptr,
                 uchar *null_ptr_arg, uint length, Item *item_arg, bool val)
    :store_key(thd, to_field_arg, ptr,
	       null_ptr_arg ? null_ptr_arg : item_arg->maybe_null ?
	       &err : (uchar*) 0, length), item(item_arg), use_value(val)
  {}
  store_key_item(store_key &arg, Item *new_item, bool val)
    :store_key(arg), item(new_item), use_value(val)
  {}


  enum Type type() const { return ITEM_STORE_KEY; }
  const char *name() const { return "func"; }

 protected:  
  enum store_key_result copy_inner()
  {
    TABLE *table= to_field->table;
    my_bitmap_map *old_map= dbug_tmp_use_all_columns(table,
                                                     table->write_set);
    int res= FALSE;

    /* 
      It looks like the next statement is needed only for a simplified
      hash function over key values used now in BNLH join.
      When the implementation of this function will be replaced for a proper
      full version this statement probably should be removed.
    */  
    to_field->reset();

    if (use_value)
      item->save_val(to_field);
    else
      res= item->save_in_field(to_field, 1);
    /*
     Item::save_in_field() may call Item::val_xxx(). And if this is a subquery
     we need to check for errors executing it and react accordingly
    */
    if (!res && table->in_use->is_error())
      res= 1; /* STORE_KEY_FATAL */
    dbug_tmp_restore_column_map(table->write_set, old_map);
    null_key= to_field->is_null() || item->null_value;
    return ((err != 0 || res < 0 || res > 2) ? STORE_KEY_FATAL : 
            (store_key_result) res);
  }
};


class store_key_const_item :public store_key_item
{
  bool inited;
public:
  store_key_const_item(THD *thd, Field *to_field_arg, uchar *ptr,
		       uchar *null_ptr_arg, uint length,
		       Item *item_arg)
    :store_key_item(thd, to_field_arg, ptr,
		    null_ptr_arg ? null_ptr_arg : item_arg->maybe_null ?
		    &err : (uchar*) 0, length, item_arg, FALSE), inited(0)
  {
  }
  store_key_const_item(store_key &arg, Item *new_item)
    :store_key_item(arg, new_item, FALSE), inited(0)
  {}

  enum Type type() const { return CONST_ITEM_STORE_KEY; }
  const char *name() const { return "const"; }
  bool store_key_is_const() { return true; }

protected:  
  enum store_key_result copy_inner()
  {
    int res;
    if (!inited)
    {
      inited=1;
      TABLE *table= to_field->table;
      my_bitmap_map *old_map= dbug_tmp_use_all_columns(table,
                                                       table->write_set);
      if ((res= item->save_in_field(to_field, 1)))
      {       
        if (!err)
          err= res < 0 ? 1 : res; /* 1=STORE_KEY_FATAL */
      }
      /*
        Item::save_in_field() may call Item::val_xxx(). And if this is a subquery
        we need to check for errors executing it and react accordingly
        */
      if (!err && to_field->table->in_use->is_error())
        err= 1; /* STORE_KEY_FATAL */
      dbug_tmp_restore_column_map(table->write_set, old_map);
    }
    null_key= to_field->is_null() || item->null_value;
    return (err > 2 ? STORE_KEY_FATAL : (store_key_result) err);
  }
};

bool cp_buffer_from_ref(THD *thd, TABLE *table, TABLE_REF *ref);
bool error_if_full_join(JOIN *join);
int report_error(TABLE *table, int error);
int safe_index_read(JOIN_TAB *tab);
int get_quick_record(SQL_SELECT *select);
SORT_FIELD * make_unireg_sortorder(THD *thd, ORDER *order, uint *length,
                                  SORT_FIELD *sortorder);
int setup_order(THD *thd, Ref_ptr_array ref_pointer_array, TABLE_LIST *tables,
		List<Item> &fields, List <Item> &all_fields, ORDER *order);
int setup_group(THD *thd,  Ref_ptr_array ref_pointer_array, TABLE_LIST *tables,
		List<Item> &fields, List<Item> &all_fields, ORDER *order,
		bool *hidden_group_fields);
bool fix_inner_refs(THD *thd, List<Item> &all_fields, SELECT_LEX *select,
                    Ref_ptr_array ref_pointer_array);
int join_read_key2(THD *thd, struct st_join_table *tab, TABLE *table,
                   struct st_table_ref *table_ref);

bool handle_select(THD *thd, LEX *lex, select_result *result,
                   ulong setup_tables_done_option);
bool mysql_select(THD *thd,
                  TABLE_LIST *tables, uint wild_num,  List<Item> &list,
                  COND *conds, uint og_num, ORDER *order, ORDER *group,
                  Item *having, ORDER *proc_param, ulonglong select_type, 
                  select_result *result, SELECT_LEX_UNIT *unit, 
                  SELECT_LEX *select_lex);
void free_underlaid_joins(THD *thd, SELECT_LEX *select);
bool mysql_explain_union(THD *thd, SELECT_LEX_UNIT *unit,
                         select_result *result);
Field *create_tmp_field(THD *thd, TABLE *table,Item *item, Item::Type type,
			Item ***copy_func, Field **from_field,
                        Field **def_field,
			bool group, bool modify_item,
			bool table_cant_handle_bit_fields,
                        bool make_copy_field);

/*
  General routine to change field->ptr of a NULL-terminated array of Field
  objects. Useful when needed to call val_int, val_str or similar and the
  field data is not in table->record[0] but in some other structure.
  set_key_field_ptr changes all fields of an index using a key_info object.
  All methods presume that there is at least one field to change.
*/


class Virtual_tmp_table: public TABLE
{
  /**
    Destruct collected fields. This method is called on errors only,
    when we could not make the virtual temporary table completely,
    e.g. when some of the fields could not be created or added.

    This is needed to avoid memory leaks, as some fields can be BLOB
    variants and thus can have String onboard. Strings must be destructed
    as they store data not the heap (not on MEM_ROOT).
  */
  void destruct_fields()
  {
    for (uint i= 0; i < s->fields; i++)
      delete field[i];  // to invoke the field destructor
    s->fields= 0;       // safety
  }

protected:
  /**
     The number of the fields that are going to be in the table.
     We remember the number of the fields at init() time, and
     at open() we check that all of the fields were really added.
  */
  uint m_alloced_field_count;

  /**
    Setup field pointers and null-bit pointers.
  */
  void setup_field_pointers();

public:
  /**
    Create a new empty virtual temporary table on the thread mem_root.
    After creation, the caller must:
    - call init()
    - populate the table with new fields using add().
    - call open().
    @param thd         - Current thread.
  */
  static void *operator new(size_t size, THD *thd) throw();

  Virtual_tmp_table(THD *thd)
  {
    bzero(this, sizeof(*this));
    temp_pool_slot= MY_BIT_NONE;
    in_use= thd;
  }

  ~Virtual_tmp_table()
  {
    destruct_fields();
  }

  /**
    Allocate components for the given number of fields.
     - fields[]
     - s->blob_fields[],
     - bitmaps: def_read_set, def_write_set, tmp_set, eq_join_set, cond_set.
    @param field_count - The number of fields we plan to add to the table.
    @returns false     - on success.
    @returns true      - on error.
  */
  bool init(uint field_count);

  /**
    Add one Field to the end of the field array, update members:
    s->reclength, s->fields, s->blob_fields, s->null_fuelds.
  */
  bool add(Field *new_field)
  {
    DBUG_ASSERT(s->fields < m_alloced_field_count);
    new_field->init(this);
    field[s->fields]= new_field;
    s->reclength+= new_field->pack_length();
    if (!(new_field->flags & NOT_NULL_FLAG))
      s->null_fields++;
    if (new_field->flags & BLOB_FLAG)
    {
      // Note, s->blob_fields was incremented in Field_blob::Field_blob
      DBUG_ASSERT(s->blob_fields);
      DBUG_ASSERT(s->blob_fields <= m_alloced_field_count);
      s->blob_field[s->blob_fields - 1]= s->fields;
    }
    s->fields++;
    return false;
  }

  /**
    Add fields from a Column_definition list
    @returns false - on success.
    @returns true  - on error.
  */
  bool add(List<Column_definition> &field_list);

  /**
    Open a virtual table for read/write:
    - Setup end markers in TABLE::field and TABLE_SHARE::blob_fields,
    - Allocate a buffer in TABLE::record[0].
    - Set field pointers (Field::ptr, Field::null_pos, Field::null_bit) to
      the allocated record.
    This method is called when all of the fields have been added to the table.
    After calling this method the table is ready for read and write operations.
    @return false - on success
    @return true  - on error (e.g. could not allocate the record buffer).
  */
  bool open();
};


/**
  Create a reduced TABLE object with properly set up Field list from a
  list of field definitions.

    The created table doesn't have a table handler associated with
    it, has no keys, no group/distinct, no copy_funcs array.
    The sole purpose of this TABLE object is to use the power of Field
    class to read/write data to/from table->record[0]. Then one can store
    the record in any container (RB tree, hash, etc).
    The table is created in THD mem_root, so are the table's fields.
    Consequently, if you don't BLOB fields, you don't need to free it.

  @param thd         connection handle
  @param field_list  list of column definitions

  @return
    0 if out of memory, or a
    TABLE object ready for read and write in case of success
*/

inline TABLE *
create_virtual_tmp_table(THD *thd, List<Column_definition> &field_list)
{
  Virtual_tmp_table *table;
  if (!(table= new(thd) Virtual_tmp_table(thd)))
    return NULL;
  if (table->init(field_list.elements) ||
      table->add(field_list) ||
      table->open())
  {
    delete table;
    return NULL;
  }
  return table;
}


/**
  Create a new virtual temporary table consisting of a single field.
  SUM(DISTINCT expr) and similar numeric aggregate functions use this.
  @param thd    - Current thread
  @param field  - The field that will be added into the table.
  @return NULL  - On error.
  @return !NULL - A pointer to the created table that is ready
                  for read and write.
*/
inline TABLE *
create_virtual_tmp_table(THD *thd, Field *field)
{
  Virtual_tmp_table *table;
  DBUG_ASSERT(field);
  if (!(table= new(thd) Virtual_tmp_table(thd)))
    return NULL;
  if (table->init(1) ||
      table->add(field) ||
      table->open())
  {
    delete table;
    return NULL;
  }
  return table;
}


int test_if_item_cache_changed(List<Cached_item> &list);
int join_init_read_record(JOIN_TAB *tab);
int join_read_record_no_init(JOIN_TAB *tab);
void set_position(JOIN *join,uint idx,JOIN_TAB *table,KEYUSE *key);
inline Item * and_items(THD *thd, Item* cond, Item *item)
{
  return (cond ? (new (thd->mem_root) Item_cond_and(thd, cond, item)) : item);
}
bool choose_plan(JOIN *join, table_map join_tables);
void optimize_wo_join_buffering(JOIN *join, uint first_tab, uint last_tab, 
                                table_map last_remaining_tables, 
                                bool first_alt, uint no_jbuf_before,
                                double *outer_rec_count, double *reopt_cost);
Item_equal *find_item_equal(COND_EQUAL *cond_equal, Field *field,
                            bool *inherited_fl);
extern bool test_if_ref(Item *, 
                 Item_field *left_item,Item *right_item);

inline bool optimizer_flag(THD *thd, uint flag)
{ 
  return (thd->variables.optimizer_switch & flag);
}

/*
int print_fake_select_lex_join(select_result_sink *result, bool on_the_fly,
                               SELECT_LEX *select_lex, uint8 select_options);
*/

uint get_index_for_order(ORDER *order, TABLE *table, SQL_SELECT *select,
                         ha_rows limit, ha_rows *scanned_limit, 
                         bool *need_sort, bool *reverse);
ORDER *simple_remove_const(ORDER *order, COND *where);
bool const_expression_in_where(COND *cond, Item *comp_item,
                               Field *comp_field= NULL,
                               Item **const_item= NULL);
bool cond_is_datetime_is_null(Item *cond);
bool cond_has_datetime_is_null(Item *cond);

/* Table elimination entry point function */
void eliminate_tables(JOIN *join);

/* Index Condition Pushdown entry point function */
void push_index_cond(JOIN_TAB *tab, uint keyno);

#define OPT_LINK_EQUAL_FIELDS    1

/* EXPLAIN-related utility functions */
int print_explain_message_line(select_result_sink *result, 
                               uint8 options, bool is_analyze,
                               uint select_number,
                               const char *select_type,
                               ha_rows *rows,
                               const char *message);
void explain_append_mrr_info(QUICK_RANGE_SELECT *quick, String *res);
int append_possible_keys(MEM_ROOT *alloc, String_list &list, TABLE *table, 
                         key_map possible_keys);

/****************************************************************************
  Temporary table support for SQL Runtime
 ***************************************************************************/

#define STRING_TOTAL_LENGTH_TO_PACK_ROWS 128
#define AVG_STRING_LENGTH_TO_PACK_ROWS   64
#define RATIO_TO_PACK_ROWS	       2
#define MIN_STRING_LENGTH_TO_PACK_ROWS   10

TABLE *create_tmp_table(THD *thd,TMP_TABLE_PARAM *param,List<Item> &fields,
			ORDER *group, bool distinct, bool save_sum_fields,
			ulonglong select_options, ha_rows rows_limit,
			const char* alias, bool do_not_open=FALSE,
                        bool keep_row_order= FALSE);
void free_tmp_table(THD *thd, TABLE *entry);
bool create_internal_tmp_table_from_heap(THD *thd, TABLE *table,
                                         TMP_ENGINE_COLUMNDEF *start_recinfo,
                                         TMP_ENGINE_COLUMNDEF **recinfo, 
                                         int error, bool ignore_last_dupp_key_error,
                                         bool *is_duplicate);
bool create_internal_tmp_table(TABLE *table, KEY *keyinfo, 
                               TMP_ENGINE_COLUMNDEF *start_recinfo,
                               TMP_ENGINE_COLUMNDEF **recinfo, 
                               ulonglong options);
bool open_tmp_table(TABLE *table);
void setup_tmp_table_column_bitmaps(TABLE *table, uchar *bitmaps);
double prev_record_reads(POSITION *positions, uint idx, table_map found_ref);
void fix_list_after_tbl_changes(SELECT_LEX *new_parent, List<TABLE_LIST> *tlist);

struct st_cond_statistic
{
  Item *cond;
  Field *field_arg;
  ulong positive;
};
typedef struct st_cond_statistic COND_STATISTIC;

ulong check_selectivity(THD *thd,
                        ulong rows_to_read,
                        TABLE *table,
                        List<COND_STATISTIC> *conds);

class Pushdown_query: public Sql_alloc
{
public:
  SELECT_LEX *select_lex;
  bool store_data_in_temp_table;
  group_by_handler *handler;
  Item *having;

  Pushdown_query(SELECT_LEX *select_lex_arg, group_by_handler *handler_arg)
    : select_lex(select_lex_arg), store_data_in_temp_table(0),
    handler(handler_arg), having(0) {}

  ~Pushdown_query() { delete handler; }

  /* Function that calls the above scan functions */
  int execute(JOIN *join);
};

bool test_if_order_compatible(SQL_I_List<ORDER> &a, SQL_I_List<ORDER> &b);
int test_if_group_changed(List<Cached_item> &list);
int create_sort_index(THD *thd, JOIN *join, JOIN_TAB *tab, Filesort *fsort);
#endif /* SQL_SELECT_INCLUDED */<|MERGE_RESOLUTION|>--- conflicted
+++ resolved
@@ -33,12 +33,8 @@
 #include "records.h"                          /* READ_RECORD */
 #include "opt_range.h"                /* SQL_SELECT, QUICK_SELECT_I */
 #include "filesort.h"
-<<<<<<< HEAD
 
 typedef struct st_join_table JOIN_TAB;
-=======
->>>>>>> 3df261dc
-
 /* Values in optimize */
 #define KEY_OPTIMIZE_EXISTS		1
 #define KEY_OPTIMIZE_REF_OR_NULL	2
@@ -244,7 +240,6 @@
     For join tabs that are inside an SJM bush: root of the bush
   */
   st_join_table *bush_root_tab;
-  SORT_INFO *filesort;
 
   /* TRUE <=> This join_tab is inside an SJM bush and is the last leaf tab here */
   bool          last_leaf_in_bush;
@@ -427,6 +422,7 @@
 
   /* Sorting related info */
   Filesort *filesort;
+  SORT_INFO *filesort_result;
   
   /*
     Non-NULL value means this join_tab must do window function computation

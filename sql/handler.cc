/* Copyright (C) 2000 MySQL AB & MySQL Finland AB & TCX DataKonsult AB

   This program is free software; you can redistribute it and/or modify
   it under the terms of the GNU General Public License as published by
   the Free Software Foundation; either version 2 of the License, or
   (at your option) any later version.

   This program is distributed in the hope that it will be useful,
   but WITHOUT ANY WARRANTY; without even the implied warranty of
   MERCHANTABILITY or FITNESS FOR A PARTICULAR PURPOSE.  See the
   GNU General Public License for more details.

   You should have received a copy of the GNU General Public License
   along with this program; if not, write to the Free Software
   Foundation, Inc., 59 Temple Place, Suite 330, Boston, MA  02111-1307  USA */


/* Handler-calling-functions */

#ifdef USE_PRAGMA_IMPLEMENTATION
#pragma implementation				// gcc: Class implementation
#endif

#include "mysql_priv.h"
#include "rpl_filter.h"
#include "ha_heap.h"
#include "ha_myisam.h"
#include "ha_myisammrg.h"


#include <myisampack.h>
#include <errno.h>

#ifdef WITH_NDBCLUSTER_STORAGE_ENGINE
#define NDB_MAX_ATTRIBUTES_IN_TABLE 128
#include "ha_ndbcluster.h"
#endif

#ifdef WITH_PARTITION_STORAGE_ENGINE
#include "ha_partition.h"
#endif

#ifdef WITH_INNOBASE_STORAGE_ENGINE
#include "ha_innodb.h"
#endif

/*
  While we have legacy_db_type, we have this array to
  check for dups and to find handlerton from legacy_db_type.
  Remove when legacy_db_type is finally gone
*/
st_plugin_int *hton2plugin[MAX_HA];

static handlerton *installed_htons[128];

#define BITMAP_STACKBUF_SIZE (128/8)

KEY_CREATE_INFO default_key_create_info= { HA_KEY_ALG_UNDEF, 0, {NullS,0} };

/* static functions defined in this file */

static handler *create_default(TABLE_SHARE *table, MEM_ROOT *mem_root);

static SHOW_COMP_OPTION have_yes= SHOW_OPTION_YES;

/* number of entries in handlertons[] */
ulong total_ha= 0;
/* number of storage engines (from handlertons[]) that support 2pc */
ulong total_ha_2pc= 0;
/* size of savepoint storage area (see ha_init) */
ulong savepoint_alloc_size= 0;

static const LEX_STRING sys_table_aliases[]=
{
  {(char*)STRING_WITH_LEN("INNOBASE")},  {(char*)STRING_WITH_LEN("INNODB")},
  {(char*)STRING_WITH_LEN("NDB")},       {(char*)STRING_WITH_LEN("NDBCLUSTER")},
  {(char*)STRING_WITH_LEN("BDB")},       {(char*)STRING_WITH_LEN("BERKELEYDB")},
  {(char*)STRING_WITH_LEN("HEAP")},      {(char*)STRING_WITH_LEN("MEMORY")},
  {(char*)STRING_WITH_LEN("MERGE")},     {(char*)STRING_WITH_LEN("MRG_MYISAM")},
  {NullS, 0}
};

const char *ha_row_type[] = {
  "", "FIXED", "DYNAMIC", "COMPRESSED", "REDUNDANT", "COMPACT", "?","?","?"
};

const char *tx_isolation_names[] =
{ "READ-UNCOMMITTED", "READ-COMMITTED", "REPEATABLE-READ", "SERIALIZABLE",
  NullS};
TYPELIB tx_isolation_typelib= {array_elements(tx_isolation_names)-1,"",
			       tx_isolation_names, NULL};

static TYPELIB known_extensions= {0,"known_exts", NULL, NULL};
uint known_extensions_id= 0;


/*
  Return the default storage engine handlerton for thread
  
  SYNOPSIS
    ha_default_handlerton(thd)
    thd         current thread
  
  RETURN
    pointer to handlerton
*/

handlerton *ha_default_handlerton(THD *thd)
{
  return (thd->variables.table_type != NULL) ?
          thd->variables.table_type :
          (global_system_variables.table_type != NULL ?
           global_system_variables.table_type : &myisam_hton);
}


/*
  Return the storage engine handlerton for the supplied name
  
  SYNOPSIS
    ha_resolve_by_name(thd, name)
    thd         current thread
    name        name of storage engine
  
  RETURN
    pointer to handlerton
*/

handlerton *ha_resolve_by_name(THD *thd, const LEX_STRING *name)
{
  const LEX_STRING *table_alias;
  st_plugin_int *plugin;

redo:
  /* my_strnncoll is a macro and gcc doesn't do early expansion of macro */
  if (thd && !my_charset_latin1.coll->strnncoll(&my_charset_latin1,
                           (const uchar *)name->str, name->length,
                           (const uchar *)STRING_WITH_LEN("DEFAULT"), 0))
    return ha_default_handlerton(thd);

  if ((plugin= plugin_lock(name, MYSQL_STORAGE_ENGINE_PLUGIN)))
  {
    handlerton *hton= (handlerton *)plugin->data;
    if (!(hton->flags & HTON_NOT_USER_SELECTABLE))
      return hton;
    plugin_unlock(plugin);
  }

  /*
    We check for the historical aliases.
  */
  for (table_alias= sys_table_aliases; table_alias->str; table_alias+= 2)
  {
    if (!my_strnncoll(&my_charset_latin1,
                      (const uchar *)name->str, name->length,
                      (const uchar *)table_alias->str, table_alias->length))
    {
      name= table_alias + 1;
      goto redo;
    }
  }

  return NULL;
}


const char *ha_get_storage_engine(enum legacy_db_type db_type)
{
  switch (db_type) {
  case DB_TYPE_DEFAULT:
    return "DEFAULT";
  default:
    if (db_type > DB_TYPE_UNKNOWN && db_type < DB_TYPE_DEFAULT &&
        installed_htons[db_type])
      return hton2plugin[installed_htons[db_type]->slot]->name.str;
    /* fall through */
  case DB_TYPE_UNKNOWN:
    return "UNKNOWN";
  }
}


static handler *create_default(TABLE_SHARE *table, MEM_ROOT *mem_root)
{
  handlerton *hton= ha_default_handlerton(current_thd);
  return (hton && hton->create) ? hton->create(table, mem_root) : NULL;
}


handlerton *ha_resolve_by_legacy_type(THD *thd, enum legacy_db_type db_type)
{
  switch (db_type) {
  case DB_TYPE_DEFAULT:
    return ha_default_handlerton(thd);
  case DB_TYPE_UNKNOWN:
    return NULL;
  default:
    if (db_type > DB_TYPE_UNKNOWN && db_type < DB_TYPE_DEFAULT)
      return installed_htons[db_type];
    return NULL;
  }
}


/* Use other database handler if databasehandler is not compiled in */

handlerton *ha_checktype(THD *thd, enum legacy_db_type database_type,
                          bool no_substitute, bool report_error)
{
  handlerton *hton= ha_resolve_by_legacy_type(thd, database_type);
  if (ha_storage_engine_is_enabled(hton))
    return hton;

  if (no_substitute)
  {
    if (report_error)
    {
      const char *engine_name= ha_get_storage_engine(database_type);
      my_error(ER_FEATURE_DISABLED,MYF(0),engine_name,engine_name);
    }
    return NULL;
  }

  switch (database_type) {
#ifndef NO_HASH
  case DB_TYPE_HASH:
    return ha_resolve_by_legacy_type(thd, DB_TYPE_HASH);
#endif
  case DB_TYPE_MRG_ISAM:
    return ha_resolve_by_legacy_type(thd, DB_TYPE_MRG_MYISAM);
  default:
    break;
  }

  return ha_default_handlerton(thd);
} /* ha_checktype */


handler *get_new_handler(TABLE_SHARE *share, MEM_ROOT *alloc,
                         handlerton *db_type)
{
  handler *file;
  DBUG_ENTER("get_new_handler");
  DBUG_PRINT("enter", ("alloc: 0x%lx", (long) alloc));

  if (db_type && db_type->state == SHOW_OPTION_YES && db_type->create)
  {
    if ((file= db_type->create(share, alloc)))
      file->init();
    DBUG_RETURN(file);
  }
  /*
    Try the default table type
    Here the call to current_thd() is ok as we call this function a lot of
    times but we enter this branch very seldom.
  */
  DBUG_RETURN(get_new_handler(share, alloc,
                              current_thd->variables.table_type));
}


#ifdef WITH_PARTITION_STORAGE_ENGINE
handler *get_ha_partition(partition_info *part_info)
{
  ha_partition *partition;
  DBUG_ENTER("get_ha_partition");
  if ((partition= new ha_partition(part_info)))
  {
    if (partition->initialise_partition(current_thd->mem_root))
    {
      delete partition;
      partition= 0;
    }
    else
      partition->init();
  }
  else
  {
    my_error(ER_OUTOFMEMORY, MYF(0), sizeof(ha_partition));
  }
  DBUG_RETURN(((handler*) partition));
}
#endif


/*
  Register handler error messages for use with my_error().

  SYNOPSIS
    ha_init_errors()

  RETURN
    0           OK
    != 0        Error
*/

static int ha_init_errors(void)
{
#define SETMSG(nr, msg) errmsgs[(nr) - HA_ERR_FIRST]= (msg)
  const char    **errmsgs;

  /* Allocate a pointer array for the error message strings. */
  /* Zerofill it to avoid uninitialized gaps. */
  if (! (errmsgs= (const char**) my_malloc(HA_ERR_ERRORS * sizeof(char*),
                                           MYF(MY_WME | MY_ZEROFILL))))
    return 1;

  /* Set the dedicated error messages. */
  SETMSG(HA_ERR_KEY_NOT_FOUND,          ER(ER_KEY_NOT_FOUND));
  SETMSG(HA_ERR_FOUND_DUPP_KEY,         ER(ER_DUP_KEY));
  SETMSG(HA_ERR_RECORD_CHANGED,         "Update wich is recoverable");
  SETMSG(HA_ERR_WRONG_INDEX,            "Wrong index given to function");
  SETMSG(HA_ERR_CRASHED,                ER(ER_NOT_KEYFILE));
  SETMSG(HA_ERR_WRONG_IN_RECORD,        ER(ER_CRASHED_ON_USAGE));
  SETMSG(HA_ERR_OUT_OF_MEM,             "Table handler out of memory");
  SETMSG(HA_ERR_NOT_A_TABLE,            "Incorrect file format '%.64s'");
  SETMSG(HA_ERR_WRONG_COMMAND,          "Command not supported");
  SETMSG(HA_ERR_OLD_FILE,               ER(ER_OLD_KEYFILE));
  SETMSG(HA_ERR_NO_ACTIVE_RECORD,       "No record read in update");
  SETMSG(HA_ERR_RECORD_DELETED,         "Intern record deleted");
  SETMSG(HA_ERR_RECORD_FILE_FULL,       ER(ER_RECORD_FILE_FULL));
  SETMSG(HA_ERR_INDEX_FILE_FULL,        "No more room in index file '%.64s'");
  SETMSG(HA_ERR_END_OF_FILE,            "End in next/prev/first/last");
  SETMSG(HA_ERR_UNSUPPORTED,            ER(ER_ILLEGAL_HA));
  SETMSG(HA_ERR_TO_BIG_ROW,             "Too big row");
  SETMSG(HA_WRONG_CREATE_OPTION,        "Wrong create option");
  SETMSG(HA_ERR_FOUND_DUPP_UNIQUE,      ER(ER_DUP_UNIQUE));
  SETMSG(HA_ERR_UNKNOWN_CHARSET,        "Can't open charset");
  SETMSG(HA_ERR_WRONG_MRG_TABLE_DEF,    ER(ER_WRONG_MRG_TABLE));
  SETMSG(HA_ERR_CRASHED_ON_REPAIR,      ER(ER_CRASHED_ON_REPAIR));
  SETMSG(HA_ERR_CRASHED_ON_USAGE,       ER(ER_CRASHED_ON_USAGE));
  SETMSG(HA_ERR_LOCK_WAIT_TIMEOUT,      ER(ER_LOCK_WAIT_TIMEOUT));
  SETMSG(HA_ERR_LOCK_TABLE_FULL,        ER(ER_LOCK_TABLE_FULL));
  SETMSG(HA_ERR_READ_ONLY_TRANSACTION,  ER(ER_READ_ONLY_TRANSACTION));
  SETMSG(HA_ERR_LOCK_DEADLOCK,          ER(ER_LOCK_DEADLOCK));
  SETMSG(HA_ERR_CANNOT_ADD_FOREIGN,     ER(ER_CANNOT_ADD_FOREIGN));
  SETMSG(HA_ERR_NO_REFERENCED_ROW,      ER(ER_NO_REFERENCED_ROW_2));
  SETMSG(HA_ERR_ROW_IS_REFERENCED,      ER(ER_ROW_IS_REFERENCED_2));
  SETMSG(HA_ERR_NO_SAVEPOINT,           "No savepoint with that name");
  SETMSG(HA_ERR_NON_UNIQUE_BLOCK_SIZE,  "Non unique key block size");
  SETMSG(HA_ERR_NO_SUCH_TABLE,          "No such table: '%.64s'");
  SETMSG(HA_ERR_TABLE_EXIST,            ER(ER_TABLE_EXISTS_ERROR));
  SETMSG(HA_ERR_NO_CONNECTION,          "Could not connect to storage engine");
  SETMSG(HA_ERR_TABLE_DEF_CHANGED,      ER(ER_TABLE_DEF_CHANGED));
  SETMSG(HA_ERR_FOREIGN_DUPLICATE_KEY,  "FK constraint would lead to duplicate key");
  SETMSG(HA_ERR_TABLE_NEEDS_UPGRADE,    ER(ER_TABLE_NEEDS_UPGRADE));

  /* Register the error messages for use with my_error(). */
  return my_error_register(errmsgs, HA_ERR_FIRST, HA_ERR_LAST);
}


/*
  Unregister handler error messages.

  SYNOPSIS
    ha_finish_errors()

  RETURN
    0           OK
    != 0        Error
*/

static int ha_finish_errors(void)
{
  const char    **errmsgs;

  /* Allocate a pointer array for the error message strings. */
  if (! (errmsgs= my_error_unregister(HA_ERR_FIRST, HA_ERR_LAST)))
    return 1;
  my_free((gptr) errmsgs, MYF(0));
  return 0;
}


int ha_finalize_handlerton(st_plugin_int *plugin)
{
  handlerton *hton= (handlerton *)plugin->data;
  DBUG_ENTER("ha_finalize_handlerton");

  switch (hton->state)
  {
  case SHOW_OPTION_NO:
  case SHOW_OPTION_DISABLED:
    break;
  case SHOW_OPTION_YES:
    if (installed_htons[hton->db_type] == hton)
      installed_htons[hton->db_type]= NULL;
    if (hton->panic && hton->panic(HA_PANIC_CLOSE))
      DBUG_RETURN(1);
    break;
  };
  DBUG_RETURN(0);
}


int ha_initialize_handlerton(st_plugin_int *plugin)
{
  handlerton *hton= ((st_mysql_storage_engine *)plugin->plugin->info)->handlerton;
  DBUG_ENTER("ha_initialize_handlerton");

  plugin->data= hton; // shortcut for the future

  /*
    the switch below and hton->state should be removed when
    command-line options for plugins will be implemented
  */
  switch (hton->state) {
  case SHOW_OPTION_NO:
    break;
  case SHOW_OPTION_YES:
    {
      uint tmp;
      /* now check the db_type for conflict */
      if (hton->db_type <= DB_TYPE_UNKNOWN ||
          hton->db_type >= DB_TYPE_DEFAULT ||
          installed_htons[hton->db_type])
      {
        int idx= (int) DB_TYPE_FIRST_DYNAMIC;

        while (idx < (int) DB_TYPE_DEFAULT && installed_htons[idx])
          idx++;

        if (idx == (int) DB_TYPE_DEFAULT)
        {
          sql_print_warning("Too many storage engines!");
          DBUG_RETURN(1);
        }
        if (hton->db_type != DB_TYPE_UNKNOWN)
          sql_print_warning("Storage engine '%s' has conflicting typecode. "
                            "Assigning value %d.", plugin->plugin->name, idx);
        hton->db_type= (enum legacy_db_type) idx;
      }
      installed_htons[hton->db_type]= hton;
      tmp= hton->savepoint_offset;
      hton->savepoint_offset= savepoint_alloc_size;
      savepoint_alloc_size+= tmp;
      hton->slot= total_ha++;
      hton2plugin[hton->slot]=plugin;
      if (hton->prepare)
        total_ha_2pc++;
      break;
    }
    /* fall through */
  default:
    hton->state= SHOW_OPTION_DISABLED;
    break;
  }
  DBUG_RETURN(0);
}

int ha_init()
{
  int error= 0;
  DBUG_ENTER("ha_init");

  if (ha_init_errors())
    DBUG_RETURN(1);

  DBUG_ASSERT(total_ha < MAX_HA);
  /*
    Check if there is a transaction-capable storage engine besides the
    binary log (which is considered a transaction-capable storage engine in
    counting total_ha)
  */
  opt_using_transactions= total_ha>(ulong)opt_bin_log;
  savepoint_alloc_size+= sizeof(SAVEPOINT);
  DBUG_RETURN(error);
}

/*
  close, flush or restart databases
  Ignore this for other databases than ours
*/

static my_bool panic_handlerton(THD *unused1, st_plugin_int *plugin, void *arg)
{
  handlerton *hton= (handlerton *)plugin->data;
  if (hton->state == SHOW_OPTION_YES && hton->panic)
    ((int*)arg)[0]|= hton->panic((enum ha_panic_function)((int*)arg)[1]);
  return FALSE;
}


int ha_panic(enum ha_panic_function flag)
{
  int error[2];

  error[0]= 0; error[1]= (int)flag;
  plugin_foreach(NULL, panic_handlerton, MYSQL_STORAGE_ENGINE_PLUGIN, error);

  if (flag == HA_PANIC_CLOSE && ha_finish_errors())
    error[0]= 1;
  return error[0];
} /* ha_panic */

static my_bool dropdb_handlerton(THD *unused1, st_plugin_int *plugin,
                                 void *path)
{
  handlerton *hton= (handlerton *)plugin->data;
  if (hton->state == SHOW_OPTION_YES && hton->drop_database)
    hton->drop_database((char *)path);
  return FALSE;
}


void ha_drop_database(char* path)
{
  plugin_foreach(NULL, dropdb_handlerton, MYSQL_STORAGE_ENGINE_PLUGIN, path);
}


static my_bool closecon_handlerton(THD *thd, st_plugin_int *plugin,
                                   void *unused)
{
  handlerton *hton= (handlerton *)plugin->data;
  /*
    there's no need to rollback here as all transactions must
    be rolled back already
  */
  if (hton->state == SHOW_OPTION_YES && hton->close_connection &&
      thd->ha_data[hton->slot])
    hton->close_connection(thd);
  return FALSE;
}


/* don't bother to rollback here, it's done already */
void ha_close_connection(THD* thd)
{
  plugin_foreach(thd, closecon_handlerton, MYSQL_STORAGE_ENGINE_PLUGIN, 0);
}

/* ========================================================================
 ======================= TRANSACTIONS ===================================*/

/*
  Register a storage engine for a transaction

  DESCRIPTION
    Every storage engine MUST call this function when it starts
    a transaction or a statement (that is it must be called both for the
    "beginning of transaction" and "beginning of statement").
    Only storage engines registered for the transaction/statement
    will know when to commit/rollback it.

  NOTE
    trans_register_ha is idempotent - storage engine may register many
    times per transaction.

*/
void trans_register_ha(THD *thd, bool all, handlerton *ht_arg)
{
  THD_TRANS *trans;
  handlerton **ht;
  DBUG_ENTER("trans_register_ha");
  DBUG_PRINT("enter",("%s", all ? "all" : "stmt"));

  if (all)
  {
    trans= &thd->transaction.all;
    thd->server_status|= SERVER_STATUS_IN_TRANS;
  }
  else
    trans= &thd->transaction.stmt;

  for (ht=trans->ht; *ht; ht++)
    if (*ht == ht_arg)
      DBUG_VOID_RETURN;  /* already registered, return */

  trans->ht[trans->nht++]=ht_arg;
  DBUG_ASSERT(*ht == ht_arg);
  trans->no_2pc|=(ht_arg->prepare==0);
  if (thd->transaction.xid_state.xid.is_null())
    thd->transaction.xid_state.xid.set(thd->query_id);
  DBUG_VOID_RETURN;
}

/*
  RETURN
      0  - ok
      1  - error, transaction was rolled back
*/
int ha_prepare(THD *thd)
{
  int error=0, all=1;
  THD_TRANS *trans=all ? &thd->transaction.all : &thd->transaction.stmt;
  handlerton **ht=trans->ht;
  DBUG_ENTER("ha_prepare");
#ifdef USING_TRANSACTIONS
  if (trans->nht)
  {
    for (; *ht; ht++)
    {
      int err;
      statistic_increment(thd->status_var.ha_prepare_count,&LOCK_status);
      if ((*ht)->prepare)
      {
        if ((err= (*(*ht)->prepare)(thd, all)))
        {
          my_error(ER_ERROR_DURING_COMMIT, MYF(0), err);
          ha_rollback_trans(thd, all);
          error=1;
          break;
        }
      }
      else
      {
        push_warning_printf(thd, MYSQL_ERROR::WARN_LEVEL_WARN,
                            ER_ILLEGAL_HA, ER(ER_ILLEGAL_HA),
                            hton2plugin[(*ht)->slot]->name.str);
      }
    }
  }
#endif /* USING_TRANSACTIONS */
  DBUG_RETURN(error);
}

/*
  RETURN
      0  - ok
      1  - transaction was rolled back
      2  - error during commit, data may be inconsistent
*/
int ha_commit_trans(THD *thd, bool all)
{
  int error= 0, cookie= 0;
  THD_TRANS *trans= all ? &thd->transaction.all : &thd->transaction.stmt;
  bool is_real_trans= all || thd->transaction.all.nht == 0;
  handlerton **ht= trans->ht;
  my_xid xid= thd->transaction.xid_state.xid.get_my_xid();
  DBUG_ENTER("ha_commit_trans");

  if (thd->in_sub_stmt)
  {
    /*
      Since we don't support nested statement transactions in 5.0,
      we can't commit or rollback stmt transactions while we are inside
      stored functions or triggers. So we simply do nothing now.
      TODO: This should be fixed in later ( >= 5.1) releases.
    */
    if (!all)
      DBUG_RETURN(0);
    /*
      We assume that all statements which commit or rollback main transaction
      are prohibited inside of stored functions or triggers. So they should
      bail out with error even before ha_commit_trans() call. To be 100% safe
      let us throw error in non-debug builds.
    */
    DBUG_ASSERT(0);
    my_error(ER_COMMIT_NOT_ALLOWED_IN_SF_OR_TRG, MYF(0));
    DBUG_RETURN(2);
  }
#ifdef USING_TRANSACTIONS
  if (trans->nht)
  {
    if (is_real_trans && wait_if_global_read_lock(thd, 0, 0))
    {
      ha_rollback_trans(thd, all);
      DBUG_RETURN(1);
    }
    DBUG_EXECUTE_IF("crash_commit_before", abort(););

    /* Close all cursors that can not survive COMMIT */
    if (is_real_trans)                          /* not a statement commit */
      thd->stmt_map.close_transient_cursors();

    if (!trans->no_2pc && trans->nht > 1)
    {
      for (; *ht && !error; ht++)
      {
        int err;
        if ((err= (*(*ht)->prepare)(thd, all)))
        {
          my_error(ER_ERROR_DURING_COMMIT, MYF(0), err);
          error= 1;
        }
        statistic_increment(thd->status_var.ha_prepare_count,&LOCK_status);
      }
      DBUG_EXECUTE_IF("crash_commit_after_prepare", abort(););
      if (error || (is_real_trans && xid &&
                    (error= !(cookie= tc_log->log(thd, xid)))))
      {
        ha_rollback_trans(thd, all);
        error= 1;
        goto end;
      }
      DBUG_EXECUTE_IF("crash_commit_after_log", abort(););
    }
    error=ha_commit_one_phase(thd, all) ? cookie ? 2 : 1 : 0;
    DBUG_EXECUTE_IF("crash_commit_before_unlog", abort(););
    if (cookie)
      tc_log->unlog(cookie, xid);
    DBUG_EXECUTE_IF("crash_commit_after", abort(););
end:
    if (is_real_trans)
      start_waiting_global_read_lock(thd);
  }
#endif /* USING_TRANSACTIONS */
  DBUG_RETURN(error);
}

/*
  NOTE - this function does not care about global read lock.
  A caller should.
*/
int ha_commit_one_phase(THD *thd, bool all)
{
  int error=0;
  THD_TRANS *trans=all ? &thd->transaction.all : &thd->transaction.stmt;
  bool is_real_trans=all || thd->transaction.all.nht == 0;
  handlerton **ht=trans->ht;
  DBUG_ENTER("ha_commit_one_phase");
#ifdef USING_TRANSACTIONS
  if (trans->nht)
  {
    for (ht=trans->ht; *ht; ht++)
    {
      int err;
      if ((err= (*(*ht)->commit)(thd, all)))
      {
        my_error(ER_ERROR_DURING_COMMIT, MYF(0), err);
        error=1;
      }
      statistic_increment(thd->status_var.ha_commit_count,&LOCK_status);
      *ht= 0;
    }
    trans->nht=0;
    trans->no_2pc=0;
    if (is_real_trans)
      thd->transaction.xid_state.xid.null();
    if (all)
    {
#ifdef HAVE_QUERY_CACHE
      if (thd->transaction.changed_tables)
        query_cache.invalidate(thd->transaction.changed_tables);
#endif
      thd->variables.tx_isolation=thd->session_tx_isolation;
      thd->transaction.cleanup();
    }
  }
#endif /* USING_TRANSACTIONS */
  DBUG_RETURN(error);
}


int ha_rollback_trans(THD *thd, bool all)
{
  int error=0;
  THD_TRANS *trans=all ? &thd->transaction.all : &thd->transaction.stmt;
  bool is_real_trans=all || thd->transaction.all.nht == 0;
  DBUG_ENTER("ha_rollback_trans");
  if (thd->in_sub_stmt)
  {
    /*
      If we are inside stored function or trigger we should not commit or
      rollback current statement transaction. See comment in ha_commit_trans()
      call for more information.
    */
    if (!all)
      DBUG_RETURN(0);
    DBUG_ASSERT(0);
    my_error(ER_COMMIT_NOT_ALLOWED_IN_SF_OR_TRG, MYF(0));
    DBUG_RETURN(1);
  }
#ifdef USING_TRANSACTIONS
  if (trans->nht)
  {
    /* Close all cursors that can not survive ROLLBACK */
    if (is_real_trans)                          /* not a statement commit */
      thd->stmt_map.close_transient_cursors();

    for (handlerton **ht=trans->ht; *ht; ht++)
    {
      int err;
      if ((err= (*(*ht)->rollback)(thd, all)))
      { // cannot happen
        my_error(ER_ERROR_DURING_ROLLBACK, MYF(0), err);
        error=1;
      }
      statistic_increment(thd->status_var.ha_rollback_count,&LOCK_status);
      *ht= 0;
    }
    trans->nht=0;
    trans->no_2pc=0;
    if (is_real_trans)
      thd->transaction.xid_state.xid.null();
    if (all)
    {
      thd->variables.tx_isolation=thd->session_tx_isolation;
      thd->transaction.cleanup();
    }
  }
#endif /* USING_TRANSACTIONS */
  /*
    If a non-transactional table was updated, warn; don't warn if this is a
    slave thread (because when a slave thread executes a ROLLBACK, it has
    been read from the binary log, so it's 100% sure and normal to produce
    error ER_WARNING_NOT_COMPLETE_ROLLBACK. If we sent the warning to the
    slave SQL thread, it would not stop the thread but just be printed in
    the error log; but we don't want users to wonder why they have this
    message in the error log, so we don't send it.
  */
  if (is_real_trans && (thd->options & OPTION_STATUS_NO_TRANS_UPDATE) &&
      !thd->slave_thread)
    push_warning(thd, MYSQL_ERROR::WARN_LEVEL_WARN,
                 ER_WARNING_NOT_COMPLETE_ROLLBACK,
                 ER(ER_WARNING_NOT_COMPLETE_ROLLBACK));
  DBUG_RETURN(error);
}

/*
  This is used to commit or rollback a single statement depending on the value
  of error. Note that if the autocommit is on, then the following call inside
  InnoDB will commit or rollback the whole transaction (= the statement). The
  autocommit mechanism built into InnoDB is based on counting locks, but if
  the user has used LOCK TABLES then that mechanism does not know to do the
  commit.
*/

int ha_autocommit_or_rollback(THD *thd, int error)
{
  DBUG_ENTER("ha_autocommit_or_rollback");
#ifdef USING_TRANSACTIONS
  if (thd->transaction.stmt.nht)
  {
    if (!error)
    {
      if (ha_commit_stmt(thd))
	error=1;
    }
    else
      (void) ha_rollback_stmt(thd);

    thd->variables.tx_isolation=thd->session_tx_isolation;
  }
#endif
  DBUG_RETURN(error);
}


struct xahton_st {
  XID *xid;
  int result;
};

static my_bool xacommit_handlerton(THD *unused1, st_plugin_int *plugin,
                                   void *arg)
{
  handlerton *hton= (handlerton *)plugin->data;
  if (hton->state == SHOW_OPTION_YES && hton->recover)
  {
    hton->commit_by_xid(((struct xahton_st *)arg)->xid);
    ((struct xahton_st *)arg)->result= 0;
  }
  return FALSE;
}

static my_bool xarollback_handlerton(THD *unused1, st_plugin_int *plugin,
                                     void *arg)
{
  handlerton *hton= (handlerton *)plugin->data;
  if (hton->state == SHOW_OPTION_YES && hton->recover)
  {
    hton->rollback_by_xid(((struct xahton_st *)arg)->xid);
    ((struct xahton_st *)arg)->result= 0;
  }
  return FALSE;
}


int ha_commit_or_rollback_by_xid(XID *xid, bool commit)
{
  struct xahton_st xaop;
  xaop.xid= xid;
  xaop.result= 1;

  plugin_foreach(NULL, commit ? xacommit_handlerton : xarollback_handlerton,
                 MYSQL_STORAGE_ENGINE_PLUGIN, &xaop);

  return xaop.result;
}


#ifndef DBUG_OFF
/* this does not need to be multi-byte safe or anything */
static char* xid_to_str(char *buf, XID *xid)
{
  int i;
  char *s=buf;
  *s++='\'';
  for (i=0; i < xid->gtrid_length+xid->bqual_length; i++)
  {
    uchar c=(uchar)xid->data[i];
    /* is_next_dig is set if next character is a number */
    bool is_next_dig= FALSE;
    if (i < XIDDATASIZE)
    {
      char ch= xid->data[i+1];
      is_next_dig= (ch >= '0' && ch <='9');
    }
    if (i == xid->gtrid_length)
    {
      *s++='\'';
      if (xid->bqual_length)
      {
        *s++='.';
        *s++='\'';
      }
    }
    if (c < 32 || c > 126)
    {
      *s++='\\';
      /*
        If next character is a number, write current character with
        3 octal numbers to ensure that the next number is not seen
        as part of the octal number
      */
      if (c > 077 || is_next_dig)
        *s++=_dig_vec_lower[c >> 6];
      if (c > 007 || is_next_dig)
        *s++=_dig_vec_lower[(c >> 3) & 7];
      *s++=_dig_vec_lower[c & 7];
    }
    else
    {
      if (c == '\'' || c == '\\')
        *s++='\\';
      *s++=c;
    }
  }
  *s++='\'';
  *s=0;
  return buf;
}
#endif

/*
  recover() step of xa

  NOTE
   there are three modes of operation:

   - automatic recover after a crash
     in this case commit_list != 0, tc_heuristic_recover==0
     all xids from commit_list are committed, others are rolled back

   - manual (heuristic) recover
     in this case commit_list==0, tc_heuristic_recover != 0
     DBA has explicitly specified that all prepared transactions should
     be committed (or rolled back).

   - no recovery (MySQL did not detect a crash)
     in this case commit_list==0, tc_heuristic_recover == 0
     there should be no prepared transactions in this case.
*/

struct xarecover_st
{
  int len, found_foreign_xids, found_my_xids;
  XID *list;
  HASH *commit_list;
  bool dry_run;
};

static my_bool xarecover_handlerton(THD *unused, st_plugin_int *plugin,
                                    void *arg)
{
  handlerton *hton= (handlerton *)plugin->data;
  struct xarecover_st *info= (struct xarecover_st *) arg;
  int got;

  if (hton->state == SHOW_OPTION_YES && hton->recover)
  {
    while ((got= hton->recover(info->list, info->len)) > 0 )
    {
      sql_print_information("Found %d prepared transaction(s) in %s",
                            got, hton2plugin[hton->slot]->name.str);
      for (int i=0; i < got; i ++)
      {
        my_xid x=info->list[i].get_my_xid();
        if (!x) // not "mine" - that is generated by external TM
        {
#ifndef DBUG_OFF
          char buf[XIDDATASIZE*4+6]; // see xid_to_str
          sql_print_information("ignore xid %s", xid_to_str(buf, info->list+i));
#endif
          xid_cache_insert(info->list+i, XA_PREPARED);
          info->found_foreign_xids++;
          continue;
        }
        if (info->dry_run)
        {
          info->found_my_xids++;
          continue;
        }
        // recovery mode
        if (info->commit_list ?
            hash_search(info->commit_list, (byte *)&x, sizeof(x)) != 0 :
            tc_heuristic_recover == TC_HEURISTIC_RECOVER_COMMIT)
        {
#ifndef DBUG_OFF
          char buf[XIDDATASIZE*4+6]; // see xid_to_str
          sql_print_information("commit xid %s", xid_to_str(buf, info->list+i));
#endif
          hton->commit_by_xid(info->list+i);
        }
        else
        {
#ifndef DBUG_OFF
          char buf[XIDDATASIZE*4+6]; // see xid_to_str
          sql_print_information("rollback xid %s",
                                xid_to_str(buf, info->list+i));
#endif
          hton->rollback_by_xid(info->list+i);
        }
      }
      if (got < info->len)
        break;
    }
  }
  return FALSE;
}

int ha_recover(HASH *commit_list)
{
  struct xarecover_st info;
  DBUG_ENTER("ha_recover");
  info.found_foreign_xids= info.found_my_xids= 0;
  info.commit_list= commit_list;
  info.dry_run= (info.commit_list==0 && tc_heuristic_recover==0);
  info.list= NULL;

  /* commit_list and tc_heuristic_recover cannot be set both */
  DBUG_ASSERT(info.commit_list==0 || tc_heuristic_recover==0);
  /* if either is set, total_ha_2pc must be set too */
  DBUG_ASSERT(info.dry_run || total_ha_2pc>(ulong)opt_bin_log);

  if (total_ha_2pc <= (ulong)opt_bin_log)
    DBUG_RETURN(0);

  if (info.commit_list)
    sql_print_information("Starting crash recovery...");

#ifndef WILL_BE_DELETED_LATER
  /*
    for now, only InnoDB supports 2pc. It means we can always safely
    rollback all pending transactions, without risking inconsistent data
  */
  DBUG_ASSERT(total_ha_2pc == (ulong) opt_bin_log+1); // only InnoDB and binlog
  tc_heuristic_recover= TC_HEURISTIC_RECOVER_ROLLBACK; // forcing ROLLBACK
  info.dry_run=FALSE;
#endif

  for (info.len= MAX_XID_LIST_SIZE ; 
       info.list==0 && info.len > MIN_XID_LIST_SIZE; info.len/=2)
  {
    info.list=(XID *)my_malloc(info.len*sizeof(XID), MYF(0));
  }
  if (!info.list)
  {
    sql_print_error(ER(ER_OUTOFMEMORY), info.len*sizeof(XID));
    DBUG_RETURN(1);
  }

  plugin_foreach(NULL, xarecover_handlerton, 
                 MYSQL_STORAGE_ENGINE_PLUGIN, &info);

  my_free((gptr)info.list, MYF(0));
  if (info.found_foreign_xids)
    sql_print_warning("Found %d prepared XA transactions", 
                      info.found_foreign_xids);
  if (info.dry_run && info.found_my_xids)
  {
    sql_print_error("Found %d prepared transactions! It means that mysqld was "
                    "not shut down properly last time and critical recovery "
                    "information (last binlog or %s file) was manually deleted "
                    "after a crash. You have to start mysqld with "
                    "--tc-heuristic-recover switch to commit or rollback "
                    "pending transactions.",
                    info.found_my_xids, opt_tc_log_file);
    DBUG_RETURN(1);
  }
  if (info.commit_list)
    sql_print_information("Crash recovery finished.");
  DBUG_RETURN(0);
}

/*
  return the list of XID's to a client, the same way SHOW commands do

  NOTE
    I didn't find in XA specs that an RM cannot return the same XID twice,
    so mysql_xa_recover does not filter XID's to ensure uniqueness.
    It can be easily fixed later, if necessary.
*/
bool mysql_xa_recover(THD *thd)
{
  List<Item> field_list;
  Protocol *protocol= thd->protocol;
  int i=0;
  XID_STATE *xs;
  DBUG_ENTER("mysql_xa_recover");

  field_list.push_back(new Item_int("formatID",0,11));
  field_list.push_back(new Item_int("gtrid_length",0,11));
  field_list.push_back(new Item_int("bqual_length",0,11));
  field_list.push_back(new Item_empty_string("data",XIDDATASIZE));

  if (protocol->send_fields(&field_list,
                            Protocol::SEND_NUM_ROWS | Protocol::SEND_EOF))
    DBUG_RETURN(1);

  pthread_mutex_lock(&LOCK_xid_cache);
  while ((xs= (XID_STATE*)hash_element(&xid_cache, i++)))
  {
    if (xs->xa_state==XA_PREPARED)
    {
      protocol->prepare_for_resend();
      protocol->store_longlong((longlong)xs->xid.formatID, FALSE);
      protocol->store_longlong((longlong)xs->xid.gtrid_length, FALSE);
      protocol->store_longlong((longlong)xs->xid.bqual_length, FALSE);
      protocol->store(xs->xid.data, xs->xid.gtrid_length+xs->xid.bqual_length,
                      &my_charset_bin);
      if (protocol->write())
      {
        pthread_mutex_unlock(&LOCK_xid_cache);
        DBUG_RETURN(1);
      }
    }
  }

  pthread_mutex_unlock(&LOCK_xid_cache);
  send_eof(thd);
  DBUG_RETURN(0);
}

/*
  This function should be called when MySQL sends rows of a SELECT result set
  or the EOF mark to the client. It releases a possible adaptive hash index
  S-latch held by thd in InnoDB and also releases a possible InnoDB query
  FIFO ticket to enter InnoDB. To save CPU time, InnoDB allows a thd to
  keep them over several calls of the InnoDB handler interface when a join
  is executed. But when we let the control to pass to the client they have
  to be released because if the application program uses mysql_use_result(),
  it may deadlock on the S-latch if the application on another connection
  performs another SQL query. In MySQL-4.1 this is even more important because
  there a connection can have several SELECT queries open at the same time.

  arguments:
  thd:           the thread handle of the current connection
  return value:  always 0
*/

static my_bool release_temporary_latches(THD *thd, st_plugin_int *plugin,
                                 void *unused)
{
  handlerton *hton= (handlerton *)plugin->data;

  if (hton->state == SHOW_OPTION_YES && hton->release_temporary_latches)
    hton->release_temporary_latches(thd);

  return FALSE;
}


int ha_release_temporary_latches(THD *thd)
{
  plugin_foreach(thd, release_temporary_latches, MYSQL_STORAGE_ENGINE_PLUGIN, 
                 NULL);

  return 0;
}

int ha_rollback_to_savepoint(THD *thd, SAVEPOINT *sv)
{
  int error=0;
  THD_TRANS *trans= (thd->in_sub_stmt ? &thd->transaction.stmt :
                                        &thd->transaction.all);
  handlerton **ht=trans->ht, **end_ht;
  DBUG_ENTER("ha_rollback_to_savepoint");

  trans->nht=sv->nht;
  trans->no_2pc=0;
  end_ht=ht+sv->nht;
  /*
    rolling back to savepoint in all storage engines that were part of the
    transaction when the savepoint was set
  */
  for (; ht < end_ht; ht++)
  {
    int err;
    DBUG_ASSERT((*ht)->savepoint_set != 0);
    if ((err= (*(*ht)->savepoint_rollback)(thd, (byte *)(sv+1)+(*ht)->savepoint_offset)))
    { // cannot happen
      my_error(ER_ERROR_DURING_ROLLBACK, MYF(0), err);
      error=1;
    }
    statistic_increment(thd->status_var.ha_savepoint_rollback_count,
                        &LOCK_status);
    trans->no_2pc|=(*ht)->prepare == 0;
  }
  /*
    rolling back the transaction in all storage engines that were not part of
    the transaction when the savepoint was set
  */
  for (; *ht ; ht++)
  {
    int err;
    if ((err= (*(*ht)->rollback)(thd, !thd->in_sub_stmt)))
    { // cannot happen
      my_error(ER_ERROR_DURING_ROLLBACK, MYF(0), err);
      error=1;
    }
    statistic_increment(thd->status_var.ha_rollback_count,&LOCK_status);
    *ht=0; // keep it conveniently zero-filled
  }
  DBUG_RETURN(error);
}

/*
  note, that according to the sql standard (ISO/IEC 9075-2:2003)
  section "4.33.4 SQL-statements and transaction states",
  SAVEPOINT is *not* transaction-initiating SQL-statement
*/

int ha_savepoint(THD *thd, SAVEPOINT *sv)
{
  int error=0;
  THD_TRANS *trans= (thd->in_sub_stmt ? &thd->transaction.stmt :
                                        &thd->transaction.all);
  handlerton **ht=trans->ht;
  DBUG_ENTER("ha_savepoint");
#ifdef USING_TRANSACTIONS
  for (; *ht; ht++)
  {
    int err;
    if (! (*ht)->savepoint_set)
    {
      my_error(ER_CHECK_NOT_IMPLEMENTED, MYF(0), "SAVEPOINT");
      error=1;
      break;
    }
    if ((err= (*(*ht)->savepoint_set)(thd, (byte *)(sv+1)+(*ht)->savepoint_offset)))
    { // cannot happen
      my_error(ER_GET_ERRNO, MYF(0), err);
      error=1;
    }
    statistic_increment(thd->status_var.ha_savepoint_count,&LOCK_status);
  }
  sv->nht=trans->nht;
#endif /* USING_TRANSACTIONS */
  DBUG_RETURN(error);
}

int ha_release_savepoint(THD *thd, SAVEPOINT *sv)
{
  int error=0;
  THD_TRANS *trans= (thd->in_sub_stmt ? &thd->transaction.stmt :
                                        &thd->transaction.all);
  handlerton **ht=trans->ht, **end_ht;
  DBUG_ENTER("ha_release_savepoint");

  end_ht=ht+sv->nht;
  for (; ht < end_ht; ht++)
  {
    int err;
    if (!(*ht)->savepoint_release)
      continue;
    if ((err= (*(*ht)->savepoint_release)(thd, (byte *)(sv+1)+(*ht)->savepoint_offset)))
    { // cannot happen
      my_error(ER_GET_ERRNO, MYF(0), err);
      error=1;
    }
  }
  DBUG_RETURN(error);
}


static my_bool snapshot_handlerton(THD *thd, st_plugin_int *plugin,
                                   void *arg)
{
  handlerton *hton= (handlerton *)plugin->data;
  if (hton->state == SHOW_OPTION_YES &&
      hton->start_consistent_snapshot)
  {
    hton->start_consistent_snapshot(thd);
    *((bool *)arg)= false;
  }
  return FALSE;
}

int ha_start_consistent_snapshot(THD *thd)
{
  bool warn= true;

  plugin_foreach(thd, snapshot_handlerton, MYSQL_STORAGE_ENGINE_PLUGIN, &warn);

  /*
    Same idea as when one wants to CREATE TABLE in one engine which does not
    exist:
  */
  if (warn)
    push_warning(thd, MYSQL_ERROR::WARN_LEVEL_WARN, ER_UNKNOWN_ERROR,
                 "This MySQL server does not support any "
                 "consistent-read capable storage engine");
  return 0;
}


static my_bool flush_handlerton(THD *thd, st_plugin_int *plugin,
                                void *arg)
{
  handlerton *hton= (handlerton *)plugin->data;
  if (hton->state == SHOW_OPTION_YES && hton->flush_logs && hton->flush_logs())
    return TRUE;
  return FALSE;
}


bool ha_flush_logs(handlerton *db_type)
{
  if (db_type == NULL)
  {
    if (plugin_foreach(NULL, flush_handlerton,
                          MYSQL_STORAGE_ENGINE_PLUGIN, 0))
      return TRUE;
  }
  else
  {
    if (db_type->state != SHOW_OPTION_YES ||
        (db_type->flush_logs && db_type->flush_logs()))
      return TRUE;
  }
  return FALSE;
}

/*
  This should return ENOENT if the file doesn't exists.
  The .frm file will be deleted only if we return 0 or ENOENT
*/

int ha_delete_table(THD *thd, handlerton *table_type, const char *path,
                    const char *db, const char *alias, bool generate_warning)
{
  handler *file;
  char tmp_path[FN_REFLEN];
  int error;
  TABLE dummy_table;
  TABLE_SHARE dummy_share;
  DBUG_ENTER("ha_delete_table");

  bzero((char*) &dummy_table, sizeof(dummy_table));
  bzero((char*) &dummy_share, sizeof(dummy_share));
  dummy_table.s= &dummy_share;

  /* DB_TYPE_UNKNOWN is used in ALTER TABLE when renaming only .frm files */
  if (table_type == NULL ||
      ! (file=get_new_handler(&dummy_share, thd->mem_root, table_type)))
    DBUG_RETURN(ENOENT);

  if (lower_case_table_names == 2 && !(file->ha_table_flags() & HA_FILE_BASED))
  {
    /* Ensure that table handler get path in lower case */
    strmov(tmp_path, path);
    my_casedn_str(files_charset_info, tmp_path);
    path= tmp_path;
  }
  if ((error= file->delete_table(path)) && generate_warning)
  {
    /*
      Because file->print_error() use my_error() to generate the error message
      we must store the error state in thd, reset it and restore it to
      be able to get hold of the error message.
      (We should in the future either rewrite handler::print_error() or make
      a nice method of this.
    */
    bool query_error= thd->query_error;
    sp_rcontext *spcont= thd->spcont;
    SELECT_LEX *current_select= thd->lex->current_select;
    char buff[sizeof(thd->net.last_error)];
    char new_error[sizeof(thd->net.last_error)];
    int last_errno= thd->net.last_errno;

    strmake(buff, thd->net.last_error, sizeof(buff)-1);
    thd->query_error= 0;
    thd->spcont= 0;
    thd->lex->current_select= 0;
    thd->net.last_error[0]= 0;

    /* Fill up strucutures that print_error may need */
    dummy_share.path.str= (char*) path;
    dummy_share.path.length= strlen(path);
    dummy_share.db.str= (char*) db;
    dummy_share.db.length= strlen(db);
    dummy_share.table_name.str= (char*) alias;
    dummy_share.table_name.length= strlen(alias);
    dummy_table.alias= alias;

    file->print_error(error, 0);
    strmake(new_error, thd->net.last_error, sizeof(buff)-1);

    /* restore thd */
    thd->query_error= query_error;
    thd->spcont= spcont;
    thd->lex->current_select= current_select;
    thd->net.last_errno= last_errno;
    strmake(thd->net.last_error, buff, sizeof(buff)-1);
    push_warning(thd, MYSQL_ERROR::WARN_LEVEL_ERROR, error, new_error);
  }
  delete file;
  DBUG_RETURN(error);
}

/****************************************************************************
** General handler functions
****************************************************************************/


void handler::ha_statistic_increment(ulong SSV::*offset) const
{
  statistic_increment(table->in_use->status_var.*offset, &LOCK_status);
}

/*
  Open database-handler.

  IMPLEMENTATION
    Try O_RDONLY if cannot open as O_RDWR
    Don't wait for locks if not HA_OPEN_WAIT_IF_LOCKED is set
*/

int handler::ha_open(TABLE *table_arg, const char *name, int mode,
                     int test_if_locked)
{
  int error;
  DBUG_ENTER("handler::ha_open");
  DBUG_PRINT("enter",
             ("name: %s  db_type: %d  db_stat: %d  mode: %d  lock_test: %d",
              name, table_share->db_type, table_arg->db_stat, mode,
              test_if_locked));

  table= table_arg;
  DBUG_ASSERT(table->s == table_share);
  DBUG_ASSERT(alloc_root_inited(&table->mem_root));

  if ((error=open(name,mode,test_if_locked)))
  {
    if ((error == EACCES || error == EROFS) && mode == O_RDWR &&
	(table->db_stat & HA_TRY_READ_ONLY))
    {
      table->db_stat|=HA_READ_ONLY;
      error=open(name,O_RDONLY,test_if_locked);
    }
  }
  if (error)
  {
    my_errno= error;                            /* Safeguard */
    DBUG_PRINT("error",("error: %d  errno: %d",error,errno));
  }
  else
  {
    if (table->s->db_options_in_use & HA_OPTION_READ_ONLY_DATA)
      table->db_stat|=HA_READ_ONLY;
    (void) extra(HA_EXTRA_NO_READCHECK);	// Not needed in SQL

    if (!(ref= (byte*) alloc_root(&table->mem_root, ALIGN_SIZE(ref_length)*2)))
    {
      close();
      error=HA_ERR_OUT_OF_MEM;
    }
    else
      dup_ref=ref+ALIGN_SIZE(ref_length);
    cached_table_flags= table_flags();
  }
  DBUG_RETURN(error);
}


/*
  Read first row (only) from a table
  This is never called for InnoDB or BDB tables, as these table types
  has the HA_STATS_RECORDS_IS_EXACT set.
*/

int handler::read_first_row(byte * buf, uint primary_key)
{
  register int error;
  DBUG_ENTER("handler::read_first_row");

  statistic_increment(table->in_use->status_var.ha_read_first_count,
                      &LOCK_status);

  /*
    If there is very few deleted rows in the table, find the first row by
    scanning the table.
    TODO remove the test for HA_READ_ORDER
  */
  if (stats.deleted < 10 || primary_key >= MAX_KEY ||
      !(index_flags(primary_key, 0, 0) & HA_READ_ORDER))
  {
    (void) ha_rnd_init(1);
    while ((error= rnd_next(buf)) == HA_ERR_RECORD_DELETED) ;
    (void) ha_rnd_end();
  }
  else
  {
    /* Find the first row through the primary key */
    (void) ha_index_init(primary_key, 0);
    error=index_first(buf);
    (void) ha_index_end();
  }
  DBUG_RETURN(error);
}

/*
  Generate the next auto-increment number based on increment and offset

  In most cases increment= offset= 1, in which case we get:
  1,2,3,4,5,...
  If increment=10 and offset=5 and previous number is 1, we get:
  1,5,15,25,35,...
*/

inline ulonglong
next_insert_id(ulonglong nr,struct system_variables *variables)
{
  nr= (((nr+ variables->auto_increment_increment -
         variables->auto_increment_offset)) /
       (ulonglong) variables->auto_increment_increment);
  return (nr* (ulonglong) variables->auto_increment_increment +
          variables->auto_increment_offset);
}


void handler::adjust_next_insert_id_after_explicit_value(ulonglong nr)
{
  /*
    If we have set THD::next_insert_id previously and plan to insert an
    explicitely-specified value larger than this, we need to increase
    THD::next_insert_id to be greater than the explicit value.
  */
  THD *thd= table->in_use;
  if (thd->clear_next_insert_id && (nr >= thd->next_insert_id))
  {
    if (thd->variables.auto_increment_increment != 1)
      nr= next_insert_id(nr, &thd->variables);
    else
      nr++;
    thd->next_insert_id= nr;
    DBUG_PRINT("info",("next_insert_id: %lu", (ulong) nr));
  }
}


/*
  Computes the largest number X:
  - smaller than or equal to "nr"
  - of the form: auto_increment_offset + N * auto_increment_increment
  where N>=0.

  SYNOPSIS
    prev_insert_id
      nr            Number to "round down"
      variables     variables struct containing auto_increment_increment and
                    auto_increment_offset

  RETURN
    The number X if it exists, "nr" otherwise.
*/

inline ulonglong
prev_insert_id(ulonglong nr, struct system_variables *variables)
{
  if (unlikely(nr < variables->auto_increment_offset))
  {
    /*
      There's nothing good we can do here. That is a pathological case, where
      the offset is larger than the column's max possible value, i.e. not even
      the first sequence value may be inserted. User will receive warning.
    */
    DBUG_PRINT("info",("auto_increment: nr: %lu cannot honour "
                       "auto_increment_offset: %lu",
                       nr, variables->auto_increment_offset));
    return nr;
  }
  if (variables->auto_increment_increment == 1)
    return nr; // optimization of the formula below
  nr= (((nr - variables->auto_increment_offset)) /
       (ulonglong) variables->auto_increment_increment);
  return (nr * (ulonglong) variables->auto_increment_increment +
          variables->auto_increment_offset);
}


/*
  Update the auto_increment field if necessary

  SYNOPSIS
    update_auto_increment()

  RETURN
    0	ok
    1 	get_auto_increment() was called and returned ~(ulonglong) 0
    

  IMPLEMENTATION

    Updates columns with type NEXT_NUMBER if:

  - If column value is set to NULL (in which case
    auto_increment_field_not_null is 0)
  - If column is set to 0 and (sql_mode & MODE_NO_AUTO_VALUE_ON_ZERO) is not
    set. In the future we will only set NEXT_NUMBER fields if one sets them
    to NULL (or they are not included in the insert list).


  There are two different cases when the above is true:

  - thd->next_insert_id == 0  (This is the normal case)
    In this case we set the set the column for the first row to the value
    next_insert_id(get_auto_increment(column))) which is normally
    max-used-column-value +1.

    We call get_auto_increment() only for the first row in a multi-row
    statement. For the following rows we generate new numbers based on the
    last used number.

  - thd->next_insert_id != 0.  This happens when we have read an Intvar event
    of type INSERT_ID_EVENT from the binary log or when one has used SET
    INSERT_ID=#.

    In this case we will set the column to the value of next_insert_id.
    The next row will be given the id
    next_insert_id(next_insert_id)

    The idea is that generated auto_increment values are predictable and
    independent of the column values in the table.  This is needed to be
    able to replicate into a table that already has rows with a higher
    auto-increment value than the one that is inserted.

    After we have already generated an auto-increment number and the user
    inserts a column with a higher value than the last used one, we will
    start counting from the inserted value.

    thd->next_insert_id is cleared after it's been used for a statement.

   TODO

    Replace all references to "next number" or NEXT_NUMBER to
    "auto_increment", everywhere (see below: there is
    table->auto_increment_field_not_null, and there also exists
    table->next_number_field, it's not consistent).

*/

#define AUTO_INC_DEFAULT_NB_ROWS 1 // Some prefer 1024 here
#define AUTO_INC_DEFAULT_NB_MAX_BITS 16
#define AUTO_INC_DEFAULT_NB_MAX ((1 << AUTO_INC_DEFAULT_NB_MAX_BITS) - 1)

bool handler::update_auto_increment()
{
  ulonglong nr;
  THD *thd= table->in_use;
  struct system_variables *variables= &thd->variables;
  bool auto_increment_field_not_null;
  bool result= 0;
  DBUG_ENTER("handler::update_auto_increment");

  /*
    We must save the previous value to be able to restore it if the
    row was not inserted
  */
  thd->prev_insert_id= thd->next_insert_id;
  auto_increment_field_not_null= table->auto_increment_field_not_null;
  table->auto_increment_field_not_null= FALSE; // to reset for next row

  if ((nr= table->next_number_field->val_int()) != 0 ||
      auto_increment_field_not_null &&
      thd->variables.sql_mode & MODE_NO_AUTO_VALUE_ON_ZERO)
  {
    /*
      The user did specify a value for the auto_inc column, we don't generate
      a new value, write it down.
    */
    auto_increment_column_changed=0;
<<<<<<< HEAD

    /*
      Update next_insert_id if we had already generated a value in this
      statement (case of INSERT VALUES(null),(3763),(null):
      the last NULL needs to insert 3764, not the value of the first NULL plus
      1).
    */
    if (thd->clear_next_insert_id && nr >= thd->next_insert_id)
    {
      if (variables->auto_increment_increment != 1)
        nr= next_insert_id(nr, variables);
      else
        nr++;
      thd->next_insert_id= nr;
      DBUG_PRINT("info",("next_insert_id: %lu", (ulong) nr));
    }
=======
    adjust_next_insert_id_after_explicit_value(nr);
>>>>>>> fb51707b
    DBUG_RETURN(0);
  }
  if (!(nr= thd->next_insert_id))
  {
    ulonglong nb_desired_values= 1, nb_reserved_values;
#ifdef TO_BE_ENABLED_SOON
    /*
      Reserved intervals will be stored in "THD::auto_inc_intervals".
      handler::estimation_rows_to_insert will be the argument passed by
      handler::ha_start_bulk_insert().
    */
    uint estimation_known= test(estimation_rows_to_insert > 0);
    uint nb_already_reserved_intervals= thd->auto_inc_intervals.nb_elements();
    /*
      If an estimation was given to the engine:
      - use it.
      - if we already reserved numbers, it means the estimation was
        not accurate, then we'll reserve 2*AUTO_INC_DEFAULT_NB_VALUES the 2nd
        time, twice that the 3rd time etc.
      If no estimation was given, use those increasing defaults from the
      start, starting from AUTO_INC_DEFAULT_NB_VALUES.
      Don't go beyond a max to not reserve "way too much" (because reservation
      means potentially losing unused values).
    */
    if (nb_already_reserved_intervals == 0 && estimation_known)
      nb_desired_values= estimation_rows_to_insert;
    else /* go with the increasing defaults */
    {
      /* avoid overflow in formula, with this if() */
      if (nb_already_reserved_intervals <= AUTO_INC_DEFAULT_NB_MAX_BITS)
      {
        nb_desired_values= AUTO_INC_DEFAULT_NB_VALUES * 
          (1 << nb_already_reserved_intervals);
        set_if_smaller(nb_desired_values, AUTO_INC_DEFAULT_NB_MAX);
      }
      else
        nb_desired_values= AUTO_INC_DEFAULT_NB_MAX;
    }
#endif
    /* This call ignores all its parameters but nr, currently */
    get_auto_increment(variables->auto_increment_offset,
                       variables->auto_increment_increment,
                       nb_desired_values, &nr,
                       &nb_reserved_values);
    if (nr == ~(ulonglong) 0)
      result= 1;                                // Mark failure

    /*
      That should not be needed when engines actually use offset and increment
      above.
    */
    if (variables->auto_increment_increment != 1)
      nr= next_insert_id(nr-1, variables);
    /*
      Update next row based on the found value. This way we don't have to
      call the handler for every generated auto-increment value on a
      multi-row statement
    */
    thd->next_insert_id= nr;
  }

  DBUG_PRINT("info",("auto_increment: %lu", (ulong) nr));

  /* Mark that we should clear next_insert_id before next stmt */
  thd->clear_next_insert_id= 1;

  if (likely(!table->next_number_field->store((longlong) nr, TRUE)))
    thd->insert_id((ulonglong) nr);
  else
  {
    /*
      overflow of the field; we'll use the max value, however we try to
      decrease it to honour auto_increment_* variables:
    */
    nr= prev_insert_id(table->next_number_field->val_int(), variables);
    thd->insert_id(nr);
    if (unlikely(table->next_number_field->store((longlong) nr, TRUE)))
      thd->insert_id(nr= table->next_number_field->val_int());
  }

  /*
    We can't set next_insert_id if the auto-increment key is not the
    first key part, as there is no guarantee that the first parts will be in
    sequence
  */
  if (!table->s->next_number_key_offset)
  {
    /*
      Set next insert id to point to next auto-increment value to be able to
      handle multi-row statements
      This works even if auto_increment_increment > 1
    */
    thd->next_insert_id= next_insert_id(nr, variables);
  }
  else
    thd->next_insert_id= 0;

  /* Mark that we generated a new value */
  auto_increment_column_changed=1;
  DBUG_RETURN(result);
}

/*
  restore_auto_increment

  In case of error on write, we restore the last used next_insert_id value
  because the previous value was not used.
*/

void handler::restore_auto_increment()
{
  THD *thd= table->in_use;
  if (thd->next_insert_id)
    thd->next_insert_id= thd->prev_insert_id;
}


/*
  MySQL signal that it changed the column bitmap

  USAGE
    This is for handlers that needs to setup their own column bitmaps.
    Normally the handler should set up their own column bitmaps in
    index_init() or rnd_init() and in any column_bitmaps_signal() call after
    this.

    The handler is allowd to do changes to the bitmap after a index_init or
    rnd_init() call is made as after this, MySQL will not use the bitmap
    for any program logic checking.
*/

void handler::column_bitmaps_signal()
{
  DBUG_ENTER("column_bitmaps_signal");
  DBUG_PRINT("info", ("read_set: 0x%lx  write_set: 0x%lx", table->read_set,
                      table->write_set));
  DBUG_VOID_RETURN;
}


/*
  Reserves an interval of auto_increment values from the handler.

  SYNOPSIS
    get_auto_increment()
    offset              
    increment
    nb_desired_values   how many values we want
    first_value         (OUT) the first value reserved by the handler
    nb_reserved_values  (OUT) how many values the handler reserved

  offset and increment means that we want values to be of the form
  offset + N * increment, where N>=0 is integer.
  If the function sets *first_value to ~(ulonglong)0 it means an error.
  If the function sets *nb_reserved_values to ULONGLONG_MAX it means it has
  reserved to "positive infinite".
*/

void handler::get_auto_increment(ulonglong offset, ulonglong increment,
                                 ulonglong nb_desired_values,
                                 ulonglong *first_value,
                                 ulonglong *nb_reserved_values)
{
  ulonglong nr;
  int error;

  (void) extra(HA_EXTRA_KEYREAD);
  table->mark_columns_used_by_index_no_reset(table->s->next_number_index,
                                        table->read_set);
  column_bitmaps_signal();
  index_init(table->s->next_number_index, 1);
  if (!table->s->next_number_key_offset)
  {						// Autoincrement at key-start
    error=index_last(table->record[1]);
    /*
      MySQL implicitely assumes such method does locking (as MySQL decides to
      use nr+increment without checking again with the handler, in
      handler::update_auto_increment()), so reserves to infinite.
    */
    *nb_reserved_values= ULONGLONG_MAX;
  }
  else
  {
    byte key[MAX_KEY_LENGTH];
    key_copy(key, table->record[0],
             table->key_info + table->s->next_number_index,
             table->s->next_number_key_offset);
    error= index_read(table->record[1], key, table->s->next_number_key_offset,
                      HA_READ_PREFIX_LAST);
    /*
      MySQL needs to call us for next row: assume we are inserting ("a",null)
      here, we return 3, and next this statement will want to insert
      ("b",null): there is no reason why ("b",3+1) would be the good row to
      insert: maybe it already exists, maybe 3+1 is too large...
    */
    *nb_reserved_values= 1;
  }

  if (error)
    nr=1;
  else
    nr= ((ulonglong) table->next_number_field->
         val_int_offset(table->s->rec_buff_length)+1);
  index_end();
  (void) extra(HA_EXTRA_NO_KEYREAD);
  *first_value= nr;
}


void handler::print_keydup_error(uint key_nr, const char *msg)
{
  /* Write the duplicated key in the error message */
  char key[MAX_KEY_LENGTH];
  String str(key,sizeof(key),system_charset_info);
  /* Table is opened and defined at this point */
  key_unpack(&str,table,(uint) key_nr);
  uint max_length=MYSQL_ERRMSG_SIZE-(uint) strlen(msg);
  if (str.length() >= max_length)
  {
    str.length(max_length-4);
    str.append(STRING_WITH_LEN("..."));
  }
  my_printf_error(ER_DUP_ENTRY, msg,
                  MYF(0), str.c_ptr(), table->key_info[key_nr].name);
}


/*
  Print error that we got from handler function

  NOTE
   In case of delete table it's only safe to use the following parts of
   the 'table' structure:
     table->s->path
     table->alias
*/

void handler::print_error(int error, myf errflag)
{
  DBUG_ENTER("handler::print_error");
  DBUG_PRINT("enter",("error: %d",error));

  int textno=ER_GET_ERRNO;
  switch (error) {
  case EACCES:
    textno=ER_OPEN_AS_READONLY;
    break;
  case EAGAIN:
    textno=ER_FILE_USED;
    break;
  case ENOENT:
    textno=ER_FILE_NOT_FOUND;
    break;
  case HA_ERR_KEY_NOT_FOUND:
  case HA_ERR_NO_ACTIVE_RECORD:
  case HA_ERR_END_OF_FILE:
    textno=ER_KEY_NOT_FOUND;
    break;
  case HA_ERR_WRONG_MRG_TABLE_DEF:
    textno=ER_WRONG_MRG_TABLE;
    break;
  case HA_ERR_FOUND_DUPP_KEY:
  {
    uint key_nr=get_dup_key(error);
    if ((int) key_nr >= 0)
    {
      print_keydup_error(key_nr, ER(ER_DUP_ENTRY));
      DBUG_VOID_RETURN;
    }
    textno=ER_DUP_KEY;
    break;
  }
  case HA_ERR_FOREIGN_DUPLICATE_KEY:
  {
    uint key_nr= get_dup_key(error);
    if ((int) key_nr >= 0)
    {
      uint max_length;
      /* Write the key in the error message */
      char key[MAX_KEY_LENGTH];
      String str(key,sizeof(key),system_charset_info);
      /* Table is opened and defined at this point */
      key_unpack(&str,table,(uint) key_nr);
      max_length= (MYSQL_ERRMSG_SIZE-
                   (uint) strlen(ER(ER_FOREIGN_DUPLICATE_KEY)));
      if (str.length() >= max_length)
      {
        str.length(max_length-4);
        str.append(STRING_WITH_LEN("..."));
      }
      my_error(ER_FOREIGN_DUPLICATE_KEY, MYF(0), table_share->table_name.str,
        str.c_ptr(), key_nr+1);
      DBUG_VOID_RETURN;
    }
    textno= ER_DUP_KEY;
    break;
  }
  case HA_ERR_NULL_IN_SPATIAL:
    textno= ER_UNKNOWN_ERROR;
    break;
  case HA_ERR_FOUND_DUPP_UNIQUE:
    textno=ER_DUP_UNIQUE;
    break;
  case HA_ERR_RECORD_CHANGED:
    textno=ER_CHECKREAD;
    break;
  case HA_ERR_CRASHED:
    textno=ER_NOT_KEYFILE;
    break;
  case HA_ERR_WRONG_IN_RECORD:
    textno= ER_CRASHED_ON_USAGE;
    break;
  case HA_ERR_CRASHED_ON_USAGE:
    textno=ER_CRASHED_ON_USAGE;
    break;
  case HA_ERR_NOT_A_TABLE:
    textno= error;
    break;
  case HA_ERR_CRASHED_ON_REPAIR:
    textno=ER_CRASHED_ON_REPAIR;
    break;
  case HA_ERR_OUT_OF_MEM:
    textno=ER_OUT_OF_RESOURCES;
    break;
  case HA_ERR_WRONG_COMMAND:
    textno=ER_ILLEGAL_HA;
    break;
  case HA_ERR_OLD_FILE:
    textno=ER_OLD_KEYFILE;
    break;
  case HA_ERR_UNSUPPORTED:
    textno=ER_UNSUPPORTED_EXTENSION;
    break;
  case HA_ERR_RECORD_FILE_FULL:
  case HA_ERR_INDEX_FILE_FULL:
    textno=ER_RECORD_FILE_FULL;
    break;
  case HA_ERR_LOCK_WAIT_TIMEOUT:
    textno=ER_LOCK_WAIT_TIMEOUT;
    break;
  case HA_ERR_LOCK_TABLE_FULL:
    textno=ER_LOCK_TABLE_FULL;
    break;
  case HA_ERR_LOCK_DEADLOCK:
    textno=ER_LOCK_DEADLOCK;
    break;
  case HA_ERR_READ_ONLY_TRANSACTION:
    textno=ER_READ_ONLY_TRANSACTION;
    break;
  case HA_ERR_CANNOT_ADD_FOREIGN:
    textno=ER_CANNOT_ADD_FOREIGN;
    break;
  case HA_ERR_ROW_IS_REFERENCED:
  {
    String str;
    get_error_message(error, &str);
    my_error(ER_ROW_IS_REFERENCED_2, MYF(0), str.c_ptr_safe());
    DBUG_VOID_RETURN;
  }
  case HA_ERR_NO_REFERENCED_ROW:
  {
    String str;
    get_error_message(error, &str);
    my_error(ER_NO_REFERENCED_ROW_2, MYF(0), str.c_ptr_safe());
    DBUG_VOID_RETURN;
  }
  case HA_ERR_TABLE_DEF_CHANGED:
    textno=ER_TABLE_DEF_CHANGED;
    break;
  case HA_ERR_NO_SUCH_TABLE:
    my_error(ER_NO_SUCH_TABLE, MYF(0), table_share->db.str,
             table_share->table_name.str);
    break;
  case HA_ERR_RBR_LOGGING_FAILED:
    textno= ER_BINLOG_ROW_LOGGING_FAILED;
    break;
  case HA_ERR_DROP_INDEX_FK:
  {
    const char *ptr= "???";
    uint key_nr= get_dup_key(error);
    if ((int) key_nr >= 0)
      ptr= table->key_info[key_nr].name;
    my_error(ER_DROP_INDEX_FK, MYF(0), ptr);
    DBUG_VOID_RETURN;
  }
  case HA_ERR_TABLE_NEEDS_UPGRADE:
    textno=ER_TABLE_NEEDS_UPGRADE;
    break;
  default:
    {
      /* The error was "unknown" to this function.
	 Ask handler if it has got a message for this error */
      bool temporary= FALSE;
      String str;
      temporary= get_error_message(error, &str);
      if (!str.is_empty())
      {
	const char* engine= table_type();
	if (temporary)
	  my_error(ER_GET_TEMPORARY_ERRMSG, MYF(0), error, str.ptr(), engine);
	else
	  my_error(ER_GET_ERRMSG, MYF(0), error, str.ptr(), engine);
      }
      else
	my_error(ER_GET_ERRNO,errflag,error);
      DBUG_VOID_RETURN;
    }
  }
  my_error(textno, errflag, table_share->table_name.str, error);
  DBUG_VOID_RETURN;
}


/*
   Return an error message specific to this handler

   SYNOPSIS
   error        error code previously returned by handler
   buf          Pointer to String where to add error message

   Returns true if this is a temporary error
 */

bool handler::get_error_message(int error, String* buf)
{
  return FALSE;
}


int handler::ha_check_for_upgrade(HA_CHECK_OPT *check_opt)
{
  KEY *keyinfo, *keyend;
  KEY_PART_INFO *keypart, *keypartend;

  if (!table->s->mysql_version)
  {
    /* check for blob-in-key error */
    keyinfo= table->key_info;
    keyend= table->key_info + table->s->keys;
    for (; keyinfo < keyend; keyinfo++)
    {
      keypart= keyinfo->key_part;
      keypartend= keypart + keyinfo->key_parts;
      for (; keypart < keypartend; keypart++)
      {
        if (!keypart->fieldnr)
          continue;
        Field *field= table->field[keypart->fieldnr-1];
        if (field->type() == FIELD_TYPE_BLOB)
        {
          if (check_opt->sql_flags & TT_FOR_UPGRADE)
            check_opt->flags= T_MEDIUM;
          return HA_ADMIN_NEEDS_CHECK;
        }
      }
    }
  }
  return check_for_upgrade(check_opt);
}


int handler::check_old_types()
{
  Field** field;

  if (!table->s->mysql_version)
  {
    /* check for bad DECIMAL field */
    for (field= table->field; (*field); field++)
    {
      if ((*field)->type() == FIELD_TYPE_NEWDECIMAL)
      {
        return HA_ADMIN_NEEDS_ALTER;
      }
    }
  }
  return 0;
}


static bool update_frm_version(TABLE *table, bool needs_lock)
{
  char path[FN_REFLEN];
  File file;
  int result= 1;
  DBUG_ENTER("update_frm_version");

  if (table->s->mysql_version != MYSQL_VERSION_ID)
    DBUG_RETURN(0);

  strxmov(path, table->s->normalized_path.str, reg_ext, NullS);

  if (needs_lock)
    pthread_mutex_lock(&LOCK_open);

  if ((file= my_open(path, O_RDWR|O_BINARY, MYF(MY_WME))) >= 0)
  {
    uchar version[4];
    char *key= table->s->table_cache_key.str;
    uint key_length= table->s->table_cache_key.length;
    TABLE *entry;
    HASH_SEARCH_STATE state;

    int4store(version, MYSQL_VERSION_ID);

    if ((result= my_pwrite(file,(byte*) version,4,51L,MYF_RW)))
      goto err;

    for (entry=(TABLE*) hash_first(&open_cache,(byte*) key,key_length, &state);
         entry;
         entry= (TABLE*) hash_next(&open_cache,(byte*) key,key_length, &state))
      entry->s->mysql_version= MYSQL_VERSION_ID;
  }
err:
  if (file >= 0)
    VOID(my_close(file,MYF(MY_WME)));
  if (needs_lock)
    pthread_mutex_unlock(&LOCK_open);
  DBUG_RETURN(result);
}



/* Return key if error because of duplicated keys */

uint handler::get_dup_key(int error)
{
  DBUG_ENTER("handler::get_dup_key");
  table->file->errkey  = (uint) -1;
  if (error == HA_ERR_FOUND_DUPP_KEY || error == HA_ERR_FOREIGN_DUPLICATE_KEY ||
      error == HA_ERR_FOUND_DUPP_UNIQUE || error == HA_ERR_NULL_IN_SPATIAL ||
      error == HA_ERR_DROP_INDEX_FK)
    info(HA_STATUS_ERRKEY | HA_STATUS_NO_LOCK);
  DBUG_RETURN(table->file->errkey);
}


/*
  Delete all files with extension from bas_ext()

  SYNOPSIS
    delete_table()
    name		Base name of table

  NOTES
    We assume that the handler may return more extensions than
    was actually used for the file.

  RETURN
    0   If we successfully deleted at least one file from base_ext and
	didn't get any other errors than ENOENT
    #   Error
*/

int handler::delete_table(const char *name)
{
  int error= 0;
  int enoent_or_zero= ENOENT;                   // Error if no file was deleted
  char buff[FN_REFLEN];

  for (const char **ext=bas_ext(); *ext ; ext++)
  {
    fn_format(buff, name, "", *ext, MY_UNPACK_FILENAME|MY_APPEND_EXT);
    if (my_delete_with_symlink(buff, MYF(0)))
    {
      if ((error= my_errno) != ENOENT)
	break;
    }
    else
      enoent_or_zero= 0;                        // No error for ENOENT
    error= enoent_or_zero;
  }
  return error;
}


int handler::rename_table(const char * from, const char * to)
{
  int error= 0;
  for (const char **ext= bas_ext(); *ext ; ext++)
  {
    if (rename_file_ext(from, to, *ext))
    {
      if ((error=my_errno) != ENOENT)
	break;
      error= 0;
    }
  }
  return error;
}


void handler::drop_table(const char *name)
{
  close();
  delete_table(name);
}


/*
   Performs checks upon the table.

   SYNOPSIS
   check()
   thd                thread doing CHECK TABLE operation
   check_opt          options from the parser

   NOTES

   RETURN
   HA_ADMIN_OK                 Successful upgrade
   HA_ADMIN_NEEDS_UPGRADE      Table has structures requiring upgrade
   HA_ADMIN_NEEDS_ALTER        Table has structures requiring ALTER TABLE
   HA_ADMIN_NOT_IMPLEMENTED
*/

int handler::ha_check(THD *thd, HA_CHECK_OPT *check_opt)
{
  int error;

  if ((table->s->mysql_version >= MYSQL_VERSION_ID) &&
      (check_opt->sql_flags & TT_FOR_UPGRADE))
    return 0;

  if (table->s->mysql_version < MYSQL_VERSION_ID)
  {
    if ((error= check_old_types()))
      return error;
    error= ha_check_for_upgrade(check_opt);
    if (error && (error != HA_ADMIN_NEEDS_CHECK))
      return error;
    if (!error && (check_opt->sql_flags & TT_FOR_UPGRADE))
      return 0;
  }
  if ((error= check(thd, check_opt)))
    return error;
  return update_frm_version(table, 0);
}


int handler::ha_repair(THD* thd, HA_CHECK_OPT* check_opt)
{
  int result;
  if ((result= repair(thd, check_opt)))
    return result;
  return update_frm_version(table, 0);
}


/*
  Tell the storage engine that it is allowed to "disable transaction" in the
  handler. It is a hint that ACID is not required - it is used in NDB for
  ALTER TABLE, for example, when data are copied to temporary table.
  A storage engine may treat this hint any way it likes. NDB for example
  starts to commit every now and then automatically.
  This hint can be safely ignored.
*/

int ha_enable_transaction(THD *thd, bool on)
{
  int error=0;

  DBUG_ENTER("ha_enable_transaction");
  thd->transaction.on= on;
  if (on)
  {
    /*
      Now all storage engines should have transaction handling enabled.
      But some may have it enabled all the time - "disabling" transactions
      is an optimization hint that storage engine is free to ignore.
      So, let's commit an open transaction (if any) now.
    */
    if (!(error= ha_commit_stmt(thd)))
      error= end_trans(thd, COMMIT);
  }
  DBUG_RETURN(error);
}

int handler::index_next_same(byte *buf, const byte *key, uint keylen)
{
  int error;
  if (!(error=index_next(buf)))
  {
    if (key_cmp_if_same(table, key, active_index, keylen))
    {
      table->status=STATUS_NOT_FOUND;
      error=HA_ERR_END_OF_FILE;
    }
  }
  return error;
}


void handler::get_dynamic_partition_info(PARTITION_INFO *stat_info,
                                         uint part_id)
{
  info(HA_STATUS_CONST | HA_STATUS_TIME | HA_STATUS_VARIABLE |
       HA_STATUS_NO_LOCK);
  stat_info->records=              stats.records;
  stat_info->mean_rec_length=      stats.mean_rec_length;
  stat_info->data_file_length=     stats.data_file_length;
  stat_info->max_data_file_length= stats.max_data_file_length;
  stat_info->index_file_length=    stats.index_file_length;
  stat_info->delete_length=        stats.delete_length;
  stat_info->create_time=          stats.create_time;
  stat_info->update_time=          stats.update_time;
  stat_info->check_time=           stats.check_time;
  stat_info->check_sum=            0;
  if (table_flags() & (ulong) HA_HAS_CHECKSUM)
    stat_info->check_sum= checksum();
  return;
}


/****************************************************************************
** Some general functions that isn't in the handler class
****************************************************************************/

/*
  Initiates table-file and calls appropriate database-creator

  NOTES
    We must have a write lock on LOCK_open to be sure no other thread
    interferes with table
    
  RETURN
   0  ok
   1  error
*/

int ha_create_table(THD *thd, const char *path,
                    const char *db, const char *table_name,
                    HA_CREATE_INFO *create_info,
		    bool update_create_info)
{
  int error= 1;
  TABLE table;
  char name_buff[FN_REFLEN];
  const char *name;
  TABLE_SHARE share;
  DBUG_ENTER("ha_create_table");
  
  init_tmp_table_share(&share, db, 0, table_name, path);
  if (open_table_def(thd, &share, 0) ||
      open_table_from_share(thd, &share, "", 0, (uint) READ_ALL, 0, &table,
                            TRUE))
    goto err;

  if (update_create_info)
    update_create_info_from_table(create_info, &table);

  name= share.path.str;
  if (lower_case_table_names == 2 &&
      !(table.file->ha_table_flags() & HA_FILE_BASED))
  {
    /* Ensure that handler gets name in lower case */
    strmov(name_buff, name);
    my_casedn_str(files_charset_info, name_buff);
    name= name_buff;
  }

  error= table.file->create(name, &table, create_info);
  VOID(closefrm(&table, 0));
  if (error)
  {
    strxmov(name_buff, db, ".", table_name, NullS);
    my_error(ER_CANT_CREATE_TABLE, MYF(ME_BELL+ME_WAITTANG), name_buff, error);
  }
err:
  free_table_share(&share);
  DBUG_RETURN(error != 0);
}

/*
  Try to discover table from engine

  NOTES
    If found, write the frm file to disk.

  RETURN VALUES:
  -1    Table did not exists
   0    Table created ok
   > 0  Error, table existed but could not be created

*/

int ha_create_table_from_engine(THD* thd, const char *db, const char *name)
{
  int error;
  const void *frmblob;
  uint frmlen;
  char path[FN_REFLEN];
  HA_CREATE_INFO create_info;
  TABLE table;
  TABLE_SHARE share;
  DBUG_ENTER("ha_create_table_from_engine");
  DBUG_PRINT("enter", ("name '%s'.'%s'", db, name));

  bzero((char*) &create_info,sizeof(create_info));
  if ((error= ha_discover(thd, db, name, &frmblob, &frmlen)))
  {
    /* Table could not be discovered and thus not created */
    DBUG_RETURN(error);
  }

  /*
    Table exists in handler and could be discovered
    frmblob and frmlen are set, write the frm to disk
  */

  (void)strxnmov(path,FN_REFLEN-1,mysql_data_home,"/",db,"/",name,NullS);
  // Save the frm file
  error= writefrm(path, frmblob, frmlen);
  my_free((char*) frmblob, MYF(0));
  if (error)
    DBUG_RETURN(2);

  init_tmp_table_share(&share, db, 0, name, path);
  if (open_table_def(thd, &share, 0))
  {
    DBUG_RETURN(3);
  }
  if (open_table_from_share(thd, &share, "" ,0, 0, 0, &table, FALSE))
  {
    free_table_share(&share);
    DBUG_RETURN(3);
  }

  update_create_info_from_table(&create_info, &table);
  create_info.table_options|= HA_OPTION_CREATE_FROM_ENGINE;

  if (lower_case_table_names == 2 &&
      !(table.file->ha_table_flags() & HA_FILE_BASED))
  {
    /* Ensure that handler gets name in lower case */
    my_casedn_str(files_charset_info, path);
  }
  error=table.file->create(path,&table,&create_info);
  VOID(closefrm(&table, 1));

  DBUG_RETURN(error != 0);
}

void st_ha_check_opt::init()
{
  flags= sql_flags= 0;
  sort_buffer_size = current_thd->variables.myisam_sort_buff_size;
}


/*****************************************************************************
  Key cache handling.

  This code is only relevant for ISAM/MyISAM tables

  key_cache->cache may be 0 only in the case where a key cache is not
  initialized or when we where not able to init the key cache in a previous
  call to ha_init_key_cache() (probably out of memory)
*****************************************************************************/

/* Init a key cache if it has not been initied before */


int ha_init_key_cache(const char *name, KEY_CACHE *key_cache)
{
  DBUG_ENTER("ha_init_key_cache");

  if (!key_cache->key_cache_inited)
  {
    pthread_mutex_lock(&LOCK_global_system_variables);
    long tmp_buff_size= (long) key_cache->param_buff_size;
    long tmp_block_size= (long) key_cache->param_block_size;
    uint division_limit= key_cache->param_division_limit;
    uint age_threshold=  key_cache->param_age_threshold;
    pthread_mutex_unlock(&LOCK_global_system_variables);
    DBUG_RETURN(!init_key_cache(key_cache,
				tmp_block_size,
				tmp_buff_size,
				division_limit, age_threshold));
  }
  DBUG_RETURN(0);
}


/* Resize key cache */

int ha_resize_key_cache(KEY_CACHE *key_cache)
{
  DBUG_ENTER("ha_resize_key_cache");

  if (key_cache->key_cache_inited)
  {
    pthread_mutex_lock(&LOCK_global_system_variables);
    long tmp_buff_size= (long) key_cache->param_buff_size;
    long tmp_block_size= (long) key_cache->param_block_size;
    uint division_limit= key_cache->param_division_limit;
    uint age_threshold=  key_cache->param_age_threshold;
    pthread_mutex_unlock(&LOCK_global_system_variables);
    DBUG_RETURN(!resize_key_cache(key_cache, tmp_block_size,
				  tmp_buff_size,
				  division_limit, age_threshold));
  }
  DBUG_RETURN(0);
}


/* Change parameters for key cache (like size) */

int ha_change_key_cache_param(KEY_CACHE *key_cache)
{
  if (key_cache->key_cache_inited)
  {
    pthread_mutex_lock(&LOCK_global_system_variables);
    uint division_limit= key_cache->param_division_limit;
    uint age_threshold=  key_cache->param_age_threshold;
    pthread_mutex_unlock(&LOCK_global_system_variables);
    change_key_cache_param(key_cache, division_limit, age_threshold);
  }
  return 0;
}

/* Free memory allocated by a key cache */

int ha_end_key_cache(KEY_CACHE *key_cache)
{
  end_key_cache(key_cache, 1);		// Can never fail
  return 0;
}

/* Move all tables from one key cache to another one */

int ha_change_key_cache(KEY_CACHE *old_key_cache,
			KEY_CACHE *new_key_cache)
{
  mi_change_key_cache(old_key_cache, new_key_cache);
  return 0;
}


/*
  Try to discover one table from handler(s)

  RETURN
   -1  : Table did not exists
    0  : OK. In this case *frmblob and *frmlen are set
    >0 : error.  frmblob and frmlen may not be set
*/

int ha_discover(THD *thd, const char *db, const char *name,
		const void **frmblob, uint *frmlen)
{
  int error= -1; // Table does not exist in any handler
  DBUG_ENTER("ha_discover");
  DBUG_PRINT("enter", ("db: %s, name: %s", db, name));
  if (is_prefix(name,tmp_file_prefix)) /* skip temporary tables */
    DBUG_RETURN(error);
#ifdef WITH_NDBCLUSTER_STORAGE_ENGINE
  if (have_ndbcluster == SHOW_OPTION_YES)
    error= ndbcluster_discover(thd, db, name, frmblob, frmlen);
#endif
  if (!error)
    statistic_increment(thd->status_var.ha_discover_count,&LOCK_status);
  DBUG_RETURN(error);
}


/*
  Call this function in order to give the handler the possibility 
  to ask engine if there are any new tables that should be written to disk 
  or any dropped tables that need to be removed from disk
*/

int
ha_find_files(THD *thd,const char *db,const char *path,
	      const char *wild, bool dir, List<char> *files)
{
  int error= 0;
  DBUG_ENTER("ha_find_files");
  DBUG_PRINT("enter", ("db: %s, path: %s, wild: %s, dir: %d", 
		       db, path, wild, dir));
#ifdef WITH_NDBCLUSTER_STORAGE_ENGINE
  if (have_ndbcluster == SHOW_OPTION_YES)
    error= ndbcluster_find_files(thd, db, path, wild, dir, files);
#endif
  DBUG_RETURN(error);
}


/*
  Ask handler if the table exists in engine

  RETURN
    0                   Table does not exist
    1                   Table exists
    #                   Error code

 */
int ha_table_exists_in_engine(THD* thd, const char* db, const char* name)
{
  int error= 0;
  DBUG_ENTER("ha_table_exists_in_engine");
  DBUG_PRINT("enter", ("db: %s, name: %s", db, name));
#ifdef WITH_NDBCLUSTER_STORAGE_ENGINE
  if (have_ndbcluster == SHOW_OPTION_YES)
    error= ndbcluster_table_exists_in_engine(thd, db, name);
#endif
  DBUG_PRINT("exit", ("error: %d", error));
  DBUG_RETURN(error);
}

#ifdef HAVE_NDB_BINLOG
/*
  TODO: change this into a dynamic struct
  List<handlerton> does not work as
  1. binlog_end is called when MEM_ROOT is gone
  2. cannot work with thd MEM_ROOT as memory should be freed
*/
#define MAX_HTON_LIST_ST 63
struct hton_list_st
{
  handlerton *hton[MAX_HTON_LIST_ST];
  uint sz;
};

struct binlog_func_st
{
  enum_binlog_func fn;
  void *arg;
};

/*
  Listing handlertons first to avoid recursive calls and deadlock
*/
static my_bool binlog_func_list(THD *thd, st_plugin_int *plugin, void *arg)
{
  hton_list_st *hton_list= (hton_list_st *)arg;
  handlerton *hton= (handlerton *)plugin->data;
  if (hton->state == SHOW_OPTION_YES && hton->binlog_func)
  {
    uint sz= hton_list->sz;
    if (sz == MAX_HTON_LIST_ST-1)
    {
      /* list full */
      return FALSE;
    }
    hton_list->hton[sz]= hton;
    hton_list->sz= sz+1;
  }
  return FALSE;
}

static my_bool binlog_func_foreach(THD *thd, binlog_func_st *bfn)
{
  handlerton *hton;
  hton_list_st hton_list;
  hton_list.sz= 0;
  plugin_foreach(thd, binlog_func_list,
                 MYSQL_STORAGE_ENGINE_PLUGIN, &hton_list);

  uint i= 0, sz= hton_list.sz;
  while(i < sz)
    hton_list.hton[i++]->binlog_func(thd, bfn->fn, bfn->arg);
  return FALSE;
}

int ha_reset_logs(THD *thd)
{
  binlog_func_st bfn= {BFN_RESET_LOGS, 0};
  binlog_func_foreach(thd, &bfn);
  return 0;
}

void ha_reset_slave(THD* thd)
{
  binlog_func_st bfn= {BFN_RESET_SLAVE, 0};
  binlog_func_foreach(thd, &bfn);
}

void ha_binlog_wait(THD* thd)
{
  binlog_func_st bfn= {BFN_BINLOG_WAIT, 0};
  binlog_func_foreach(thd, &bfn);
}

int ha_binlog_end(THD* thd)
{
  binlog_func_st bfn= {BFN_BINLOG_END, 0};
  binlog_func_foreach(thd, &bfn);
  return 0;
}

int ha_binlog_index_purge_file(THD *thd, const char *file)
{
  binlog_func_st bfn= {BFN_BINLOG_PURGE_FILE, (void *)file};
  binlog_func_foreach(thd, &bfn);
  return 0;
}

struct binlog_log_query_st
{
  enum_binlog_command binlog_command;
  const char *query;
  uint query_length;
  const char *db;
  const char *table_name;
};

static my_bool binlog_log_query_handlerton2(THD *thd,
                                            const handlerton *hton,
                                            void *args)
{
  struct binlog_log_query_st *b= (struct binlog_log_query_st*)args;
  if (hton->state == SHOW_OPTION_YES && hton->binlog_log_query)
    hton->binlog_log_query(thd,
                           b->binlog_command,
                           b->query,
                           b->query_length,
                           b->db,
                           b->table_name);
  return FALSE;
}

static my_bool binlog_log_query_handlerton(THD *thd,
                                           st_plugin_int *plugin,
                                           void *args)
{
  return binlog_log_query_handlerton2(thd, (const handlerton *)plugin->data, args);
}

void ha_binlog_log_query(THD *thd, const handlerton *hton,
                         enum_binlog_command binlog_command,
                         const char *query, uint query_length,
                         const char *db, const char *table_name)
{
  struct binlog_log_query_st b;
  b.binlog_command= binlog_command;
  b.query= query;
  b.query_length= query_length;
  b.db= db;
  b.table_name= table_name;
  if (hton == 0)
    plugin_foreach(thd, binlog_log_query_handlerton,
                   MYSQL_STORAGE_ENGINE_PLUGIN, &b);
  else
    binlog_log_query_handlerton2(thd, hton, &b);
}
#endif

/*
  Read the first row of a multi-range set.

  SYNOPSIS
    read_multi_range_first()
    found_range_p       Returns a pointer to the element in 'ranges' that
                        corresponds to the returned row.
    ranges              An array of KEY_MULTI_RANGE range descriptions.
    range_count         Number of ranges in 'ranges'.
    sorted		If result should be sorted per key.
    buffer              A HANDLER_BUFFER for internal handler usage.

  NOTES
    Record is read into table->record[0].
    *found_range_p returns a valid value only if read_multi_range_first()
    returns 0.
    Sorting is done within each range. If you want an overall sort, enter
    'ranges' with sorted ranges.

  RETURN
    0			OK, found a row
    HA_ERR_END_OF_FILE	No rows in range
    #			Error code
*/

int handler::read_multi_range_first(KEY_MULTI_RANGE **found_range_p,
                                    KEY_MULTI_RANGE *ranges, uint range_count,
                                    bool sorted, HANDLER_BUFFER *buffer)
{
  int result= HA_ERR_END_OF_FILE;
  DBUG_ENTER("handler::read_multi_range_first");
  multi_range_sorted= sorted;
  multi_range_buffer= buffer;

  table->mark_columns_used_by_index_no_reset(active_index, table->read_set);
  table->column_bitmaps_set(table->read_set, table->write_set);

  for (multi_range_curr= ranges, multi_range_end= ranges + range_count;
       multi_range_curr < multi_range_end;
       multi_range_curr++)
  {
    result= read_range_first(multi_range_curr->start_key.length ?
                             &multi_range_curr->start_key : 0,
                             multi_range_curr->end_key.length ?
                             &multi_range_curr->end_key : 0,
                             test(multi_range_curr->range_flag & EQ_RANGE),
                             multi_range_sorted);
    if (result != HA_ERR_END_OF_FILE)
      break;
  }

  *found_range_p= multi_range_curr;
  DBUG_PRINT("exit",("result %d", result));
  DBUG_RETURN(result);
}


/*
  Read the next row of a multi-range set.

  SYNOPSIS
    read_multi_range_next()
    found_range_p       Returns a pointer to the element in 'ranges' that
                        corresponds to the returned row.

  NOTES
    Record is read into table->record[0].
    *found_range_p returns a valid value only if read_multi_range_next()
    returns 0.

  RETURN
    0			OK, found a row
    HA_ERR_END_OF_FILE	No (more) rows in range
    #			Error code
*/

int handler::read_multi_range_next(KEY_MULTI_RANGE **found_range_p)
{
  int result;
  DBUG_ENTER("handler::read_multi_range_next");

  /* We should not be called after the last call returned EOF. */
  DBUG_ASSERT(multi_range_curr < multi_range_end);

  do
  {
    /* Save a call if there can be only one row in range. */
    if (multi_range_curr->range_flag != (UNIQUE_RANGE | EQ_RANGE))
    {
      result= read_range_next();

      /* On success or non-EOF errors jump to the end. */
      if (result != HA_ERR_END_OF_FILE)
        break;
    }
    else
    {
      /*
        We need to set this for the last range only, but checking this
        condition is more expensive than just setting the result code.
      */
      result= HA_ERR_END_OF_FILE;
    }

    /* Try the next range(s) until one matches a record. */
    for (multi_range_curr++;
         multi_range_curr < multi_range_end;
         multi_range_curr++)
    {
      result= read_range_first(multi_range_curr->start_key.length ?
                               &multi_range_curr->start_key : 0,
                               multi_range_curr->end_key.length ?
                               &multi_range_curr->end_key : 0,
                               test(multi_range_curr->range_flag & EQ_RANGE),
                               multi_range_sorted);
      if (result != HA_ERR_END_OF_FILE)
        break;
    }
  }
  while ((result == HA_ERR_END_OF_FILE) &&
         (multi_range_curr < multi_range_end));

  *found_range_p= multi_range_curr;
  DBUG_PRINT("exit",("handler::read_multi_range_next: result %d", result));
  DBUG_RETURN(result);
}


/*
  Read first row between two ranges.
  Store ranges for future calls to read_range_next

  SYNOPSIS
    read_range_first()
    start_key		Start key. Is 0 if no min range
    end_key		End key.  Is 0 if no max range
    eq_range_arg	Set to 1 if start_key == end_key		
    sorted		Set to 1 if result should be sorted per key

  NOTES
    Record is read into table->record[0]

  RETURN
    0			Found row
    HA_ERR_END_OF_FILE	No rows in range
    #			Error code
*/

int handler::read_range_first(const key_range *start_key,
			      const key_range *end_key,
			      bool eq_range_arg, bool sorted)
{
  int result;
  DBUG_ENTER("handler::read_range_first");

  eq_range= eq_range_arg;
  end_range= 0;
  if (end_key)
  {
    end_range= &save_end_range;
    save_end_range= *end_key;
    key_compare_result_on_equal= ((end_key->flag == HA_READ_BEFORE_KEY) ? 1 :
				  (end_key->flag == HA_READ_AFTER_KEY) ? -1 : 0);
  }
  range_key_part= table->key_info[active_index].key_part;

  if (!start_key)			// Read first record
    result= index_first(table->record[0]);
  else
    result= index_read(table->record[0],
		       start_key->key,
		       start_key->length,
		       start_key->flag);
  if (result)
    DBUG_RETURN((result == HA_ERR_KEY_NOT_FOUND) 
		? HA_ERR_END_OF_FILE
		: result);

  DBUG_RETURN (compare_key(end_range) <= 0 ? 0 : HA_ERR_END_OF_FILE);
}


/*
  Read next row between two ranges.

  SYNOPSIS
    read_range_next()

  NOTES
    Record is read into table->record[0]

  RETURN
    0			Found row
    HA_ERR_END_OF_FILE	No rows in range
    #			Error code
*/

int handler::read_range_next()
{
  int result;
  DBUG_ENTER("handler::read_range_next");

  if (eq_range)
  {
    /* We trust that index_next_same always gives a row in range */
    DBUG_RETURN(index_next_same(table->record[0],
                                end_range->key,
                                end_range->length));
  }
  result= index_next(table->record[0]);
  if (result)
    DBUG_RETURN(result);
  DBUG_RETURN(compare_key(end_range) <= 0 ? 0 : HA_ERR_END_OF_FILE);
}


/*
  Compare if found key (in row) is over max-value

  SYNOPSIS
    compare_key
    range		range to compare to row. May be 0 for no range
 
  NOTES
    See key.cc::key_cmp() for details

  RETURN
    The return value is SIGN(key_in_row - range_key):

    0			Key is equal to range or 'range' == 0 (no range)
   -1			Key is less than range
    1			Key is larger than range
*/

int handler::compare_key(key_range *range)
{
  int cmp;
  if (!range)
    return 0;					// No max range
  cmp= key_cmp(range_key_part, range->key, range->length);
  if (!cmp)
    cmp= key_compare_result_on_equal;
  return cmp;
}

int handler::index_read_idx(byte * buf, uint index, const byte * key,
			     uint key_len, enum ha_rkey_function find_flag)
{
  int error= ha_index_init(index, 0);
  if (!error)
    error= index_read(buf, key, key_len, find_flag);
  if (!error)
    error= ha_index_end();
  return error;
}


/*
  Returns a list of all known extensions.

  SYNOPSIS
    ha_known_exts()

  NOTES
    No mutexes, worst case race is a minor surplus memory allocation
    We have to recreate the extension map if mysqld is restarted (for example
    within libmysqld)

  RETURN VALUE
    pointer		pointer to TYPELIB structure
*/

static my_bool exts_handlerton(THD *unused, st_plugin_int *plugin,
                               void *arg)
{
  List<char> *found_exts= (List<char> *) arg;
  handlerton *hton= (handlerton *)plugin->data;
  handler *file;
  if (hton->state == SHOW_OPTION_YES && hton->create &&
      (file= hton->create((TABLE_SHARE*) 0, current_thd->mem_root)))
  {
    List_iterator_fast<char> it(*found_exts);
    const char **ext, *old_ext;

    for (ext= file->bas_ext(); *ext; ext++)
    {
      while ((old_ext= it++))
      {
        if (!strcmp(old_ext, *ext))
	  break;
      }
      if (!old_ext)
        found_exts->push_back((char *) *ext);

      it.rewind();
    }
    delete file;
  }
  return FALSE;
}

TYPELIB *ha_known_exts(void)
{
  MEM_ROOT *mem_root= current_thd->mem_root;
  if (!known_extensions.type_names || mysys_usage_id != known_extensions_id)
  {
    List<char> found_exts;
    const char **ext, *old_ext;

    known_extensions_id= mysys_usage_id;
    found_exts.push_back((char*) triggers_file_ext);
    found_exts.push_back((char*) trigname_file_ext);

    plugin_foreach(NULL, exts_handlerton,
                   MYSQL_STORAGE_ENGINE_PLUGIN, &found_exts);

    ext= (const char **) my_once_alloc(sizeof(char *)*
                                       (found_exts.elements+1),
                                       MYF(MY_WME | MY_FAE));

    DBUG_ASSERT(ext != 0);
    known_extensions.count= found_exts.elements;
    known_extensions.type_names= ext;

    List_iterator_fast<char> it(found_exts);
    while ((old_ext= it++))
      *ext++= old_ext;
    *ext= 0;
  }
  return &known_extensions;
}


static bool stat_print(THD *thd, const char *type, uint type_len,
                       const char *file, uint file_len,
                       const char *status, uint status_len)
{
  Protocol *protocol= thd->protocol;
  protocol->prepare_for_resend();
  protocol->store(type, type_len, system_charset_info);
  protocol->store(file, file_len, system_charset_info);
  protocol->store(status, status_len, system_charset_info);
  if (protocol->write())
    return TRUE;
  return FALSE;
}


static my_bool showstat_handlerton(THD *thd, st_plugin_int *plugin,
                                   void *arg)
{
  enum ha_stat_type stat= *(enum ha_stat_type *) arg;
  handlerton *hton= (handlerton *)plugin->data;
  if (hton->state == SHOW_OPTION_YES && hton->show_status &&
      hton->show_status(thd, stat_print, stat))
    return TRUE;
  return FALSE;
}

bool ha_show_status(THD *thd, handlerton *db_type, enum ha_stat_type stat)
{
  List<Item> field_list;
  Protocol *protocol= thd->protocol;
  bool result;

  field_list.push_back(new Item_empty_string("Type",10));
  field_list.push_back(new Item_empty_string("Name",FN_REFLEN));
  field_list.push_back(new Item_empty_string("Status",10));

  if (protocol->send_fields(&field_list,
                            Protocol::SEND_NUM_ROWS | Protocol::SEND_EOF))
    return TRUE;

  if (db_type == NULL)
  {
    result= plugin_foreach(thd, showstat_handlerton,
                           MYSQL_STORAGE_ENGINE_PLUGIN, &stat);
  }
  else
  {
    if (db_type->state != SHOW_OPTION_YES)
    {
      const LEX_STRING *name=&hton2plugin[db_type->slot]->name;
      result= stat_print(thd, name->str, name->length,
                         "", 0, "DISABLED", 8) ? 1 : 0;
    }
    else
      result= db_type->show_status &&
              db_type->show_status(thd, stat_print, stat) ? 1 : 0;
  }

  if (!result)
    send_eof(thd);
  return result;
}

/*
  Function to check if the conditions for row-based binlogging is
  correct for the table.

  A row in the given table should be replicated if:
  - Row-based replication is enabled in the current thread
  - The binlog is enabled
  - It is not a temporary table
  - The binary log is open
  - The database the table resides in shall be binlogged (binlog_*_db rules)
  - table is not mysql.event
*/

#ifdef HAVE_ROW_BASED_REPLICATION
/* The Sun compiler cannot instantiate the template below if this is
   declared static, but it works by putting it into an anonymous
   namespace. */
namespace {
  struct st_table_data {
    char const *db;
    char const *name;
  };

  static int table_name_compare(void const *a, void const *b)
  {
    st_table_data const *x = (st_table_data const*) a;
    st_table_data const *y = (st_table_data const*) b;

    /* Doing lexical compare in order (db,name) */
    int const res= strcmp(x->db, y->db);
    return res != 0 ? res : strcmp(x->name, y->name);
  }

  bool check_table_binlog_row_based(THD *thd, TABLE *table)
  {
    static st_table_data const ignore[] = {
      { "mysql", "event" },
      { "mysql", "general_log" },
      { "mysql", "slow_log" }
    };

    my_size_t const ignore_size = sizeof(ignore)/sizeof(*ignore);
    st_table_data const item = { table->s->db.str, table->s->table_name.str };

    if (table->s->cached_row_logging_check == -1)
      table->s->cached_row_logging_check=
        (table->s->tmp_table == NO_TMP_TABLE) &&
        binlog_filter->db_ok(table->s->db.str) &&
        bsearch(&item, ignore, ignore_size,
                sizeof(st_table_data), table_name_compare) == NULL;

    DBUG_ASSERT(table->s->cached_row_logging_check == 0 ||
                table->s->cached_row_logging_check == 1);

    return (thd->current_stmt_binlog_row_based &&
            (thd->options & OPTION_BIN_LOG) &&
            mysql_bin_log.is_open() &&
            table->s->cached_row_logging_check);
  }
}

/*
   Write table maps for all (manually or automatically) locked tables
   to the binary log.

   SYNOPSIS
     write_locked_table_maps()
       thd     Pointer to THD structure

   DESCRIPTION
       This function will generate and write table maps for all tables
       that are locked by the thread 'thd'.  Either manually locked
       (stored in THD::locked_tables) and automatically locked (stored
       in THD::lock) are considered.
   
   RETURN VALUE
       0   All OK
       1   Failed to write all table maps

   SEE ALSO
       THD::lock
       THD::locked_tables
 */
namespace
{
  int write_locked_table_maps(THD *thd)
  {
    DBUG_ENTER("write_locked_table_maps");
    DBUG_PRINT("enter", ("thd=%p, thd->lock=%p, thd->locked_tables=%p, thd->extra_lock",
                         thd, thd->lock, thd->locked_tables, thd->extra_lock));

    if (thd->get_binlog_table_maps() == 0)
    {
      MYSQL_LOCK *locks[3];
      locks[0]= thd->extra_lock;
      locks[1]= thd->lock;
      locks[2]= thd->locked_tables;
      for (uint i= 0 ; i < sizeof(locks)/sizeof(*locks) ; ++i )
      {
        MYSQL_LOCK const *const lock= locks[i];
        if (lock == NULL)
          continue;

        TABLE **const end_ptr= lock->table + lock->table_count;
        for (TABLE **table_ptr= lock->table ; 
             table_ptr != end_ptr ;
             ++table_ptr)
        {
          TABLE *const table= *table_ptr;
          DBUG_PRINT("info", ("Checking table %s", table->s->table_name));
          if (table->current_lock == F_WRLCK &&
              check_table_binlog_row_based(thd, table))
          {
            int const has_trans= table->file->has_transactions();
            int const error= thd->binlog_write_table_map(table, has_trans);
            /*
              If an error occurs, it is the responsibility of the caller to
              roll back the transaction.
            */
            if (unlikely(error))
              DBUG_RETURN(1);
          }
        }
      }
    }
    DBUG_RETURN(0);
  }

  template<class RowsEventT> int
  binlog_log_row(TABLE* table,
                 const byte *before_record,
                 const byte *after_record)
  {
    if (table->file->ha_table_flags() & HA_HAS_OWN_BINLOGGING)
      return 0;
    bool error= 0;
    THD *const thd= table->in_use;

    if (check_table_binlog_row_based(thd, table))
    {
      MY_BITMAP cols;
      /* Potential buffer on the stack for the bitmap */
      uint32 bitbuf[BITMAP_STACKBUF_SIZE/sizeof(uint32)];
      uint n_fields= table->s->fields;
      my_bool use_bitbuf= n_fields <= sizeof(bitbuf)*8;

      /*
        If there are no table maps written to the binary log, this is
        the first row handled in this statement. In that case, we need
        to write table maps for all locked tables to the binary log.
      */
      if (likely(!(error= bitmap_init(&cols,
                                      use_bitbuf ? bitbuf : NULL,
                                      (n_fields + 7) & ~7UL,
                                      FALSE))))
      {
        bitmap_set_all(&cols);
        if (likely(!(error= write_locked_table_maps(thd))))
        {
          error=
            RowsEventT::binlog_row_logging_function(thd, table,
                                                    table->file->
                                                    has_transactions(),
                                                    &cols, table->s->fields,
                                                    before_record,
                                                    after_record);
        }
        if (!use_bitbuf)
          bitmap_free(&cols);
      }
    }
    return error ? HA_ERR_RBR_LOGGING_FAILED : 0;
  }

  /*
    Instantiate the versions we need for the above template function,
    because we have -fno-implicit-template as compiling option.
  */

  template int
  binlog_log_row<Write_rows_log_event>(TABLE *, const byte *, const byte *);

  template int
  binlog_log_row<Delete_rows_log_event>(TABLE *, const byte *, const byte *);

  template int
  binlog_log_row<Update_rows_log_event>(TABLE *, const byte *, const byte *);
}

#endif /* HAVE_ROW_BASED_REPLICATION */

int handler::ha_external_lock(THD *thd, int lock_type)
{
  DBUG_ENTER("handler::ha_external_lock");
  int error;
  if (unlikely(error= external_lock(thd, lock_type)))
    DBUG_RETURN(error);
  DBUG_RETURN(0);
}


/*
  Check handler usage and reset state of file to after 'open'
*/

int handler::ha_reset()
{
  DBUG_ENTER("ha_reset");
  /* Check that we have called all proper delallocation functions */
  DBUG_ASSERT((byte*) table->def_read_set.bitmap +
              table->s->column_bitmap_size ==
              (char*) table->def_write_set.bitmap);
  DBUG_ASSERT(bitmap_is_set_all(&table->s->all_set));
  DBUG_ASSERT(table->key_read == 0);
  /* ensure that ha_index_end / ha_rnd_end has been called */
  DBUG_ASSERT(inited == NONE);
  /* Free cache used by filesort */
  free_io_cache(table);
  DBUG_RETURN(reset());
}


int handler::ha_write_row(byte *buf)
{
  int error;
  if (unlikely(error= write_row(buf)))
    return error;
#ifdef HAVE_ROW_BASED_REPLICATION
  if (unlikely(error= binlog_log_row<Write_rows_log_event>(table, 0, buf)))
    return error;
#endif
  return 0;
}

int handler::ha_update_row(const byte *old_data, byte *new_data)
{
  int error;

  /*
    Some storage engines require that the new record is in record[0]
    (and the old record is in record[1]).
   */
  DBUG_ASSERT(new_data == table->record[0]);

  if (unlikely(error= update_row(old_data, new_data)))
    return error;
#ifdef HAVE_ROW_BASED_REPLICATION
  if (unlikely(error= binlog_log_row<Update_rows_log_event>(table, old_data, new_data)))
    return error;
#endif
  return 0;
}

int handler::ha_delete_row(const byte *buf)
{
  int error;
  if (unlikely(error= delete_row(buf)))
    return error;
#ifdef HAVE_ROW_BASED_REPLICATION
  if (unlikely(error= binlog_log_row<Delete_rows_log_event>(table, buf, 0)))
    return error;
#endif
  return 0;
}



/*
  use_hidden_primary_key() is called in case of an update/delete when
  (table_flags() and HA_PRIMARY_KEY_REQUIRED_FOR_DELETE) is defined
  but we don't have a primary key
*/

void handler::use_hidden_primary_key()
{
  /* fallback to use all columns in the table to identify row */
  table->use_all_columns();
}


/*
  Dummy function which accept information about log files which is not need
  by handlers
*/

void signal_log_not_needed(struct handlerton, char *log_file)
{
  DBUG_ENTER("signal_log_not_needed");
  DBUG_PRINT("enter", ("logfile '%s'", log_file));
  DBUG_VOID_RETURN;
}


#ifdef TRANS_LOG_MGM_EXAMPLE_CODE
/*
  Example of transaction log management functions based on assumption that logs
  placed into a directory
*/
#include <my_dir.h>
#include <my_sys.h>
int example_of_iterator_using_for_logs_cleanup(handlerton *hton)
{
  void *buffer;
  int res= 1;
  struct handler_iterator iterator;
  struct handler_log_file_data data;

  if (!hton->create_iterator)
    return 1; /* iterator creator is not supported */

  if ((*hton->create_iterator)(HA_TRANSACTLOG_ITERATOR, &iterator) !=
      HA_ITERATOR_OK)
  {
    /* error during creation of log iterator or iterator is not supported */
    return 1;
  }
  while((*iterator.next)(&iterator, (void*)&data) == 0)
  {
    printf("%s\n", data.filename.str);
    if (data.status == HA_LOG_STATUS_FREE &&
        my_delete(data.filename.str, MYF(MY_WME)))
      goto err;
  }
  res= 0;
err:
  (*iterator.destroy)(&iterator);
  return res;
}


/*
  Here we should get info from handler where it save logs but here is
  just example, so we use constant.
  IMHO FN_ROOTDIR ("/") is safe enough for example, because nobody has
  rights on it except root and it consist of directories only at lest for
  *nix (sorry, can't find windows-safe solution here, but it is only example).
*/
#define fl_dir FN_ROOTDIR


/*
  Dummy function to return log status should be replaced by function which
  really detect the log status and check that the file is a log of this
  handler.
*/

enum log_status fl_get_log_status(char *log)
{
  MY_STAT stat_buff;
  if (my_stat(log, &stat_buff, MYF(0)))
    return HA_LOG_STATUS_INUSE;
  return HA_LOG_STATUS_NOSUCHLOG;
}


struct fl_buff
{
  LEX_STRING *names;
  enum log_status *statuses;
  uint32 entries;
  uint32 current;
};


int fl_log_iterator_next(struct handler_iterator *iterator,
                          void *iterator_object)
{
  struct fl_buff *buff= (struct fl_buff *)iterator->buffer;
  struct handler_log_file_data *data=
    (struct handler_log_file_data *) iterator_object;
  if (buff->current >= buff->entries)
    return 1;
  data->filename= buff->names[buff->current];
  data->status= buff->statuses[buff->current];
  buff->current++;
  return 0;
}


void fl_log_iterator_destroy(struct handler_iterator *iterator)
{
  my_free((gptr)iterator->buffer, MYF(MY_ALLOW_ZERO_PTR));
}


/*
  returns buffer, to be assigned in handler_iterator struct
*/
enum handler_create_iterator_result
fl_log_iterator_buffer_init(struct handler_iterator *iterator)
{
  MY_DIR *dirp;
  struct fl_buff *buff;
  char *name_ptr;
  byte *ptr;
  FILEINFO *file;
  uint32 i;

  /* to be able to make my_free without crash in case of error */
  iterator->buffer= 0;

  if (!(dirp = my_dir(fl_dir, MYF(0))))
  {
    return HA_ITERATOR_ERROR;
  }
  if ((ptr= (byte*)my_malloc(ALIGN_SIZE(sizeof(fl_buff)) +
                             ((ALIGN_SIZE(sizeof(LEX_STRING)) +
                               sizeof(enum log_status) +
                               + FN_REFLEN) *
                              (uint) dirp->number_off_files),
                             MYF(0))) == 0)
  {
    return HA_ITERATOR_ERROR;
  }
  buff= (struct fl_buff *)ptr;
  buff->entries= buff->current= 0;
  ptr= ptr + (ALIGN_SIZE(sizeof(fl_buff)));
  buff->names= (LEX_STRING*) (ptr);
  ptr= ptr + ((ALIGN_SIZE(sizeof(LEX_STRING)) *
               (uint) dirp->number_off_files));
  buff->statuses= (enum log_status *)(ptr);
  name_ptr= (char *)(ptr + (sizeof(enum log_status) *
                            (uint) dirp->number_off_files));
  for (i=0 ; i < (uint) dirp->number_off_files  ; i++)
  {
    enum log_status st;
    file= dirp->dir_entry + i;
    if ((file->name[0] == '.' &&
         ((file->name[1] == '.' && file->name[2] == '\0') ||
            file->name[1] == '\0')))
      continue;
    if ((st= fl_get_log_status(file->name)) == HA_LOG_STATUS_NOSUCHLOG)
      continue;
    name_ptr= strxnmov(buff->names[buff->entries].str= name_ptr,
                       FN_REFLEN, fl_dir, file->name, NullS);
    buff->names[buff->entries].length= (name_ptr -
                                        buff->names[buff->entries].str) - 1;
    buff->statuses[buff->entries]= st;
    buff->entries++;
  }

  iterator->buffer= buff;
  iterator->next= &fl_log_iterator_next;
  iterator->destroy= &fl_log_iterator_destroy;
  return HA_ITERATOR_OK;
}


/* An example of a iterator creator */
enum handler_create_iterator_result
fl_create_iterator(enum handler_iterator_type type,
                   struct handler_iterator *iterator)
{
  switch(type) {
  case HA_TRANSACTLOG_ITERATOR:
    return fl_log_iterator_buffer_init(iterator);
  default:
    return HA_ITERATOR_UNSUPPORTED;
  }
}
#endif /*TRANS_LOG_MGM_EXAMPLE_CODE*/<|MERGE_RESOLUTION|>--- conflicted
+++ resolved
@@ -1684,26 +1684,13 @@
       a new value, write it down.
     */
     auto_increment_column_changed=0;
-<<<<<<< HEAD
-
     /*
       Update next_insert_id if we had already generated a value in this
       statement (case of INSERT VALUES(null),(3763),(null):
       the last NULL needs to insert 3764, not the value of the first NULL plus
       1).
     */
-    if (thd->clear_next_insert_id && nr >= thd->next_insert_id)
-    {
-      if (variables->auto_increment_increment != 1)
-        nr= next_insert_id(nr, variables);
-      else
-        nr++;
-      thd->next_insert_id= nr;
-      DBUG_PRINT("info",("next_insert_id: %lu", (ulong) nr));
-    }
-=======
     adjust_next_insert_id_after_explicit_value(nr);
->>>>>>> fb51707b
     DBUG_RETURN(0);
   }
   if (!(nr= thd->next_insert_id))

/* Copyright (C) 2000-2003 MySQL AB

  This program is free software; you can redistribute it and/or modify
  it under the terms of the GNU General Public License as published by
  the Free Software Foundation; either version 2 of the License, or
  (at your option) any later version.

  This program is distributed in the hope that it will be useful,
  but WITHOUT ANY WARRANTY; without even the implied warranty of
  MERCHANTABILITY or FITNESS FOR A PARTICULAR PURPOSE.  See the
  GNU General Public License for more details.

  You should have received a copy of the GNU General Public License
  along with this program; if not, write to the Free Software
  Foundation, Inc., 59 Temple Place, Suite 330, Boston, MA  02111-1307  USA
*/

/*
  This file defines the NDB Cluster handler: the interface between MySQL and
  NDB Cluster
*/

#ifdef USE_PRAGMA_IMPLEMENTATION
#pragma implementation				// gcc: Class implementation
#endif

#include "mysql_priv.h"

#include <my_dir.h>
#ifdef WITH_NDBCLUSTER_STORAGE_ENGINE
#include "ha_ndbcluster.h"
#include <ndbapi/NdbApi.hpp>
#include <ndbapi/NdbScanFilter.hpp>
#include <../util/Bitmask.hpp>
#include <ndbapi/NdbIndexStat.hpp>

#include "ha_ndbcluster_binlog.h"
#include "ha_ndbcluster_tables.h"

#include <mysql/plugin.h>

#ifdef ndb_dynamite
#undef assert
#define assert(x) do { if(x) break; ::printf("%s %d: assert failed: %s\n", __FILE__, __LINE__, #x); ::fflush(stdout); ::signal(SIGABRT,SIG_DFL); ::abort(); ::kill(::getpid(),6); ::kill(::getpid(),9); } while (0)
#endif

// options from from mysqld.cc
extern my_bool opt_ndb_optimized_node_selection;
extern const char *opt_ndbcluster_connectstring;

const char *ndb_distribution_names[]= {"KEYHASH", "LINHASH", NullS};
TYPELIB ndb_distribution_typelib= { array_elements(ndb_distribution_names)-1,
                                    "", ndb_distribution_names, NULL };
const char *opt_ndb_distribution= ndb_distribution_names[ND_KEYHASH];
enum ndb_distribution opt_ndb_distribution_id= ND_KEYHASH;

// Default value for parallelism
static const int parallelism= 0;

// Default value for max number of transactions
// createable against NDB from this handler
static const int max_transactions= 3; // should really be 2 but there is a transaction to much allocated when loch table is used

static uint ndbcluster_partition_flags();
static uint ndbcluster_alter_table_flags(uint flags);
static int ndbcluster_init(void);
static int ndbcluster_end(ha_panic_function flag);
static bool ndbcluster_show_status(THD*,stat_print_fn *,enum ha_stat_type);
static int ndbcluster_alter_tablespace(THD* thd, st_alter_tablespace *info);
static int ndbcluster_fill_files_table(THD *thd, TABLE_LIST *tables, COND *cond);

handlerton ndbcluster_hton;

static handler *ndbcluster_create_handler(TABLE_SHARE *table,
                                          MEM_ROOT *mem_root)
{
  return new (mem_root) ha_ndbcluster(table);
}

static uint ndbcluster_partition_flags()
{
  return (HA_CAN_PARTITION | HA_CAN_UPDATE_PARTITION_KEY |
          HA_CAN_PARTITION_UNIQUE | HA_USE_AUTO_PARTITION);
}

static uint ndbcluster_alter_table_flags(uint flags)
{
  if (flags & ALTER_DROP_PARTITION)
    return 0;
  else
    return (HA_ONLINE_ADD_INDEX | HA_ONLINE_DROP_INDEX |
            HA_ONLINE_ADD_UNIQUE_INDEX | HA_ONLINE_DROP_UNIQUE_INDEX |
            HA_PARTITION_FUNCTION_SUPPORTED);

}

#define NDB_AUTO_INCREMENT_RETRIES 10

#define ERR_PRINT(err) \
  DBUG_PRINT("error", ("%d  message: %s", err.code, err.message))

#define ERR_RETURN(err)                  \
{                                        \
  const NdbError& tmp= err;              \
  ERR_PRINT(tmp);                        \
  DBUG_RETURN(ndb_to_mysql_error(&tmp)); \
}

#define ERR_BREAK(err, code)             \
{                                        \
  const NdbError& tmp= err;              \
  ERR_PRINT(tmp);                        \
  code= ndb_to_mysql_error(&tmp);        \
  break;                                 \
}

static int ndbcluster_inited= 0;
int ndbcluster_util_inited= 0;

static Ndb* g_ndb= NULL;
Ndb_cluster_connection* g_ndb_cluster_connection= NULL;
uchar g_node_id_map[max_ndb_nodes];

// Handler synchronization
pthread_mutex_t ndbcluster_mutex;

// Table lock handling
HASH ndbcluster_open_tables;

static byte *ndbcluster_get_key(NDB_SHARE *share,uint *length,
                                my_bool not_used __attribute__((unused)));
#ifdef HAVE_NDB_BINLOG
static int rename_share(NDB_SHARE *share, const char *new_key);
#endif
static void ndb_set_fragmentation(NDBTAB &tab, TABLE *table, uint pk_len);

static int ndb_get_table_statistics(Ndb*, const NDBTAB *, 
                                    struct Ndb_statistics *);


// Util thread variables
pthread_t ndb_util_thread;
pthread_mutex_t LOCK_ndb_util_thread;
pthread_cond_t COND_ndb_util_thread;
pthread_handler_t ndb_util_thread_func(void *arg);
ulong ndb_cache_check_time;

/*
  Dummy buffer to read zero pack_length fields
  which are mapped to 1 char
*/
static uint32 dummy_buf;

/*
  Stats that can be retrieved from ndb
*/

struct Ndb_statistics {
  Uint64 row_count;
  Uint64 commit_count;
  Uint64 row_size;
  Uint64 fragment_memory;
};

/* Status variables shown with 'show status like 'Ndb%' */

static long ndb_cluster_node_id= 0;
static const char * ndb_connected_host= 0;
static long ndb_connected_port= 0;
static long ndb_number_of_replicas= 0;
long ndb_number_of_storage_nodes= 0;
long ndb_number_of_ready_storage_nodes= 0;
long ndb_connect_count= 0;

static int update_status_variables(Ndb_cluster_connection *c)
{
  ndb_cluster_node_id=         c->node_id();
  ndb_connected_port=          c->get_connected_port();
  ndb_connected_host=          c->get_connected_host();
  ndb_number_of_replicas=      0;
  ndb_number_of_storage_nodes= c->no_db_nodes();
  ndb_number_of_ready_storage_nodes= c->get_no_ready();
  ndb_connect_count= c->get_connect_count();
  return 0;
}

SHOW_VAR ndb_status_variables[]= {
  {"cluster_node_id",        (char*) &ndb_cluster_node_id,         SHOW_LONG},
  {"config_from_host",         (char*) &ndb_connected_host,      SHOW_CHAR_PTR},
  {"config_from_port",         (char*) &ndb_connected_port,          SHOW_LONG},
//  {"number_of_replicas",     (char*) &ndb_number_of_replicas,      SHOW_LONG},
  {"number_of_storage_nodes",(char*) &ndb_number_of_storage_nodes, SHOW_LONG},
  {NullS, NullS, SHOW_LONG}
};

/*
  Error handling functions
*/

/* Note for merge: old mapping table, moved to storage/ndb/ndberror.c */

static int ndb_to_mysql_error(const NdbError *ndberr)
{
  /* read the mysql mapped error code */
  int error= ndberr->mysql_code;

  switch (error)
  {
    /* errors for which we do not add warnings, just return mapped error code
    */
  case HA_ERR_NO_SUCH_TABLE:
  case HA_ERR_KEY_NOT_FOUND:
  case HA_ERR_FOUND_DUPP_KEY:
    return error;

    /* Mapping missing, go with the ndb error code*/
  case -1:
    error= ndberr->code;
    break;

    /* Mapping exists, go with the mapped code */
  default:
    break;
  }

  /*
    Push the NDB error message as warning
    - Used to be able to use SHOW WARNINGS toget more info on what the error is
    - Used by replication to see if the error was temporary
  */
  if (ndberr->status == NdbError::TemporaryError)
    push_warning_printf(current_thd, MYSQL_ERROR::WARN_LEVEL_ERROR,
			ER_GET_TEMPORARY_ERRMSG, ER(ER_GET_TEMPORARY_ERRMSG),
			ndberr->code, ndberr->message, "NDB");
  else
    push_warning_printf(current_thd, MYSQL_ERROR::WARN_LEVEL_ERROR,
			ER_GET_ERRMSG, ER(ER_GET_ERRMSG),
			ndberr->code, ndberr->message, "NDB");
  return error;
}

int execute_no_commit_ignore_no_key(ha_ndbcluster *h, NdbTransaction *trans)
{
  int res= trans->execute(NdbTransaction::NoCommit,
                          NdbTransaction::AO_IgnoreError,
                          h->m_force_send);
  if (res == 0)
    return 0;

  const NdbError &err= trans->getNdbError();
  if (err.classification != NdbError::ConstraintViolation &&
      err.classification != NdbError::NoDataFound)
    return res;

  return 0;
}

inline
int execute_no_commit(ha_ndbcluster *h, NdbTransaction *trans)
{
#ifdef NOT_USED
  int m_batch_execute= 0;
  if (m_batch_execute)
    return 0;
#endif
  return h->m_ignore_no_key ?
    execute_no_commit_ignore_no_key(h,trans) :
    trans->execute(NdbTransaction::NoCommit,
		   NdbTransaction::AbortOnError,
		   h->m_force_send);
}

inline
int execute_commit(ha_ndbcluster *h, NdbTransaction *trans)
{
#ifdef NOT_USED
  int m_batch_execute= 0;
  if (m_batch_execute)
    return 0;
#endif
  return trans->execute(NdbTransaction::Commit,
                        NdbTransaction::AbortOnError,
                        h->m_force_send);
}

inline
int execute_commit(THD *thd, NdbTransaction *trans)
{
#ifdef NOT_USED
  int m_batch_execute= 0;
  if (m_batch_execute)
    return 0;
#endif
  return trans->execute(NdbTransaction::Commit,
                        NdbTransaction::AbortOnError,
                        thd->variables.ndb_force_send);
}

inline
int execute_no_commit_ie(ha_ndbcluster *h, NdbTransaction *trans)
{
#ifdef NOT_USED
  int m_batch_execute= 0;
  if (m_batch_execute)
    return 0;
#endif
  return trans->execute(NdbTransaction::NoCommit,
                        NdbTransaction::AO_IgnoreError,
                        h->m_force_send);
}

/*
  Place holder for ha_ndbcluster thread specific data
*/
static
byte *thd_ndb_share_get_key(THD_NDB_SHARE *thd_ndb_share, uint *length,
                            my_bool not_used __attribute__((unused)))
{
  *length= sizeof(thd_ndb_share->key);
  return (byte*) &thd_ndb_share->key;
}

Thd_ndb::Thd_ndb()
{
  ndb= new Ndb(g_ndb_cluster_connection, "");
  lock_count= 0;
  count= 0;
  all= NULL;
  stmt= NULL;
  error= 0;
  options= 0;
  (void) hash_init(&open_tables, &my_charset_bin, 5, 0, 0,
                   (hash_get_key)thd_ndb_share_get_key, 0, 0);
}

Thd_ndb::~Thd_ndb()
{
  if (ndb)
  {
#ifndef DBUG_OFF
    Ndb::Free_list_usage tmp;
    tmp.m_name= 0;
    while (ndb->get_free_list_usage(&tmp))
    {
      uint leaked= (uint) tmp.m_created - tmp.m_free;
      if (leaked)
        fprintf(stderr, "NDB: Found %u %s%s that %s not been released\n",
                leaked, tmp.m_name,
                (leaked == 1)?"":"'s",
                (leaked == 1)?"has":"have");
    }
#endif
    delete ndb;
    ndb= NULL;
  }
  changed_tables.empty();
  hash_free(&open_tables);
}

void
Thd_ndb::init_open_tables()
{
  count= 0;
  error= 0;
  my_hash_reset(&open_tables);
}

THD_NDB_SHARE *
Thd_ndb::get_open_table(THD *thd, const void *key)
{
  DBUG_ENTER("Thd_ndb::get_open_table");
  HASH_SEARCH_STATE state;
  THD_NDB_SHARE *thd_ndb_share=
    (THD_NDB_SHARE*)hash_first(&open_tables, (byte *)&key, sizeof(key), &state);
  while (thd_ndb_share && thd_ndb_share->key != key)
    thd_ndb_share= (THD_NDB_SHARE*)hash_next(&open_tables, (byte *)&key, sizeof(key), &state);
  if (thd_ndb_share == 0)
  {
    thd_ndb_share= (THD_NDB_SHARE *) alloc_root(&thd->transaction.mem_root,
                                                sizeof(THD_NDB_SHARE));
    thd_ndb_share->key= key;
    thd_ndb_share->stat.last_count= count;
    thd_ndb_share->stat.no_uncommitted_rows_count= 0;
    thd_ndb_share->stat.records= ~(ha_rows)0;
    my_hash_insert(&open_tables, (byte *)thd_ndb_share);
  }
  else if (thd_ndb_share->stat.last_count != count)
  {
    thd_ndb_share->stat.last_count= count;
    thd_ndb_share->stat.no_uncommitted_rows_count= 0;
    thd_ndb_share->stat.records= ~(ha_rows)0;
  }
  DBUG_PRINT("exit", ("thd_ndb_share: 0x%x  key: 0x%x", thd_ndb_share, key));
  DBUG_RETURN(thd_ndb_share);
}

inline
Ndb *ha_ndbcluster::get_ndb()
{
  return get_thd_ndb(current_thd)->ndb;
}

/*
 * manage uncommitted insert/deletes during transactio to get records correct
 */

void ha_ndbcluster::set_rec_per_key()
{
  DBUG_ENTER("ha_ndbcluster::get_status_const");
  for (uint i=0 ; i < table_share->keys ; i++)
  {
    table->key_info[i].rec_per_key[table->key_info[i].key_parts-1]= 1;
  }
  DBUG_VOID_RETURN;
}

ha_rows ha_ndbcluster::records()
{
  ha_rows retval;
  DBUG_ENTER("ha_ndbcluster::records");
  struct Ndb_local_table_statistics *info= m_table_info;
  DBUG_PRINT("info", ("id=%d, no_uncommitted_rows_count=%d",
                      ((const NDBTAB *)m_table)->getTableId(),
                      info->no_uncommitted_rows_count));

  Ndb *ndb= get_ndb();
  ndb->setDatabaseName(m_dbname);
  struct Ndb_statistics stat;
  if (ndb_get_table_statistics(ndb, m_table, &stat) == 0)
  {
    retval= stat.row_count;
  }
  else
  {
    /**
     * Be consistent with BUG#19914 until we fix it properly
     */
    DBUG_RETURN(-1);
  }

  THD *thd= current_thd;
  if (get_thd_ndb(thd)->error)
    info->no_uncommitted_rows_count= 0;

  DBUG_RETURN(retval + info->no_uncommitted_rows_count);
}

void ha_ndbcluster::records_update()
{
  if (m_ha_not_exact_count)
    return;
  DBUG_ENTER("ha_ndbcluster::records_update");
  struct Ndb_local_table_statistics *info= m_table_info;
  DBUG_PRINT("info", ("id=%d, no_uncommitted_rows_count=%d",
                      ((const NDBTAB *)m_table)->getTableId(),
                      info->no_uncommitted_rows_count));
  //  if (info->records == ~(ha_rows)0)
  {
    Ndb *ndb= get_ndb();
    ndb->setDatabaseName(m_dbname);
    struct Ndb_statistics stat;
<<<<<<< HEAD
    if (ndb_get_table_statistics(ndb, m_table, &stat) == 0)
    {
      stats.mean_rec_length= stat.row_size;
      stats.data_file_length= stat.fragment_memory;
=======
    ndb->setDatabaseName(m_dbname);
    if (ndb_get_table_statistics(ndb, m_tabname, &stat) == 0){
      mean_rec_length= stat.row_size;
      data_file_length= stat.fragment_memory;
>>>>>>> a47d6172
      info->records= stat.row_count;
    }
  }
  {
    THD *thd= current_thd;
    if (get_thd_ndb(thd)->error)
      info->no_uncommitted_rows_count= 0;
  }
  stats.records= info->records+ info->no_uncommitted_rows_count;
  DBUG_VOID_RETURN;
}

void ha_ndbcluster::no_uncommitted_rows_execute_failure()
{
  if (m_ha_not_exact_count)
    return;
  DBUG_ENTER("ha_ndbcluster::no_uncommitted_rows_execute_failure");
  get_thd_ndb(current_thd)->error= 1;
  DBUG_VOID_RETURN;
}

void ha_ndbcluster::no_uncommitted_rows_update(int c)
{
  if (m_ha_not_exact_count)
    return;
  DBUG_ENTER("ha_ndbcluster::no_uncommitted_rows_update");
  struct Ndb_local_table_statistics *info= m_table_info;
  info->no_uncommitted_rows_count+= c;
  DBUG_PRINT("info", ("id=%d, no_uncommitted_rows_count=%d",
                      ((const NDBTAB *)m_table)->getTableId(),
                      info->no_uncommitted_rows_count));
  DBUG_VOID_RETURN;
}

void ha_ndbcluster::no_uncommitted_rows_reset(THD *thd)
{
  if (m_ha_not_exact_count)
    return;
  DBUG_ENTER("ha_ndbcluster::no_uncommitted_rows_reset");
  Thd_ndb *thd_ndb= get_thd_ndb(thd);
  thd_ndb->count++;
  thd_ndb->error= 0;
  DBUG_VOID_RETURN;
}

int ha_ndbcluster::ndb_err(NdbTransaction *trans)
{
  int res;
  NdbError err= trans->getNdbError();
  DBUG_ENTER("ndb_err");
  
  ERR_PRINT(err);
  switch (err.classification) {
  case NdbError::SchemaError:
  {
    // TODO perhaps we need to do more here, invalidate also in the cache
    m_table->setStatusInvalid();
    /* Close other open handlers not used by any thread */
    TABLE_LIST table_list;
    bzero((char*) &table_list,sizeof(table_list));
    table_list.db= m_dbname;
    table_list.alias= table_list.table_name= m_tabname;
    close_cached_tables(current_thd, 0, &table_list);
    break;
  }
  default:
    break;
  }
  res= ndb_to_mysql_error(&err);
  DBUG_PRINT("info", ("transformed ndbcluster error %d to mysql error %d", 
                      err.code, res));
  if (res == HA_ERR_FOUND_DUPP_KEY)
  {
    if (m_rows_to_insert == 1)
      m_dupkey= table_share->primary_key;
    else
    {
      /* We are batching inserts, offending key is not available */
      m_dupkey= (uint) -1;
    }
  }
  DBUG_RETURN(res);
}


/*
  Override the default get_error_message in order to add the 
  error message of NDB 
 */

bool ha_ndbcluster::get_error_message(int error, 
                                      String *buf)
{
  DBUG_ENTER("ha_ndbcluster::get_error_message");
  DBUG_PRINT("enter", ("error: %d", error));

  Ndb *ndb= get_ndb();
  if (!ndb)
    DBUG_RETURN(FALSE);

  const NdbError err= ndb->getNdbError(error);
  bool temporary= err.status==NdbError::TemporaryError;
  buf->set(err.message, strlen(err.message), &my_charset_bin);
  DBUG_PRINT("exit", ("message: %s, temporary: %d", buf->ptr(), temporary));
  DBUG_RETURN(temporary);
}


#ifndef DBUG_OFF
/*
  Check if type is supported by NDB.
*/

static bool ndb_supported_type(enum_field_types type)
{
  switch (type) {
  case MYSQL_TYPE_TINY:        
  case MYSQL_TYPE_SHORT:
  case MYSQL_TYPE_LONG:
  case MYSQL_TYPE_INT24:       
  case MYSQL_TYPE_LONGLONG:
  case MYSQL_TYPE_FLOAT:
  case MYSQL_TYPE_DOUBLE:
  case MYSQL_TYPE_DECIMAL:    
  case MYSQL_TYPE_NEWDECIMAL:
  case MYSQL_TYPE_TIMESTAMP:
  case MYSQL_TYPE_DATETIME:    
  case MYSQL_TYPE_DATE:
  case MYSQL_TYPE_NEWDATE:
  case MYSQL_TYPE_TIME:        
  case MYSQL_TYPE_YEAR:        
  case MYSQL_TYPE_STRING:      
  case MYSQL_TYPE_VAR_STRING:
  case MYSQL_TYPE_VARCHAR:
  case MYSQL_TYPE_TINY_BLOB:
  case MYSQL_TYPE_BLOB:    
  case MYSQL_TYPE_MEDIUM_BLOB:   
  case MYSQL_TYPE_LONG_BLOB:  
  case MYSQL_TYPE_ENUM:
  case MYSQL_TYPE_SET:         
  case MYSQL_TYPE_BIT:
  case MYSQL_TYPE_GEOMETRY:
    return TRUE;
  case MYSQL_TYPE_NULL:   
    break;
  }
  return FALSE;
}
#endif /* !DBUG_OFF */


/*
  Instruct NDB to set the value of the hidden primary key
*/

bool ha_ndbcluster::set_hidden_key(NdbOperation *ndb_op,
                                   uint fieldnr, const byte *field_ptr)
{
  DBUG_ENTER("set_hidden_key");
  DBUG_RETURN(ndb_op->equal(fieldnr, (char*)field_ptr) != 0);
}


/*
  Instruct NDB to set the value of one primary key attribute
*/

int ha_ndbcluster::set_ndb_key(NdbOperation *ndb_op, Field *field,
                               uint fieldnr, const byte *field_ptr)
{
  uint32 pack_len= field->pack_length();
  DBUG_ENTER("set_ndb_key");
  DBUG_PRINT("enter", ("%d: %s, ndb_type: %u, len=%d", 
                       fieldnr, field->field_name, field->type(),
                       pack_len));
  DBUG_DUMP("key", (char*)field_ptr, pack_len);
  
  DBUG_ASSERT(ndb_supported_type(field->type()));
  DBUG_ASSERT(! (field->flags & BLOB_FLAG));
  // Common implementation for most field types
  DBUG_RETURN(ndb_op->equal(fieldnr, (char*) field_ptr, pack_len) != 0);
}


/*
 Instruct NDB to set the value of one attribute
*/

int ha_ndbcluster::set_ndb_value(NdbOperation *ndb_op, Field *field, 
                                 uint fieldnr, int row_offset,
                                 bool *set_blob_value)
{
  const byte* field_ptr= field->ptr + row_offset;
  uint32 pack_len= field->pack_length();
  DBUG_ENTER("set_ndb_value");
  DBUG_PRINT("enter", ("%d: %s  type: %u  len=%d  is_null=%s", 
                       fieldnr, field->field_name, field->type(), 
                       pack_len, field->is_null(row_offset) ? "Y" : "N"));
  DBUG_DUMP("value", (char*) field_ptr, pack_len);

  DBUG_ASSERT(ndb_supported_type(field->type()));
  {
    // ndb currently does not support size 0
    uint32 empty_field;
    if (pack_len == 0)
    {
      pack_len= sizeof(empty_field);
      field_ptr= (byte *)&empty_field;
      if (field->is_null(row_offset))
        empty_field= 0;
      else
        empty_field= 1;
    }
    if (! (field->flags & BLOB_FLAG))
    {
      if (field->type() != MYSQL_TYPE_BIT)
      {
        if (field->is_null(row_offset))
        {
          DBUG_PRINT("info", ("field is NULL"));
          // Set value to NULL
          DBUG_RETURN((ndb_op->setValue(fieldnr, (char*)NULL) != 0));
	}
        // Common implementation for most field types
        DBUG_RETURN(ndb_op->setValue(fieldnr, (char*)field_ptr) != 0);
      }
      else // if (field->type() == MYSQL_TYPE_BIT)
      {
        longlong bits= field->val_int();
 
        // Round up bit field length to nearest word boundry
        pack_len= ((pack_len + 3) >> 2) << 2;
        DBUG_ASSERT(pack_len <= 8);
        if (field->is_null(row_offset))
          // Set value to NULL
          DBUG_RETURN((ndb_op->setValue(fieldnr, (char*)NULL) != 0));
        DBUG_PRINT("info", ("bit field"));
        DBUG_DUMP("value", (char*)&bits, pack_len);
#ifdef WORDS_BIGENDIAN
        if (pack_len < 5)
        {
          DBUG_RETURN(ndb_op->setValue(fieldnr, ((char*)&bits)+4) != 0);
        }
#endif
        DBUG_RETURN(ndb_op->setValue(fieldnr, (char*)&bits) != 0);
      }
    }
    // Blob type
    NdbBlob *ndb_blob= ndb_op->getBlobHandle(fieldnr);
    if (ndb_blob != NULL)
    {
      if (field->is_null(row_offset))
        DBUG_RETURN(ndb_blob->setNull() != 0);

      Field_blob *field_blob= (Field_blob*)field;

      // Get length and pointer to data
      uint32 blob_len= field_blob->get_length(field_ptr);
      char* blob_ptr= NULL;
      field_blob->get_ptr(&blob_ptr);

      // Looks like NULL ptr signals length 0 blob
      if (blob_ptr == NULL) {
        DBUG_ASSERT(blob_len == 0);
        blob_ptr= (char*)"";
      }

      DBUG_PRINT("value", ("set blob ptr=%p len=%u",
                           blob_ptr, blob_len));
      DBUG_DUMP("value", (char*)blob_ptr, min(blob_len, 26));

      if (set_blob_value)
        *set_blob_value= TRUE;
      // No callback needed to write value
      DBUG_RETURN(ndb_blob->setValue(blob_ptr, blob_len) != 0);
    }
    DBUG_RETURN(1);
  }
}


/*
  Callback to read all blob values.
  - not done in unpack_record because unpack_record is valid
    after execute(Commit) but reading blobs is not
  - may only generate read operations; they have to be executed
    somewhere before the data is available
  - due to single buffer for all blobs, we let the last blob
    process all blobs (last so that all are active)
  - null bit is still set in unpack_record
  - TODO allocate blob part aligned buffers
*/

NdbBlob::ActiveHook g_get_ndb_blobs_value;

int g_get_ndb_blobs_value(NdbBlob *ndb_blob, void *arg)
{
  DBUG_ENTER("g_get_ndb_blobs_value");
  if (ndb_blob->blobsNextBlob() != NULL)
    DBUG_RETURN(0);
  ha_ndbcluster *ha= (ha_ndbcluster *)arg;
  int ret= get_ndb_blobs_value(ha->table, ha->m_value,
                               ha->m_blobs_buffer, ha->m_blobs_buffer_size,
                               ha->m_blobs_offset);
  DBUG_RETURN(ret);
}

/*
  This routine is shared by injector.  There is no common blobs buffer
  so the buffer and length are passed by reference.  Injector also
  passes a record pointer diff.
 */
int get_ndb_blobs_value(TABLE* table, NdbValue* value_array,
                        byte*& buffer, uint& buffer_size,
                        my_ptrdiff_t ptrdiff)
{
  DBUG_ENTER("get_ndb_blobs_value");

  // Field has no field number so cannot use TABLE blob_field
  // Loop twice, first only counting total buffer size
  for (int loop= 0; loop <= 1; loop++)
  {
    uint32 offset= 0;
    for (uint i= 0; i < table->s->fields; i++)
    {
      Field *field= table->field[i];
      NdbValue value= value_array[i];
      if (! (field->flags & BLOB_FLAG))
        continue;
      if (value.blob == NULL)
      {
        DBUG_PRINT("info",("[%u] skipped", i));
        continue;
      }
      Field_blob *field_blob= (Field_blob *)field;
      NdbBlob *ndb_blob= value.blob;
      int isNull;
      if (ndb_blob->getNull(isNull) != 0)
        ERR_RETURN(ndb_blob->getNdbError());
      if (isNull == 0) {
        Uint64 len64= 0;
        if (ndb_blob->getLength(len64) != 0)
          ERR_RETURN(ndb_blob->getNdbError());
        // Align to Uint64
        uint32 size= len64;
        if (size % 8 != 0)
          size+= 8 - size % 8;
        if (loop == 1)
        {
          char *buf= buffer + offset;
          uint32 len= 0xffffffff;  // Max uint32
          if (ndb_blob->readData(buf, len) != 0)
            ERR_RETURN(ndb_blob->getNdbError());
          DBUG_PRINT("info", ("[%u] offset=%u buf=%p len=%u [ptrdiff=%d]",
                              i, offset, buf, len, (int)ptrdiff));
          DBUG_ASSERT(len == len64);
          // Ugly hack assumes only ptr needs to be changed
          field_blob->ptr+= ptrdiff;
          field_blob->set_ptr(len, buf);
          field_blob->ptr-= ptrdiff;
        }
        offset+= size;
      }
      else if (loop == 1) // undefined or null
      {
        // have to set length even in this case
        char *buf= buffer + offset; // or maybe NULL
        uint32 len= 0;
        field_blob->ptr+= ptrdiff;
        field_blob->set_ptr(len, buf);
        field_blob->ptr-= ptrdiff;
        DBUG_PRINT("info", ("[%u] isNull=%d", i, isNull));
      }
    }
    if (loop == 0 && offset > buffer_size)
    {
      my_free(buffer, MYF(MY_ALLOW_ZERO_PTR));
      buffer_size= 0;
      DBUG_PRINT("info", ("allocate blobs buffer size %u", offset));
      buffer= my_malloc(offset, MYF(MY_WME));
      if (buffer == NULL)
        DBUG_RETURN(-1);
      buffer_size= offset;
    }
  }
  DBUG_RETURN(0);
}


/*
  Instruct NDB to fetch one field
  - data is read directly into buffer provided by field
    if field is NULL, data is read into memory provided by NDBAPI
*/

int ha_ndbcluster::get_ndb_value(NdbOperation *ndb_op, Field *field,
                                 uint fieldnr, byte* buf)
{
  DBUG_ENTER("get_ndb_value");
  DBUG_PRINT("enter", ("fieldnr: %d flags: %o", fieldnr,
                       (int)(field != NULL ? field->flags : 0)));

  if (field != NULL)
  {
      DBUG_ASSERT(buf);
      DBUG_ASSERT(ndb_supported_type(field->type()));
      DBUG_ASSERT(field->ptr != NULL);
      if (! (field->flags & BLOB_FLAG))
      { 
        if (field->type() != MYSQL_TYPE_BIT)
        {
          byte *field_buf;
          if (field->pack_length() != 0)
            field_buf= buf + (field->ptr - table->record[0]);
          else
            field_buf= (byte *)&dummy_buf;
          m_value[fieldnr].rec= ndb_op->getValue(fieldnr, 
                                                 field_buf);
        }
        else // if (field->type() == MYSQL_TYPE_BIT)
        {
          m_value[fieldnr].rec= ndb_op->getValue(fieldnr);
        }
        DBUG_RETURN(m_value[fieldnr].rec == NULL);
      }

      // Blob type
      NdbBlob *ndb_blob= ndb_op->getBlobHandle(fieldnr);
      m_value[fieldnr].blob= ndb_blob;
      if (ndb_blob != NULL)
      {
        // Set callback
	m_blobs_offset= buf - (byte*) table->record[0];
        void *arg= (void *)this;
        DBUG_RETURN(ndb_blob->setActiveHook(g_get_ndb_blobs_value, arg) != 0);
      }
      DBUG_RETURN(1);
  }

  // Used for hidden key only
  m_value[fieldnr].rec= ndb_op->getValue(fieldnr, m_ref);
  DBUG_RETURN(m_value[fieldnr].rec == NULL);
}

/*
  Instruct NDB to fetch the partition id (fragment id)
*/
int ha_ndbcluster::get_ndb_partition_id(NdbOperation *ndb_op)
{
  DBUG_ENTER("get_ndb_partition_id");
  DBUG_RETURN(ndb_op->getValue(NdbDictionary::Column::FRAGMENT, 
                               (char *)&m_part_id) == NULL);
}

/*
  Check if any set or get of blob value in current query.
*/

bool ha_ndbcluster::uses_blob_value()
{
  uint blob_fields;
  MY_BITMAP *bitmap;
  uint *blob_index, *blob_index_end;
  if (table_share->blob_fields == 0)
    return FALSE;

  bitmap= m_write_op ? table->write_set : table->read_set;
  blob_index=     table_share->blob_field;
  blob_index_end= blob_index + table_share->blob_fields;
  do
  {
    if (bitmap_is_set(table->write_set,
                      table->field[*blob_index]->field_index))
      return TRUE;
  } while (++blob_index != blob_index_end);
  return FALSE;
}


/*
  Get metadata for this table from NDB 

  IMPLEMENTATION
    - check that frm-file on disk is equal to frm-file
      of table accessed in NDB

  RETURN
    0    ok
    -2   Meta data has changed; Re-read data and try again
*/

int cmp_frm(const NDBTAB *ndbtab, const void *pack_data,
            uint pack_length)
{
  DBUG_ENTER("cmp_frm");
  /*
    Compare FrmData in NDB with frm file from disk.
  */
  if ((pack_length != ndbtab->getFrmLength()) || 
      (memcmp(pack_data, ndbtab->getFrmData(), pack_length)))
    DBUG_RETURN(1);
  DBUG_RETURN(0);
}

int ha_ndbcluster::get_metadata(const char *path)
{
  Ndb *ndb= get_ndb();
  NDBDICT *dict= ndb->getDictionary();
  const NDBTAB *tab;
  int error;
  DBUG_ENTER("get_metadata");
  DBUG_PRINT("enter", ("m_tabname: %s, path: %s", m_tabname, path));

  DBUG_ASSERT(m_table == NULL);
  DBUG_ASSERT(m_table_info == NULL);

  const void *data, *pack_data;
  uint length, pack_length;

  /*
    Compare FrmData in NDB with frm file from disk.
  */
  error= 0;
  if (readfrm(path, &data, &length) ||
      packfrm(data, length, &pack_data, &pack_length))
  {
    my_free((char*)data, MYF(MY_ALLOW_ZERO_PTR));
    my_free((char*)pack_data, MYF(MY_ALLOW_ZERO_PTR));
    DBUG_RETURN(1);
  }
    
  Ndb_table_guard ndbtab_g(dict, m_tabname);
  if (!(tab= ndbtab_g.get_table()))
    ERR_RETURN(dict->getNdbError());

  if (get_ndb_share_state(m_share) != NSS_ALTERED 
      && cmp_frm(tab, pack_data, pack_length))
  {
    DBUG_PRINT("error", 
               ("metadata, pack_length: %d  getFrmLength: %d  memcmp: %d",
                pack_length, tab->getFrmLength(),
                memcmp(pack_data, tab->getFrmData(), pack_length)));
    DBUG_DUMP("pack_data", (char*)pack_data, pack_length);
    DBUG_DUMP("frm", (char*)tab->getFrmData(), tab->getFrmLength());
    error= HA_ERR_TABLE_DEF_CHANGED;
  }
  my_free((char*)data, MYF(0));
  my_free((char*)pack_data, MYF(0));

  if (error)
    goto err;

  DBUG_PRINT("info", ("fetched table %s", tab->getName()));
  m_table= tab;
  if ((error= open_indexes(ndb, table, FALSE)) == 0)
  {
    ndbtab_g.release();
    DBUG_RETURN(0);
  }
err:
  ndbtab_g.invalidate();
  m_table= NULL;
  DBUG_RETURN(error);
}

static int fix_unique_index_attr_order(NDB_INDEX_DATA &data,
                                       const NDBINDEX *index,
                                       KEY *key_info)
{
  DBUG_ENTER("fix_unique_index_attr_order");
  unsigned sz= index->getNoOfIndexColumns();

  if (data.unique_index_attrid_map)
    my_free((char*)data.unique_index_attrid_map, MYF(0));
  data.unique_index_attrid_map= (uchar*)my_malloc(sz,MYF(MY_WME));

  KEY_PART_INFO* key_part= key_info->key_part;
  KEY_PART_INFO* end= key_part+key_info->key_parts;
  DBUG_ASSERT(key_info->key_parts == sz);
  for (unsigned i= 0; key_part != end; key_part++, i++) 
  {
    const char *field_name= key_part->field->field_name;
#ifndef DBUG_OFF
   data.unique_index_attrid_map[i]= 255;
#endif
    for (unsigned j= 0; j < sz; j++)
    {
      const NDBCOL *c= index->getColumn(j);
      if (strcmp(field_name, c->getName()) == 0)
      {
        data.unique_index_attrid_map[i]= j;
        break;
      }
    }
    DBUG_ASSERT(data.unique_index_attrid_map[i] != 255);
  }
  DBUG_RETURN(0);
}

/*
  Create all the indexes for a table.
  If any index should fail to be created,
  the error is returned immediately
*/
int ha_ndbcluster::create_indexes(Ndb *ndb, TABLE *tab)
{
  uint i;
  int error= 0;
  const char *index_name;
  KEY* key_info= tab->key_info;
  const char **key_name= tab->s->keynames.type_names;
  NDBDICT *dict= ndb->getDictionary();
  DBUG_ENTER("ha_ndbcluster::create_indexes");
  
  for (i= 0; i < tab->s->keys; i++, key_info++, key_name++)
  {
    index_name= *key_name;
    NDB_INDEX_TYPE idx_type= get_index_type_from_table(i);
    error= create_index(index_name, key_info, idx_type, i);
    if (error)
    {
      DBUG_PRINT("error", ("Failed to create index %u", i));
      break;
    }
  }

  DBUG_RETURN(error);
}

static void ndb_init_index(NDB_INDEX_DATA &data)
{
  data.type= UNDEFINED_INDEX;
  data.status= UNDEFINED;
  data.unique_index= NULL;
  data.index= NULL;
  data.unique_index_attrid_map= NULL;
  data.index_stat=NULL;
  data.index_stat_cache_entries=0;
  data.index_stat_update_freq=0;
  data.index_stat_query_count=0;
}

static void ndb_clear_index(NDB_INDEX_DATA &data)
{
  if (data.unique_index_attrid_map)
  {
    my_free((char*)data.unique_index_attrid_map, MYF(0));
  }
  if (data.index_stat)
  {
    delete data.index_stat;
  }
  ndb_init_index(data);
}

/*
  Associate a direct reference to an index handle
  with an index (for faster access)
 */
int ha_ndbcluster::add_index_handle(THD *thd, NDBDICT *dict, KEY *key_info,
                                    const char *index_name, uint index_no)
{
  int error= 0;
  NDB_INDEX_TYPE idx_type= get_index_type_from_table(index_no);
  m_index[index_no].type= idx_type;
  DBUG_ENTER("ha_ndbcluster::add_index_handle");
  DBUG_PRINT("enter", ("table %s", m_tabname));

  if (idx_type != PRIMARY_KEY_INDEX && idx_type != UNIQUE_INDEX)
  {
    DBUG_PRINT("info", ("Get handle to index %s", index_name));
    const NDBINDEX *index;
    do
    {
      index= dict->getIndexGlobal(index_name, *m_table);
      if (!index)
        ERR_RETURN(dict->getNdbError());
      DBUG_PRINT("info", ("index: 0x%x  id: %d  version: %d.%d  status: %d",
                          index,
                          index->getObjectId(),
                          index->getObjectVersion() & 0xFFFFFF,
                          index->getObjectVersion() >> 24,
                          index->getObjectStatus()));
      DBUG_ASSERT(index->getObjectStatus() ==
                  NdbDictionary::Object::Retrieved);
      break;
    } while (1);
    m_index[index_no].index= index;
    // ordered index - add stats
    NDB_INDEX_DATA& d=m_index[index_no];
    delete d.index_stat;
    d.index_stat=NULL;
    if (thd->variables.ndb_index_stat_enable)
    {
      d.index_stat=new NdbIndexStat(index);
      d.index_stat_cache_entries=thd->variables.ndb_index_stat_cache_entries;
      d.index_stat_update_freq=thd->variables.ndb_index_stat_update_freq;
      d.index_stat_query_count=0;
      d.index_stat->alloc_cache(d.index_stat_cache_entries);
      DBUG_PRINT("info", ("index %s stat=on cache_entries=%u update_freq=%u",
                          index->getName(),
                          d.index_stat_cache_entries,
                          d.index_stat_update_freq));
    } else
    {
      DBUG_PRINT("info", ("index %s stat=off", index->getName()));
    }
  }
  if (idx_type == UNIQUE_ORDERED_INDEX || idx_type == UNIQUE_INDEX)
  {
    char unique_index_name[FN_LEN];
    static const char* unique_suffix= "$unique";
    m_has_unique_index= TRUE;
    strxnmov(unique_index_name, FN_LEN, index_name, unique_suffix, NullS);
    DBUG_PRINT("info", ("Get handle to unique_index %s", unique_index_name));
    const NDBINDEX *index;
    do
    {
      index= dict->getIndexGlobal(unique_index_name, *m_table);
      if (!index)
        ERR_RETURN(dict->getNdbError());
      DBUG_PRINT("info", ("index: 0x%x  id: %d  version: %d.%d  status: %d",
                          index,
                          index->getObjectId(),
                          index->getObjectVersion() & 0xFFFFFF,
                          index->getObjectVersion() >> 24,
                          index->getObjectStatus()));
      DBUG_ASSERT(index->getObjectStatus() ==
                  NdbDictionary::Object::Retrieved);
      break;
    } while (1);
    m_index[index_no].unique_index= index;
    error= fix_unique_index_attr_order(m_index[index_no], index, key_info);
  }
  if (!error)
    m_index[index_no].status= ACTIVE;
  
  DBUG_RETURN(error);
}

/*
  Associate index handles for each index of a table
*/
int ha_ndbcluster::open_indexes(Ndb *ndb, TABLE *tab, bool ignore_error)
{
  uint i;
  int error= 0;
  THD *thd=current_thd;
  NDBDICT *dict= ndb->getDictionary();
  const char *index_name;
  KEY* key_info= tab->key_info;
  const char **key_name= tab->s->keynames.type_names;
  DBUG_ENTER("ha_ndbcluster::open_indexes");
  m_has_unique_index= FALSE;
  for (i= 0; i < tab->s->keys; i++, key_info++, key_name++)
  {
    if ((error= add_index_handle(thd, dict, key_info, *key_name, i)))
      if (ignore_error)
        m_index[i].index= m_index[i].unique_index= NULL;
      else
        break;
  }

  if (error && !ignore_error)
  {
    while (i > 0)
    {
      i--;
      if (m_index[i].index)
      {
         dict->removeIndexGlobal(*m_index[i].index, 1);
         m_index[i].index= NULL;
      }
      if (m_index[i].unique_index)
      {
         dict->removeIndexGlobal(*m_index[i].unique_index, 1);
         m_index[i].unique_index= NULL;
      }
    }
  }

  DBUG_ASSERT(error == 0 || error == 4243);

  DBUG_RETURN(error);
}

/*
  Renumber indexes in index list by shifting out
  indexes that are to be dropped
 */
void ha_ndbcluster::renumber_indexes(Ndb *ndb, TABLE *tab)
{
  uint i;
  const char *index_name;
  KEY* key_info= tab->key_info;
  const char **key_name= tab->s->keynames.type_names;
  NDBDICT *dict= ndb->getDictionary();
  DBUG_ENTER("ha_ndbcluster::renumber_indexes");
  
  for (i= 0; i < tab->s->keys; i++, key_info++, key_name++)
  {
    index_name= *key_name;
    NDB_INDEX_TYPE idx_type= get_index_type_from_table(i);
    m_index[i].type= idx_type;
    if (m_index[i].status == TO_BE_DROPPED) 
    {
      DBUG_PRINT("info", ("Shifting index %s(%i) out of the list", 
                          index_name, i));
      NDB_INDEX_DATA tmp;
      uint j= i + 1;
      // Shift index out of list
      while(j != MAX_KEY && m_index[j].status != UNDEFINED)
      {
        tmp=  m_index[j - 1];
        m_index[j - 1]= m_index[j];
        m_index[j]= tmp;
        j++;
      }
    }
  }

  DBUG_VOID_RETURN;
}

/*
  Drop all indexes that are marked for deletion
*/
int ha_ndbcluster::drop_indexes(Ndb *ndb, TABLE *tab)
{
  uint i;
  int error= 0;
  const char *index_name;
  KEY* key_info= tab->key_info;
  NDBDICT *dict= ndb->getDictionary();
  DBUG_ENTER("ha_ndbcluster::drop_indexes");
  
  for (i= 0; i < tab->s->keys; i++, key_info++)
  {
    NDB_INDEX_TYPE idx_type= get_index_type_from_table(i);
    m_index[i].type= idx_type;
    if (m_index[i].status == TO_BE_DROPPED)
    {
      const NdbDictionary::Index *index= m_index[i].index;
      const NdbDictionary::Index *unique_index= m_index[i].unique_index;
      
      if (index)
      {
        index_name= index->getName();
        DBUG_PRINT("info", ("Dropping index %u: %s", i, index_name));  
        // Drop ordered index from ndb
        error= dict->dropIndexGlobal(*index);
        if (!error)
        {
          dict->removeIndexGlobal(*index, 1);
          m_index[i].index= NULL;
        }
      }
      if (!error && unique_index)
      {
        index_name= unique_index->getName();
        DBUG_PRINT("info", ("Dropping unique index %u: %s", i, index_name));
        // Drop unique index from ndb
        error= dict->dropIndexGlobal(*unique_index);
        if (!error)
        {
          dict->removeIndexGlobal(*unique_index, 1);
          m_index[i].unique_index= NULL;
        }
      }
      if (error)
        DBUG_RETURN(error);
      ndb_clear_index(m_index[i]);
      continue;
    }
  }
  
  DBUG_RETURN(error);
}

/*
  Decode the type of an index from information 
  provided in table object
*/
NDB_INDEX_TYPE ha_ndbcluster::get_index_type_from_table(uint inx) const
{
  return get_index_type_from_key(inx, table_share->key_info,
                                 inx == table_share->primary_key);
}

NDB_INDEX_TYPE ha_ndbcluster::get_index_type_from_key(uint inx,
                                                      KEY *key_info,
                                                      bool primary) const
{
  bool is_hash_index=  (key_info[inx].algorithm == 
                        HA_KEY_ALG_HASH);
  if (primary)
    return is_hash_index ? PRIMARY_KEY_INDEX : PRIMARY_KEY_ORDERED_INDEX;
  
  return ((key_info[inx].flags & HA_NOSAME) ? 
          (is_hash_index ? UNIQUE_INDEX : UNIQUE_ORDERED_INDEX) :
          ORDERED_INDEX);
} 

int ha_ndbcluster::check_index_fields_not_null(uint inx)
{
  KEY* key_info= table->key_info + inx;
  KEY_PART_INFO* key_part= key_info->key_part;
  KEY_PART_INFO* end= key_part+key_info->key_parts;
  DBUG_ENTER("ha_ndbcluster::check_index_fields_not_null");
  
  for (; key_part != end; key_part++) 
    {
      Field* field= key_part->field;
      if (field->maybe_null())
      {
        my_printf_error(ER_NULL_COLUMN_IN_INDEX,ER(ER_NULL_COLUMN_IN_INDEX),
                        MYF(0),field->field_name);
        DBUG_RETURN(ER_NULL_COLUMN_IN_INDEX);
      }
    }
  
  DBUG_RETURN(0);
}

void ha_ndbcluster::release_metadata(THD *thd, Ndb *ndb)
{
  uint i;

  DBUG_ENTER("release_metadata");
  DBUG_PRINT("enter", ("m_tabname: %s", m_tabname));

  NDBDICT *dict= ndb->getDictionary();
  int invalidate_indexes= 0;
  if (thd && thd->lex && thd->lex->sql_command == SQLCOM_FLUSH)
  {
    invalidate_indexes = 1;
  }
  if (m_table != NULL)
  {
    if (m_table->getObjectStatus() == NdbDictionary::Object::Invalid)
      invalidate_indexes= 1;
    dict->removeTableGlobal(*m_table, invalidate_indexes);
  }
  // TODO investigate
  DBUG_ASSERT(m_table_info == NULL);
  m_table_info= NULL;

  // Release index list 
  for (i= 0; i < MAX_KEY; i++)
  {
    if (m_index[i].unique_index)
    {
      DBUG_ASSERT(m_table != NULL);
      dict->removeIndexGlobal(*m_index[i].unique_index, invalidate_indexes);
    }
    if (m_index[i].index)
    {
      DBUG_ASSERT(m_table != NULL);
      dict->removeIndexGlobal(*m_index[i].index, invalidate_indexes);
    }
    ndb_clear_index(m_index[i]);
  }

  m_table= NULL;
  DBUG_VOID_RETURN;
}

int ha_ndbcluster::get_ndb_lock_type(enum thr_lock_type type)
{
  if (type >= TL_WRITE_ALLOW_WRITE)
    return NdbOperation::LM_Exclusive;
  if (type ==  TL_READ_WITH_SHARED_LOCKS ||
      uses_blob_value())
    return NdbOperation::LM_Read;
  return NdbOperation::LM_CommittedRead;
}

static const ulong index_type_flags[]=
{
  /* UNDEFINED_INDEX */
  0,                         

  /* PRIMARY_KEY_INDEX */
  HA_ONLY_WHOLE_INDEX, 

  /* PRIMARY_KEY_ORDERED_INDEX */
  /* 
     Enable HA_KEYREAD_ONLY when "sorted" indexes are supported, 
     thus ORDERD BY clauses can be optimized by reading directly 
     through the index.
  */
  // HA_KEYREAD_ONLY | 
  HA_READ_NEXT |
  HA_READ_PREV |
  HA_READ_RANGE |
  HA_READ_ORDER,

  /* UNIQUE_INDEX */
  HA_ONLY_WHOLE_INDEX,

  /* UNIQUE_ORDERED_INDEX */
  HA_READ_NEXT |
  HA_READ_PREV |
  HA_READ_RANGE |
  HA_READ_ORDER,

  /* ORDERED_INDEX */
  HA_READ_NEXT |
  HA_READ_PREV |
  HA_READ_RANGE |
  HA_READ_ORDER
};

static const int index_flags_size= sizeof(index_type_flags)/sizeof(ulong);

inline NDB_INDEX_TYPE ha_ndbcluster::get_index_type(uint idx_no) const
{
  DBUG_ASSERT(idx_no < MAX_KEY);
  return m_index[idx_no].type;
}


/*
  Get the flags for an index

  RETURN
    flags depending on the type of the index.
*/

inline ulong ha_ndbcluster::index_flags(uint idx_no, uint part,
                                        bool all_parts) const 
{ 
  DBUG_ENTER("ha_ndbcluster::index_flags");
  DBUG_PRINT("enter", ("idx_no: %u", idx_no));
  DBUG_ASSERT(get_index_type_from_table(idx_no) < index_flags_size);
  DBUG_RETURN(index_type_flags[get_index_type_from_table(idx_no)] | 
              HA_KEY_SCAN_NOT_ROR);
}

static void shrink_varchar(Field* field, const byte* & ptr, char* buf)
{
  if (field->type() == MYSQL_TYPE_VARCHAR && ptr != NULL) {
    Field_varstring* f= (Field_varstring*)field;
    if (f->length_bytes == 1) {
      uint pack_len= field->pack_length();
      DBUG_ASSERT(1 <= pack_len && pack_len <= 256);
      if (ptr[1] == 0) {
        buf[0]= ptr[0];
      } else {
        DBUG_ASSERT(FALSE);
        buf[0]= 255;
      }
      memmove(buf + 1, ptr + 2, pack_len - 1);
      ptr= buf;
    }
  }
}

int ha_ndbcluster::set_primary_key(NdbOperation *op, const byte *key)
{
  KEY* key_info= table->key_info + table_share->primary_key;
  KEY_PART_INFO* key_part= key_info->key_part;
  KEY_PART_INFO* end= key_part+key_info->key_parts;
  DBUG_ENTER("set_primary_key");

  for (; key_part != end; key_part++) 
  {
    Field* field= key_part->field;
    const byte* ptr= key;
    char buf[256];
    shrink_varchar(field, ptr, buf);
    if (set_ndb_key(op, field, 
                    key_part->fieldnr-1, ptr))
      ERR_RETURN(op->getNdbError());
    key += key_part->store_length;
  }
  DBUG_RETURN(0);
}


int ha_ndbcluster::set_primary_key_from_record(NdbOperation *op, const byte *record)
{
  KEY* key_info= table->key_info + table_share->primary_key;
  KEY_PART_INFO* key_part= key_info->key_part;
  KEY_PART_INFO* end= key_part+key_info->key_parts;
  DBUG_ENTER("set_primary_key_from_record");

  for (; key_part != end; key_part++) 
  {
    Field* field= key_part->field;
    if (set_ndb_key(op, field, 
		    key_part->fieldnr-1, record+key_part->offset))
      ERR_RETURN(op->getNdbError());
  }
  DBUG_RETURN(0);
}

int ha_ndbcluster::set_index_key_from_record(NdbOperation *op, 
                                             const byte *record, uint keyno)
{
  KEY* key_info= table->key_info + keyno;
  KEY_PART_INFO* key_part= key_info->key_part;
  KEY_PART_INFO* end= key_part+key_info->key_parts;
  uint i;
  DBUG_ENTER("set_index_key_from_record");
                                                                                
  for (i= 0; key_part != end; key_part++, i++)
  {
    Field* field= key_part->field;
    if (set_ndb_key(op, field, m_index[keyno].unique_index_attrid_map[i],
                    record+key_part->offset))
      ERR_RETURN(m_active_trans->getNdbError());
  }
  DBUG_RETURN(0);
}

int 
ha_ndbcluster::set_index_key(NdbOperation *op, 
                             const KEY *key_info, 
                             const byte * key_ptr)
{
  DBUG_ENTER("ha_ndbcluster::set_index_key");
  uint i;
  KEY_PART_INFO* key_part= key_info->key_part;
  KEY_PART_INFO* end= key_part+key_info->key_parts;
  
  for (i= 0; key_part != end; key_part++, i++) 
  {
    Field* field= key_part->field;
    const byte* ptr= key_part->null_bit ? key_ptr + 1 : key_ptr;
    char buf[256];
    shrink_varchar(field, ptr, buf);
    if (set_ndb_key(op, field, m_index[active_index].unique_index_attrid_map[i], ptr))
      ERR_RETURN(m_active_trans->getNdbError());
    key_ptr+= key_part->store_length;
  }
  DBUG_RETURN(0);
}

inline 
int ha_ndbcluster::define_read_attrs(byte* buf, NdbOperation* op)
{
  uint i;
  DBUG_ENTER("define_read_attrs");  

  // Define attributes to read
  for (i= 0; i < table_share->fields; i++) 
  {
    Field *field= table->field[i];
    if (bitmap_is_set(table->read_set, i) ||
        ((field->flags & PRI_KEY_FLAG)))
    {      
      if (get_ndb_value(op, field, i, buf))
        ERR_RETURN(op->getNdbError());
    } 
    else
    {
      m_value[i].ptr= NULL;
    }
  }
    
  if (table_share->primary_key == MAX_KEY) 
  {
    DBUG_PRINT("info", ("Getting hidden key"));
    // Scanning table with no primary key
    int hidden_no= table_share->fields;      
#ifndef DBUG_OFF
    const NDBTAB *tab= (const NDBTAB *) m_table;    
    if (!tab->getColumn(hidden_no))
      DBUG_RETURN(1);
#endif
    if (get_ndb_value(op, NULL, hidden_no, NULL))
      ERR_RETURN(op->getNdbError());
  }
  DBUG_RETURN(0);
} 


/*
  Read one record from NDB using primary key
*/

int ha_ndbcluster::pk_read(const byte *key, uint key_len, byte *buf,
                           uint32 part_id)
{
  uint no_fields= table_share->fields;
  NdbConnection *trans= m_active_trans;
  NdbOperation *op;

  int res;
  DBUG_ENTER("pk_read");
  DBUG_PRINT("enter", ("key_len: %u", key_len));
  DBUG_DUMP("key", (char*)key, key_len);
  m_write_op= FALSE;

  NdbOperation::LockMode lm=
    (NdbOperation::LockMode)get_ndb_lock_type(m_lock.type);
  if (!(op= trans->getNdbOperation((const NDBTAB *) m_table)) || 
      op->readTuple(lm) != 0)
    ERR_RETURN(trans->getNdbError());
  
  if (table_share->primary_key == MAX_KEY) 
  {
    // This table has no primary key, use "hidden" primary key
    DBUG_PRINT("info", ("Using hidden key"));
    DBUG_DUMP("key", (char*)key, 8);    
    if (set_hidden_key(op, no_fields, key))
      ERR_RETURN(trans->getNdbError());
    
    // Read key at the same time, for future reference
    if (get_ndb_value(op, NULL, no_fields, NULL))
      ERR_RETURN(trans->getNdbError());
  } 
  else 
  {
    if ((res= set_primary_key(op, key)))
      return res;
  }
  
  if ((res= define_read_attrs(buf, op)))
    DBUG_RETURN(res);

  if (m_use_partition_function)
  {
    op->setPartitionId(part_id);
    // If table has user defined partitioning
    // and no indexes, we need to read the partition id
    // to support ORDER BY queries
    if (table_share->primary_key == MAX_KEY &&
        get_ndb_partition_id(op))
      ERR_RETURN(trans->getNdbError());
  }

  if (execute_no_commit_ie(this,trans) != 0) 
  {
    table->status= STATUS_NOT_FOUND;
    DBUG_RETURN(ndb_err(trans));
  }

  // The value have now been fetched from NDB  
  unpack_record(buf);
  table->status= 0;     
  DBUG_RETURN(0);
}

/*
  Read one complementing record from NDB using primary key from old_data
  or hidden key
*/

int ha_ndbcluster::complemented_read(const byte *old_data, byte *new_data,
                                     uint32 old_part_id)
{
  uint no_fields= table_share->fields, i;
  NdbTransaction *trans= m_active_trans;
  NdbOperation *op;
  DBUG_ENTER("complemented_read");
  m_write_op= FALSE;

  if (bitmap_is_set_all(table->read_set))
  {
    // We have allready retrieved all fields, nothing to complement
    DBUG_RETURN(0);
  }

  NdbOperation::LockMode lm=
    (NdbOperation::LockMode)get_ndb_lock_type(m_lock.type);
  if (!(op= trans->getNdbOperation((const NDBTAB *) m_table)) || 
      op->readTuple(lm) != 0)
    ERR_RETURN(trans->getNdbError());
  if (table_share->primary_key != MAX_KEY) 
  {
    if (set_primary_key_from_record(op, old_data))
      ERR_RETURN(trans->getNdbError());
  } 
  else 
  {
    // This table has no primary key, use "hidden" primary key
    if (set_hidden_key(op, table->s->fields, m_ref))
      ERR_RETURN(op->getNdbError());
  }

  if (m_use_partition_function)
    op->setPartitionId(old_part_id);
  
  // Read all unreferenced non-key field(s)
  for (i= 0; i < no_fields; i++) 
  {
    Field *field= table->field[i];
    if (!((field->flags & PRI_KEY_FLAG) ||
          bitmap_is_set(table->read_set, i)) &&
        !bitmap_is_set(table->write_set, i))
    {
      if (get_ndb_value(op, field, i, new_data))
        ERR_RETURN(trans->getNdbError());
    }
  }
  
  if (execute_no_commit(this,trans) != 0) 
  {
    table->status= STATUS_NOT_FOUND;
    DBUG_RETURN(ndb_err(trans));
  }

  // The value have now been fetched from NDB  
  unpack_record(new_data);
  table->status= 0;     

  /**
   * restore m_value
   */
  for (i= 0; i < no_fields; i++) 
  {
    Field *field= table->field[i];
    if (!((field->flags & PRI_KEY_FLAG) ||
          bitmap_is_set(table->read_set, i)))
    {
      m_value[i].ptr= NULL;
    }
  }
  
  DBUG_RETURN(0);
}

/*
 * Check that all operations between first and last all
 * have gotten the errcode
 * If checking for HA_ERR_KEY_NOT_FOUND then update m_dupkey
 * for all succeeding operations
 */
bool ha_ndbcluster::check_all_operations_for_error(NdbTransaction *trans,
                                                   const NdbOperation *first,
                                                   const NdbOperation *last,
                                                   uint errcode)
{
  const NdbOperation *op= first;
  DBUG_ENTER("ha_ndbcluster::check_all_operations_for_error");

  while(op)
  {
    NdbError err= op->getNdbError();
    if (err.status != NdbError::Success)
    {
      if (ndb_to_mysql_error(&err) != (int) errcode)
        DBUG_RETURN(false);
      if (op == last) break;
      op= trans->getNextCompletedOperation(op);
    }
    else
    {
      // We found a duplicate
      if (op->getType() == NdbOperation::UniqueIndexAccess)
      {
        if (errcode == HA_ERR_KEY_NOT_FOUND)
        {
          NdbIndexOperation *iop= (NdbIndexOperation *) op;
          const NDBINDEX *index= iop->getIndex();
          // Find the key_no of the index
          for(uint i= 0; i<table->s->keys; i++)
          {
            if (m_index[i].unique_index == index)
            {
              m_dupkey= i;
              break;
            }
          }
        }
      }
      else
      {
        // Must have been primary key access
        DBUG_ASSERT(op->getType() == NdbOperation::PrimaryKeyAccess);
        if (errcode == HA_ERR_KEY_NOT_FOUND)
          m_dupkey= table->s->primary_key;
      }
      DBUG_RETURN(false);      
    }
  }
  DBUG_RETURN(true);
}


/*
 * Peek to check if any rows already exist with conflicting
 * primary key or unique index values
*/

int ha_ndbcluster::peek_indexed_rows(const byte *record)
{
  NdbTransaction *trans= m_active_trans;
  NdbOperation *op;
  const NdbOperation *first, *last;
  uint i;
  int res;
  DBUG_ENTER("peek_indexed_rows");

  NdbOperation::LockMode lm= NdbOperation::LM_Read;
  first= NULL;
  if (table->s->primary_key != MAX_KEY)
  {
    /*
     * Fetch any row with colliding primary key
     */
    if (!(op= trans->getNdbOperation((const NDBTAB *) m_table)) ||
        op->readTuple(lm) != 0)
      ERR_RETURN(trans->getNdbError());
    
    first= op;
    if ((res= set_primary_key_from_record(op, record)))
      ERR_RETURN(trans->getNdbError());

    if (m_use_partition_function)
    {
      uint32 part_id;
      int error;
      longlong func_value;
      my_bitmap_map *old_map= dbug_tmp_use_all_columns(table, table->read_set);
      error= m_part_info->get_partition_id(m_part_info, &part_id, &func_value);
      dbug_tmp_restore_column_map(table->read_set, old_map);
      if (error)
        DBUG_RETURN(error);
      op->setPartitionId(part_id);
    }
  }
  /*
   * Fetch any rows with colliding unique indexes
   */
  KEY* key_info;
  KEY_PART_INFO *key_part, *end;
  for (i= 0, key_info= table->key_info; i < table->s->keys; i++, key_info++)
  {
    if (i != table->s->primary_key &&
        key_info->flags & HA_NOSAME)
    {
      // A unique index is defined on table
      NdbIndexOperation *iop;
      const NDBINDEX *unique_index = m_index[i].unique_index;
      key_part= key_info->key_part;
      end= key_part + key_info->key_parts;
      if (!(iop= trans->getNdbIndexOperation(unique_index, m_table)) ||
          iop->readTuple(lm) != 0)
        ERR_RETURN(trans->getNdbError());

      if (!first)
        first= iop;
      if ((res= set_index_key_from_record(iop, record, i)))
        ERR_RETURN(trans->getNdbError());
    }
  }
  last= trans->getLastDefinedOperation();
  if (first)
    res= execute_no_commit_ie(this,trans);
  else
  {
    // Table has no keys
    table->status= STATUS_NOT_FOUND;
    DBUG_RETURN(HA_ERR_KEY_NOT_FOUND);
  }
  if (check_all_operations_for_error(trans, first, last, 
                                     HA_ERR_KEY_NOT_FOUND))
  {
    table->status= STATUS_NOT_FOUND;
    DBUG_RETURN(ndb_err(trans));
  } 
  else
  {
    DBUG_PRINT("info", ("m_dupkey %d", m_dupkey));
  }
  DBUG_RETURN(0);
}


/*
  Read one record from NDB using unique secondary index
*/

int ha_ndbcluster::unique_index_read(const byte *key,
                                     uint key_len, byte *buf)
{
  int res;
  NdbTransaction *trans= m_active_trans;
  NdbIndexOperation *op;
  DBUG_ENTER("ha_ndbcluster::unique_index_read");
  DBUG_PRINT("enter", ("key_len: %u, index: %u", key_len, active_index));
  DBUG_DUMP("key", (char*)key, key_len);
  
  NdbOperation::LockMode lm=
    (NdbOperation::LockMode)get_ndb_lock_type(m_lock.type);
  if (!(op= trans->getNdbIndexOperation(m_index[active_index].unique_index, 
                                        m_table)) ||
      op->readTuple(lm) != 0)
    ERR_RETURN(trans->getNdbError());
  
  // Set secondary index key(s)
  if ((res= set_index_key(op, table->key_info + active_index, key)))
    DBUG_RETURN(res);
  
  if ((res= define_read_attrs(buf, op)))
    DBUG_RETURN(res);

  if (execute_no_commit_ie(this,trans) != 0) 
  {
    table->status= STATUS_NOT_FOUND;
    DBUG_RETURN(ndb_err(trans));
  }
  // The value have now been fetched from NDB
  unpack_record(buf);
  table->status= 0;
  DBUG_RETURN(0);
}

inline int ha_ndbcluster::fetch_next(NdbScanOperation* cursor)
{
  DBUG_ENTER("fetch_next");
  int check;
  NdbTransaction *trans= m_active_trans;
  
  if (m_lock_tuple)
  {
    /*
      Lock level m_lock.type either TL_WRITE_ALLOW_WRITE
      (SELECT FOR UPDATE) or TL_READ_WITH_SHARED_LOCKS (SELECT
      LOCK WITH SHARE MODE) and row was not explictly unlocked 
      with unlock_row() call
    */
      NdbConnection *trans= m_active_trans;
      NdbOperation *op;
      // Lock row
      DBUG_PRINT("info", ("Keeping lock on scanned row"));
      
      if (!(op= m_active_cursor->lockCurrentTuple()))
      {
	m_lock_tuple= false;
	ERR_RETURN(trans->getNdbError());
      }
      m_ops_pending++;
  }
  m_lock_tuple= false;
  
  bool contact_ndb= m_lock.type < TL_WRITE_ALLOW_WRITE &&
                    m_lock.type != TL_READ_WITH_SHARED_LOCKS;;
  do {
    DBUG_PRINT("info", ("Call nextResult, contact_ndb: %d", contact_ndb));
    /*
      We can only handle one tuple with blobs at a time.
    */
    if (m_ops_pending && m_blobs_pending)
    {
      if (execute_no_commit(this,trans) != 0)
        DBUG_RETURN(ndb_err(trans));
      m_ops_pending= 0;
      m_blobs_pending= FALSE;
    }
    
    if ((check= cursor->nextResult(contact_ndb, m_force_send)) == 0)
    {
      /*
	Explicitly lock tuple if "select for update" or
	"select lock in share mode"
      */
      m_lock_tuple= (m_lock.type == TL_WRITE_ALLOW_WRITE
		     || 
		     m_lock.type == TL_READ_WITH_SHARED_LOCKS);
      DBUG_RETURN(0);
    } 
    else if (check == 1 || check == 2)
    {
      // 1: No more records
      // 2: No more cached records
      
      /*
        Before fetching more rows and releasing lock(s),
        all pending update or delete operations should 
        be sent to NDB
      */
      DBUG_PRINT("info", ("ops_pending: %d", m_ops_pending));    
      if (m_ops_pending)
      {
        if (m_transaction_on)
        {
          if (execute_no_commit(this,trans) != 0)
            DBUG_RETURN(-1);
        }
        else
        {
          if  (execute_commit(this,trans) != 0)
            DBUG_RETURN(-1);
          if (trans->restart() != 0)
          {
            DBUG_ASSERT(0);
            DBUG_RETURN(-1);
          }
        }
        m_ops_pending= 0;
      }
      contact_ndb= (check == 2);
    }
    else
    {
      DBUG_RETURN(-1);
    }
  } while (check == 2);

  DBUG_RETURN(1);
}

/*
  Get the next record of a started scan. Try to fetch
  it locally from NdbApi cached records if possible, 
  otherwise ask NDB for more.

  NOTE
  If this is a update/delete make sure to not contact 
  NDB before any pending ops have been sent to NDB.

*/

inline int ha_ndbcluster::next_result(byte *buf)
{  
  int res;
  DBUG_ENTER("next_result");
    
  if (!m_active_cursor)
    DBUG_RETURN(HA_ERR_END_OF_FILE);
  
  if ((res= fetch_next(m_active_cursor)) == 0)
  {
    DBUG_PRINT("info", ("One more record found"));    
    
    unpack_record(buf);
    table->status= 0;
    DBUG_RETURN(0);
  }
  else if (res == 1)
  {
    // No more records
    table->status= STATUS_NOT_FOUND;
    
    DBUG_PRINT("info", ("No more records"));
    DBUG_RETURN(HA_ERR_END_OF_FILE);
  }
  else
  {
    DBUG_RETURN(ndb_err(m_active_trans));
  }
}

/*
  Set bounds for ordered index scan.
*/

int ha_ndbcluster::set_bounds(NdbIndexScanOperation *op,
                              uint inx,
                              bool rir,
                              const key_range *keys[2],
                              uint range_no)
{
  const KEY *const key_info= table->key_info + inx;
  const uint key_parts= key_info->key_parts;
  uint key_tot_len[2];
  uint tot_len;
  uint i, j;

  DBUG_ENTER("set_bounds");
  DBUG_PRINT("info", ("key_parts=%d", key_parts));

  for (j= 0; j <= 1; j++)
  {
    const key_range *key= keys[j];
    if (key != NULL)
    {
      // for key->flag see ha_rkey_function
      DBUG_PRINT("info", ("key %d length=%d flag=%d",
                          j, key->length, key->flag));
      key_tot_len[j]= key->length;
    }
    else
    {
      DBUG_PRINT("info", ("key %d not present", j));
      key_tot_len[j]= 0;
    }
  }
  tot_len= 0;

  for (i= 0; i < key_parts; i++)
  {
    KEY_PART_INFO *key_part= &key_info->key_part[i];
    Field *field= key_part->field;
#ifndef DBUG_OFF
    uint part_len= key_part->length;
#endif
    uint part_store_len= key_part->store_length;
    // Info about each key part
    struct part_st {
      bool part_last;
      const key_range *key;
      const byte *part_ptr;
      bool part_null;
      int bound_type;
      const char* bound_ptr;
    };
    struct part_st part[2];

    for (j= 0; j <= 1; j++)
    {
      struct part_st &p= part[j];
      p.key= NULL;
      p.bound_type= -1;
      if (tot_len < key_tot_len[j])
      {
        p.part_last= (tot_len + part_store_len >= key_tot_len[j]);
        p.key= keys[j];
        p.part_ptr= &p.key->key[tot_len];
        p.part_null= key_part->null_bit && *p.part_ptr;
        p.bound_ptr= (const char *)
          p.part_null ? 0 : key_part->null_bit ? p.part_ptr + 1 : p.part_ptr;

        if (j == 0)
        {
          switch (p.key->flag)
          {
            case HA_READ_KEY_EXACT:
              if (! rir)
                p.bound_type= NdbIndexScanOperation::BoundEQ;
              else // differs for records_in_range
                p.bound_type= NdbIndexScanOperation::BoundLE;
              break;
            // ascending
            case HA_READ_KEY_OR_NEXT:
              p.bound_type= NdbIndexScanOperation::BoundLE;
              break;
            case HA_READ_AFTER_KEY:
              if (! p.part_last)
                p.bound_type= NdbIndexScanOperation::BoundLE;
              else
                p.bound_type= NdbIndexScanOperation::BoundLT;
              break;
            // descending
            case HA_READ_PREFIX_LAST:           // weird
              p.bound_type= NdbIndexScanOperation::BoundEQ;
              break;
            case HA_READ_PREFIX_LAST_OR_PREV:   // weird
              p.bound_type= NdbIndexScanOperation::BoundGE;
              break;
            case HA_READ_BEFORE_KEY:
              if (! p.part_last)
                p.bound_type= NdbIndexScanOperation::BoundGE;
              else
                p.bound_type= NdbIndexScanOperation::BoundGT;
              break;
            default:
              break;
          }
        }
        if (j == 1) {
          switch (p.key->flag)
          {
            // ascending
            case HA_READ_BEFORE_KEY:
              if (! p.part_last)
                p.bound_type= NdbIndexScanOperation::BoundGE;
              else
                p.bound_type= NdbIndexScanOperation::BoundGT;
              break;
            case HA_READ_AFTER_KEY:     // weird
              p.bound_type= NdbIndexScanOperation::BoundGE;
              break;
            default:
              break;
            // descending strangely sets no end key
          }
        }

        if (p.bound_type == -1)
        {
          DBUG_PRINT("error", ("key %d unknown flag %d", j, p.key->flag));
          DBUG_ASSERT(FALSE);
          // Stop setting bounds but continue with what we have
          op->end_of_bound(range_no);
          DBUG_RETURN(0);
        }
      }
    }

    // Seen with e.g. b = 1 and c > 1
    if (part[0].bound_type == NdbIndexScanOperation::BoundLE &&
        part[1].bound_type == NdbIndexScanOperation::BoundGE &&
        memcmp(part[0].part_ptr, part[1].part_ptr, part_store_len) == 0)
    {
      DBUG_PRINT("info", ("replace LE/GE pair by EQ"));
      part[0].bound_type= NdbIndexScanOperation::BoundEQ;
      part[1].bound_type= -1;
    }
    // Not seen but was in previous version
    if (part[0].bound_type == NdbIndexScanOperation::BoundEQ &&
        part[1].bound_type == NdbIndexScanOperation::BoundGE &&
        memcmp(part[0].part_ptr, part[1].part_ptr, part_store_len) == 0)
    {
      DBUG_PRINT("info", ("remove GE from EQ/GE pair"));
      part[1].bound_type= -1;
    }

    for (j= 0; j <= 1; j++)
    {
      struct part_st &p= part[j];
      // Set bound if not done with this key
      if (p.key != NULL)
      {
        DBUG_PRINT("info", ("key %d:%d offset=%d length=%d last=%d bound=%d",
                            j, i, tot_len, part_len, p.part_last, p.bound_type));
        DBUG_DUMP("info", (const char*)p.part_ptr, part_store_len);

        // Set bound if not cancelled via type -1
        if (p.bound_type != -1)
        {
          const char* ptr= p.bound_ptr;
          char buf[256];
          shrink_varchar(field, ptr, buf);
          if (op->setBound(i, p.bound_type, ptr))
            ERR_RETURN(op->getNdbError());
        }
      }
    }

    tot_len+= part_store_len;
  }
  op->end_of_bound(range_no);
  DBUG_RETURN(0);
}

/*
  Start ordered index scan in NDB
*/

int ha_ndbcluster::ordered_index_scan(const key_range *start_key,
                                      const key_range *end_key,
                                      bool sorted, bool descending,
                                      byte* buf, part_id_range *part_spec)
{  
  int res;
  bool restart;
  NdbTransaction *trans= m_active_trans;
  NdbIndexScanOperation *op;

  DBUG_ENTER("ha_ndbcluster::ordered_index_scan");
  DBUG_PRINT("enter", ("index: %u, sorted: %d, descending: %d",
             active_index, sorted, descending));  
  DBUG_PRINT("enter", ("Starting new ordered scan on %s", m_tabname));
  m_write_op= FALSE;

  // Check that sorted seems to be initialised
  DBUG_ASSERT(sorted == 0 || sorted == 1);
  
  if (m_active_cursor == 0)
  {
    restart= FALSE;
    NdbOperation::LockMode lm=
      (NdbOperation::LockMode)get_ndb_lock_type(m_lock.type);
   bool need_pk = (lm == NdbOperation::LM_Read);
    if (!(op= trans->getNdbIndexScanOperation(m_index[active_index].index, 
                                              m_table)) ||
        op->readTuples(lm, 0, parallelism, sorted, descending, false, need_pk))
      ERR_RETURN(trans->getNdbError());
    if (m_use_partition_function && part_spec != NULL &&
        part_spec->start_part == part_spec->end_part)
      op->setPartitionId(part_spec->start_part);
    m_active_cursor= op;
  } else {
    restart= TRUE;
    op= (NdbIndexScanOperation*)m_active_cursor;
    
    if (m_use_partition_function && part_spec != NULL &&
        part_spec->start_part == part_spec->end_part)
      op->setPartitionId(part_spec->start_part);
    DBUG_ASSERT(op->getSorted() == sorted);
    DBUG_ASSERT(op->getLockMode() == 
                (NdbOperation::LockMode)get_ndb_lock_type(m_lock.type));
    if (op->reset_bounds(m_force_send))
      DBUG_RETURN(ndb_err(m_active_trans));
  }
  
  {
    const key_range *keys[2]= { start_key, end_key };
    res= set_bounds(op, active_index, false, keys);
    if (res)
      DBUG_RETURN(res);
  }

  if (!restart)
  {
    if (generate_scan_filter(m_cond_stack, op))
      DBUG_RETURN(ndb_err(trans));

    if ((res= define_read_attrs(buf, op)))
    {
      DBUG_RETURN(res);
    }
    
    // If table has user defined partitioning
    // and no primary key, we need to read the partition id
    // to support ORDER BY queries
    if (m_use_partition_function &&
        (table_share->primary_key == MAX_KEY) && 
        (get_ndb_partition_id(op)))
      ERR_RETURN(trans->getNdbError());
  }

  if (execute_no_commit(this,trans) != 0)
    DBUG_RETURN(ndb_err(trans));
  
  DBUG_RETURN(next_result(buf));
}

/*
  Start full table scan in NDB
 */

int ha_ndbcluster::full_table_scan(byte *buf)
{
  int res;
  NdbScanOperation *op;
  NdbTransaction *trans= m_active_trans;
  part_id_range part_spec;

  DBUG_ENTER("full_table_scan");  
  DBUG_PRINT("enter", ("Starting new scan on %s", m_tabname));
  m_write_op= FALSE;

  NdbOperation::LockMode lm=
    (NdbOperation::LockMode)get_ndb_lock_type(m_lock.type);
  bool need_pk = (lm == NdbOperation::LM_Read);
  if (!(op=trans->getNdbScanOperation(m_table)) ||
      op->readTuples(lm, 
		     (need_pk)?NdbScanOperation::SF_KeyInfo:0, 
		     parallelism))
    ERR_RETURN(trans->getNdbError());
  m_active_cursor= op;

  if (m_use_partition_function)
  {
    part_spec.start_part= 0;
    part_spec.end_part= m_part_info->get_tot_partitions() - 1;
    prune_partition_set(table, &part_spec);
    DBUG_PRINT("info", ("part_spec.start_part = %u, part_spec.end_part = %u",
                        part_spec.start_part, part_spec.end_part));
    /*
      If partition pruning has found no partition in set
      we can return HA_ERR_END_OF_FILE
      If partition pruning has found exactly one partition in set
      we can optimize scan to run towards that partition only.
    */
    if (part_spec.start_part > part_spec.end_part)
    {
      DBUG_RETURN(HA_ERR_END_OF_FILE);
    }
    else if (part_spec.start_part == part_spec.end_part)
    {
      /*
        Only one partition is required to scan, if sorted is required we
        don't need it any more since output from one ordered partitioned
        index is always sorted.
      */
      m_active_cursor->setPartitionId(part_spec.start_part);
    }
    // If table has user defined partitioning
    // and no primary key, we need to read the partition id
    // to support ORDER BY queries
    if ((table_share->primary_key == MAX_KEY) && 
        (get_ndb_partition_id(op)))
      ERR_RETURN(trans->getNdbError());
  }

  if (generate_scan_filter(m_cond_stack, op))
    DBUG_RETURN(ndb_err(trans));
  if ((res= define_read_attrs(buf, op)))
    DBUG_RETURN(res);

  if (execute_no_commit(this,trans) != 0)
    DBUG_RETURN(ndb_err(trans));
  DBUG_PRINT("exit", ("Scan started successfully"));
  DBUG_RETURN(next_result(buf));
}

/*
  Insert one record into NDB
*/
int ha_ndbcluster::write_row(byte *record)
{
  bool has_auto_increment;
  uint i;
  NdbTransaction *trans= m_active_trans;
  NdbOperation *op;
  int res;
  THD *thd= current_thd;
  longlong func_value= 0;
  DBUG_ENTER("ha_ndbcluster::write_row");

  m_write_op= TRUE;
  has_auto_increment= (table->next_number_field && record == table->record[0]);
  if (table_share->primary_key != MAX_KEY)
  {
    /*
     * Increase any auto_incremented primary key
     */
    if (has_auto_increment) 
    {
      THD *thd= table->in_use;

      m_skip_auto_increment= FALSE;
      update_auto_increment();
      /* Ensure that handler is always called for auto_increment values */
      thd->next_insert_id= 0;
      m_skip_auto_increment= !auto_increment_column_changed;
    }
  }

  /*
   * If IGNORE the ignore constraint violations on primary and unique keys
   */
  if (!m_use_write && m_ignore_dup_key)
  {
    /*
      compare if expression with that in start_bulk_insert()
      start_bulk_insert will set parameters to ensure that each
      write_row is committed individually
    */
    int peek_res= peek_indexed_rows(record);
    
    if (!peek_res) 
    {
      DBUG_RETURN(HA_ERR_FOUND_DUPP_KEY);
    }
    if (peek_res != HA_ERR_KEY_NOT_FOUND)
      DBUG_RETURN(peek_res);
  }

  statistic_increment(thd->status_var.ha_write_count, &LOCK_status);
  if (table->timestamp_field_type & TIMESTAMP_AUTO_SET_ON_INSERT)
    table->timestamp_field->set_time();

  if (!(op= trans->getNdbOperation(m_table)))
    ERR_RETURN(trans->getNdbError());

  res= (m_use_write) ? op->writeTuple() :op->insertTuple(); 
  if (res != 0)
    ERR_RETURN(trans->getNdbError());  
 
  if (m_use_partition_function)
  {
    uint32 part_id;
    int error;
    my_bitmap_map *old_map= dbug_tmp_use_all_columns(table, table->read_set);
    error= m_part_info->get_partition_id(m_part_info, &part_id, &func_value);
    dbug_tmp_restore_column_map(table->read_set, old_map);
    if (error)
      DBUG_RETURN(error);
    op->setPartitionId(part_id);
  }

  if (table_share->primary_key == MAX_KEY) 
  {
    // Table has hidden primary key
    Ndb *ndb= get_ndb();
    int ret;
    Uint64 auto_value;
    uint retries= NDB_AUTO_INCREMENT_RETRIES;
    do {
      Ndb_tuple_id_range_guard g(m_share);
      ret= ndb->getAutoIncrementValue(m_table, g.range, auto_value, 1);
    } while (ret == -1 && 
             --retries &&
             ndb->getNdbError().status == NdbError::TemporaryError);
    if (ret == -1)
      ERR_RETURN(ndb->getNdbError());
    if (set_hidden_key(op, table_share->fields, (const byte*)&auto_value))
      ERR_RETURN(op->getNdbError());
  } 
  else 
  {
    int error;
    if ((error= set_primary_key_from_record(op, record)))
      DBUG_RETURN(error);
  }

  // Set non-key attribute(s)
  bool set_blob_value= FALSE;
  my_bitmap_map *old_map= dbug_tmp_use_all_columns(table, table->read_set);
  for (i= 0; i < table_share->fields; i++) 
  {
    Field *field= table->field[i];
    if (!(field->flags & PRI_KEY_FLAG) &&
	(bitmap_is_set(table->write_set, i) || !m_use_write) &&
        set_ndb_value(op, field, i, record-table->record[0], &set_blob_value))
    {
      m_skip_auto_increment= TRUE;
      dbug_tmp_restore_column_map(table->read_set, old_map);
      ERR_RETURN(op->getNdbError());
    }
  }
  dbug_tmp_restore_column_map(table->read_set, old_map);

  if (m_use_partition_function)
  {
    /*
      We need to set the value of the partition function value in
      NDB since the NDB kernel doesn't have easy access to the function
      to calculate the value.
    */
    if (func_value >= INT_MAX32)
      func_value= INT_MAX32;
    uint32 part_func_value= (uint32)func_value;
    uint no_fields= table_share->fields;
    if (table_share->primary_key == MAX_KEY)
      no_fields++;
    op->setValue(no_fields, part_func_value);
  }

  m_rows_changed++;

  /*
    Execute write operation
    NOTE When doing inserts with many values in 
    each INSERT statement it should not be necessary
    to NoCommit the transaction between each row.
    Find out how this is detected!
  */
  m_rows_inserted++;
  no_uncommitted_rows_update(1);
  m_bulk_insert_not_flushed= TRUE;
  if ((m_rows_to_insert == (ha_rows) 1) || 
      ((m_rows_inserted % m_bulk_insert_rows) == 0) ||
      m_primary_key_update ||
      set_blob_value)
  {
    // Send rows to NDB
    DBUG_PRINT("info", ("Sending inserts to NDB, "\
                        "rows_inserted:%d, bulk_insert_rows: %d", 
                        (int)m_rows_inserted, (int)m_bulk_insert_rows));

    m_bulk_insert_not_flushed= FALSE;
    if (m_transaction_on)
    {
      if (execute_no_commit(this,trans) != 0)
      {
        m_skip_auto_increment= TRUE;
        no_uncommitted_rows_execute_failure();
        DBUG_RETURN(ndb_err(trans));
      }
    }
    else
    {
      if (execute_commit(this,trans) != 0)
      {
        m_skip_auto_increment= TRUE;
        no_uncommitted_rows_execute_failure();
        DBUG_RETURN(ndb_err(trans));
      }
      if (trans->restart() != 0)
      {
        DBUG_ASSERT(0);
        DBUG_RETURN(-1);
      }
    }
  }
  if ((has_auto_increment) && (m_skip_auto_increment))
  {
    Ndb *ndb= get_ndb();
    Uint64 next_val= (Uint64) table->next_number_field->val_int() + 1;
    DBUG_PRINT("info", 
               ("Trying to set next auto increment value to %llu",
                (ulonglong) next_val));
    Ndb_tuple_id_range_guard g(m_share);
    if (ndb->setAutoIncrementValue(m_table, g.range, next_val, TRUE)
        == -1)
      ERR_RETURN(ndb->getNdbError());
  }
  m_skip_auto_increment= TRUE;

  DBUG_PRINT("exit",("ok"));
  DBUG_RETURN(0);
}


/* Compare if a key in a row has changed */

int ha_ndbcluster::key_cmp(uint keynr, const byte * old_row,
                           const byte * new_row)
{
  KEY_PART_INFO *key_part=table->key_info[keynr].key_part;
  KEY_PART_INFO *end=key_part+table->key_info[keynr].key_parts;

  for (; key_part != end ; key_part++)
  {
    if (key_part->null_bit)
    {
      if ((old_row[key_part->null_offset] & key_part->null_bit) !=
          (new_row[key_part->null_offset] & key_part->null_bit))
        return 1;
    }
    if (key_part->key_part_flag & (HA_BLOB_PART | HA_VAR_LENGTH_PART))
    {

      if (key_part->field->cmp_binary((char*) (old_row + key_part->offset),
                                      (char*) (new_row + key_part->offset),
                                      (ulong) key_part->length))
        return 1;
    }
    else
    {
      if (memcmp(old_row+key_part->offset, new_row+key_part->offset,
                 key_part->length))
        return 1;
    }
  }
  return 0;
}

/*
  Update one record in NDB using primary key
*/

int ha_ndbcluster::update_row(const byte *old_data, byte *new_data)
{
  THD *thd= current_thd;
  NdbTransaction *trans= m_active_trans;
  NdbScanOperation* cursor= m_active_cursor;
  NdbOperation *op;
  uint i;
  uint32 old_part_id= 0, new_part_id= 0;
  int error;
  longlong func_value;
  DBUG_ENTER("update_row");
  m_write_op= TRUE;
  
  statistic_increment(thd->status_var.ha_update_count, &LOCK_status);
  if (table->timestamp_field_type & TIMESTAMP_AUTO_SET_ON_UPDATE)
  {
    table->timestamp_field->set_time();
    bitmap_set_bit(table->write_set, table->timestamp_field->field_index);
  }

  if (m_use_partition_function &&
      (error= get_parts_for_update(old_data, new_data, table->record[0],
                                   m_part_info, &old_part_id, &new_part_id,
                                   &func_value)))
  {
    DBUG_RETURN(error);
  }

  /*
   * Check for update of primary key or partition change
   * for special handling
   */  
  if (((table_share->primary_key != MAX_KEY) &&
       key_cmp(table_share->primary_key, old_data, new_data)) ||
      (old_part_id != new_part_id))
  {
    int read_res, insert_res, delete_res, undo_res;

    DBUG_PRINT("info", ("primary key update or partition change, "
                        "doing read+delete+insert"));
    // Get all old fields, since we optimize away fields not in query
    read_res= complemented_read(old_data, new_data, old_part_id);
    if (read_res)
    {
      DBUG_PRINT("info", ("read failed"));
      DBUG_RETURN(read_res);
    }
    // Delete old row
    m_primary_key_update= TRUE;
    delete_res= delete_row(old_data);
    m_primary_key_update= FALSE;
    if (delete_res)
    {
      DBUG_PRINT("info", ("delete failed"));
      DBUG_RETURN(delete_res);
    }     
    // Insert new row
    DBUG_PRINT("info", ("delete succeded"));
    m_primary_key_update= TRUE;
    insert_res= write_row(new_data);
    m_primary_key_update= FALSE;
    if (insert_res)
    {
      DBUG_PRINT("info", ("insert failed"));
      if (trans->commitStatus() == NdbConnection::Started)
      {
        // Undo delete_row(old_data)
        m_primary_key_update= TRUE;
        undo_res= write_row((byte *)old_data);
        if (undo_res)
          push_warning(current_thd, 
                       MYSQL_ERROR::WARN_LEVEL_WARN, 
                       undo_res, 
                       "NDB failed undoing delete at primary key update");
        m_primary_key_update= FALSE;
      }
      DBUG_RETURN(insert_res);
    }
    DBUG_PRINT("info", ("delete+insert succeeded"));
    DBUG_RETURN(0);
  }

  if (cursor)
  {
    /*
      We are scanning records and want to update the record
      that was just found, call updateTuple on the cursor 
      to take over the lock to a new update operation
      And thus setting the primary key of the record from 
      the active record in cursor
    */
    DBUG_PRINT("info", ("Calling updateTuple on cursor"));
    if (!(op= cursor->updateCurrentTuple()))
      ERR_RETURN(trans->getNdbError());
    m_lock_tuple= false;
    m_ops_pending++;
    if (uses_blob_value())
      m_blobs_pending= TRUE;
    if (m_use_partition_function)
      cursor->setPartitionId(new_part_id);
  }
  else
  {  
    if (!(op= trans->getNdbOperation(m_table)) ||
        op->updateTuple() != 0)
      ERR_RETURN(trans->getNdbError());  
    
    if (m_use_partition_function)
      op->setPartitionId(new_part_id);
    if (table_share->primary_key == MAX_KEY) 
    {
      // This table has no primary key, use "hidden" primary key
      DBUG_PRINT("info", ("Using hidden key"));
      
      // Require that the PK for this record has previously been 
      // read into m_ref
      DBUG_DUMP("key", m_ref, NDB_HIDDEN_PRIMARY_KEY_LENGTH);
      
      if (set_hidden_key(op, table->s->fields, m_ref))
        ERR_RETURN(op->getNdbError());
    } 
    else 
    {
      int res;
      if ((res= set_primary_key_from_record(op, old_data)))
        DBUG_RETURN(res);
    }
  }

  m_rows_changed++;

  // Set non-key attribute(s)
  my_bitmap_map *old_map= dbug_tmp_use_all_columns(table, table->read_set);
  for (i= 0; i < table_share->fields; i++) 
  {
    Field *field= table->field[i];
    if (bitmap_is_set(table->write_set, i) &&
        (!(field->flags & PRI_KEY_FLAG)) &&
        set_ndb_value(op, field, i, new_data - table->record[0]))
    {
      dbug_tmp_restore_column_map(table->read_set, old_map);
      ERR_RETURN(op->getNdbError());
    }
  }
  dbug_tmp_restore_column_map(table->read_set, old_map);

  if (m_use_partition_function)
  {
    if (func_value >= INT_MAX32)
      func_value= INT_MAX32;
    uint32 part_func_value= (uint32)func_value;
    uint no_fields= table_share->fields;
    if (table_share->primary_key == MAX_KEY)
      no_fields++;
    op->setValue(no_fields, part_func_value);
  }
  // Execute update operation
  if (!cursor && execute_no_commit(this,trans) != 0) {
    no_uncommitted_rows_execute_failure();
    DBUG_RETURN(ndb_err(trans));
  }
  
  DBUG_RETURN(0);
}


/*
  Delete one record from NDB, using primary key 
*/

int ha_ndbcluster::delete_row(const byte *record)
{
  THD *thd= current_thd;
  NdbTransaction *trans= m_active_trans;
  NdbScanOperation* cursor= m_active_cursor;
  NdbOperation *op;
  uint32 part_id;
  int error;
  DBUG_ENTER("delete_row");
  m_write_op= TRUE;

  statistic_increment(thd->status_var.ha_delete_count,&LOCK_status);
  m_rows_changed++;

  if (m_use_partition_function &&
      (error= get_part_for_delete(record, table->record[0], m_part_info,
                                  &part_id)))
  {
    DBUG_RETURN(error);
  }

  if (cursor)
  {
    /*
      We are scanning records and want to delete the record
      that was just found, call deleteTuple on the cursor 
      to take over the lock to a new delete operation
      And thus setting the primary key of the record from 
      the active record in cursor
    */
    DBUG_PRINT("info", ("Calling deleteTuple on cursor"));
    if (cursor->deleteCurrentTuple() != 0)
      ERR_RETURN(trans->getNdbError());     
    m_lock_tuple= false;
    m_ops_pending++;

    if (m_use_partition_function)
      cursor->setPartitionId(part_id);

    no_uncommitted_rows_update(-1);

    if (!m_primary_key_update)
      // If deleting from cursor, NoCommit will be handled in next_result
      DBUG_RETURN(0);
  }
  else
  {
    
    if (!(op=trans->getNdbOperation(m_table)) || 
        op->deleteTuple() != 0)
      ERR_RETURN(trans->getNdbError());
    
    if (m_use_partition_function)
      op->setPartitionId(part_id);

    no_uncommitted_rows_update(-1);
    
    if (table_share->primary_key == MAX_KEY) 
    {
      // This table has no primary key, use "hidden" primary key
      DBUG_PRINT("info", ("Using hidden key"));
      
      if (set_hidden_key(op, table->s->fields, m_ref))
        ERR_RETURN(op->getNdbError());
    } 
    else 
    {
      if ((error= set_primary_key_from_record(op, record)))
        DBUG_RETURN(error);
    }
  }

  // Execute delete operation
  if (execute_no_commit(this,trans) != 0) {
    no_uncommitted_rows_execute_failure();
    DBUG_RETURN(ndb_err(trans));
  }
  DBUG_RETURN(0);
}
  
/*
  Unpack a record read from NDB 

  SYNOPSIS
    unpack_record()
    buf                 Buffer to store read row

  NOTE
    The data for each row is read directly into the
    destination buffer. This function is primarily 
    called in order to check if any fields should be 
    set to null.
*/

void ndb_unpack_record(TABLE *table, NdbValue *value,
                       MY_BITMAP *defined, byte *buf)
{
  Field **p_field= table->field, *field= *p_field;
  my_ptrdiff_t row_offset= (my_ptrdiff_t) (buf - table->record[0]);
  my_bitmap_map *old_map= dbug_tmp_use_all_columns(table, table->write_set);
  DBUG_ENTER("ndb_unpack_record");

  // Set null flag(s)
  bzero(buf, table->s->null_bytes);
  for ( ; field;
       p_field++, value++, field= *p_field)
  {
    if ((*value).ptr)
    {
      if (!(field->flags & BLOB_FLAG))
      {
        int is_null= (*value).rec->isNULL();
        if (is_null)
        {
          if (is_null > 0)
          {
            DBUG_PRINT("info",("[%u] NULL",
                               (*value).rec->getColumn()->getColumnNo()));
            field->set_null(row_offset);
          }
          else
          {
            DBUG_PRINT("info",("[%u] UNDEFINED",
                               (*value).rec->getColumn()->getColumnNo()));
            bitmap_clear_bit(defined,
                             (*value).rec->getColumn()->getColumnNo());
          }
        }
        else if (field->type() == MYSQL_TYPE_BIT)
        {
          Field_bit *field_bit= static_cast<Field_bit*>(field);

          /*
            Move internal field pointer to point to 'buf'.  Calling
            the correct member function directly since we know the
            type of the object.
           */
          field_bit->Field_bit::move_field_offset(row_offset);
          if (field->pack_length() < 5)
          {
            DBUG_PRINT("info", ("bit field H'%.8X", 
                                (*value).rec->u_32_value()));
            field_bit->Field_bit::store((longlong) (*value).rec->u_32_value(),
                                        FALSE);
          }
          else
          {
            DBUG_PRINT("info", ("bit field H'%.8X%.8X",
                                *(Uint32*) (*value).rec->aRef(),
                                *((Uint32*) (*value).rec->aRef()+1)));
            field_bit->Field_bit::store((longlong) (*value).rec->u_64_value(), 
                                        TRUE);
          }
          /*
            Move back internal field pointer to point to original
            value (usually record[0]).
           */
          field_bit->Field_bit::move_field_offset(-row_offset);
          DBUG_PRINT("info",("[%u] SET",
                             (*value).rec->getColumn()->getColumnNo()));
          DBUG_DUMP("info", (const char*) field->ptr, field->pack_length());
        }
        else
        {
          DBUG_PRINT("info",("[%u] SET",
                             (*value).rec->getColumn()->getColumnNo()));
          DBUG_DUMP("info", (const char*) field->ptr, field->pack_length());
        }
      }
      else
      {
        NdbBlob *ndb_blob= (*value).blob;
        uint col_no = ndb_blob->getColumn()->getColumnNo();
        int isNull;
        ndb_blob->getDefined(isNull);
        if (isNull == 1)
        {
          DBUG_PRINT("info",("[%u] NULL", col_no));
          field->set_null(row_offset);
        }
        else if (isNull == -1)
        {
          DBUG_PRINT("info",("[%u] UNDEFINED", col_no));
          bitmap_clear_bit(defined, col_no);
        }
        else
        {
#ifndef DBUG_OFF
          // pointer vas set in get_ndb_blobs_value
          Field_blob *field_blob= (Field_blob*)field;
          char* ptr;
          field_blob->get_ptr(&ptr, row_offset);
          uint32 len= field_blob->get_length(row_offset);
          DBUG_PRINT("info",("[%u] SET ptr=%p len=%u", col_no, ptr, len));
#endif
        }
      }
    }
  }
  dbug_tmp_restore_column_map(table->write_set, old_map);
  DBUG_VOID_RETURN;
}

void ha_ndbcluster::unpack_record(byte *buf)
{
  ndb_unpack_record(table, m_value, 0, buf);
#ifndef DBUG_OFF
  // Read and print all values that was fetched
  if (table_share->primary_key == MAX_KEY)
  {
    // Table with hidden primary key
    int hidden_no= table_share->fields;
    const NDBTAB *tab= m_table;
    const NDBCOL *hidden_col= tab->getColumn(hidden_no);
    const NdbRecAttr* rec= m_value[hidden_no].rec;
    DBUG_ASSERT(rec);
    DBUG_PRINT("hidden", ("%d: %s \"%llu\"", hidden_no,
                          hidden_col->getName(), rec->u_64_value()));
  }
  //DBUG_EXECUTE("value", print_results(););
#endif
}

/*
  Utility function to print/dump the fetched field
  to avoid unnecessary work, wrap in DBUG_EXECUTE as in:

    DBUG_EXECUTE("value", print_results(););
 */

void ha_ndbcluster::print_results()
{
  DBUG_ENTER("print_results");

#ifndef DBUG_OFF

  char buf_type[MAX_FIELD_WIDTH], buf_val[MAX_FIELD_WIDTH];
  String type(buf_type, sizeof(buf_type), &my_charset_bin);
  String val(buf_val, sizeof(buf_val), &my_charset_bin);
  for (uint f= 0; f < table_share->fields; f++)
  {
    /* Use DBUG_PRINT since DBUG_FILE cannot be filtered out */
    char buf[2000];
    Field *field;
    void* ptr;
    NdbValue value;

    buf[0]= 0;
    field= table->field[f];
    if (!(value= m_value[f]).ptr)
    {
      strmov(buf, "not read");
      goto print_value;
    }

    ptr= field->ptr;

    if (! (field->flags & BLOB_FLAG))
    {
      if (value.rec->isNULL())
      {
        strmov(buf, "NULL");
        goto print_value;
      }
      type.length(0);
      val.length(0);
      field->sql_type(type);
      field->val_str(&val);
      my_snprintf(buf, sizeof(buf), "%s %s", type.c_ptr(), val.c_ptr());
    }
    else
    {
      NdbBlob *ndb_blob= value.blob;
      bool isNull= TRUE;
      ndb_blob->getNull(isNull);
      if (isNull)
        strmov(buf, "NULL");
    }

print_value:
    DBUG_PRINT("value", ("%u,%s: %s", f, field->field_name, buf));
  }
#endif
  DBUG_VOID_RETURN;
}


int ha_ndbcluster::index_init(uint index, bool sorted)
{
  DBUG_ENTER("ha_ndbcluster::index_init");
  DBUG_PRINT("enter", ("index: %u  sorted: %d", index, sorted));
  active_index= index;
  m_sorted= sorted;
  /*
    Locks are are explicitly released in scan
    unless m_lock.type == TL_READ_HIGH_PRIORITY
    and no sub-sequent call to unlock_row()
  */
  m_lock_tuple= false;
    m_lock_tuple= false;
  DBUG_RETURN(0);
}


int ha_ndbcluster::index_end()
{
  DBUG_ENTER("ha_ndbcluster::index_end");
  DBUG_RETURN(close_scan());
}

/**
 * Check if key contains null
 */
static
int
check_null_in_key(const KEY* key_info, const byte *key, uint key_len)
{
  KEY_PART_INFO *curr_part, *end_part;
  const byte* end_ptr= key + key_len;
  curr_part= key_info->key_part;
  end_part= curr_part + key_info->key_parts;
  

  for (; curr_part != end_part && key < end_ptr; curr_part++)
  {
    if (curr_part->null_bit && *key)
      return 1;

    key += curr_part->store_length;
  }
  return 0;
}

int ha_ndbcluster::index_read(byte *buf,
                              const byte *key, uint key_len, 
                              enum ha_rkey_function find_flag)
{
  key_range start_key;
  bool descending= FALSE;
  DBUG_ENTER("ha_ndbcluster::index_read");
  DBUG_PRINT("enter", ("active_index: %u, key_len: %u, find_flag: %d", 
                       active_index, key_len, find_flag));

  start_key.key= key;
  start_key.length= key_len;
  start_key.flag= find_flag;
  descending= FALSE;
  switch (find_flag) {
  case HA_READ_KEY_OR_PREV:
  case HA_READ_BEFORE_KEY:
  case HA_READ_PREFIX_LAST:
  case HA_READ_PREFIX_LAST_OR_PREV:
    descending= TRUE;
    break;
  default:
    break;
  }
  DBUG_RETURN(read_range_first_to_buf(&start_key, 0, descending,
                                      m_sorted, buf));
}


int ha_ndbcluster::index_read_idx(byte *buf, uint index_no, 
                              const byte *key, uint key_len, 
                              enum ha_rkey_function find_flag)
{
  statistic_increment(current_thd->status_var.ha_read_key_count, &LOCK_status);
  DBUG_ENTER("ha_ndbcluster::index_read_idx");
  DBUG_PRINT("enter", ("index_no: %u, key_len: %u", index_no, key_len));  
  close_scan();
  index_init(index_no, 0);  
  DBUG_RETURN(index_read(buf, key, key_len, find_flag));
}


int ha_ndbcluster::index_next(byte *buf)
{
  DBUG_ENTER("ha_ndbcluster::index_next");
  statistic_increment(current_thd->status_var.ha_read_next_count,
                      &LOCK_status);
  DBUG_RETURN(next_result(buf));
}


int ha_ndbcluster::index_prev(byte *buf)
{
  DBUG_ENTER("ha_ndbcluster::index_prev");
  statistic_increment(current_thd->status_var.ha_read_prev_count,
                      &LOCK_status);
  DBUG_RETURN(next_result(buf));
}


int ha_ndbcluster::index_first(byte *buf)
{
  DBUG_ENTER("ha_ndbcluster::index_first");
  statistic_increment(current_thd->status_var.ha_read_first_count,
                      &LOCK_status);
  // Start the ordered index scan and fetch the first row

  // Only HA_READ_ORDER indexes get called by index_first
  DBUG_RETURN(ordered_index_scan(0, 0, TRUE, FALSE, buf, NULL));
}


int ha_ndbcluster::index_last(byte *buf)
{
  DBUG_ENTER("ha_ndbcluster::index_last");
  statistic_increment(current_thd->status_var.ha_read_last_count,&LOCK_status);
  DBUG_RETURN(ordered_index_scan(0, 0, TRUE, TRUE, buf, NULL));
}

int ha_ndbcluster::index_read_last(byte * buf, const byte * key, uint key_len)
{
  DBUG_ENTER("ha_ndbcluster::index_read_last");
  DBUG_RETURN(index_read(buf, key, key_len, HA_READ_PREFIX_LAST));
}

int ha_ndbcluster::read_range_first_to_buf(const key_range *start_key,
                                           const key_range *end_key,
                                           bool desc, bool sorted,
                                           byte* buf)
{
  part_id_range part_spec;
  ndb_index_type type= get_index_type(active_index);
  const KEY* key_info= table->key_info+active_index;
  int error; 
  DBUG_ENTER("ha_ndbcluster::read_range_first_to_buf");
  DBUG_PRINT("info", ("desc: %d, sorted: %d", desc, sorted));

  if (m_use_partition_function)
  {
    get_partition_set(table, buf, active_index, start_key, &part_spec);
    DBUG_PRINT("info", ("part_spec.start_part = %u, part_spec.end_part = %u",
                        part_spec.start_part, part_spec.end_part));
    /*
      If partition pruning has found no partition in set
      we can return HA_ERR_END_OF_FILE
      If partition pruning has found exactly one partition in set
      we can optimize scan to run towards that partition only.
    */
    if (part_spec.start_part > part_spec.end_part)
    {
      DBUG_RETURN(HA_ERR_END_OF_FILE);
    }
    else if (part_spec.start_part == part_spec.end_part)
    {
      /*
        Only one partition is required to scan, if sorted is required we
        don't need it any more since output from one ordered partitioned
        index is always sorted.
      */
      sorted= FALSE;
    }
  }

  m_write_op= FALSE;
  switch (type){
  case PRIMARY_KEY_ORDERED_INDEX:
  case PRIMARY_KEY_INDEX:
    if (start_key && 
        start_key->length == key_info->key_length &&
        start_key->flag == HA_READ_KEY_EXACT)
    {
      if (m_active_cursor && (error= close_scan()))
        DBUG_RETURN(error);
      DBUG_RETURN(pk_read(start_key->key, start_key->length, buf,
                          part_spec.start_part));
    }
    break;
  case UNIQUE_ORDERED_INDEX:
  case UNIQUE_INDEX:
    if (start_key && start_key->length == key_info->key_length &&
        start_key->flag == HA_READ_KEY_EXACT && 
        !check_null_in_key(key_info, start_key->key, start_key->length))
    {
      if (m_active_cursor && (error= close_scan()))
        DBUG_RETURN(error);
      DBUG_RETURN(unique_index_read(start_key->key, start_key->length, buf));
    }
    break;
  default:
    break;
  }
  // Start the ordered index scan and fetch the first row
  DBUG_RETURN(ordered_index_scan(start_key, end_key, sorted, desc, buf,
                                 &part_spec));
}

int ha_ndbcluster::read_range_first(const key_range *start_key,
                                    const key_range *end_key,
                                    bool eq_r, bool sorted)
{
  byte* buf= table->record[0];
  DBUG_ENTER("ha_ndbcluster::read_range_first");
  DBUG_RETURN(read_range_first_to_buf(start_key, end_key, FALSE,
                                      sorted, buf));
}

int ha_ndbcluster::read_range_next()
{
  DBUG_ENTER("ha_ndbcluster::read_range_next");
  DBUG_RETURN(next_result(table->record[0]));
}


int ha_ndbcluster::rnd_init(bool scan)
{
  NdbScanOperation *cursor= m_active_cursor;
  DBUG_ENTER("rnd_init");
  DBUG_PRINT("enter", ("scan: %d", scan));
  // Check if scan is to be restarted
  if (cursor)
  {
    if (!scan)
      DBUG_RETURN(1);
    if (cursor->restart(m_force_send) != 0)
    {
      DBUG_ASSERT(0);
      DBUG_RETURN(-1);
    }
  }
  index_init(table_share->primary_key, 0);
  DBUG_RETURN(0);
}

int ha_ndbcluster::close_scan()
{
  NdbTransaction *trans= m_active_trans;
  DBUG_ENTER("close_scan");

  m_multi_cursor= 0;
  if (!m_active_cursor && !m_multi_cursor)
    DBUG_RETURN(1);

  NdbScanOperation *cursor= m_active_cursor ? m_active_cursor : m_multi_cursor;
  
  if (m_ops_pending)
  {
    /*
      Take over any pending transactions to the 
      deleteing/updating transaction before closing the scan    
    */
    DBUG_PRINT("info", ("ops_pending: %d", m_ops_pending));    
    if (execute_no_commit(this,trans) != 0) {
      no_uncommitted_rows_execute_failure();
      DBUG_RETURN(ndb_err(trans));
    }
    m_ops_pending= 0;
  }
  
  cursor->close(m_force_send, TRUE);
  m_active_cursor= m_multi_cursor= NULL;
  DBUG_RETURN(0);
}

int ha_ndbcluster::rnd_end()
{
  DBUG_ENTER("rnd_end");
  DBUG_RETURN(close_scan());
}


int ha_ndbcluster::rnd_next(byte *buf)
{
  DBUG_ENTER("rnd_next");
  statistic_increment(current_thd->status_var.ha_read_rnd_next_count,
                      &LOCK_status);

  if (!m_active_cursor)
    DBUG_RETURN(full_table_scan(buf));
  DBUG_RETURN(next_result(buf));
}


/*
  An "interesting" record has been found and it's pk 
  retrieved by calling position
  Now it's time to read the record from db once 
  again
*/

int ha_ndbcluster::rnd_pos(byte *buf, byte *pos)
{
  DBUG_ENTER("rnd_pos");
  statistic_increment(current_thd->status_var.ha_read_rnd_count,
                      &LOCK_status);
  // The primary key for the record is stored in pos
  // Perform a pk_read using primary key "index"
  {
    part_id_range part_spec;
    uint key_length= ref_length;
    if (m_use_partition_function)
    {
      if (table_share->primary_key == MAX_KEY)
      {
        /*
          The partition id has been fetched from ndb
          and has been stored directly after the hidden key
        */
        DBUG_DUMP("key+part", (char *)pos, key_length);
        key_length= ref_length - sizeof(m_part_id);
        part_spec.start_part= part_spec.end_part= *(uint32 *)(pos + key_length);
      }
      else
      {
        key_range key_spec;
        KEY *key_info= table->key_info + table_share->primary_key;
        key_spec.key= pos;
        key_spec.length= key_length;
        key_spec.flag= HA_READ_KEY_EXACT;
        get_full_part_id_from_key(table, buf, key_info, 
                                  &key_spec, &part_spec);
        DBUG_ASSERT(part_spec.start_part == part_spec.end_part);
      }
      DBUG_PRINT("info", ("partition id %u", part_spec.start_part));
    }
    DBUG_DUMP("key", (char *)pos, key_length);
    DBUG_RETURN(pk_read(pos, key_length, buf, part_spec.start_part));
  }
}


/*
  Store the primary key of this record in ref 
  variable, so that the row can be retrieved again later
  using "reference" in rnd_pos
*/

void ha_ndbcluster::position(const byte *record)
{
  KEY *key_info;
  KEY_PART_INFO *key_part;
  KEY_PART_INFO *end;
  byte *buff;
  uint key_length;

  DBUG_ENTER("position");

  if (table_share->primary_key != MAX_KEY) 
  {
    key_length= ref_length;
    key_info= table->key_info + table_share->primary_key;
    key_part= key_info->key_part;
    end= key_part + key_info->key_parts;
    buff= ref;
    
    for (; key_part != end; key_part++) 
    {
      if (key_part->null_bit) {
        /* Store 0 if the key part is a NULL part */      
        if (record[key_part->null_offset]
            & key_part->null_bit) {
          *buff++= 1;
          continue;
        }      
        *buff++= 0;
      }

      size_t len = key_part->length;
      const byte * ptr = record + key_part->offset;
      Field *field = key_part->field;
      if ((field->type() ==  MYSQL_TYPE_VARCHAR) &&
	  ((Field_varstring*)field)->length_bytes == 1)
      {
	/** 
	 * Keys always use 2 bytes length
	 */
	buff[0] = ptr[0];
	buff[1] = 0;
	memcpy(buff+2, ptr + 1, len);	
	len += 2;
      }
      else
      {
	memcpy(buff, ptr, len);
      }
      buff += len;
    }
  } 
  else 
  {
    // No primary key, get hidden key
    DBUG_PRINT("info", ("Getting hidden key"));
    // If table has user defined partition save the partition id as well
    if(m_use_partition_function)
    {
      DBUG_PRINT("info", ("Saving partition id %u", m_part_id));
      key_length= ref_length - sizeof(m_part_id);
      memcpy(ref+key_length, (void *)&m_part_id, sizeof(m_part_id));
    }
    else
      key_length= ref_length;
#ifndef DBUG_OFF
    int hidden_no= table->s->fields;
    const NDBTAB *tab= m_table;  
    const NDBCOL *hidden_col= tab->getColumn(hidden_no);
    DBUG_ASSERT(hidden_col->getPrimaryKey() && 
                hidden_col->getAutoIncrement() &&
                key_length == NDB_HIDDEN_PRIMARY_KEY_LENGTH);
#endif
    memcpy(ref, m_ref, key_length);
  }
#ifndef DBUG_OFF
  if (table_share->primary_key == MAX_KEY && m_use_partition_function) 
    DBUG_DUMP("key+part", (char*)ref, key_length+sizeof(m_part_id));
#endif
  DBUG_DUMP("ref", (char*)ref, key_length);
  DBUG_VOID_RETURN;
}


void ha_ndbcluster::info(uint flag)
{
  DBUG_ENTER("info");
  DBUG_PRINT("enter", ("flag: %d", flag));
  
  if (flag & HA_STATUS_POS)
    DBUG_PRINT("info", ("HA_STATUS_POS"));
  if (flag & HA_STATUS_NO_LOCK)
    DBUG_PRINT("info", ("HA_STATUS_NO_LOCK"));
  if (flag & HA_STATUS_TIME)
    DBUG_PRINT("info", ("HA_STATUS_TIME"));
  if (flag & HA_STATUS_VARIABLE)
  {
    DBUG_PRINT("info", ("HA_STATUS_VARIABLE"));
    if (m_table_info)
    {
      if (m_ha_not_exact_count)
        stats.records= 100;
      else
        records_update();
    }
    else
    {
      if ((my_errno= check_ndb_connection()))
        DBUG_VOID_RETURN;
      Ndb *ndb= get_ndb();
      ndb->setDatabaseName(m_dbname);
      struct Ndb_statistics stat;
      ndb->setDatabaseName(m_dbname);
      if (current_thd->variables.ndb_use_exact_count &&
          ndb_get_table_statistics(ndb, m_table, &stat) == 0)
      {
        stats.mean_rec_length= stat.row_size;
        stats.data_file_length= stat.fragment_memory;
        stats.records= stat.row_count;
      }
      else
      {
        stats.mean_rec_length= 0;
        stats.records= 100;
      }
    }
  }
  if (flag & HA_STATUS_CONST)
  {
    DBUG_PRINT("info", ("HA_STATUS_CONST"));
    set_rec_per_key();
  }
  if (flag & HA_STATUS_ERRKEY)
  {
    DBUG_PRINT("info", ("HA_STATUS_ERRKEY"));
    errkey= m_dupkey;
  }
  if (flag & HA_STATUS_AUTO)
  {
    DBUG_PRINT("info", ("HA_STATUS_AUTO"));
    if (m_table)
    {
      Ndb *ndb= get_ndb();
      Ndb_tuple_id_range_guard g(m_share);
      
      Uint64 auto_increment_value64;
      if (ndb->readAutoIncrementValue(m_table, g.range,
                                      auto_increment_value64) == -1)
      {
        const NdbError err= ndb->getNdbError();
        sql_print_error("Error %lu in readAutoIncrementValue(): %s",
                        (ulong) err.code, err.message);
        stats.auto_increment_value= ~(ulonglong)0;
      }
      else
        stats.auto_increment_value= (ulonglong)auto_increment_value64;
    }
  }
  DBUG_VOID_RETURN;
}


void ha_ndbcluster::get_dynamic_partition_info(PARTITION_INFO *stat_info,
                                               uint part_id)
{
  /* 
     This functions should be fixed. Suggested fix: to
     implement ndb function which retrives the statistics
     about ndb partitions.
  */
  bzero((char*) stat_info, sizeof(PARTITION_INFO));
  return;
}


int ha_ndbcluster::extra(enum ha_extra_function operation)
{
  DBUG_ENTER("extra");
  switch (operation) {
  case HA_EXTRA_IGNORE_DUP_KEY:       /* Dup keys don't rollback everything*/
    DBUG_PRINT("info", ("HA_EXTRA_IGNORE_DUP_KEY"));
    if (current_thd->lex->sql_command == SQLCOM_REPLACE && !m_has_unique_index)
    {
      DBUG_PRINT("info", ("Turning ON use of write instead of insert"));
      m_use_write= TRUE;
    } else 
    {
      DBUG_PRINT("info", ("Ignoring duplicate key"));
      m_ignore_dup_key= TRUE;
    }
    break;
  case HA_EXTRA_NO_IGNORE_DUP_KEY:
    DBUG_PRINT("info", ("HA_EXTRA_NO_IGNORE_DUP_KEY"));
    DBUG_PRINT("info", ("Turning OFF use of write instead of insert"));
    m_use_write= FALSE;
    m_ignore_dup_key= FALSE;
    break;
  case HA_EXTRA_IGNORE_NO_KEY:
    DBUG_PRINT("info", ("HA_EXTRA_IGNORE_NO_KEY"));
    DBUG_PRINT("info", ("Turning on AO_IgnoreError at Commit/NoCommit"));
    m_ignore_no_key= TRUE;
    break;
  case HA_EXTRA_NO_IGNORE_NO_KEY:
    DBUG_PRINT("info", ("HA_EXTRA_NO_IGNORE_NO_KEY"));
    DBUG_PRINT("info", ("Turning on AO_IgnoreError at Commit/NoCommit"));
    m_ignore_no_key= FALSE;
    break;
  default:
    break;
  }
  
  DBUG_RETURN(0);
}


int ha_ndbcluster::reset()
{
  DBUG_ENTER("ha_ndbcluster::reset");
  cond_clear();
  /*
    Regular partition pruning will set the bitmap appropriately.
    Some queries like ALTER TABLE doesn't use partition pruning and
    thus the 'used_partitions' bitmap needs to be initialized
  */
  if (m_part_info)
    bitmap_set_all(&m_part_info->used_partitions);
  DBUG_RETURN(0);
}


/* 
   Start of an insert, remember number of rows to be inserted, it will
   be used in write_row and get_autoincrement to send an optimal number
   of rows in each roundtrip to the server

   SYNOPSIS
   rows     number of rows to insert, 0 if unknown

*/

void ha_ndbcluster::start_bulk_insert(ha_rows rows)
{
  int bytes, batch;
  const NDBTAB *tab= m_table;    

  DBUG_ENTER("start_bulk_insert");
  DBUG_PRINT("enter", ("rows: %d", (int)rows));
  
  m_rows_inserted= (ha_rows) 0;
  if (!m_use_write && m_ignore_dup_key)
  {
    /*
      compare if expression with that in write_row
      we have a situation where peek_indexed_rows() will be called
      so we cannot batch
    */
    DBUG_PRINT("info", ("Batching turned off as duplicate key is "
                        "ignored by using peek_row"));
    m_rows_to_insert= 1;
    m_bulk_insert_rows= 1;
    DBUG_VOID_RETURN;
  }
  if (rows == (ha_rows) 0)
  {
    /* We don't know how many will be inserted, guess */
    m_rows_to_insert= m_autoincrement_prefetch;
  }
  else
    m_rows_to_insert= rows; 

  /* 
    Calculate how many rows that should be inserted
    per roundtrip to NDB. This is done in order to minimize the 
    number of roundtrips as much as possible. However performance will 
    degrade if too many bytes are inserted, thus it's limited by this 
    calculation.   
  */
  const int bytesperbatch= 8192;
  bytes= 12 + tab->getRowSizeInBytes() + 4 * tab->getNoOfColumns();
  batch= bytesperbatch/bytes;
  batch= batch == 0 ? 1 : batch;
  DBUG_PRINT("info", ("batch: %d, bytes: %d", batch, bytes));
  m_bulk_insert_rows= batch;

  DBUG_VOID_RETURN;
}

/*
  End of an insert
 */
int ha_ndbcluster::end_bulk_insert()
{
  int error= 0;

  DBUG_ENTER("end_bulk_insert");
  // Check if last inserts need to be flushed
  if (m_bulk_insert_not_flushed)
  {
    NdbTransaction *trans= m_active_trans;
    // Send rows to NDB
    DBUG_PRINT("info", ("Sending inserts to NDB, "\
                        "rows_inserted:%d, bulk_insert_rows: %d", 
                        (int) m_rows_inserted, (int) m_bulk_insert_rows)); 
    m_bulk_insert_not_flushed= FALSE;
    if (m_transaction_on)
    {
      if (execute_no_commit(this, trans) != 0)
      {
        no_uncommitted_rows_execute_failure();
        my_errno= error= ndb_err(trans);
      }
    }
    else
    {
      if (execute_commit(this, trans) != 0)
      {
        no_uncommitted_rows_execute_failure();
        my_errno= error= ndb_err(trans);
      }
      else
      {
        int res= trans->restart();
        DBUG_ASSERT(res == 0);
      }
    }
  }

  m_rows_inserted= (ha_rows) 0;
  m_rows_to_insert= (ha_rows) 1;
  DBUG_RETURN(error);
}


int ha_ndbcluster::extra_opt(enum ha_extra_function operation, ulong cache_size)
{
  DBUG_ENTER("extra_opt");
  DBUG_PRINT("enter", ("cache_size: %lu", cache_size));
  DBUG_RETURN(extra(operation));
}

static const char *ha_ndbcluster_exts[] = {
 ha_ndb_ext,
 NullS
};

const char** ha_ndbcluster::bas_ext() const
{
  return ha_ndbcluster_exts;
}

/*
  How many seeks it will take to read through the table
  This is to be comparable to the number returned by records_in_range so
  that we can decide if we should scan the table or use keys.
*/

double ha_ndbcluster::scan_time()
{
  DBUG_ENTER("ha_ndbcluster::scan_time()");
  double res= rows2double(stats.records*1000);
  DBUG_PRINT("exit", ("table: %s value: %f", 
                      m_tabname, res));
  DBUG_RETURN(res);
}

/*
  Convert MySQL table locks into locks supported by Ndb Cluster.
  Note that MySQL Cluster does currently not support distributed
  table locks, so to be safe one should set cluster in Single
  User Mode, before relying on table locks when updating tables
  from several MySQL servers
*/

THR_LOCK_DATA **ha_ndbcluster::store_lock(THD *thd,
                                          THR_LOCK_DATA **to,
                                          enum thr_lock_type lock_type)
{
  DBUG_ENTER("store_lock");
  if (lock_type != TL_IGNORE && m_lock.type == TL_UNLOCK) 
  {

    /* If we are not doing a LOCK TABLE, then allow multiple
       writers */
    
    /* Since NDB does not currently have table locks
       this is treated as a ordinary lock */

    if ((lock_type >= TL_WRITE_CONCURRENT_INSERT &&
         lock_type <= TL_WRITE) && !thd->in_lock_tables)      
      lock_type= TL_WRITE_ALLOW_WRITE;
    
    /* In queries of type INSERT INTO t1 SELECT ... FROM t2 ...
       MySQL would use the lock TL_READ_NO_INSERT on t2, and that
       would conflict with TL_WRITE_ALLOW_WRITE, blocking all inserts
       to t2. Convert the lock to a normal read lock to allow
       concurrent inserts to t2. */
    
    if (lock_type == TL_READ_NO_INSERT && !thd->in_lock_tables)
      lock_type= TL_READ;
    
    m_lock.type=lock_type;
  }
  *to++= &m_lock;

  DBUG_PRINT("exit", ("lock_type: %d", lock_type));
  
  DBUG_RETURN(to);
}

#ifndef DBUG_OFF
#define PRINT_OPTION_FLAGS(t) { \
      if (t->options & OPTION_NOT_AUTOCOMMIT) \
        DBUG_PRINT("thd->options", ("OPTION_NOT_AUTOCOMMIT")); \
      if (t->options & OPTION_BEGIN) \
        DBUG_PRINT("thd->options", ("OPTION_BEGIN")); \
      if (t->options & OPTION_TABLE_LOCK) \
        DBUG_PRINT("thd->options", ("OPTION_TABLE_LOCK")); \
}
#else
#define PRINT_OPTION_FLAGS(t)
#endif


/*
  As MySQL will execute an external lock for every new table it uses
  we can use this to start the transactions.
  If we are in auto_commit mode we just need to start a transaction
  for the statement, this will be stored in thd_ndb.stmt.
  If not, we have to start a master transaction if there doesn't exist
  one from before, this will be stored in thd_ndb.all
 
  When a table lock is held one transaction will be started which holds
  the table lock and for each statement a hupp transaction will be started  
  If we are locking the table then:
  - save the NdbDictionary::Table for easy access
  - save reference to table statistics
  - refresh list of the indexes for the table if needed (if altered)
 */

int ha_ndbcluster::external_lock(THD *thd, int lock_type)
{
  int error=0;
  NdbTransaction* trans= NULL;
  DBUG_ENTER("external_lock");

  /*
    Check that this handler instance has a connection
    set up to the Ndb object of thd
   */
  if (check_ndb_connection(thd))
    DBUG_RETURN(1);

  Thd_ndb *thd_ndb= get_thd_ndb(thd);
  Ndb *ndb= thd_ndb->ndb;

  DBUG_PRINT("enter", ("this: 0x%lx  thd: 0x%lx  thd_ndb: %lx  "
                       "thd_ndb->lock_count: %d",
                       (long) this, (long) thd, (long) thd_ndb,
                       thd_ndb->lock_count));

  if (lock_type != F_UNLCK)
  {
    DBUG_PRINT("info", ("lock_type != F_UNLCK"));
    if (!thd->transaction.on)
      m_transaction_on= FALSE;
    else
      m_transaction_on= thd->variables.ndb_use_transactions;
    if (!thd_ndb->lock_count++)
    {
      PRINT_OPTION_FLAGS(thd);
      if (!(thd->options & (OPTION_NOT_AUTOCOMMIT | OPTION_BEGIN))) 
      {
        // Autocommit transaction
        DBUG_ASSERT(!thd_ndb->stmt);
        DBUG_PRINT("trans",("Starting transaction stmt"));      

        trans= ndb->startTransaction();
        if (trans == NULL)
          ERR_RETURN(ndb->getNdbError());
        thd_ndb->init_open_tables();
        thd_ndb->stmt= trans;
        trans_register_ha(thd, FALSE, &ndbcluster_hton);
      } 
      else 
      { 
        if (!thd_ndb->all)
        {
          // Not autocommit transaction
          // A "master" transaction ha not been started yet
          DBUG_PRINT("trans",("starting transaction, all"));
          
          trans= ndb->startTransaction();
          if (trans == NULL)
            ERR_RETURN(ndb->getNdbError());
          thd_ndb->init_open_tables();
          thd_ndb->all= trans; 
          trans_register_ha(thd, TRUE, &ndbcluster_hton);

          /*
            If this is the start of a LOCK TABLE, a table look 
            should be taken on the table in NDB
           
            Check if it should be read or write lock
           */
          if (thd->options & (OPTION_TABLE_LOCK))
          {
            //lockThisTable();
            DBUG_PRINT("info", ("Locking the table..." ));
          }

        }
      }
    }
    /*
      This is the place to make sure this handler instance
      has a started transaction.
     
      The transaction is started by the first handler on which 
      MySQL Server calls external lock
     
      Other handlers in the same stmt or transaction should use 
      the same NDB transaction. This is done by setting up the m_active_trans
      pointer to point to the NDB transaction. 
     */

    // store thread specific data first to set the right context
    m_force_send=          thd->variables.ndb_force_send;
    m_ha_not_exact_count= !thd->variables.ndb_use_exact_count;
    m_autoincrement_prefetch= 
      (ha_rows) thd->variables.ndb_autoincrement_prefetch_sz;

    m_active_trans= thd_ndb->all ? thd_ndb->all : thd_ndb->stmt;
    DBUG_ASSERT(m_active_trans);
    // Start of transaction
    m_rows_changed= 0;
    m_ops_pending= 0;

    // TODO remove double pointers...
    m_thd_ndb_share= thd_ndb->get_open_table(thd, m_table);
    m_table_info= &m_thd_ndb_share->stat;
  }
  else
  {
    DBUG_PRINT("info", ("lock_type == F_UNLCK"));

    if (ndb_cache_check_time && m_rows_changed)
    {
      DBUG_PRINT("info", ("Rows has changed and util thread is running"));
      if (thd->options & (OPTION_NOT_AUTOCOMMIT | OPTION_BEGIN))
      {
        DBUG_PRINT("info", ("Add share to list of tables to be invalidated"));
        /* NOTE push_back allocates memory using transactions mem_root! */
        thd_ndb->changed_tables.push_back(m_share, &thd->transaction.mem_root);
      }

      pthread_mutex_lock(&m_share->mutex);
      DBUG_PRINT("info", ("Invalidating commit_count"));
      m_share->commit_count= 0;
      m_share->commit_count_lock++;
      pthread_mutex_unlock(&m_share->mutex);
    }

    if (!--thd_ndb->lock_count)
    {
      DBUG_PRINT("trans", ("Last external_lock"));
      PRINT_OPTION_FLAGS(thd);

      if (thd_ndb->stmt)
      {
        /*
          Unlock is done without a transaction commit / rollback.
          This happens if the thread didn't update any rows
          We must in this case close the transaction to release resources
        */
        DBUG_PRINT("trans",("ending non-updating transaction"));
        ndb->closeTransaction(m_active_trans);
        thd_ndb->stmt= NULL;
      }
    }
    m_table_info= NULL;

    /*
      This is the place to make sure this handler instance
      no longer are connected to the active transaction.

      And since the handler is no longer part of the transaction 
      it can't have open cursors, ops or blobs pending.
    */
    m_active_trans= NULL;    

    if (m_active_cursor)
      DBUG_PRINT("warning", ("m_active_cursor != NULL"));
    m_active_cursor= NULL;

    if (m_multi_cursor)
      DBUG_PRINT("warning", ("m_multi_cursor != NULL"));
    m_multi_cursor= NULL;
    
    if (m_blobs_pending)
      DBUG_PRINT("warning", ("blobs_pending != 0"));
    m_blobs_pending= 0;
    
    if (m_ops_pending)
      DBUG_PRINT("warning", ("ops_pending != 0L"));
    m_ops_pending= 0;
  }
  thd->set_current_stmt_binlog_row_based_if_mixed();
  DBUG_RETURN(error);
}

/*
  Unlock the last row read in an open scan.
  Rows are unlocked by default in ndb, but
  for SELECT FOR UPDATE and SELECT LOCK WIT SHARE MODE
  locks are kept if unlock_row() is not called.
*/

void ha_ndbcluster::unlock_row() 
{
  DBUG_ENTER("unlock_row");

  DBUG_PRINT("info", ("Unlocking row"));
  m_lock_tuple= false;
  DBUG_VOID_RETURN;
}

/*
  Start a transaction for running a statement if one is not
  already running in a transaction. This will be the case in
  a BEGIN; COMMIT; block
  When using LOCK TABLE's external_lock will start a transaction
  since ndb does not currently does not support table locking
*/

int ha_ndbcluster::start_stmt(THD *thd, thr_lock_type lock_type)
{
  int error=0;
  DBUG_ENTER("start_stmt");
  PRINT_OPTION_FLAGS(thd);

  Thd_ndb *thd_ndb= get_thd_ndb(thd);
  NdbTransaction *trans= (thd_ndb->stmt)?thd_ndb->stmt:thd_ndb->all;
  if (!trans){
    Ndb *ndb= thd_ndb->ndb;
    DBUG_PRINT("trans",("Starting transaction stmt"));  
    trans= ndb->startTransaction();
    if (trans == NULL)
      ERR_RETURN(ndb->getNdbError());
    no_uncommitted_rows_reset(thd);
    thd_ndb->stmt= trans;
    trans_register_ha(thd, FALSE, &ndbcluster_hton);
  }
  m_active_trans= trans;

  // Start of statement
  m_ops_pending= 0;    
  thd->set_current_stmt_binlog_row_based_if_mixed();

  DBUG_RETURN(error);
}


/*
  Commit a transaction started in NDB
 */

static int ndbcluster_commit(THD *thd, bool all)
{
  int res= 0;
  Thd_ndb *thd_ndb= get_thd_ndb(thd);
  Ndb *ndb= thd_ndb->ndb;
  NdbTransaction *trans= all ? thd_ndb->all : thd_ndb->stmt;

  DBUG_ENTER("ndbcluster_commit");
  DBUG_PRINT("transaction",("%s",
                            trans == thd_ndb->stmt ?
                            "stmt" : "all"));
  DBUG_ASSERT(ndb && trans);

  if (execute_commit(thd,trans) != 0)
  {
    const NdbError err= trans->getNdbError();
    const NdbOperation *error_op= trans->getNdbErrorOperation();
    ERR_PRINT(err);
    res= ndb_to_mysql_error(&err);
    if (res != -1)
      ndbcluster_print_error(res, error_op);
  }
  ndb->closeTransaction(trans);

  if (all)
    thd_ndb->all= NULL;
  else
    thd_ndb->stmt= NULL;

  /* Clear commit_count for tables changed by transaction */
  NDB_SHARE* share;
  List_iterator_fast<NDB_SHARE> it(thd_ndb->changed_tables);
  while ((share= it++))
  {
    pthread_mutex_lock(&share->mutex);
    DBUG_PRINT("info", ("Invalidate commit_count for %s, share->commit_count: %d ",
			share->key, share->commit_count));
    share->commit_count= 0;
    share->commit_count_lock++;
    pthread_mutex_unlock(&share->mutex);
  }
  thd_ndb->changed_tables.empty();

  DBUG_RETURN(res);
}


/*
  Rollback a transaction started in NDB
 */

static int ndbcluster_rollback(THD *thd, bool all)
{
  int res= 0;
  Thd_ndb *thd_ndb= get_thd_ndb(thd);
  Ndb *ndb= thd_ndb->ndb;
  NdbTransaction *trans= all ? thd_ndb->all : thd_ndb->stmt;

  DBUG_ENTER("ndbcluster_rollback");
  DBUG_PRINT("transaction",("%s",
                            trans == thd_ndb->stmt ? 
                            "stmt" : "all"));
  DBUG_ASSERT(ndb && trans);

  if (trans->execute(NdbTransaction::Rollback) != 0)
  {
    const NdbError err= trans->getNdbError();
    const NdbOperation *error_op= trans->getNdbErrorOperation();
    ERR_PRINT(err);     
    res= ndb_to_mysql_error(&err);
    if (res != -1) 
      ndbcluster_print_error(res, error_op);
  }
  ndb->closeTransaction(trans);

  if (all)
    thd_ndb->all= NULL;
  else
    thd_ndb->stmt= NULL;

  /* Clear list of tables changed by transaction */
  thd_ndb->changed_tables.empty();

  DBUG_RETURN(res);
}


/*
  Define NDB column based on Field.
  Returns 0 or mysql error code.
  Not member of ha_ndbcluster because NDBCOL cannot be declared.

  MySQL text types with character set "binary" are mapped to true
  NDB binary types without a character set.  This may change.
 */

static int create_ndb_column(NDBCOL &col,
                             Field *field,
                             HA_CREATE_INFO *info)
{
  // Set name
  col.setName(field->field_name);
  // Get char set
  CHARSET_INFO *cs= field->charset();
  // Set type and sizes
  const enum enum_field_types mysql_type= field->real_type();
  switch (mysql_type) {
  // Numeric types
  case MYSQL_TYPE_TINY:        
    if (field->flags & UNSIGNED_FLAG)
      col.setType(NDBCOL::Tinyunsigned);
    else
      col.setType(NDBCOL::Tinyint);
    col.setLength(1);
    break;
  case MYSQL_TYPE_SHORT:
    if (field->flags & UNSIGNED_FLAG)
      col.setType(NDBCOL::Smallunsigned);
    else
      col.setType(NDBCOL::Smallint);
    col.setLength(1);
    break;
  case MYSQL_TYPE_LONG:
    if (field->flags & UNSIGNED_FLAG)
      col.setType(NDBCOL::Unsigned);
    else
      col.setType(NDBCOL::Int);
    col.setLength(1);
    break;
  case MYSQL_TYPE_INT24:       
    if (field->flags & UNSIGNED_FLAG)
      col.setType(NDBCOL::Mediumunsigned);
    else
      col.setType(NDBCOL::Mediumint);
    col.setLength(1);
    break;
  case MYSQL_TYPE_LONGLONG:
    if (field->flags & UNSIGNED_FLAG)
      col.setType(NDBCOL::Bigunsigned);
    else
      col.setType(NDBCOL::Bigint);
    col.setLength(1);
    break;
  case MYSQL_TYPE_FLOAT:
    col.setType(NDBCOL::Float);
    col.setLength(1);
    break;
  case MYSQL_TYPE_DOUBLE:
    col.setType(NDBCOL::Double);
    col.setLength(1);
    break;
  case MYSQL_TYPE_DECIMAL:    
    {
      Field_decimal *f= (Field_decimal*)field;
      uint precision= f->pack_length();
      uint scale= f->decimals();
      if (field->flags & UNSIGNED_FLAG)
      {
        col.setType(NDBCOL::Olddecimalunsigned);
        precision-= (scale > 0);
      }
      else
      {
        col.setType(NDBCOL::Olddecimal);
        precision-= 1 + (scale > 0);
      }
      col.setPrecision(precision);
      col.setScale(scale);
      col.setLength(1);
    }
    break;
  case MYSQL_TYPE_NEWDECIMAL:    
    {
      Field_new_decimal *f= (Field_new_decimal*)field;
      uint precision= f->precision;
      uint scale= f->decimals();
      if (field->flags & UNSIGNED_FLAG)
      {
        col.setType(NDBCOL::Decimalunsigned);
      }
      else
      {
        col.setType(NDBCOL::Decimal);
      }
      col.setPrecision(precision);
      col.setScale(scale);
      col.setLength(1);
    }
    break;
  // Date types
  case MYSQL_TYPE_DATETIME:    
    col.setType(NDBCOL::Datetime);
    col.setLength(1);
    break;
  case MYSQL_TYPE_DATE: // ?
    col.setType(NDBCOL::Char);
    col.setLength(field->pack_length());
    break;
  case MYSQL_TYPE_NEWDATE:
    col.setType(NDBCOL::Date);
    col.setLength(1);
    break;
  case MYSQL_TYPE_TIME:        
    col.setType(NDBCOL::Time);
    col.setLength(1);
    break;
  case MYSQL_TYPE_YEAR:
    col.setType(NDBCOL::Year);
    col.setLength(1);
    break;
  case MYSQL_TYPE_TIMESTAMP:
    col.setType(NDBCOL::Timestamp);
    col.setLength(1);
    break;
  // Char types
  case MYSQL_TYPE_STRING:      
    if (field->pack_length() == 0)
    {
      col.setType(NDBCOL::Bit);
      col.setLength(1);
    }
    else if ((field->flags & BINARY_FLAG) && cs == &my_charset_bin)
    {
      col.setType(NDBCOL::Binary);
      col.setLength(field->pack_length());
    }
    else
    {
      col.setType(NDBCOL::Char);
      col.setCharset(cs);
      col.setLength(field->pack_length());
    }
    break;
  case MYSQL_TYPE_VAR_STRING: // ?
  case MYSQL_TYPE_VARCHAR:
    {
      Field_varstring* f= (Field_varstring*)field;
      if (f->length_bytes == 1)
      {
        if ((field->flags & BINARY_FLAG) && cs == &my_charset_bin)
          col.setType(NDBCOL::Varbinary);
        else {
          col.setType(NDBCOL::Varchar);
          col.setCharset(cs);
        }
      }
      else if (f->length_bytes == 2)
      {
        if ((field->flags & BINARY_FLAG) && cs == &my_charset_bin)
          col.setType(NDBCOL::Longvarbinary);
        else {
          col.setType(NDBCOL::Longvarchar);
          col.setCharset(cs);
        }
      }
      else
      {
        return HA_ERR_UNSUPPORTED;
      }
      col.setLength(field->field_length);
    }
    break;
  // Blob types (all come in as MYSQL_TYPE_BLOB)
  mysql_type_tiny_blob:
  case MYSQL_TYPE_TINY_BLOB:
    if ((field->flags & BINARY_FLAG) && cs == &my_charset_bin)
      col.setType(NDBCOL::Blob);
    else {
      col.setType(NDBCOL::Text);
      col.setCharset(cs);
    }
    col.setInlineSize(256);
    // No parts
    col.setPartSize(0);
    col.setStripeSize(0);
    break;
  //mysql_type_blob:
  case MYSQL_TYPE_GEOMETRY:
  case MYSQL_TYPE_BLOB:    
    if ((field->flags & BINARY_FLAG) && cs == &my_charset_bin)
      col.setType(NDBCOL::Blob);
    else {
      col.setType(NDBCOL::Text);
      col.setCharset(cs);
    }
    // Use "<=" even if "<" is the exact condition
    if (field->max_length() <= (1 << 8))
      goto mysql_type_tiny_blob;
    else if (field->max_length() <= (1 << 16))
    {
      col.setInlineSize(256);
      col.setPartSize(2000);
      col.setStripeSize(16);
    }
    else if (field->max_length() <= (1 << 24))
      goto mysql_type_medium_blob;
    else
      goto mysql_type_long_blob;
    break;
  mysql_type_medium_blob:
  case MYSQL_TYPE_MEDIUM_BLOB:   
    if ((field->flags & BINARY_FLAG) && cs == &my_charset_bin)
      col.setType(NDBCOL::Blob);
    else {
      col.setType(NDBCOL::Text);
      col.setCharset(cs);
    }
    col.setInlineSize(256);
    col.setPartSize(4000);
    col.setStripeSize(8);
    break;
  mysql_type_long_blob:
  case MYSQL_TYPE_LONG_BLOB:  
    if ((field->flags & BINARY_FLAG) && cs == &my_charset_bin)
      col.setType(NDBCOL::Blob);
    else {
      col.setType(NDBCOL::Text);
      col.setCharset(cs);
    }
    col.setInlineSize(256);
    col.setPartSize(8000);
    col.setStripeSize(4);
    break;
  // Other types
  case MYSQL_TYPE_ENUM:
    col.setType(NDBCOL::Char);
    col.setLength(field->pack_length());
    break;
  case MYSQL_TYPE_SET:         
    col.setType(NDBCOL::Char);
    col.setLength(field->pack_length());
    break;
  case MYSQL_TYPE_BIT:
  {
    int no_of_bits= field->field_length;
    col.setType(NDBCOL::Bit);
    if (!no_of_bits)
      col.setLength(1);
      else
        col.setLength(no_of_bits);
    break;
  }
  case MYSQL_TYPE_NULL:        
    goto mysql_type_unsupported;
  mysql_type_unsupported:
  default:
    return HA_ERR_UNSUPPORTED;
  }
  // Set nullable and pk
  col.setNullable(field->maybe_null());
  col.setPrimaryKey(field->flags & PRI_KEY_FLAG);
  // Set autoincrement
  if (field->flags & AUTO_INCREMENT_FLAG) 
  {
    col.setAutoIncrement(TRUE);
    ulonglong value= info->auto_increment_value ?
      info->auto_increment_value : (ulonglong) 1;
    DBUG_PRINT("info", ("Autoincrement key, initial: %llu", value));
    col.setAutoIncrementInitialValue(value);
  }
  else
    col.setAutoIncrement(FALSE);
  return 0;
}

/*
  Create a table in NDB Cluster
*/

int ha_ndbcluster::create(const char *name, 
                          TABLE *form, 
                          HA_CREATE_INFO *info)
{
  THD *thd= current_thd;
  NDBTAB tab;
  NDBCOL col;
  uint pack_length, length, i, pk_length= 0;
  const void *data, *pack_data;
  bool create_from_engine= (info->table_options & HA_OPTION_CREATE_FROM_ENGINE);
  bool is_truncate= (thd->lex->sql_command == SQLCOM_TRUNCATE);

  DBUG_ENTER("ha_ndbcluster::create");
  DBUG_PRINT("enter", ("name: %s", name));

  DBUG_ASSERT(*fn_rext((char*)name) == 0);
  set_dbname(name);
  set_tabname(name);

  if (is_truncate)
  {
    DBUG_PRINT("info", ("Dropping and re-creating table for TRUNCATE"));
    if ((my_errno= delete_table(name)))
      DBUG_RETURN(my_errno);
  }
  table= form;
  if (create_from_engine)
  {
    /*
      Table already exists in NDB and frm file has been created by 
      caller.
      Do Ndb specific stuff, such as create a .ndb file
    */
    if ((my_errno= write_ndb_file(name)))
      DBUG_RETURN(my_errno);
#ifdef HAVE_NDB_BINLOG
    ndbcluster_create_binlog_setup(get_ndb(), name, strlen(name),
                                   m_dbname, m_tabname, FALSE);
#endif /* HAVE_NDB_BINLOG */
    DBUG_RETURN(my_errno);
  }

#ifdef HAVE_NDB_BINLOG
  /*
    Don't allow table creation unless
    schema distribution table is setup
    ( unless it is a creation of the schema dist table itself )
  */
  if (!schema_share &&
      !(strcmp(m_dbname, NDB_REP_DB) == 0 &&
        strcmp(m_tabname, NDB_SCHEMA_TABLE) == 0))
  {
    DBUG_PRINT("info", ("Schema distribution table not setup"));
    DBUG_RETURN(HA_ERR_NO_CONNECTION);
  }
#endif /* HAVE_NDB_BINLOG */

  DBUG_PRINT("table", ("name: %s", m_tabname));  
  tab.setName(m_tabname);
  tab.setLogging(!(info->options & HA_LEX_CREATE_TMP_TABLE));    
   
  // Save frm data for this table
  if (readfrm(name, &data, &length))
    DBUG_RETURN(1);
  if (packfrm(data, length, &pack_data, &pack_length))
  {
    my_free((char*)data, MYF(0));
    DBUG_RETURN(2);
  }

  DBUG_PRINT("info", ("setFrm data=%lx  len=%d", pack_data, pack_length));
  tab.setFrm(pack_data, pack_length);      
  my_free((char*)data, MYF(0));
  my_free((char*)pack_data, MYF(0));
  
  for (i= 0; i < form->s->fields; i++) 
  {
    Field *field= form->field[i];
    DBUG_PRINT("info", ("name: %s, type: %u, pack_length: %d", 
                        field->field_name, field->real_type(),
                        field->pack_length()));
    if ((my_errno= create_ndb_column(col, field, info)))
      DBUG_RETURN(my_errno);
 
    if (info->store_on_disk || getenv("NDB_DEFAULT_DISK"))
      col.setStorageType(NdbDictionary::Column::StorageTypeDisk);
    else
      col.setStorageType(NdbDictionary::Column::StorageTypeMemory);

    tab.addColumn(col);
    if (col.getPrimaryKey())
      pk_length += (field->pack_length() + 3) / 4;
  }

  KEY* key_info;
  for (i= 0, key_info= form->key_info; i < form->s->keys; i++, key_info++)
  {
    KEY_PART_INFO *key_part= key_info->key_part;
    KEY_PART_INFO *end= key_part + key_info->key_parts;
    for (; key_part != end; key_part++)
      tab.getColumn(key_part->fieldnr-1)->setStorageType(
                             NdbDictionary::Column::StorageTypeMemory);
  }

  if (info->store_on_disk)
    if (info->tablespace)
      tab.setTablespace(info->tablespace);
    else
      tab.setTablespace("DEFAULT-TS");
  // No primary key, create shadow key as 64 bit, auto increment  
  if (form->s->primary_key == MAX_KEY) 
  {
    DBUG_PRINT("info", ("Generating shadow key"));
    col.setName("$PK");
    col.setType(NdbDictionary::Column::Bigunsigned);
    col.setLength(1);
    col.setNullable(FALSE);
    col.setPrimaryKey(TRUE);
    col.setAutoIncrement(TRUE);
    tab.addColumn(col);
    pk_length += 2;
  }
 
  // Make sure that blob tables don't have to big part size
  for (i= 0; i < form->s->fields; i++) 
  {
    /**
     * The extra +7 concists
     * 2 - words from pk in blob table
     * 5 - from extra words added by tup/dict??
     */
    switch (form->field[i]->real_type()) {
    case MYSQL_TYPE_GEOMETRY:
    case MYSQL_TYPE_BLOB:    
    case MYSQL_TYPE_MEDIUM_BLOB:   
    case MYSQL_TYPE_LONG_BLOB: 
    {
      NdbDictionary::Column * col= tab.getColumn(i);
      int size= pk_length + (col->getPartSize()+3)/4 + 7;
      if (size > NDB_MAX_TUPLE_SIZE_IN_WORDS && 
         (pk_length+7) < NDB_MAX_TUPLE_SIZE_IN_WORDS)
      {
        size= NDB_MAX_TUPLE_SIZE_IN_WORDS - pk_length - 7;
        col->setPartSize(4*size);
      }
      /**
       * If size > NDB_MAX and pk_length+7 >= NDB_MAX
       *   then the table can't be created anyway, so skip
       *   changing part size, and have error later
       */ 
    }
    default:
      break;
    }
  }

  // Check partition info
  partition_info *part_info= form->part_info;
  if ((my_errno= set_up_partition_info(part_info, form, (void*)&tab)))
  {
    DBUG_RETURN(my_errno);
  }

  if ((my_errno= check_ndb_connection()))
    DBUG_RETURN(my_errno);
  
  // Create the table in NDB     
  Ndb *ndb= get_ndb();
  NDBDICT *dict= ndb->getDictionary();
  if (dict->createTable(tab) != 0) 
  {
    const NdbError err= dict->getNdbError();
    ERR_PRINT(err);
    my_errno= ndb_to_mysql_error(&err);
    DBUG_RETURN(my_errno);
  }

  Ndb_table_guard ndbtab_g(dict, m_tabname);
  // temporary set m_table during create
  // reset at return
  m_table= ndbtab_g.get_table();
  // TODO check also that we have the same frm...
  DBUG_ASSERT(m_table != 0);

  DBUG_PRINT("info", ("Table %s/%s created successfully", 
                      m_dbname, m_tabname));

  // Create secondary indexes
  my_errno= create_indexes(ndb, form);

  if (!my_errno)
    my_errno= write_ndb_file(name);
  else
  {
    /*
      Failed to create an index,
      drop the table (and all it's indexes)
    */
    while (dict->dropTableGlobal(*m_table))
    {
      switch (dict->getNdbError().status)
      {
        case NdbError::TemporaryError:
          if (!thd->killed) 
            continue; // retry indefinitly
          break;
        default:
          break;
      }
      break;
    }
    m_table = 0;
    DBUG_RETURN(my_errno);
  }

#ifdef HAVE_NDB_BINLOG
  if (!my_errno)
  {
    NDB_SHARE *share= 0;
    pthread_mutex_lock(&ndbcluster_mutex);
    /*
      First make sure we get a "fresh" share here, not an old trailing one...
    */
    {
      uint length= (uint) strlen(name);
      if ((share= (NDB_SHARE*) hash_search(&ndbcluster_open_tables,
                                           (byte*) name, length)))
        handle_trailing_share(share);
    }
    /*
      get a new share
    */

    if (!(share= get_share(name, form, true, true)))
    {
      sql_print_error("NDB: allocating table share for %s failed", name);
      /* my_errno is set */
    }
    pthread_mutex_unlock(&ndbcluster_mutex);

    while (!IS_TMP_PREFIX(m_tabname))
    {
      String event_name(INJECTOR_EVENT_LEN);
      ndb_rep_event_name(&event_name,m_dbname,m_tabname);
      int do_event_op= ndb_binlog_running;

      if (!schema_share &&
          strcmp(share->db, NDB_REP_DB) == 0 &&
          strcmp(share->table_name, NDB_SCHEMA_TABLE) == 0)
        do_event_op= 1;

      /*
        Always create an event for the table, as other mysql servers
        expect it to be there.
      */
      if (!ndbcluster_create_event(ndb, m_table, event_name.c_ptr(), share,
                                   share && do_event_op /* push warning */))
      {
        if (ndb_extra_logging)
          sql_print_information("NDB Binlog: CREATE TABLE Event: %s",
                                event_name.c_ptr());
        if (share && do_event_op &&
            ndbcluster_create_event_ops(share, m_table, event_name.c_ptr()))
        {
          sql_print_error("NDB Binlog: FAILED CREATE TABLE event operations."
                          " Event: %s", name);
          /* a warning has been issued to the client */
        }
      }
      /*
        warning has been issued if ndbcluster_create_event failed
        and (share && do_event_op)
      */
      if (share && !do_event_op)
        share->flags|= NSF_NO_BINLOG;
      ndbcluster_log_schema_op(thd, share,
                               thd->query, thd->query_length,
                               share->db, share->table_name,
                               m_table->getObjectId(),
                               m_table->getObjectVersion(),
                               (is_truncate) ?
			       SOT_TRUNCATE_TABLE : SOT_CREATE_TABLE, 
			       0, 0, 1);
      break;
    }
  }
#endif /* HAVE_NDB_BINLOG */

  m_table= 0;
  DBUG_RETURN(my_errno);
}

int ha_ndbcluster::create_handler_files(const char *file,
                                        const char *old_name,
                                        int action_flag,
                                        HA_CREATE_INFO *info) 
{ 
  char path[FN_REFLEN];
  const char *name;
  Ndb* ndb;
  const NDBTAB *tab;
  const void *data, *pack_data;
  uint length, pack_length;
  int error= 0;

  DBUG_ENTER("create_handler_files");

  if (action_flag != CHF_INDEX_FLAG)
  {
    DBUG_RETURN(FALSE);
  }
  DBUG_PRINT("enter", ("file: %s", file));
  if (!(ndb= get_ndb()))
    DBUG_RETURN(HA_ERR_NO_CONNECTION);

  NDBDICT *dict= ndb->getDictionary();
  if (!info->frm_only)
    DBUG_RETURN(0); // Must be a create, ignore since frm is saved in create

  // TODO handle this
  DBUG_ASSERT(m_table != 0);

  set_dbname(file);
  set_tabname(file);
  Ndb_table_guard ndbtab_g(dict, m_tabname);
  DBUG_PRINT("info", ("m_dbname: %s, m_tabname: %s", m_dbname, m_tabname));
  if (!(tab= ndbtab_g.get_table()))
    DBUG_RETURN(0); // Unkown table, must be temporary table

  DBUG_ASSERT(get_ndb_share_state(m_share) == NSS_ALTERED);
  if (readfrm(file, &data, &length) ||
      packfrm(data, length, &pack_data, &pack_length))
  {
    DBUG_PRINT("info", ("Missing frm for %s", m_tabname));
    my_free((char*)data, MYF(MY_ALLOW_ZERO_PTR));
    my_free((char*)pack_data, MYF(MY_ALLOW_ZERO_PTR));
    error= 1;
  }
  else
  {
    DBUG_PRINT("info", ("Table %s has changed, altering frm in ndb", 
                        m_tabname));
    NdbDictionary::Table new_tab= *tab;
    new_tab.setFrm(pack_data, pack_length);
    if (dict->alterTableGlobal(*tab, new_tab))
    {
      error= ndb_to_mysql_error(&dict->getNdbError());
    }
    my_free((char*)data, MYF(MY_ALLOW_ZERO_PTR));
    my_free((char*)pack_data, MYF(MY_ALLOW_ZERO_PTR));
  }
  
  set_ndb_share_state(m_share, NSS_INITIAL);
  free_share(&m_share); // Decrease ref_count

  DBUG_RETURN(error);
}

int ha_ndbcluster::create_index(const char *name, KEY *key_info, 
                                NDB_INDEX_TYPE idx_type, uint idx_no)
{
  int error= 0;
  char unique_name[FN_LEN];
  static const char* unique_suffix= "$unique";
  DBUG_ENTER("ha_ndbcluster::create_ordered_index");
  DBUG_PRINT("info", ("Creating index %u: %s", idx_no, name));  

  if (idx_type == UNIQUE_ORDERED_INDEX || idx_type == UNIQUE_INDEX)
  {
    strxnmov(unique_name, FN_LEN, name, unique_suffix, NullS);
    DBUG_PRINT("info", ("Created unique index name \'%s\' for index %d",
                        unique_name, idx_no));
  }
    
  switch (idx_type){
  case PRIMARY_KEY_INDEX:
    // Do nothing, already created
    break;
  case PRIMARY_KEY_ORDERED_INDEX:
    error= create_ordered_index(name, key_info);
    break;
  case UNIQUE_ORDERED_INDEX:
    if (!(error= create_ordered_index(name, key_info)))
      error= create_unique_index(unique_name, key_info);
    break;
  case UNIQUE_INDEX:
    if (!(error= check_index_fields_not_null(idx_no)))
      error= create_unique_index(unique_name, key_info);
    break;
  case ORDERED_INDEX:
    error= create_ordered_index(name, key_info);
    break;
  default:
    DBUG_ASSERT(FALSE);
    break;
  }
  
  DBUG_RETURN(error);
}

int ha_ndbcluster::create_ordered_index(const char *name, 
                                        KEY *key_info)
{
  DBUG_ENTER("ha_ndbcluster::create_ordered_index");
  DBUG_RETURN(create_ndb_index(name, key_info, FALSE));
}

int ha_ndbcluster::create_unique_index(const char *name, 
                                       KEY *key_info)
{

  DBUG_ENTER("ha_ndbcluster::create_unique_index");
  DBUG_RETURN(create_ndb_index(name, key_info, TRUE));
}


/*
  Create an index in NDB Cluster
 */

int ha_ndbcluster::create_ndb_index(const char *name, 
                                     KEY *key_info,
                                     bool unique)
{
  Ndb *ndb= get_ndb();
  NdbDictionary::Dictionary *dict= ndb->getDictionary();
  KEY_PART_INFO *key_part= key_info->key_part;
  KEY_PART_INFO *end= key_part + key_info->key_parts;
  
  DBUG_ENTER("ha_ndbcluster::create_index");
  DBUG_PRINT("enter", ("name: %s ", name));

  NdbDictionary::Index ndb_index(name);
  if (unique)
    ndb_index.setType(NdbDictionary::Index::UniqueHashIndex);
  else 
  {
    ndb_index.setType(NdbDictionary::Index::OrderedIndex);
    // TODO Only temporary ordered indexes supported
    ndb_index.setLogging(FALSE); 
  }
  ndb_index.setTable(m_tabname);

  for (; key_part != end; key_part++) 
  {
    Field *field= key_part->field;
    DBUG_PRINT("info", ("attr: %s", field->field_name));
    ndb_index.addColumnName(field->field_name);
  }
  
  if (dict->createIndex(ndb_index, *m_table))
    ERR_RETURN(dict->getNdbError());

  // Success
  DBUG_PRINT("info", ("Created index %s", name));
  DBUG_RETURN(0);  
}

/*
 Prepare for an on-line alter table
*/ 
void ha_ndbcluster::prepare_for_alter()
{
  ndbcluster_get_share(m_share); // Increase ref_count
  set_ndb_share_state(m_share, NSS_ALTERED);
}

/*
  Add an index on-line to a table
*/
int ha_ndbcluster::add_index(TABLE *table_arg, 
                             KEY *key_info, uint num_of_keys)
{
  DBUG_ENTER("ha_ndbcluster::add_index");
  DBUG_PRINT("info", ("ha_ndbcluster::add_index to table %s", 
                      table_arg->s->table_name));
  int error= 0;
  uint idx;

  DBUG_ASSERT(m_share->state == NSS_ALTERED);
  for (idx= 0; idx < num_of_keys; idx++)
  {
    KEY *key= key_info + idx;
    KEY_PART_INFO *key_part= key->key_part;
    KEY_PART_INFO *end= key_part + key->key_parts;
    NDB_INDEX_TYPE idx_type= get_index_type_from_key(idx, key, false);
    DBUG_PRINT("info", ("Adding index: '%s'", key_info[idx].name));
    // Add fields to key_part struct
    for (; key_part != end; key_part++)
      key_part->field= table->field[key_part->fieldnr];
    // Check index type
    // Create index in ndb
    if((error= create_index(key_info[idx].name, key, idx_type, idx)))
      break;
  }
  if (error)
  {
    set_ndb_share_state(m_share, NSS_INITIAL);
    free_share(&m_share); // Decrease ref_count
  }
  DBUG_RETURN(error);  
}

/*
  Mark one or several indexes for deletion. and
  renumber the remaining indexes
*/
int ha_ndbcluster::prepare_drop_index(TABLE *table_arg, 
                                      uint *key_num, uint num_of_keys)
{
  DBUG_ENTER("ha_ndbcluster::prepare_drop_index");
  DBUG_ASSERT(m_share->state == NSS_ALTERED);
  // Mark indexes for deletion
  uint idx;
  for (idx= 0; idx < num_of_keys; idx++)
  {
    DBUG_PRINT("info", ("ha_ndbcluster::prepare_drop_index %u", *key_num));
    m_index[*key_num++].status= TO_BE_DROPPED;
  }
  // Renumber indexes
  THD *thd= current_thd;
  Thd_ndb *thd_ndb= get_thd_ndb(thd);
  Ndb *ndb= thd_ndb->ndb;
  renumber_indexes(ndb, table_arg);
  DBUG_RETURN(0);
}
 
/*
  Really drop all indexes marked for deletion
*/
int ha_ndbcluster::final_drop_index(TABLE *table_arg)
{
  int error;
  DBUG_ENTER("ha_ndbcluster::final_drop_index");
  DBUG_PRINT("info", ("ha_ndbcluster::final_drop_index"));
  // Really drop indexes
  THD *thd= current_thd;
  Thd_ndb *thd_ndb= get_thd_ndb(thd);
  Ndb *ndb= thd_ndb->ndb;
  if((error= drop_indexes(ndb, table_arg)))
  {
    m_share->state= NSS_INITIAL;
    free_share(&m_share); // Decrease ref_count
  }
  DBUG_RETURN(error);
}

/*
  Rename a table in NDB Cluster
*/

int ha_ndbcluster::rename_table(const char *from, const char *to)
{
  NDBDICT *dict;
  char old_dbname[FN_HEADLEN];
  char new_dbname[FN_HEADLEN];
  char new_tabname[FN_HEADLEN];
  const NDBTAB *orig_tab;
  int result;
  bool recreate_indexes= FALSE;
  NDBDICT::List index_list;

  DBUG_ENTER("ha_ndbcluster::rename_table");
  DBUG_PRINT("info", ("Renaming %s to %s", from, to));
  set_dbname(from, old_dbname);
  set_dbname(to, new_dbname);
  set_tabname(from);
  set_tabname(to, new_tabname);

  if (check_ndb_connection())
    DBUG_RETURN(my_errno= HA_ERR_NO_CONNECTION);

  Ndb *ndb= get_ndb();
  ndb->setDatabaseName(old_dbname);
  dict= ndb->getDictionary();
  Ndb_table_guard ndbtab_g(dict, m_tabname);
  if (!(orig_tab= ndbtab_g.get_table()))
    ERR_RETURN(dict->getNdbError());

#ifdef HAVE_NDB_BINLOG
  int ndb_table_id= orig_tab->getObjectId();
  int ndb_table_version= orig_tab->getObjectVersion();

  NDB_SHARE *share= get_share(from, 0, false);
  if (share)
  {
    int r= rename_share(share, to);
    DBUG_ASSERT(r == 0);
  }
#endif
  if (my_strcasecmp(system_charset_info, new_dbname, old_dbname))
  {
    dict->listIndexes(index_list, *orig_tab);    
    recreate_indexes= TRUE;
  }
  // Change current database to that of target table
  set_dbname(to);
  ndb->setDatabaseName(m_dbname);

  NdbDictionary::Table new_tab= *orig_tab;
  new_tab.setName(new_tabname);
  if (dict->alterTableGlobal(*orig_tab, new_tab) != 0)
  {
    NdbError ndb_error= dict->getNdbError();
#ifdef HAVE_NDB_BINLOG
    if (share)
    {
      int r= rename_share(share, from);
      DBUG_ASSERT(r == 0);
      free_share(&share);
    }
#endif
    ERR_RETURN(ndb_error);
  }
  
  // Rename .ndb file
  if ((result= handler::rename_table(from, to)))
  {
    // ToDo in 4.1 should rollback alter table...
#ifdef HAVE_NDB_BINLOG
    if (share)
      free_share(&share);
#endif
    DBUG_RETURN(result);
  }

#ifdef HAVE_NDB_BINLOG
  int is_old_table_tmpfile= 1;
  if (share && share->op)
    dict->forceGCPWait();

  /* handle old table */
  if (!IS_TMP_PREFIX(m_tabname))
  {
    is_old_table_tmpfile= 0;
    String event_name(INJECTOR_EVENT_LEN);
    ndb_rep_event_name(&event_name, from + sizeof(share_prefix) - 1, 0);
    ndbcluster_handle_drop_table(ndb, event_name.c_ptr(), share,
                                 "rename table");
  }

  if (!result && !IS_TMP_PREFIX(new_tabname))
  {
    /* always create an event for the table */
    String event_name(INJECTOR_EVENT_LEN);
    ndb_rep_event_name(&event_name, to + sizeof(share_prefix) - 1, 0);
    Ndb_table_guard ndbtab_g2(dict, new_tabname);
    const NDBTAB *ndbtab= ndbtab_g2.get_table();

    if (!ndbcluster_create_event(ndb, ndbtab, event_name.c_ptr(), share,
                                 share && ndb_binlog_running /* push warning */))
    {
      if (ndb_extra_logging)
        sql_print_information("NDB Binlog: RENAME Event: %s",
                              event_name.c_ptr());
      if (share && ndb_binlog_running &&
          ndbcluster_create_event_ops(share, ndbtab, event_name.c_ptr()))
      {
        sql_print_error("NDB Binlog: FAILED create event operations "
                        "during RENAME. Event %s", event_name.c_ptr());
        /* a warning has been issued to the client */
      }
    }
    /*
      warning has been issued if ndbcluster_create_event failed
      and (share && ndb_binlog_running)
    */
    if (!is_old_table_tmpfile)
      ndbcluster_log_schema_op(current_thd, share,
                               current_thd->query, current_thd->query_length,
                               old_dbname, m_tabname,
                               ndb_table_id, ndb_table_version,
                               SOT_RENAME_TABLE,
                               m_dbname, new_tabname, 1);
  }

  // If we are moving tables between databases, we need to recreate
  // indexes
  if (recreate_indexes)
  {
    for (unsigned i = 0; i < index_list.count; i++) 
    {
        NDBDICT::List::Element& index_el = index_list.elements[i];
	// Recreate any indexes not stored in the system database
	if (my_strcasecmp(system_charset_info, 
			  index_el.database, NDB_SYSTEM_DATABASE))
	{
	  set_dbname(from);
	  ndb->setDatabaseName(m_dbname);
	  const NDBINDEX * index= dict->getIndexGlobal(index_el.name,  new_tab);
	  DBUG_PRINT("info", ("Creating index %s/%s",
			      index_el.database, index->getName()));
	  dict->createIndex(*index, new_tab);
	  DBUG_PRINT("info", ("Dropping index %s/%s",
			      index_el.database, index->getName()));
	  set_dbname(from);
	  ndb->setDatabaseName(m_dbname);
	  dict->dropIndexGlobal(*index);
	}
    }
  }
  if (share)
    free_share(&share);
#endif

  DBUG_RETURN(result);
}


/*
  Delete table from NDB Cluster

 */

/* static version which does not need a handler */

int
ha_ndbcluster::delete_table(ha_ndbcluster *h, Ndb *ndb,
                            const char *path,
                            const char *db,
                            const char *table_name)
{
  THD *thd= current_thd;
  DBUG_ENTER("ha_ndbcluster::ndbcluster_delete_table");
  NDBDICT *dict= ndb->getDictionary();
  int ndb_table_id= 0;
  int ndb_table_version= 0;
#ifdef HAVE_NDB_BINLOG
  /*
    Don't allow drop table unless
    schema distribution table is setup
  */
  if (!schema_share)
  {
    DBUG_PRINT("info", ("Schema distribution table not setup"));
    DBUG_RETURN(HA_ERR_NO_CONNECTION);
  }
  NDB_SHARE *share= get_share(path, 0, false);
#endif

  /* Drop the table from NDB */
  
  int res= 0;
  if (h && h->m_table)
  {
retry_temporary_error1:
    if (dict->dropTableGlobal(*h->m_table) == 0)
    {
      ndb_table_id= h->m_table->getObjectId();
      ndb_table_version= h->m_table->getObjectVersion();
    }
    else
    {
      switch (dict->getNdbError().status)
      {
        case NdbError::TemporaryError:
          if (!thd->killed) 
            goto retry_temporary_error1; // retry indefinitly
          break;
        default:
          break;
      }
      res= ndb_to_mysql_error(&dict->getNdbError());
    }
    h->release_metadata(thd, ndb);
  }
  else
  {
    ndb->setDatabaseName(db);
    while (1)
    {
      Ndb_table_guard ndbtab_g(dict, table_name);
      if (ndbtab_g.get_table())
      {
    retry_temporary_error2:
        if (dict->dropTableGlobal(*ndbtab_g.get_table()) == 0)
        {
          ndb_table_id= ndbtab_g.get_table()->getObjectId();
          ndb_table_version= ndbtab_g.get_table()->getObjectVersion();
        }
        else
        {
          switch (dict->getNdbError().status)
          {
            case NdbError::TemporaryError:
              if (!thd->killed) 
                goto retry_temporary_error2; // retry indefinitly
              break;
            default:
              if (dict->getNdbError().code == NDB_INVALID_SCHEMA_OBJECT)
              {
                ndbtab_g.invalidate();
                continue;
              }
              break;
          }
        }
      }
      else
        res= ndb_to_mysql_error(&dict->getNdbError());
      break;
    }
  }

  if (res)
  {
#ifdef HAVE_NDB_BINLOG
    /* the drop table failed for some reason, drop the share anyways */
    if (share)
    {
      pthread_mutex_lock(&ndbcluster_mutex);
      if (share->state != NSS_DROPPED)
      {
        /*
          The share kept by the server has not been freed, free it
        */
        share->state= NSS_DROPPED;
        free_share(&share, TRUE);
      }
      /* free the share taken above */
      free_share(&share, TRUE);
      pthread_mutex_unlock(&ndbcluster_mutex);
    }
#endif
    DBUG_RETURN(res);
  }

#ifdef HAVE_NDB_BINLOG
  /* stop the logging of the dropped table, and cleanup */

  /*
    drop table is successful even if table does not exist in ndb
    and in case table was actually not dropped, there is no need
    to force a gcp, and setting the event_name to null will indicate
    that there is no event to be dropped
  */
  int table_dropped= dict->getNdbError().code != 709;

  if (!IS_TMP_PREFIX(table_name) && share &&
      current_thd->lex->sql_command != SQLCOM_TRUNCATE)
  {
    ndbcluster_log_schema_op(thd, share,
                             thd->query, thd->query_length,
                             share->db, share->table_name,
                             ndb_table_id, ndb_table_version,
                             SOT_DROP_TABLE, 0, 0, 1);
  }
  else if (table_dropped && share && share->op) /* ndbcluster_log_schema_op
                                                   will do a force GCP */
    dict->forceGCPWait();

  if (!IS_TMP_PREFIX(table_name))
  {
    String event_name(INJECTOR_EVENT_LEN);
    ndb_rep_event_name(&event_name, path + sizeof(share_prefix) - 1, 0);
    ndbcluster_handle_drop_table(ndb,
                                 table_dropped ? event_name.c_ptr() : 0,
                                 share, "delete table");
  }

  if (share)
  {
    pthread_mutex_lock(&ndbcluster_mutex);
    if (share->state != NSS_DROPPED)
    {
      /*
        The share kept by the server has not been freed, free it
      */
      share->state= NSS_DROPPED;
      free_share(&share, TRUE);
    }
    /* free the share taken above */
    free_share(&share, TRUE);
    pthread_mutex_unlock(&ndbcluster_mutex);
  }
#endif
  DBUG_RETURN(0);
}

int ha_ndbcluster::delete_table(const char *name)
{
  DBUG_ENTER("ha_ndbcluster::delete_table");
  DBUG_PRINT("enter", ("name: %s", name));
  set_dbname(name);
  set_tabname(name);

#ifdef HAVE_NDB_BINLOG
  /*
    Don't allow drop table unless
    schema distribution table is setup
  */
  if (!schema_share)
  {
    DBUG_PRINT("info", ("Schema distribution table not setup"));
    DBUG_RETURN(HA_ERR_NO_CONNECTION);
  }
#endif

  if (check_ndb_connection())
    DBUG_RETURN(HA_ERR_NO_CONNECTION);

  /* Call ancestor function to delete .ndb file */
  handler::delete_table(name);

  DBUG_RETURN(delete_table(this, get_ndb(),name, m_dbname, m_tabname));
}


void ha_ndbcluster::get_auto_increment(ulonglong offset, ulonglong increment,
                                       ulonglong nb_desired_values,
                                       ulonglong *first_value,
                                       ulonglong *nb_reserved_values)
{  
  int cache_size;
  Uint64 auto_value;
  DBUG_ENTER("get_auto_increment");
  DBUG_PRINT("enter", ("m_tabname: %s", m_tabname));
  Ndb *ndb= get_ndb();
   
  if (m_rows_inserted > m_rows_to_insert)
  {
    /* We guessed too low */
    m_rows_to_insert+= m_autoincrement_prefetch;
  }
  cache_size= 
    (int) ((m_rows_to_insert - m_rows_inserted < m_autoincrement_prefetch) ?
           m_rows_to_insert - m_rows_inserted :
           ((m_rows_to_insert > m_autoincrement_prefetch) ?
            m_rows_to_insert : m_autoincrement_prefetch));
  int ret;
  uint retries= NDB_AUTO_INCREMENT_RETRIES;
  do {
    Ndb_tuple_id_range_guard g(m_share);
    ret=
      m_skip_auto_increment ? 
      ndb->readAutoIncrementValue(m_table, g.range, auto_value) :
      ndb->getAutoIncrementValue(m_table, g.range, auto_value, cache_size);
  } while (ret == -1 && 
           --retries &&
           ndb->getNdbError().status == NdbError::TemporaryError);
  if (ret == -1)
  {
    const NdbError err= ndb->getNdbError();
    sql_print_error("Error %lu in ::get_auto_increment(): %s",
                    (ulong) err.code, err.message);
    *first_value= ~(ulonglong) 0;
    DBUG_VOID_RETURN;
  }
  *first_value= (longlong)auto_value;
  /* From the point of view of MySQL, NDB reserves one row at a time */
  *nb_reserved_values= 1;
  DBUG_VOID_RETURN;
}


/*
  Constructor for the NDB Cluster table handler 
 */

#define HA_NDBCLUSTER_TABLE_FLAGS \
                HA_REC_NOT_IN_SEQ | \
                HA_NULL_IN_KEY | \
                HA_AUTO_PART_KEY | \
                HA_NO_PREFIX_CHAR_KEYS | \
                HA_NEED_READ_RANGE_BUFFER | \
                HA_CAN_GEOMETRY | \
                HA_CAN_BIT_FIELD | \
                HA_PRIMARY_KEY_REQUIRED_FOR_POSITION | \
                HA_PRIMARY_KEY_REQUIRED_FOR_DELETE | \
                HA_PARTIAL_COLUMN_READ | \
                HA_HAS_OWN_BINLOGGING | \
                HA_HAS_RECORDS

ha_ndbcluster::ha_ndbcluster(TABLE_SHARE *table_arg):
  handler(&ndbcluster_hton, table_arg),
  m_active_trans(NULL),
  m_active_cursor(NULL),
  m_table(NULL),
  m_table_info(NULL),
  m_table_flags(HA_NDBCLUSTER_TABLE_FLAGS),
  m_share(0),
  m_part_info(NULL),
  m_use_partition_function(FALSE),
  m_sorted(FALSE),
  m_use_write(FALSE),
  m_ignore_dup_key(FALSE),
  m_has_unique_index(FALSE),
  m_primary_key_update(FALSE),
  m_ignore_no_key(FALSE),
  m_rows_to_insert((ha_rows) 1),
  m_rows_inserted((ha_rows) 0),
  m_bulk_insert_rows((ha_rows) 1024),
  m_rows_changed((ha_rows) 0),
  m_bulk_insert_not_flushed(FALSE),
  m_ops_pending(0),
  m_skip_auto_increment(TRUE),
  m_blobs_pending(0),
  m_blobs_offset(0),
  m_blobs_buffer(0),
  m_blobs_buffer_size(0),
  m_dupkey((uint) -1),
  m_ha_not_exact_count(FALSE),
  m_force_send(TRUE),
  m_autoincrement_prefetch((ha_rows) 32),
  m_transaction_on(TRUE),
  m_cond_stack(NULL),
  m_multi_cursor(NULL)
{
  int i;
 
  DBUG_ENTER("ha_ndbcluster");

  m_tabname[0]= '\0';
  m_dbname[0]= '\0';

  stats.records= ~(ha_rows)0; // uninitialized
  stats.block_size= 1024;

  for (i= 0; i < MAX_KEY; i++)
    ndb_init_index(m_index[i]);

  DBUG_VOID_RETURN;
}


int ha_ndbcluster::ha_initialise()
{
  DBUG_ENTER("ha_ndbcluster::ha_initialise");
  if (check_ndb_in_thd(current_thd))
  {
    DBUG_RETURN(FALSE);
  }
  DBUG_RETURN(TRUE);
}

/*
  Destructor for NDB Cluster table handler
 */

ha_ndbcluster::~ha_ndbcluster() 
{
  THD *thd= current_thd;
  Ndb *ndb= thd ? check_ndb_in_thd(thd) : g_ndb;
  DBUG_ENTER("~ha_ndbcluster");

  if (m_share)
  {
    free_share(&m_share);
  }
  release_metadata(thd, ndb);
  my_free(m_blobs_buffer, MYF(MY_ALLOW_ZERO_PTR));
  m_blobs_buffer= 0;

  // Check for open cursor/transaction
  if (m_active_cursor) {
  }
  DBUG_ASSERT(m_active_cursor == NULL);
  if (m_active_trans) {
  }
  DBUG_ASSERT(m_active_trans == NULL);

  // Discard the condition stack
  DBUG_PRINT("info", ("Clearing condition stack"));
  cond_clear();

  DBUG_VOID_RETURN;
}



/*
  Open a table for further use
  - fetch metadata for this table from NDB
  - check that table exists

  RETURN
    0    ok
    < 0  Table has changed
*/

int ha_ndbcluster::open(const char *name, int mode, uint test_if_locked)
{
  int res;
  KEY *key;
  DBUG_ENTER("ha_ndbcluster::open");
  DBUG_PRINT("enter", ("name: %s  mode: %d  test_if_locked: %d",
                       name, mode, test_if_locked));
  
  /*
    Setup ref_length to make room for the whole 
    primary key to be written in the ref variable
  */
  
  if (table_share->primary_key != MAX_KEY) 
  {
    key= table->key_info+table_share->primary_key;
    ref_length= key->key_length;
  }
  else // (table_share->primary_key == MAX_KEY) 
  {
    if (m_use_partition_function)
    {
      ref_length+= sizeof(m_part_id);
    }
  }

  DBUG_PRINT("info", ("ref_length: %d", ref_length));

  // Init table lock structure 
  if (!(m_share=get_share(name, table)))
    DBUG_RETURN(1);
  thr_lock_data_init(&m_share->lock,&m_lock,(void*) 0);
  
  set_dbname(name);
  set_tabname(name);
  
  if (check_ndb_connection()) {
    free_share(&m_share);
    m_share= 0;
    DBUG_RETURN(HA_ERR_NO_CONNECTION);
  }
  
  res= get_metadata(name);
  if (!res)
    info(HA_STATUS_VARIABLE | HA_STATUS_CONST);

#ifdef HAVE_NDB_BINLOG
  if (!ndb_binlog_tables_inited && ndb_binlog_running)
    table->db_stat|= HA_READ_ONLY;
#endif

  DBUG_RETURN(res);
}

/*
  Set partition info

  SYNOPSIS
    set_part_info()
    part_info

  RETURN VALUE
    NONE

  DESCRIPTION
    Set up partition info when handler object created
*/

void ha_ndbcluster::set_part_info(partition_info *part_info)
{
  m_part_info= part_info;
  if (!(m_part_info->part_type == HASH_PARTITION &&
        m_part_info->list_of_part_fields &&
        !m_part_info->is_sub_partitioned()))
    m_use_partition_function= TRUE;
}

/*
  Close the table
  - release resources setup by open()
 */

int ha_ndbcluster::close(void)
{
  DBUG_ENTER("close");
  THD *thd= current_thd;
  Ndb *ndb= thd ? check_ndb_in_thd(thd) : g_ndb;
  free_share(&m_share);
  m_share= 0;
  release_metadata(thd, ndb);
  DBUG_RETURN(0);
}


Thd_ndb* ha_ndbcluster::seize_thd_ndb()
{
  Thd_ndb *thd_ndb;
  DBUG_ENTER("seize_thd_ndb");

  thd_ndb= new Thd_ndb();
  if (thd_ndb->ndb->init(max_transactions) != 0)
  {
    ERR_PRINT(thd_ndb->ndb->getNdbError());
    /*
      TODO 
      Alt.1 If init fails because to many allocated Ndb 
      wait on condition for a Ndb object to be released.
      Alt.2 Seize/release from pool, wait until next release 
    */
    delete thd_ndb;
    thd_ndb= NULL;
  }
  DBUG_RETURN(thd_ndb);
}


void ha_ndbcluster::release_thd_ndb(Thd_ndb* thd_ndb)
{
  DBUG_ENTER("release_thd_ndb");
  delete thd_ndb;
  DBUG_VOID_RETURN;
}


/*
  If this thread already has a Thd_ndb object allocated
  in current THD, reuse it. Otherwise
  seize a Thd_ndb object, assign it to current THD and use it.
 
*/

Ndb* check_ndb_in_thd(THD* thd)
{
  Thd_ndb *thd_ndb= get_thd_ndb(thd);
  if (!thd_ndb)
  {
    if (!(thd_ndb= ha_ndbcluster::seize_thd_ndb()))
      return NULL;
    set_thd_ndb(thd, thd_ndb);
  }
  return thd_ndb->ndb;
}



int ha_ndbcluster::check_ndb_connection(THD* thd)
{
  Ndb *ndb;
  DBUG_ENTER("check_ndb_connection");
  
  if (!(ndb= check_ndb_in_thd(thd)))
    DBUG_RETURN(HA_ERR_NO_CONNECTION);
  ndb->setDatabaseName(m_dbname);
  DBUG_RETURN(0);
}


static int ndbcluster_close_connection(THD *thd)
{
  Thd_ndb *thd_ndb= get_thd_ndb(thd);
  DBUG_ENTER("ndbcluster_close_connection");
  if (thd_ndb)
  {
    ha_ndbcluster::release_thd_ndb(thd_ndb);
    set_thd_ndb(thd, NULL); // not strictly required but does not hurt either
  }
  DBUG_RETURN(0);
}


/*
  Try to discover one table from NDB
 */

int ndbcluster_discover(THD* thd, const char *db, const char *name,
                        const void** frmblob, uint* frmlen)
{
  int error= 0;
  NdbError ndb_error;
  uint len;
  const void* data;
  Ndb* ndb;
  char key[FN_REFLEN];
  DBUG_ENTER("ndbcluster_discover");
  DBUG_PRINT("enter", ("db: %s, name: %s", db, name)); 

  if (!(ndb= check_ndb_in_thd(thd)))
    DBUG_RETURN(HA_ERR_NO_CONNECTION);  
  ndb->setDatabaseName(db);
  NDBDICT* dict= ndb->getDictionary();
  build_table_filename(key, sizeof(key), db, name, "");
  NDB_SHARE *share= get_share(key, 0, false);
  if (share && get_ndb_share_state(share) == NSS_ALTERED)
  {
    // Frm has been altered on disk, but not yet written to ndb
    if (readfrm(key, &data, &len))
    {
      DBUG_PRINT("error", ("Could not read frm"));
      error= 1;
      goto err;
    }
  }
  else
  {
    Ndb_table_guard ndbtab_g(dict, name);
    const NDBTAB *tab= ndbtab_g.get_table();
    if (!tab)
    {
      const NdbError err= dict->getNdbError();
      if (err.code == 709 || err.code == 723)
        error= -1;
      else
        ndb_error= err;
      goto err;
    }
    DBUG_PRINT("info", ("Found table %s", tab->getName()));
    
    len= tab->getFrmLength();  
    if (len == 0 || tab->getFrmData() == NULL)
    {
      DBUG_PRINT("error", ("No frm data found."));
      error= 1;
      goto err;
    }
    
    if (unpackfrm(&data, &len, tab->getFrmData()))
    {
      DBUG_PRINT("error", ("Could not unpack table"));
      error= 1;
      goto err;
    }
  }

  *frmlen= len;
  *frmblob= data;
  
  if (share)
    free_share(&share);

  DBUG_RETURN(0);
err:
  if (share)
    free_share(&share);
  if (ndb_error.code)
  {
    ERR_RETURN(ndb_error);
  }
  DBUG_RETURN(error);
}

/*
  Check if a table exists in NDB

 */

int ndbcluster_table_exists_in_engine(THD* thd, const char *db,
                                      const char *name)
{
  Ndb* ndb;
  DBUG_ENTER("ndbcluster_table_exists_in_engine");
  DBUG_PRINT("enter", ("db: %s  name: %s", db, name));

  if (!(ndb= check_ndb_in_thd(thd)))
    DBUG_RETURN(HA_ERR_NO_CONNECTION);

  NDBDICT* dict= ndb->getDictionary();
  NdbDictionary::Dictionary::List list;
  if (dict->listObjects(list, NdbDictionary::Object::UserTable) != 0)
    ERR_RETURN(dict->getNdbError());
  for (uint i= 0 ; i < list.count ; i++)
  {
    NdbDictionary::Dictionary::List::Element& elmt= list.elements[i];
    if (my_strcasecmp(system_charset_info, elmt.database, db))
      continue;
    if (my_strcasecmp(system_charset_info, elmt.name, name))
      continue;
    DBUG_PRINT("info", ("Found table"));
    DBUG_RETURN(1);
  }
  DBUG_RETURN(0);
}



extern "C" byte* tables_get_key(const char *entry, uint *length,
                                my_bool not_used __attribute__((unused)))
{
  *length= strlen(entry);
  return (byte*) entry;
}


/*
  Drop a database in NDB Cluster
  NOTE add a dummy void function, since stupid handlerton is returning void instead of int...
*/

int ndbcluster_drop_database_impl(const char *path)
{
  DBUG_ENTER("ndbcluster_drop_database");
  THD *thd= current_thd;
  char dbname[FN_HEADLEN];
  Ndb* ndb;
  NdbDictionary::Dictionary::List list;
  uint i;
  char *tabname;
  List<char> drop_list;
  int ret= 0;
  ha_ndbcluster::set_dbname(path, (char *)&dbname);
  DBUG_PRINT("enter", ("db: %s", dbname));
  
  if (!(ndb= check_ndb_in_thd(thd)))
    DBUG_RETURN(-1);
  
  // List tables in NDB
  NDBDICT *dict= ndb->getDictionary();
  if (dict->listObjects(list, 
                        NdbDictionary::Object::UserTable) != 0)
    DBUG_RETURN(-1);
  for (i= 0 ; i < list.count ; i++)
  {
    NdbDictionary::Dictionary::List::Element& elmt= list.elements[i];
    DBUG_PRINT("info", ("Found %s/%s in NDB", elmt.database, elmt.name));     
    
    // Add only tables that belongs to db
    if (my_strcasecmp(system_charset_info, elmt.database, dbname))
      continue;
    DBUG_PRINT("info", ("%s must be dropped", elmt.name));     
    drop_list.push_back(thd->strdup(elmt.name));
  }
  // Drop any tables belonging to database
  char full_path[FN_REFLEN];
  char *tmp= full_path +
    build_table_filename(full_path, sizeof(full_path), dbname, "", "");

  ndb->setDatabaseName(dbname);
  List_iterator_fast<char> it(drop_list);
  while ((tabname=it++))
  {
    tablename_to_filename(tabname, tmp, FN_REFLEN - (tmp - full_path)-1);
    VOID(pthread_mutex_lock(&LOCK_open));
    if (ha_ndbcluster::delete_table(0, ndb, full_path, dbname, tabname))
    {
      const NdbError err= dict->getNdbError();
      if (err.code != 709 && err.code != 723)
      {
        ERR_PRINT(err);
        ret= ndb_to_mysql_error(&err);
      }
    }
    VOID(pthread_mutex_unlock(&LOCK_open));
  }
  DBUG_RETURN(ret);      
}

static void ndbcluster_drop_database(char *path)
{
  THD *thd= current_thd;
  DBUG_ENTER("ndbcluster_drop_database");
#ifdef HAVE_NDB_BINLOG
  /*
    Don't allow drop database unless
    schema distribution table is setup
  */
  if (!schema_share)
  {
    DBUG_PRINT("info", ("Schema distribution table not setup"));
    DBUG_VOID_RETURN;
    //DBUG_RETURN(HA_ERR_NO_CONNECTION);
  }
#endif
  ndbcluster_drop_database_impl(path);
#ifdef HAVE_NDB_BINLOG
  char db[FN_REFLEN];
  ha_ndbcluster::set_dbname(path, db);
  ndbcluster_log_schema_op(thd, 0,
                           thd->query, thd->query_length,
                           db, "", 0, 0, SOT_DROP_DB, 0, 0, 0);
#endif
  DBUG_VOID_RETURN;
}
/*
  find all tables in ndb and discover those needed
*/
int ndb_create_table_from_engine(THD *thd, const char *db,
                                 const char *table_name)
{
  LEX *old_lex= thd->lex, newlex;
  thd->lex= &newlex;
  newlex.current_select= NULL;
  lex_start(thd, (const uchar*) "", 0);
  int res= ha_create_table_from_engine(thd, db, table_name);
  thd->lex= old_lex;
  return res;
}

int ndbcluster_find_all_files(THD *thd)
{
  DBUG_ENTER("ndbcluster_find_all_files");
  Ndb* ndb;
  char key[FN_REFLEN];

  if (!(ndb= check_ndb_in_thd(thd)))
    DBUG_RETURN(HA_ERR_NO_CONNECTION);

  NDBDICT *dict= ndb->getDictionary();

  int unhandled, retries= 5, skipped;
  LINT_INIT(unhandled);
  LINT_INIT(skipped);
  do
  {
    NdbDictionary::Dictionary::List list;
    if (dict->listObjects(list, NdbDictionary::Object::UserTable) != 0)
      ERR_RETURN(dict->getNdbError());
    unhandled= 0;
    skipped= 0;
    retries--;
    for (uint i= 0 ; i < list.count ; i++)
    {
      NDBDICT::List::Element& elmt= list.elements[i];
      if (IS_TMP_PREFIX(elmt.name) || IS_NDB_BLOB_PREFIX(elmt.name))
      {
        DBUG_PRINT("info", ("Skipping %s.%s in NDB", elmt.database, elmt.name));
        continue;
      }
      DBUG_PRINT("info", ("Found %s.%s in NDB", elmt.database, elmt.name));
      if (elmt.state != NDBOBJ::StateOnline &&
          elmt.state != NDBOBJ::StateBackup &&
          elmt.state != NDBOBJ::StateBuilding)
      {
        sql_print_information("NDB: skipping setup table %s.%s, in state %d",
                              elmt.database, elmt.name, elmt.state);
        skipped++;
        continue;
      }

      ndb->setDatabaseName(elmt.database);
      Ndb_table_guard ndbtab_g(dict, elmt.name);
      const NDBTAB *ndbtab= ndbtab_g.get_table();
      if (!ndbtab)
      {
        if (retries == 0)
          sql_print_error("NDB: failed to setup table %s.%s, error: %d, %s",
                          elmt.database, elmt.name,
                          dict->getNdbError().code,
                          dict->getNdbError().message);
        unhandled++;
        continue;
      }

      if (ndbtab->getFrmLength() == 0)
        continue;
    
      /* check if database exists */
      char *end= key +
        build_table_filename(key, sizeof(key), elmt.database, "", "");
      if (my_access(key, F_OK))
      {
        /* no such database defined, skip table */
        continue;
      }
      /* finalize construction of path */
      end+= tablename_to_filename(elmt.name, end,
                                  sizeof(key)-(end-key));
      const void *data= 0, *pack_data= 0;
      uint length, pack_length;
      int discover= 0;
      if (readfrm(key, &data, &length) ||
          packfrm(data, length, &pack_data, &pack_length))
      {
        discover= 1;
        sql_print_information("NDB: missing frm for %s.%s, discovering...",
                              elmt.database, elmt.name);
      }
      else if (cmp_frm(ndbtab, pack_data, pack_length))
      {
        NDB_SHARE *share= get_share(key, 0, false);
        if (!share || get_ndb_share_state(share) != NSS_ALTERED)
        {
          discover= 1;
          sql_print_information("NDB: mismatch in frm for %s.%s, discovering...",
                                elmt.database, elmt.name);
        }
        if (share)
          free_share(&share);
      }
      my_free((char*) data, MYF(MY_ALLOW_ZERO_PTR));
      my_free((char*) pack_data, MYF(MY_ALLOW_ZERO_PTR));

      pthread_mutex_lock(&LOCK_open);
      if (discover)
      {
        /* ToDo 4.1 database needs to be created if missing */
        if (ndb_create_table_from_engine(thd, elmt.database, elmt.name))
        {
          /* ToDo 4.1 handle error */
        }
      }
#ifdef HAVE_NDB_BINLOG
      else
      {
        /* set up replication for this table */
        ndbcluster_create_binlog_setup(ndb, key, end-key,
                                       elmt.database, elmt.name,
                                       TRUE);
      }
#endif
      pthread_mutex_unlock(&LOCK_open);
    }
  }
  while (unhandled && retries);

  DBUG_RETURN(-(skipped + unhandled));
}

int ndbcluster_find_files(THD *thd,const char *db,const char *path,
                          const char *wild, bool dir, List<char> *files)
{
  DBUG_ENTER("ndbcluster_find_files");
  DBUG_PRINT("enter", ("db: %s", db));
  { // extra bracket to avoid gcc 2.95.3 warning
  uint i;
  Ndb* ndb;
  char name[FN_REFLEN];
  HASH ndb_tables, ok_tables;
  NDBDICT::List list;

  if (!(ndb= check_ndb_in_thd(thd)))
    DBUG_RETURN(HA_ERR_NO_CONNECTION);

  if (dir)
    DBUG_RETURN(0); // Discover of databases not yet supported

  // List tables in NDB
  NDBDICT *dict= ndb->getDictionary();
  if (dict->listObjects(list, 
                        NdbDictionary::Object::UserTable) != 0)
    ERR_RETURN(dict->getNdbError());

  if (hash_init(&ndb_tables, system_charset_info,list.count,0,0,
                (hash_get_key)tables_get_key,0,0))
  {
    DBUG_PRINT("error", ("Failed to init HASH ndb_tables"));
    DBUG_RETURN(-1);
  }

  if (hash_init(&ok_tables, system_charset_info,32,0,0,
                (hash_get_key)tables_get_key,0,0))
  {
    DBUG_PRINT("error", ("Failed to init HASH ok_tables"));
    hash_free(&ndb_tables);
    DBUG_RETURN(-1);
  }  

  for (i= 0 ; i < list.count ; i++)
  {
    NDBDICT::List::Element& elmt= list.elements[i];
    if (IS_TMP_PREFIX(elmt.name) || IS_NDB_BLOB_PREFIX(elmt.name))
    {
      DBUG_PRINT("info", ("Skipping %s.%s in NDB", elmt.database, elmt.name));
      continue;
    }
    DBUG_PRINT("info", ("Found %s/%s in NDB", elmt.database, elmt.name));

    // Add only tables that belongs to db
    if (my_strcasecmp(system_charset_info, elmt.database, db))
      continue;

    // Apply wildcard to list of tables in NDB
    if (wild)
    {
      if (lower_case_table_names)
      {
        if (wild_case_compare(files_charset_info, elmt.name, wild))
          continue;
      }
      else if (wild_compare(elmt.name,wild,0))
        continue;
    }
    DBUG_PRINT("info", ("Inserting %s into ndb_tables hash", elmt.name));     
    my_hash_insert(&ndb_tables, (byte*)thd->strdup(elmt.name));
  }

  char *file_name;
  List_iterator<char> it(*files);
  List<char> delete_list;
  while ((file_name=it++))
  {
    DBUG_PRINT("info", ("%s", file_name));     
    if (hash_search(&ndb_tables, file_name, strlen(file_name)))
    {
      DBUG_PRINT("info", ("%s existed in NDB _and_ on disk ", file_name));
      // File existed in NDB and as frm file, put in ok_tables list
      my_hash_insert(&ok_tables, (byte*)file_name);
      continue;
    }
    
    // File is not in NDB, check for .ndb file with this name
    build_table_filename(name, sizeof(name), db, file_name, ha_ndb_ext);
    DBUG_PRINT("info", ("Check access for %s", name));
    if (my_access(name, F_OK))
    {
      DBUG_PRINT("info", ("%s did not exist on disk", name));     
      // .ndb file did not exist on disk, another table type
      continue;
    }

    DBUG_PRINT("info", ("%s existed on disk", name));     
    // The .ndb file exists on disk, but it's not in list of tables in ndb
    // Verify that handler agrees table is gone.
    if (ndbcluster_table_exists_in_engine(thd, db, file_name) == 0)    
    {
      DBUG_PRINT("info", ("NDB says %s does not exists", file_name));     
      it.remove();
      // Put in list of tables to remove from disk
      delete_list.push_back(thd->strdup(file_name));
    }
  }

#ifdef HAVE_NDB_BINLOG
  /* setup logging to binlog for all discovered tables */
  {
    char *end, *end1= name +
      build_table_filename(name, sizeof(name), db, "", "");
    for (i= 0; i < ok_tables.records; i++)
    {
      file_name= (char*)hash_element(&ok_tables, i);
      end= end1 +
        tablename_to_filename(file_name, end1, sizeof(name) - (end1 - name));
      pthread_mutex_lock(&LOCK_open);
      ndbcluster_create_binlog_setup(ndb, name, end-name,
                                     db, file_name, TRUE);
      pthread_mutex_unlock(&LOCK_open);
    }
  }
#endif

  // Check for new files to discover
  DBUG_PRINT("info", ("Checking for new files to discover"));       
  List<char> create_list;
  for (i= 0 ; i < ndb_tables.records ; i++)
  {
    file_name= hash_element(&ndb_tables, i);
    if (!hash_search(&ok_tables, file_name, strlen(file_name)))
    {
      build_table_filename(name, sizeof(name), db, file_name, reg_ext);
      if (my_access(name, F_OK))
      {
        DBUG_PRINT("info", ("%s must be discovered", file_name));
        // File is in list of ndb tables and not in ok_tables
        // This table need to be created
        create_list.push_back(thd->strdup(file_name));
      }
    }
  }

  // Lock mutex before deleting and creating frm files
  pthread_mutex_lock(&LOCK_open);

  if (!global_read_lock)
  {
    // Delete old files
    List_iterator_fast<char> it3(delete_list);
    while ((file_name=it3++))
    {
      DBUG_PRINT("info", ("Remove table %s/%s", db, file_name));
      // Delete the table and all related files
      TABLE_LIST table_list;
      bzero((char*) &table_list,sizeof(table_list));
      table_list.db= (char*) db;
      table_list.alias= table_list.table_name= (char*)file_name;
      (void)mysql_rm_table_part2(thd, &table_list,
                                                                 /* if_exists */ FALSE,
                                                                 /* drop_temporary */ FALSE,
                                                                 /* drop_view */ FALSE,
                                                                 /* dont_log_query*/ TRUE);
      /* Clear error message that is returned when table is deleted */
      thd->clear_error();
    }
  }

  // Create new files
  List_iterator_fast<char> it2(create_list);
  while ((file_name=it2++))
  {  
    DBUG_PRINT("info", ("Table %s need discovery", file_name));
    if (ndb_create_table_from_engine(thd, db, file_name) == 0)
      files->push_back(thd->strdup(file_name)); 
  }

  pthread_mutex_unlock(&LOCK_open);
  
  hash_free(&ok_tables);
  hash_free(&ndb_tables);
  } // extra bracket to avoid gcc 2.95.3 warning
  DBUG_RETURN(0);    
}


/*
  Initialise all gloal variables before creating 
  a NDB Cluster table handler
 */

/* Call back after cluster connect */
static int connect_callback()
{
  update_status_variables(g_ndb_cluster_connection);

  uint node_id, i= 0;
  Ndb_cluster_connection_node_iter node_iter;
  memset((void *)g_node_id_map, 0xFFFF, sizeof(g_node_id_map));
  while ((node_id= g_ndb_cluster_connection->get_next_node(node_iter)))
    g_node_id_map[node_id]= i++;

  pthread_cond_signal(&COND_ndb_util_thread);
  return 0;
}

extern int ndb_dictionary_is_mysqld;

static int ndbcluster_init()
{
  int res;
  DBUG_ENTER("ndbcluster_init");

  ndb_dictionary_is_mysqld= 1;

  {
    handlerton &h= ndbcluster_hton;
    h.state=            have_ndbcluster;
    h.db_type=          DB_TYPE_NDBCLUSTER;
    h.close_connection= ndbcluster_close_connection;
    h.commit=           ndbcluster_commit;
    h.rollback=         ndbcluster_rollback;
    h.create=           ndbcluster_create_handler; /* Create a new handler */
    h.drop_database=    ndbcluster_drop_database;  /* Drop a database */
    h.panic=            ndbcluster_end;            /* Panic call */
    h.show_status=      ndbcluster_show_status;    /* Show status */
    h.alter_tablespace= ndbcluster_alter_tablespace;    /* Show status */
    h.partition_flags=  ndbcluster_partition_flags; /* Partition flags */
    h.alter_table_flags=ndbcluster_alter_table_flags; /* Alter table flags */
    h.fill_files_table= ndbcluster_fill_files_table;
#ifdef HAVE_NDB_BINLOG
    ndbcluster_binlog_init_handlerton();
#endif
    h.flags=            HTON_CAN_RECREATE | HTON_TEMPORARY_NOT_SUPPORTED;
  }

  if (have_ndbcluster != SHOW_OPTION_YES)
    DBUG_RETURN(0); // nothing else to do

  // Set connectstring if specified
  if (opt_ndbcluster_connectstring != 0)
    DBUG_PRINT("connectstring", ("%s", opt_ndbcluster_connectstring));     
  if ((g_ndb_cluster_connection=
       new Ndb_cluster_connection(opt_ndbcluster_connectstring)) == 0)
  {
    DBUG_PRINT("error",("Ndb_cluster_connection(%s)",
                        opt_ndbcluster_connectstring));
    goto ndbcluster_init_error;
  }
  {
    char buf[128];
    my_snprintf(buf, sizeof(buf), "mysqld --server-id=%d", server_id);
    g_ndb_cluster_connection->set_name(buf);
  }
  g_ndb_cluster_connection->set_optimized_node_selection
    (opt_ndb_optimized_node_selection);

  // Create a Ndb object to open the connection  to NDB
  if ( (g_ndb= new Ndb(g_ndb_cluster_connection, "sys")) == 0 )
  {
    DBUG_PRINT("error", ("failed to create global ndb object"));
    goto ndbcluster_init_error;
  }
  if (g_ndb->init() != 0)
  {
    ERR_PRINT (g_ndb->getNdbError());
    goto ndbcluster_init_error;
  }

  if ((res= g_ndb_cluster_connection->connect(0,0,0)) == 0)
  {
    connect_callback();
    DBUG_PRINT("info",("NDBCLUSTER storage engine at %s on port %d",
                       g_ndb_cluster_connection->get_connected_host(),
                       g_ndb_cluster_connection->get_connected_port()));
    g_ndb_cluster_connection->wait_until_ready(10,3);
  } 
  else if (res == 1)
  {
    if (g_ndb_cluster_connection->start_connect_thread(connect_callback)) 
    {
      DBUG_PRINT("error", ("g_ndb_cluster_connection->start_connect_thread()"));
      goto ndbcluster_init_error;
    }
#ifndef DBUG_OFF
    {
      char buf[1024];
      DBUG_PRINT("info",
                 ("NDBCLUSTER storage engine not started, "
                  "will connect using %s",
                  g_ndb_cluster_connection->
                  get_connectstring(buf,sizeof(buf))));
    }
#endif
  }
  else
  {
    DBUG_ASSERT(res == -1);
    DBUG_PRINT("error", ("permanent error"));
    goto ndbcluster_init_error;
  }
  
  (void) hash_init(&ndbcluster_open_tables,system_charset_info,32,0,0,
                   (hash_get_key) ndbcluster_get_key,0,0);
  pthread_mutex_init(&ndbcluster_mutex,MY_MUTEX_INIT_FAST);
#ifdef HAVE_NDB_BINLOG
  /* start the ndb injector thread */
  if (ndbcluster_binlog_start())
    goto ndbcluster_init_error;
#endif /* HAVE_NDB_BINLOG */

  pthread_mutex_init(&LOCK_ndb_util_thread, MY_MUTEX_INIT_FAST);
  pthread_cond_init(&COND_ndb_util_thread, NULL);


  // Create utility thread
  pthread_t tmp;
  if (pthread_create(&tmp, &connection_attrib, ndb_util_thread_func, 0))
  {
    DBUG_PRINT("error", ("Could not create ndb utility thread"));
    hash_free(&ndbcluster_open_tables);
    pthread_mutex_destroy(&ndbcluster_mutex);
    pthread_mutex_destroy(&LOCK_ndb_util_thread);
    pthread_cond_destroy(&COND_ndb_util_thread);
    goto ndbcluster_init_error;
  }

  ndbcluster_inited= 1;
  DBUG_RETURN(FALSE);

ndbcluster_init_error:
  if (g_ndb)
    delete g_ndb;
  g_ndb= NULL;
  if (g_ndb_cluster_connection)
    delete g_ndb_cluster_connection;
  g_ndb_cluster_connection= NULL;
  have_ndbcluster= SHOW_OPTION_DISABLED;	// If we couldn't use handler
  DBUG_RETURN(TRUE);
}

static int ndbcluster_end(ha_panic_function type)
{
  DBUG_ENTER("ndbcluster_end");

  if (!ndbcluster_inited)
    DBUG_RETURN(0);

#ifdef HAVE_NDB_BINLOG
  {
    pthread_mutex_lock(&ndbcluster_mutex);
    while (ndbcluster_open_tables.records)
    {
      NDB_SHARE *share=
        (NDB_SHARE*) hash_element(&ndbcluster_open_tables, 0);
#ifndef DBUG_OFF
      fprintf(stderr, "NDB: table share %s with use_count %d not freed\n",
              share->key, share->use_count);
#endif
      real_free_share(&share);
    }
    pthread_mutex_unlock(&ndbcluster_mutex);
  }
#endif
  hash_free(&ndbcluster_open_tables);

  if (g_ndb)
  {
#ifndef DBUG_OFF
    Ndb::Free_list_usage tmp;
    tmp.m_name= 0;
    while (g_ndb->get_free_list_usage(&tmp))
    {
      uint leaked= (uint) tmp.m_created - tmp.m_free;
      if (leaked)
        fprintf(stderr, "NDB: Found %u %s%s that %s not been released\n",
                leaked, tmp.m_name,
                (leaked == 1)?"":"'s",
                (leaked == 1)?"has":"have");
    }
#endif
    delete g_ndb;
    g_ndb= NULL;
  }
  delete g_ndb_cluster_connection;
  g_ndb_cluster_connection= NULL;

  pthread_mutex_destroy(&ndbcluster_mutex);
  pthread_mutex_destroy(&LOCK_ndb_util_thread);
  pthread_cond_destroy(&COND_ndb_util_thread);
  ndbcluster_inited= 0;
  DBUG_RETURN(0);
}

void ha_ndbcluster::print_error(int error, myf errflag)
{
  DBUG_ENTER("ha_ndbcluster::print_error");
  DBUG_PRINT("enter", ("error = %d", error));

  if (error == HA_ERR_NO_PARTITION_FOUND)
    m_part_info->print_no_partition_found(table);
  else
    handler::print_error(error, errflag);
  DBUG_VOID_RETURN;
}


/*
  Static error print function called from
  static handler method ndbcluster_commit
  and ndbcluster_rollback
*/

void ndbcluster_print_error(int error, const NdbOperation *error_op)
{
  DBUG_ENTER("ndbcluster_print_error");
  TABLE_SHARE share;
  const char *tab_name= (error_op) ? error_op->getTableName() : "";
  share.db.str= (char*) "";
  share.db.length= 0;
  share.table_name.str= (char *) tab_name;
  share.table_name.length= strlen(tab_name);
  ha_ndbcluster error_handler(&share);
  error_handler.print_error(error, MYF(0));
  DBUG_VOID_RETURN;
}

/**
 * Set a given location from full pathname to database name
 *
 */
void ha_ndbcluster::set_dbname(const char *path_name, char *dbname)
{
  char *end, *ptr, *tmp_name;
  char tmp_buff[FN_REFLEN];
 
  tmp_name= tmp_buff;
  /* Scan name from the end */
  ptr= strend(path_name)-1;
  while (ptr >= path_name && *ptr != '\\' && *ptr != '/') {
    ptr--;
  }
  ptr--;
  end= ptr;
  while (ptr >= path_name && *ptr != '\\' && *ptr != '/') {
    ptr--;
  }
  uint name_len= end - ptr;
  memcpy(tmp_name, ptr + 1, name_len);
  tmp_name[name_len]= '\0';
#ifdef __WIN__
  /* Put to lower case */
  
  ptr= tmp_name;
  
  while (*ptr != '\0') {
    *ptr= tolower(*ptr);
    ptr++;
  }
#endif
  filename_to_tablename(tmp_name, dbname, FN_REFLEN);
}

/*
  Set m_dbname from full pathname to table file
 */

void ha_ndbcluster::set_dbname(const char *path_name)
{
  set_dbname(path_name, m_dbname);
}

/**
 * Set a given location from full pathname to table file
 *
 */
void
ha_ndbcluster::set_tabname(const char *path_name, char * tabname)
{
  char *end, *ptr, *tmp_name;
  char tmp_buff[FN_REFLEN];

  tmp_name= tmp_buff;
  /* Scan name from the end */
  end= strend(path_name)-1;
  ptr= end;
  while (ptr >= path_name && *ptr != '\\' && *ptr != '/') {
    ptr--;
  }
  uint name_len= end - ptr;
  memcpy(tmp_name, ptr + 1, end - ptr);
  tmp_name[name_len]= '\0';
#ifdef __WIN__
  /* Put to lower case */
  ptr= tmp_name;
  
  while (*ptr != '\0') {
    *ptr= tolower(*ptr);
    ptr++;
  }
#endif
  filename_to_tablename(tmp_name, tabname, FN_REFLEN);
}

/*
  Set m_tabname from full pathname to table file 
 */

void ha_ndbcluster::set_tabname(const char *path_name)
{
  set_tabname(path_name, m_tabname);
}


ha_rows 
ha_ndbcluster::records_in_range(uint inx, key_range *min_key,
                                key_range *max_key)
{
  KEY *key_info= table->key_info + inx;
  uint key_length= key_info->key_length;
  NDB_INDEX_TYPE idx_type= get_index_type(inx);  

  DBUG_ENTER("records_in_range");
  // Prevent partial read of hash indexes by returning HA_POS_ERROR
  if ((idx_type == UNIQUE_INDEX || idx_type == PRIMARY_KEY_INDEX) &&
      ((min_key && min_key->length < key_length) ||
       (max_key && max_key->length < key_length)))
    DBUG_RETURN(HA_POS_ERROR);
  
  // Read from hash index with full key
  // This is a "const" table which returns only one record!      
  if ((idx_type != ORDERED_INDEX) &&
      ((min_key && min_key->length == key_length) || 
       (max_key && max_key->length == key_length)))
    DBUG_RETURN(1);
  
  if ((idx_type == PRIMARY_KEY_ORDERED_INDEX ||
       idx_type == UNIQUE_ORDERED_INDEX ||
       idx_type == ORDERED_INDEX) &&
    m_index[inx].index_stat != NULL)
  {
    NDB_INDEX_DATA& d=m_index[inx];
    const NDBINDEX* index= d.index;
    Ndb* ndb=get_ndb();
    NdbTransaction* trans=NULL;
    NdbIndexScanOperation* op=NULL;
    int res=0;
    Uint64 rows;

    do
    {
      // We must provide approx table rows
      Uint64 table_rows=0;
      Ndb_local_table_statistics *info= m_table_info;
      if (info->records != ~(ha_rows)0 && info->records != 0)
      {
        table_rows = info->records;
        DBUG_PRINT("info", ("use info->records: %llu", table_rows));
      }
      else
      {
        Ndb_statistics stat;
        if ((res=ndb_get_table_statistics(ndb, m_table, &stat)) != 0)
          break;
        table_rows=stat.row_count;
        DBUG_PRINT("info", ("use db row_count: %llu", table_rows));
        if (table_rows == 0) {
          // Problem if autocommit=0
#ifdef ndb_get_table_statistics_uses_active_trans
          rows=0;
          break;
#endif
        }
      }

      // Define scan op for the range
      if ((trans=m_active_trans) == NULL || 
	  trans->commitStatus() != NdbTransaction::Started)
      {
        DBUG_PRINT("info", ("no active trans"));
        if (! (trans=ndb->startTransaction()))
          ERR_BREAK(ndb->getNdbError(), res);
      }
      if (! (op=trans->getNdbIndexScanOperation(index, (NDBTAB*)m_table)))
        ERR_BREAK(trans->getNdbError(), res);
      if ((op->readTuples(NdbOperation::LM_CommittedRead)) == -1)
        ERR_BREAK(op->getNdbError(), res);
      const key_range *keys[2]={ min_key, max_key };
      if ((res=set_bounds(op, inx, true, keys)) != 0)
        break;

      // Decide if db should be contacted
      int flags=0;
      if (d.index_stat_query_count < d.index_stat_cache_entries ||
          (d.index_stat_update_freq != 0 &&
           d.index_stat_query_count % d.index_stat_update_freq == 0))
      {
        DBUG_PRINT("info", ("force stat from db"));
        flags|=NdbIndexStat::RR_UseDb;
      }
      if (d.index_stat->records_in_range(index, op, table_rows, &rows, flags) == -1)
        ERR_BREAK(d.index_stat->getNdbError(), res);
      d.index_stat_query_count++;
    } while (0);

    if (trans != m_active_trans && rows == 0)
      rows = 1;
    if (trans != m_active_trans && trans != NULL)
      ndb->closeTransaction(trans);
    if (res != 0)
      DBUG_RETURN(HA_POS_ERROR);
    DBUG_RETURN(rows);
  }

  DBUG_RETURN(10); /* Good guess when you don't know anything */
}

ulonglong ha_ndbcluster::table_flags(void) const
{
  if (m_ha_not_exact_count)
    return m_table_flags & ~HA_STATS_RECORDS_IS_EXACT;
  return m_table_flags;
}
const char * ha_ndbcluster::table_type() const 
{
  return("NDBCLUSTER");
}
uint ha_ndbcluster::max_supported_record_length() const
{ 
  return NDB_MAX_TUPLE_SIZE;
}
uint ha_ndbcluster::max_supported_keys() const
{
  return MAX_KEY;
}
uint ha_ndbcluster::max_supported_key_parts() const 
{
  return NDB_MAX_NO_OF_ATTRIBUTES_IN_KEY;
}
uint ha_ndbcluster::max_supported_key_length() const
{
  return NDB_MAX_KEY_SIZE;
}
uint ha_ndbcluster::max_supported_key_part_length() const
{
  return NDB_MAX_KEY_SIZE;
}
bool ha_ndbcluster::low_byte_first() const
{ 
#ifdef WORDS_BIGENDIAN
  return FALSE;
#else
  return TRUE;
#endif
}
const char* ha_ndbcluster::index_type(uint key_number)
{
  switch (get_index_type(key_number)) {
  case ORDERED_INDEX:
  case UNIQUE_ORDERED_INDEX:
  case PRIMARY_KEY_ORDERED_INDEX:
    return "BTREE";
  case UNIQUE_INDEX:
  case PRIMARY_KEY_INDEX:
  default:
    return "HASH";
  }
}

uint8 ha_ndbcluster::table_cache_type()
{
  DBUG_ENTER("ha_ndbcluster::table_cache_type=HA_CACHE_TBL_ASKTRANSACT");
  DBUG_RETURN(HA_CACHE_TBL_ASKTRANSACT);
}


uint ndb_get_commitcount(THD *thd, char *dbname, char *tabname,
                         Uint64 *commit_count)
{
  char name[FN_REFLEN];
  NDB_SHARE *share;
  DBUG_ENTER("ndb_get_commitcount");

  build_table_filename(name, sizeof(name), dbname, tabname, "");
  DBUG_PRINT("enter", ("name: %s", name));
  pthread_mutex_lock(&ndbcluster_mutex);
  if (!(share=(NDB_SHARE*) hash_search(&ndbcluster_open_tables,
                                       (byte*) name,
                                       strlen(name))))
  {
    pthread_mutex_unlock(&ndbcluster_mutex);
    DBUG_PRINT("info", ("Table %s not found in ndbcluster_open_tables", name));
    DBUG_RETURN(1);
  }
  share->use_count++;
  pthread_mutex_unlock(&ndbcluster_mutex);

  pthread_mutex_lock(&share->mutex);
  if (ndb_cache_check_time > 0)
  {
    if (share->commit_count != 0)
    {
      *commit_count= share->commit_count;
      DBUG_PRINT("info", ("Getting commit_count: %llu from share",
                          share->commit_count));
      pthread_mutex_unlock(&share->mutex);
      free_share(&share);
      DBUG_RETURN(0);
    }
  }
  DBUG_PRINT("info", ("Get commit_count from NDB"));
  Ndb *ndb;
  if (!(ndb= check_ndb_in_thd(thd)))
    DBUG_RETURN(1);
  ndb->setDatabaseName(dbname);
  uint lock= share->commit_count_lock;
  pthread_mutex_unlock(&share->mutex);

  struct Ndb_statistics stat;
  {
    Ndb_table_guard ndbtab_g(ndb->getDictionary(), tabname);
    if (ndbtab_g.get_table() == 0
        || ndb_get_table_statistics(ndb, ndbtab_g.get_table(), &stat))
    {
      free_share(&share);
      DBUG_RETURN(1);
    }
  }

  pthread_mutex_lock(&share->mutex);
  if (share->commit_count_lock == lock)
  {
    DBUG_PRINT("info", ("Setting commit_count to %llu", stat.commit_count));
    share->commit_count= stat.commit_count;
    *commit_count= stat.commit_count;
  }
  else
  {
    DBUG_PRINT("info", ("Discarding commit_count, comit_count_lock changed"));
    *commit_count= 0;
  }
  pthread_mutex_unlock(&share->mutex);
  free_share(&share);
  DBUG_RETURN(0);
}


/*
  Check if a cached query can be used.
  This is done by comparing the supplied engine_data to commit_count of
  the table.
  The commit_count is either retrieved from the share for the table, where
  it has been cached by the util thread. If the util thread is not started,
  NDB has to be contacetd to retrieve the commit_count, this will introduce
  a small delay while waiting for NDB to answer.


  SYNOPSIS
  ndbcluster_cache_retrieval_allowed
    thd            thread handle
    full_name      concatenation of database name,
                   the null character '\0', and the table
                   name
    full_name_len  length of the full name,
                   i.e. len(dbname) + len(tablename) + 1

    engine_data    parameter retrieved when query was first inserted into
                   the cache. If the value of engine_data is changed,
                   all queries for this table should be invalidated.

  RETURN VALUE
    TRUE  Yes, use the query from cache
    FALSE No, don't use the cached query, and if engine_data
          has changed, all queries for this table should be invalidated

*/

static my_bool
ndbcluster_cache_retrieval_allowed(THD *thd,
                                   char *full_name, uint full_name_len,
                                   ulonglong *engine_data)
{
  DBUG_ENTER("ndbcluster_cache_retrieval_allowed");

  Uint64 commit_count;
  bool is_autocommit= !(thd->options & (OPTION_NOT_AUTOCOMMIT | OPTION_BEGIN));
  char *dbname= full_name;
  char *tabname= dbname+strlen(dbname)+1;

  DBUG_PRINT("enter", ("dbname: %s, tabname: %s, is_autocommit: %d",
                       dbname, tabname, is_autocommit));

  if (!is_autocommit)
  {
    DBUG_PRINT("exit", ("No, don't use cache in transaction"));
    DBUG_RETURN(FALSE);
  }

  if (ndb_get_commitcount(thd, dbname, tabname, &commit_count))
  {
    *engine_data= 0; /* invalidate */
    DBUG_PRINT("exit", ("No, could not retrieve commit_count"));
    DBUG_RETURN(FALSE);
  }
  DBUG_PRINT("info", ("*engine_data: %llu, commit_count: %llu",
                      *engine_data, commit_count));
  if (commit_count == 0)
  {
    *engine_data= 0; /* invalidate */
    DBUG_PRINT("exit", ("No, local commit has been performed"));
    DBUG_RETURN(FALSE);
  }
  else if (*engine_data != commit_count)
  {
    *engine_data= commit_count; /* invalidate */
     DBUG_PRINT("exit", ("No, commit_count has changed"));
     DBUG_RETURN(FALSE);
   }

  DBUG_PRINT("exit", ("OK to use cache, engine_data: %llu", *engine_data));
  DBUG_RETURN(TRUE);
}


/**
   Register a table for use in the query cache. Fetch the commit_count
   for the table and return it in engine_data, this will later be used
   to check if the table has changed, before the cached query is reused.

   SYNOPSIS
   ha_ndbcluster::can_query_cache_table
    thd            thread handle
    full_name      concatenation of database name,
                   the null character '\0', and the table
                   name
    full_name_len  length of the full name,
                   i.e. len(dbname) + len(tablename) + 1
    qc_engine_callback  function to be called before using cache on this table
    engine_data    out, commit_count for this table

  RETURN VALUE
    TRUE  Yes, it's ok to cahce this query
    FALSE No, don't cach the query

*/

my_bool
ha_ndbcluster::register_query_cache_table(THD *thd,
                                          char *full_name, uint full_name_len,
                                          qc_engine_callback *engine_callback,
                                          ulonglong *engine_data)
{
  DBUG_ENTER("ha_ndbcluster::register_query_cache_table");

  bool is_autocommit= !(thd->options & (OPTION_NOT_AUTOCOMMIT | OPTION_BEGIN));

  DBUG_PRINT("enter",("dbname: %s, tabname: %s, is_autocommit: %d",
		      m_dbname, m_tabname, is_autocommit));

  if (!is_autocommit)
  {
    DBUG_PRINT("exit", ("Can't register table during transaction"));
    DBUG_RETURN(FALSE);
  }

  Uint64 commit_count;
  if (ndb_get_commitcount(thd, m_dbname, m_tabname, &commit_count))
  {
    *engine_data= 0;
    DBUG_PRINT("exit", ("Error, could not get commitcount"));
    DBUG_RETURN(FALSE);
  }
  *engine_data= commit_count;
  *engine_callback= ndbcluster_cache_retrieval_allowed;
  DBUG_PRINT("exit", ("commit_count: %llu", commit_count));
  DBUG_RETURN(commit_count > 0);
}


/*
  Handling the shared NDB_SHARE structure that is needed to
  provide table locking.
  It's also used for sharing data with other NDB handlers
  in the same MySQL Server. There is currently not much
  data we want to or can share.
 */

static byte *ndbcluster_get_key(NDB_SHARE *share,uint *length,
                                my_bool not_used __attribute__((unused)))
{
  *length= share->key_length;
  return (byte*) share->key;
}

#ifndef DBUG_OFF
static void dbug_print_open_tables()
{
  DBUG_ENTER("dbug_print_open_tables");
  for (uint i= 0; i < ndbcluster_open_tables.records; i++)
  {
    NDB_SHARE *share= (NDB_SHARE*) hash_element(&ndbcluster_open_tables, i);
    DBUG_PRINT("share",
               ("[%d] 0x%lx key: %s  key_length: %d",
                i, share, share->key, share->key_length));
    DBUG_PRINT("share",
               ("db.tablename: %s.%s  use_count: %d  commit_count: %d",
                share->db, share->table_name,
                share->use_count, share->commit_count));
#ifdef HAVE_NDB_BINLOG
    if (share->table)
      DBUG_PRINT("share",
                 ("table->s->db.table_name: %s.%s",
                  share->table->s->db.str, share->table->s->table_name.str));
#endif
  }
  DBUG_VOID_RETURN;
}
#else
#define dbug_print_open_tables()
#endif

#ifdef HAVE_NDB_BINLOG
/*
  For some reason a share is still around, try to salvage the situation
  by closing all cached tables. If the share still exists, there is an
  error somewhere but only report this to the error log.  Keep this
  "trailing share" but rename it since there are still references to it
  to avoid segmentation faults.  There is a risk that the memory for
  this trailing share leaks.
  
  Must be called with previous pthread_mutex_lock(&ndbcluster_mutex)
*/
int handle_trailing_share(NDB_SHARE *share)
{
  THD *thd= current_thd;
  static ulong trailing_share_id= 0;
  DBUG_ENTER("handle_trailing_share");

  ++share->use_count;
  pthread_mutex_unlock(&ndbcluster_mutex);

  TABLE_LIST table_list;
  bzero((char*) &table_list,sizeof(table_list));
  table_list.db= share->db;
  table_list.alias= table_list.table_name= share->table_name;
  close_cached_tables(thd, 0, &table_list, TRUE);

  pthread_mutex_lock(&ndbcluster_mutex);
  if (!--share->use_count)
  {
    DBUG_PRINT("info", ("NDB_SHARE: close_cashed_tables %s freed share.",
               share->key)); 
    real_free_share(&share);
    DBUG_RETURN(0);
  }

  /*
    share still exists, if share has not been dropped by server
    release that share
  */
  if (share->state != NSS_DROPPED && !--share->use_count)
  {
    DBUG_PRINT("info", ("NDB_SHARE: %s already exists, "
                        "use_count=%d  state != NSS_DROPPED.",
                        share->key, share->use_count)); 
    real_free_share(&share);
    DBUG_RETURN(0);
  }
  DBUG_PRINT("error", ("NDB_SHARE: %s already exists  use_count=%d.",
                       share->key, share->use_count));

  sql_print_error("NDB_SHARE: %s already exists  use_count=%d."
                  " Moving away for safety, but possible memleak.",
                  share->key, share->use_count);
  dbug_print_open_tables();

  /*
    Ndb share has not been released as it should
  */
  DBUG_ASSERT(FALSE);

  /*
    This is probably an error.  We can however save the situation
    at the cost of a possible mem leak, by "renaming" the share
    - First remove from hash
  */
  hash_delete(&ndbcluster_open_tables, (byte*) share);

  /*
    now give it a new name, just a running number
    if space is not enough allocate some more
  */
  {
    const uint min_key_length= 10;
    if (share->key_length < min_key_length)
    {
      share->key= alloc_root(&share->mem_root, min_key_length + 1);
      share->key_length= min_key_length;
    }
    share->key_length=
      my_snprintf(share->key, min_key_length + 1, "#leak%d",
                  trailing_share_id++);
  }
  /* Keep it for possible the future trailing free */
  my_hash_insert(&ndbcluster_open_tables, (byte*) share);

  DBUG_RETURN(0);
}

/*
  Rename share is used during rename table.
*/
static int rename_share(NDB_SHARE *share, const char *new_key)
{
  NDB_SHARE *tmp;
  pthread_mutex_lock(&ndbcluster_mutex);
  uint new_length= (uint) strlen(new_key);
  DBUG_PRINT("rename_share", ("old_key: %s  old__length: %d",
                              share->key, share->key_length));
  if ((tmp= (NDB_SHARE*) hash_search(&ndbcluster_open_tables,
                                     (byte*) new_key, new_length)))
    handle_trailing_share(tmp);

  /* remove the share from hash */
  hash_delete(&ndbcluster_open_tables, (byte*) share);
  dbug_print_open_tables();

  /* save old stuff if insert should fail */
  uint old_length= share->key_length;
  char *old_key= share->key;

  /*
    now allocate and set the new key, db etc
    enough space for key, db, and table_name
  */
  share->key= alloc_root(&share->mem_root, 2 * (new_length + 1));
  strmov(share->key, new_key);
  share->key_length= new_length;

  if (my_hash_insert(&ndbcluster_open_tables, (byte*) share))
  {
    // ToDo free the allocated stuff above?
    DBUG_PRINT("error", ("rename_share: my_hash_insert %s failed",
                         share->key));
    share->key= old_key;
    share->key_length= old_length;
    if (my_hash_insert(&ndbcluster_open_tables, (byte*) share))
    {
      sql_print_error("rename_share: failed to recover %s", share->key);
      DBUG_PRINT("error", ("rename_share: my_hash_insert %s failed",
                           share->key));
    }
    dbug_print_open_tables();
    pthread_mutex_unlock(&ndbcluster_mutex);
    return -1;
  }
  dbug_print_open_tables();

  share->db= share->key + new_length + 1;
  ha_ndbcluster::set_dbname(new_key, share->db);
  share->table_name= share->db + strlen(share->db) + 1;
  ha_ndbcluster::set_tabname(new_key, share->table_name);

  DBUG_PRINT("rename_share",
             ("0x%lx key: %s  key_length: %d",
              share, share->key, share->key_length));
  DBUG_PRINT("rename_share",
             ("db.tablename: %s.%s  use_count: %d  commit_count: %d",
              share->db, share->table_name,
              share->use_count, share->commit_count));
  if (share->table)
  {
    DBUG_PRINT("rename_share",
               ("table->s->db.table_name: %s.%s",
                share->table->s->db.str, share->table->s->table_name.str));

    if (share->op == 0)
    {
      share->table->s->db.str= share->db;
      share->table->s->db.length= strlen(share->db);
      share->table->s->table_name.str= share->table_name;
      share->table->s->table_name.length= strlen(share->table_name);
    }
  }
  /* else rename will be handled when the ALTER event comes */
  share->old_names= old_key;
  // ToDo free old_names after ALTER EVENT

  pthread_mutex_unlock(&ndbcluster_mutex);
  return 0;
}
#endif

/*
  Increase refcount on existing share.
  Always returns share and cannot fail.
*/
NDB_SHARE *ndbcluster_get_share(NDB_SHARE *share)
{
  pthread_mutex_lock(&ndbcluster_mutex);
  share->use_count++;

  dbug_print_open_tables();

  DBUG_PRINT("get_share",
             ("0x%lx key: %s  key_length: %d",
              share, share->key, share->key_length));
  DBUG_PRINT("get_share",
             ("db.tablename: %s.%s  use_count: %d  commit_count: %d",
              share->db, share->table_name,
              share->use_count, share->commit_count));
  pthread_mutex_unlock(&ndbcluster_mutex);
  return share;
}


/*
  Get a share object for key

  Returns share for key, and increases the refcount on the share.

  create_if_not_exists == TRUE:
    creates share if it does not alreade exist
    returns 0 only due to out of memory, and then sets my_error

  create_if_not_exists == FALSE:
    returns 0 if share does not exist

  have_lock == TRUE, pthread_mutex_lock(&ndbcluster_mutex) already taken
*/

NDB_SHARE *ndbcluster_get_share(const char *key, TABLE *table,
                                bool create_if_not_exists,
                                bool have_lock)
{
  THD *thd= current_thd;
  NDB_SHARE *share;
  uint length= (uint) strlen(key);
  DBUG_ENTER("ndbcluster_get_share");
  DBUG_PRINT("enter", ("key: '%s'", key));

  if (!have_lock)
    pthread_mutex_lock(&ndbcluster_mutex);
  if (!(share= (NDB_SHARE*) hash_search(&ndbcluster_open_tables,
                                        (byte*) key,
                                        length)))
  {
    if (!create_if_not_exists)
    {
      DBUG_PRINT("error", ("get_share: %s does not exist", key));
      if (!have_lock)
        pthread_mutex_unlock(&ndbcluster_mutex);
      DBUG_RETURN(0);
    }
    if ((share= (NDB_SHARE*) my_malloc(sizeof(*share),
                                       MYF(MY_WME | MY_ZEROFILL))))
    {
      MEM_ROOT **root_ptr=
        my_pthread_getspecific_ptr(MEM_ROOT**, THR_MALLOC);
      MEM_ROOT *old_root= *root_ptr;
      init_sql_alloc(&share->mem_root, 1024, 0);
      *root_ptr= &share->mem_root; // remember to reset before return
      share->state= NSS_INITIAL;
      /* enough space for key, db, and table_name */
      share->key= alloc_root(*root_ptr, 2 * (length + 1));
      share->key_length= length;
      strmov(share->key, key);
      if (my_hash_insert(&ndbcluster_open_tables, (byte*) share))
      {
        free_root(&share->mem_root, MYF(0));
        my_free((gptr) share, 0);
        *root_ptr= old_root;
        if (!have_lock)
          pthread_mutex_unlock(&ndbcluster_mutex);
        DBUG_RETURN(0);
      }
      thr_lock_init(&share->lock);
      pthread_mutex_init(&share->mutex, MY_MUTEX_INIT_FAST);
      share->commit_count= 0;
      share->commit_count_lock= 0;
      share->db= share->key + length + 1;
      ha_ndbcluster::set_dbname(key, share->db);
      share->table_name= share->db + strlen(share->db) + 1;
      ha_ndbcluster::set_tabname(key, share->table_name);
#ifdef HAVE_NDB_BINLOG
      ndbcluster_binlog_init_share(share, table);
#endif
      *root_ptr= old_root;
    }
    else
    {
      DBUG_PRINT("error", ("get_share: failed to alloc share"));
      if (!have_lock)
        pthread_mutex_unlock(&ndbcluster_mutex);
      my_error(ER_OUTOFMEMORY, MYF(0), sizeof(*share));
      DBUG_RETURN(0);
    }
  }
  share->use_count++;

  dbug_print_open_tables();

  DBUG_PRINT("info",
             ("0x%lx key: %s  key_length: %d  key: %s",
              share, share->key, share->key_length, key));
  DBUG_PRINT("info",
             ("db.tablename: %s.%s  use_count: %d  commit_count: %d",
              share->db, share->table_name,
              share->use_count, share->commit_count));
  if (!have_lock)
    pthread_mutex_unlock(&ndbcluster_mutex);
  DBUG_RETURN(share);
}


void ndbcluster_real_free_share(NDB_SHARE **share)
{
  DBUG_ENTER("ndbcluster_real_free_share");
  DBUG_PRINT("real_free_share",
             ("0x%lx key: %s  key_length: %d",
              (*share), (*share)->key, (*share)->key_length));
  DBUG_PRINT("real_free_share",
             ("db.tablename: %s.%s  use_count: %d  commit_count: %d",
              (*share)->db, (*share)->table_name,
              (*share)->use_count, (*share)->commit_count));

  hash_delete(&ndbcluster_open_tables, (byte*) *share);
  thr_lock_delete(&(*share)->lock);
  pthread_mutex_destroy(&(*share)->mutex);

#ifdef HAVE_NDB_BINLOG
  if ((*share)->table)
  {
    // (*share)->table->mem_root is freed by closefrm
    closefrm((*share)->table, 0);
    // (*share)->table_share->mem_root is freed by free_table_share
    free_table_share((*share)->table_share);
#ifndef DBUG_OFF
    bzero((gptr)(*share)->table_share, sizeof(*(*share)->table_share));
    bzero((gptr)(*share)->table, sizeof(*(*share)->table));
    (*share)->table_share= 0;
    (*share)->table= 0;
#endif
  }
#endif
  free_root(&(*share)->mem_root, MYF(0));
  my_free((gptr) *share, MYF(0));
  *share= 0;

  dbug_print_open_tables();
  DBUG_VOID_RETURN;
}

/*
  decrease refcount of share
  calls real_free_share when refcount reaches 0

  have_lock == TRUE, pthread_mutex_lock(&ndbcluster_mutex) already taken
*/
void ndbcluster_free_share(NDB_SHARE **share, bool have_lock)
{
  if (!have_lock)
    pthread_mutex_lock(&ndbcluster_mutex);
  if ((*share)->util_lock == current_thd)
    (*share)->util_lock= 0;
  if (!--(*share)->use_count)
  {
    real_free_share(share);
  }
  else
  {
    dbug_print_open_tables();
    DBUG_PRINT("free_share",
               ("0x%lx key: %s  key_length: %d",
                *share, (*share)->key, (*share)->key_length));
    DBUG_PRINT("free_share",
               ("db.tablename: %s.%s  use_count: %d  commit_count: %d",
                (*share)->db, (*share)->table_name,
                (*share)->use_count, (*share)->commit_count));
  }
  if (!have_lock)
    pthread_mutex_unlock(&ndbcluster_mutex);
}


static 
int
ndb_get_table_statistics(Ndb* ndb, const NDBTAB *ndbtab,
                         struct Ndb_statistics * ndbstat)
{
  DBUG_ENTER("ndb_get_table_statistics");
  DBUG_PRINT("enter", ("table: %s", ndbtab->getName()));
  NdbTransaction* pTrans;
  NdbError error;
  int retries= 10;
  int retry_sleep= 30 * 1000; /* 30 milliseconds */

  DBUG_ASSERT(ndbtab != 0);

  do
  {
    Uint64 rows, commits, mem;
    Uint32 size;
    Uint64 sum_rows= 0;
    Uint64 sum_commits= 0;
    NdbScanOperation*pOp;
    NdbResultSet *rs;
    int check;

    if ((pTrans= ndb->startTransaction()) == NULL)
    {
<<<<<<< HEAD
      if (ndb->getNdbError().status == NdbError::TemporaryError &&
          retries--)
      {
        my_sleep(retry_sleep);
        continue;
      }
      ERR_RETURN(ndb->getNdbError());
    }

    NdbScanOperation* pOp= pTrans->getNdbScanOperation(ndbtab);
    if (pOp == NULL)
      break;
=======
      error= ndb->getNdbError();
      goto retry;
    }
      
    if ((pOp= pTrans->getNdbScanOperation(table)) == NULL)
    {
      error= pTrans->getNdbError();
      goto retry;
    }
>>>>>>> a47d6172
    
    if (pOp->readTuples(NdbOperation::LM_CommittedRead))
    {
      error= pOp->getNdbError();
      goto retry;
    }
    
    if (pOp->interpret_exit_last_row() == -1)
    {
      error= pOp->getNdbError();
      goto retry;
    }
    
    pOp->getValue(NdbDictionary::Column::ROW_COUNT, (char*)&rows);
    pOp->getValue(NdbDictionary::Column::COMMIT_COUNT, (char*)&commits);
    pOp->getValue(NdbDictionary::Column::ROW_SIZE, (char*)&size);
    pOp->getValue(NdbDictionary::Column::FRAGMENT_MEMORY, (char*)&mem);
    
    if (pTrans->execute(NdbTransaction::NoCommit,
                        NdbTransaction::AbortOnError,
                        TRUE) == -1)
    {
      error= pTrans->getNdbError();
      goto retry;
    }
    
    while ((check= pOp->nextResult(TRUE, TRUE)) == 0)
    {
      sum_rows+= rows;
      sum_commits+= commits;
      if (sum_row_size < size)
        sum_row_size= size;
      sum_mem+= mem;
      count++;
    }
    
    if (check == -1)
    {
      error= pOp->getNdbError();
      goto retry;
    }

    pOp->close(TRUE);

    ndb->closeTransaction(pTrans);

    ndbstat->row_count= sum_rows;
    ndbstat->commit_count= sum_commits;
    ndbstat->row_size= sum_row_size;
    ndbstat->fragment_memory= sum_mem;

    DBUG_PRINT("exit", ("records: %llu commits: %llu "
                        "row_size: %llu mem: %llu count: %u",
			sum_rows, sum_commits, sum_row_size,
                        sum_mem, count));

    DBUG_RETURN(0);
retry:
    if (pTrans)
    {
      ndb->closeTransaction(pTrans);
      pTrans= NULL;
    }
    if (error.status == NdbError::TemporaryError && retries--)
    {
      my_sleep(retry_sleep);
      continue;
    }
    break;
  } while(1);
  DBUG_PRINT("exit", ("failed, error %u(%s)", error.code, error.message));
  ERR_RETURN(error);
}

/*
  Create a .ndb file to serve as a placeholder indicating 
  that the table with this name is a ndb table
*/

int ha_ndbcluster::write_ndb_file(const char *name)
{
  File file;
  bool error=1;
  char path[FN_REFLEN];
  
  DBUG_ENTER("write_ndb_file");
  DBUG_PRINT("enter", ("name: %s", name));

  (void)strxnmov(path, FN_REFLEN-1, 
                 mysql_data_home,"/",name,ha_ndb_ext,NullS);

  if ((file=my_create(path, CREATE_MODE,O_RDWR | O_TRUNC,MYF(MY_WME))) >= 0)
  {
    // It's an empty file
    error=0;
    my_close(file,MYF(0));
  }
  DBUG_RETURN(error);
}

int
ha_ndbcluster::read_multi_range_first(KEY_MULTI_RANGE **found_range_p,
                                      KEY_MULTI_RANGE *ranges, 
                                      uint range_count,
                                      bool sorted, 
                                      HANDLER_BUFFER *buffer)
{
  DBUG_ENTER("ha_ndbcluster::read_multi_range_first");
  m_write_op= FALSE;
  
  int res;
  KEY* key_info= table->key_info + active_index;
  NDB_INDEX_TYPE index_type= get_index_type(active_index);
  ulong reclength= table_share->reclength;
  NdbOperation* op;

  if (uses_blob_value())
  {
    /**
     * blobs can't be batched currently
     */
    m_disable_multi_read= TRUE;
    DBUG_RETURN(handler::read_multi_range_first(found_range_p, 
                                                ranges, 
                                                range_count,
                                                sorted, 
                                                buffer));
  }

  m_disable_multi_read= FALSE;

  /**
   * Copy arguments into member variables
   */
  m_multi_ranges= ranges;
  multi_range_curr= ranges;
  multi_range_end= ranges+range_count;
  multi_range_sorted= sorted;
  multi_range_buffer= buffer;

  /**
   * read multi range will read ranges as follows (if not ordered)
   *
   * input    read order
   * ======   ==========
   * pk-op 1  pk-op 1
   * pk-op 2  pk-op 2
   * range 3  range (3,5) NOTE result rows will be intermixed
   * pk-op 4  pk-op 4
   * range 5
   * pk-op 6  pk-ok 6
   */   

  /**
   * Variables for loop
   */
  byte *curr= (byte*)buffer->buffer;
  byte *end_of_buffer= (byte*)buffer->buffer_end;
  NdbOperation::LockMode lm= 
    (NdbOperation::LockMode)get_ndb_lock_type(m_lock.type);
  bool need_pk = (lm == NdbOperation::LM_Read);
  const NDBTAB *tab= m_table;
  const NDBINDEX *unique_idx= m_index[active_index].unique_index;
  const NDBINDEX *idx= m_index[active_index].index; 
  const NdbOperation* lastOp= m_active_trans->getLastDefinedOperation();
  NdbIndexScanOperation* scanOp= 0;
  for (; multi_range_curr<multi_range_end && curr+reclength <= end_of_buffer; 
       multi_range_curr++)
  {
    part_id_range part_spec;
    if (m_use_partition_function)
    {
      get_partition_set(table, curr, active_index,
                        &multi_range_curr->start_key,
                        &part_spec);
      DBUG_PRINT("info", ("part_spec.start_part = %u, part_spec.end_part = %u",
                          part_spec.start_part, part_spec.end_part));
      /*
        If partition pruning has found no partition in set
        we can skip this scan
      */
      if (part_spec.start_part > part_spec.end_part)
      {
        /*
          We can skip this partition since the key won't fit into any
          partition
        */
        curr += reclength;
        multi_range_curr->range_flag |= SKIP_RANGE;
        continue;
      }
    }
    switch(index_type){
    case PRIMARY_KEY_ORDERED_INDEX:
      if (!(multi_range_curr->start_key.length == key_info->key_length &&
          multi_range_curr->start_key.flag == HA_READ_KEY_EXACT))
        goto range;
      // else fall through
    case PRIMARY_KEY_INDEX:
    {
      multi_range_curr->range_flag |= UNIQUE_RANGE;
      if ((op= m_active_trans->getNdbOperation(tab)) && 
          !op->readTuple(lm) && 
          !set_primary_key(op, multi_range_curr->start_key.key) &&
          !define_read_attrs(curr, op) &&
          (op->setAbortOption(AO_IgnoreError), TRUE) &&
          (!m_use_partition_function ||
           (op->setPartitionId(part_spec.start_part), true)))
        curr += reclength;
      else
        ERR_RETURN(op ? op->getNdbError() : m_active_trans->getNdbError());
      break;
    }
    break;
    case UNIQUE_ORDERED_INDEX:
      if (!(multi_range_curr->start_key.length == key_info->key_length &&
          multi_range_curr->start_key.flag == HA_READ_KEY_EXACT &&
          !check_null_in_key(key_info, multi_range_curr->start_key.key,
                             multi_range_curr->start_key.length)))
        goto range;
      // else fall through
    case UNIQUE_INDEX:
    {
      multi_range_curr->range_flag |= UNIQUE_RANGE;
      if ((op= m_active_trans->getNdbIndexOperation(unique_idx, tab)) && 
          !op->readTuple(lm) && 
          !set_index_key(op, key_info, multi_range_curr->start_key.key) &&
          !define_read_attrs(curr, op) &&
          (op->setAbortOption(AO_IgnoreError), TRUE))
        curr += reclength;
      else
        ERR_RETURN(op ? op->getNdbError() : m_active_trans->getNdbError());
      break;
    }
    case ORDERED_INDEX: {
  range:
      multi_range_curr->range_flag &= ~(uint)UNIQUE_RANGE;
      if (scanOp == 0)
      {
        if (m_multi_cursor)
        {
          scanOp= m_multi_cursor;
          DBUG_ASSERT(scanOp->getSorted() == sorted);
          DBUG_ASSERT(scanOp->getLockMode() == 
                      (NdbOperation::LockMode)get_ndb_lock_type(m_lock.type));
          if (scanOp->reset_bounds(m_force_send))
            DBUG_RETURN(ndb_err(m_active_trans));
          
          end_of_buffer -= reclength;
        }
        else if ((scanOp= m_active_trans->getNdbIndexScanOperation(idx, tab)) 
                 &&!scanOp->readTuples(lm, 0, parallelism, sorted, 
				       FALSE, TRUE, need_pk)
                 &&!generate_scan_filter(m_cond_stack, scanOp)
                 &&!define_read_attrs(end_of_buffer-reclength, scanOp))
        {
          m_multi_cursor= scanOp;
          m_multi_range_cursor_result_ptr= end_of_buffer-reclength;
        }
        else
        {
          ERR_RETURN(scanOp ? scanOp->getNdbError() : 
                     m_active_trans->getNdbError());
        }
      }

      const key_range *keys[2]= { &multi_range_curr->start_key, 
                                  &multi_range_curr->end_key };
      if ((res= set_bounds(scanOp, active_index, false, keys,
                           multi_range_curr-ranges)))
        DBUG_RETURN(res);
      break;
    }
    case UNDEFINED_INDEX:
      DBUG_ASSERT(FALSE);
      DBUG_RETURN(1);
      break;
    }
  }
  
  if (multi_range_curr != multi_range_end)
  {
    /**
     * Mark that we're using entire buffer (even if might not) as
     *   we haven't read all ranges for some reason
     * This as we don't want mysqld to reuse the buffer when we read
     *   the remaining ranges
     */
    buffer->end_of_used_area= (byte*)buffer->buffer_end;
  }
  else
  {
    buffer->end_of_used_area= curr;
  }
  
  /**
   * Set first operation in multi range
   */
  m_current_multi_operation= 
    lastOp ? lastOp->next() : m_active_trans->getFirstDefinedOperation();
  if (!(res= execute_no_commit_ie(this, m_active_trans)))
  {
    m_multi_range_defined= multi_range_curr;
    multi_range_curr= ranges;
    m_multi_range_result_ptr= (byte*)buffer->buffer;
    DBUG_RETURN(read_multi_range_next(found_range_p));
  }
  ERR_RETURN(m_active_trans->getNdbError());
}

#if 0
#define DBUG_MULTI_RANGE(x) DBUG_PRINT("info", ("read_multi_range_next: case %d\n", x));
#else
#define DBUG_MULTI_RANGE(x)
#endif

int
ha_ndbcluster::read_multi_range_next(KEY_MULTI_RANGE ** multi_range_found_p)
{
  DBUG_ENTER("ha_ndbcluster::read_multi_range_next");
  if (m_disable_multi_read)
  {
    DBUG_MULTI_RANGE(11);
    DBUG_RETURN(handler::read_multi_range_next(multi_range_found_p));
  }
  
  int res;
  int range_no;
  ulong reclength= table_share->reclength;
  const NdbOperation* op= m_current_multi_operation;
  for (;multi_range_curr < m_multi_range_defined; multi_range_curr++)
  {
    DBUG_MULTI_RANGE(12);
    if (multi_range_curr->range_flag & SKIP_RANGE)
      continue;
    if (multi_range_curr->range_flag & UNIQUE_RANGE)
    {
      if (op->getNdbError().code == 0)
      {
        DBUG_MULTI_RANGE(13);
        goto found_next;
      }
      
      op= m_active_trans->getNextCompletedOperation(op);
      m_multi_range_result_ptr += reclength;
      continue;
    } 
    else if (m_multi_cursor && !multi_range_sorted)
    {
      DBUG_MULTI_RANGE(1);
      if ((res= fetch_next(m_multi_cursor)) == 0)
      {
        DBUG_MULTI_RANGE(2);
        range_no= m_multi_cursor->get_range_no();
        goto found;
      } 
      else
      {
        DBUG_MULTI_RANGE(14);
        goto close_scan;
      }
    }
    else if (m_multi_cursor && multi_range_sorted)
    {
      if (m_active_cursor && (res= fetch_next(m_multi_cursor)))
      {
        DBUG_MULTI_RANGE(3);
        goto close_scan;
      }
      
      range_no= m_multi_cursor->get_range_no();
      uint current_range_no= multi_range_curr - m_multi_ranges;
      if ((uint) range_no == current_range_no)
      {
        DBUG_MULTI_RANGE(4);
        // return current row
        goto found;
      }
      else if (range_no > (int)current_range_no)
      {
        DBUG_MULTI_RANGE(5);
        // wait with current row
        m_active_cursor= 0;
        continue;
      }
      else 
      {
        DBUG_MULTI_RANGE(6);
        // First fetch from cursor
        DBUG_ASSERT(range_no == -1);
        if ((res= m_multi_cursor->nextResult(true)))
        {
          DBUG_MULTI_RANGE(15);
          goto close_scan;
        }
        multi_range_curr--; // Will be increased in for-loop
        continue;
      }
    }
    else /** m_multi_cursor == 0 */
    {
      DBUG_MULTI_RANGE(7);
      /**
       * Corresponds to range 5 in example in read_multi_range_first
       */
      (void)1;
      continue;
    }
    
    DBUG_ASSERT(FALSE); // Should only get here via goto's
close_scan:
    if (res == 1)
    {
      m_multi_cursor->close(FALSE, TRUE);
      m_active_cursor= m_multi_cursor= 0;
      DBUG_MULTI_RANGE(8);
      continue;
    } 
    else 
    {
      DBUG_MULTI_RANGE(9);
      DBUG_RETURN(ndb_err(m_active_trans));
    }
  }
  
  if (multi_range_curr == multi_range_end)
  {
    DBUG_MULTI_RANGE(16);
    DBUG_RETURN(HA_ERR_END_OF_FILE);
  }
  
  /**
   * Read remaining ranges
   */
  DBUG_RETURN(read_multi_range_first(multi_range_found_p, 
                                     multi_range_curr,
                                     multi_range_end - multi_range_curr, 
                                     multi_range_sorted,
                                     multi_range_buffer));
  
found:
  /**
   * Found a record belonging to a scan
   */
  m_active_cursor= m_multi_cursor;
  * multi_range_found_p= m_multi_ranges + range_no;
  memcpy(table->record[0], m_multi_range_cursor_result_ptr, reclength);
  setup_recattr(m_active_cursor->getFirstRecAttr());
  unpack_record(table->record[0]);
  table->status= 0;     
  DBUG_RETURN(0);
  
found_next:
  /**
   * Found a record belonging to a pk/index op,
   *   copy result and move to next to prepare for next call
   */
  * multi_range_found_p= multi_range_curr;
  memcpy(table->record[0], m_multi_range_result_ptr, reclength);
  setup_recattr(op->getFirstRecAttr());
  unpack_record(table->record[0]);
  table->status= 0;
  
  multi_range_curr++;
  m_current_multi_operation= m_active_trans->getNextCompletedOperation(op);
  m_multi_range_result_ptr += reclength;
  DBUG_RETURN(0);
}

int
ha_ndbcluster::setup_recattr(const NdbRecAttr* curr)
{
  DBUG_ENTER("setup_recattr");

  Field **field, **end;
  NdbValue *value= m_value;
  
  end= table->field + table_share->fields;
  
  for (field= table->field; field < end; field++, value++)
  {
    if ((* value).ptr)
    {
      DBUG_ASSERT(curr != 0);
      NdbValue* val= m_value + curr->getColumn()->getColumnNo();
      DBUG_ASSERT(val->ptr);
      val->rec= curr;
      curr= curr->next();
    }
  }
  
  DBUG_RETURN(0);
}

char*
ha_ndbcluster::update_table_comment(
                                /* out: table comment + additional */
        const char*     comment)/* in:  table comment defined by user */
{
  uint length= strlen(comment);
  if (length > 64000 - 3)
  {
    return((char*)comment); /* string too long */
  }

  Ndb* ndb;
  if (!(ndb= get_ndb()))
  {
    return((char*)comment);
  }

  ndb->setDatabaseName(m_dbname);
  NDBDICT* dict= ndb->getDictionary();
  const NDBTAB* tab= m_table;
  DBUG_ASSERT(tab != NULL);

  char *str;
  const char *fmt="%s%snumber_of_replicas: %d";
  const unsigned fmt_len_plus_extra= length + strlen(fmt);
  if ((str= my_malloc(fmt_len_plus_extra, MYF(0))) == NULL)
  {
    return (char*)comment;
  }

  my_snprintf(str,fmt_len_plus_extra,fmt,comment,
              length > 0 ? " ":"",
              tab->getReplicaCount());
  return str;
}


// Utility thread main loop
pthread_handler_t ndb_util_thread_func(void *arg __attribute__((unused)))
{
  THD *thd; /* needs to be first for thread_stack */
  Ndb* ndb;
  struct timespec abstime;
  List<NDB_SHARE> util_open_tables;

  my_thread_init();
  DBUG_ENTER("ndb_util_thread");
  DBUG_PRINT("enter", ("ndb_cache_check_time: %d", ndb_cache_check_time));

  thd= new THD; /* note that contructor of THD uses DBUG_ */
  THD_CHECK_SENTRY(thd);
  ndb= new Ndb(g_ndb_cluster_connection, "");

  pthread_detach_this_thread();
  ndb_util_thread= pthread_self();

  thd->thread_stack= (char*)&thd; /* remember where our stack is */
  if (thd->store_globals() || (ndb->init() != 0))
  {
    thd->cleanup();
    delete thd;
    delete ndb;
    DBUG_RETURN(NULL);
  }
  thd->init_for_queries();
  thd->version=refresh_version;
  thd->set_time();
  thd->main_security_ctx.host_or_ip= "";
  thd->client_capabilities = 0;
  my_net_init(&thd->net, 0);
  thd->main_security_ctx.master_access= ~0;
  thd->main_security_ctx.priv_user = 0;
  thd->current_stmt_binlog_row_based= TRUE;     // If in mixed mode

  /*
    wait for mysql server to start
  */
  pthread_mutex_lock(&LOCK_server_started);
  while (!mysqld_server_started)
    pthread_cond_wait(&COND_server_started, &LOCK_server_started);
  pthread_mutex_unlock(&LOCK_server_started);

  ndbcluster_util_inited= 1;

  /*
    Wait for cluster to start
  */
  pthread_mutex_lock(&LOCK_ndb_util_thread);
  while (!ndb_cluster_node_id && (ndbcluster_hton.slot != ~(uint)0))
  {
    /* ndb not connected yet */
    set_timespec(abstime, 1);
    pthread_cond_timedwait(&COND_ndb_util_thread,
                           &LOCK_ndb_util_thread,
                           &abstime);
    if (abort_loop)
    {
      pthread_mutex_unlock(&LOCK_ndb_util_thread);
      goto ndb_util_thread_end;
    }
  }
  pthread_mutex_unlock(&LOCK_ndb_util_thread);

  {
    Thd_ndb *thd_ndb;
    if (!(thd_ndb= ha_ndbcluster::seize_thd_ndb()))
    {
      sql_print_error("Could not allocate Thd_ndb object");
      goto ndb_util_thread_end;
    }
    set_thd_ndb(thd, thd_ndb);
    thd_ndb->options|= TNO_NO_LOG_SCHEMA_OP;
  }

#ifdef HAVE_NDB_BINLOG
  if (ndb_extra_logging && ndb_binlog_running)
    sql_print_information("NDB Binlog: Ndb tables initially read only.");
  /* create tables needed by the replication */
  ndbcluster_setup_binlog_table_shares(thd);
#else
  /*
    Get all table definitions from the storage node
  */
  ndbcluster_find_all_files(thd);
#endif

  set_timespec(abstime, 0);
  for (;!abort_loop;)
  {
    pthread_mutex_lock(&LOCK_ndb_util_thread);
    pthread_cond_timedwait(&COND_ndb_util_thread,
                           &LOCK_ndb_util_thread,
                           &abstime);
    pthread_mutex_unlock(&LOCK_ndb_util_thread);
#ifdef NDB_EXTRA_DEBUG_UTIL_THREAD
    DBUG_PRINT("ndb_util_thread", ("Started, ndb_cache_check_time: %d",
                                   ndb_cache_check_time));
#endif
    if (abort_loop)
      break; /* Shutting down server */

#ifdef HAVE_NDB_BINLOG
    /*
      Check that the apply_status_share and schema_share has been created.
      If not try to create it
    */
    if (!ndb_binlog_tables_inited)
      ndbcluster_setup_binlog_table_shares(thd);
#endif

    if (ndb_cache_check_time == 0)
    {
      /* Wake up in 1 second to check if value has changed */
      set_timespec(abstime, 1);
      continue;
    }

    /* Lock mutex and fill list with pointers to all open tables */
    NDB_SHARE *share;
    pthread_mutex_lock(&ndbcluster_mutex);
    for (uint i= 0; i < ndbcluster_open_tables.records; i++)
    {
      share= (NDB_SHARE *)hash_element(&ndbcluster_open_tables, i);
#ifdef HAVE_NDB_BINLOG
      if ((share->use_count - (int) (share->op != 0) - (int) (share->op != 0))
          <= 0)
        continue; // injector thread is the only user, skip statistics
      share->util_lock= current_thd; // Mark that util thread has lock
#endif /* HAVE_NDB_BINLOG */
      share->use_count++; /* Make sure the table can't be closed */
      DBUG_PRINT("ndb_util_thread",
                 ("Found open table[%d]: %s, use_count: %d",
                  i, share->table_name, share->use_count));

      /* Store pointer to table */
      util_open_tables.push_back(share);
    }
    pthread_mutex_unlock(&ndbcluster_mutex);

    /* Iterate through the  open files list */
    List_iterator_fast<NDB_SHARE> it(util_open_tables);
    while ((share= it++))
    {
#ifdef HAVE_NDB_BINLOG
      if ((share->use_count - (int) (share->op != 0) - (int) (share->op != 0))
          <= 1)
      {
        /*
          Util thread and injector thread is the only user, skip statistics
	*/
        free_share(&share);
        continue;
      }
#endif /* HAVE_NDB_BINLOG */
      DBUG_PRINT("ndb_util_thread",
                 ("Fetching commit count for: %s",
                  share->key));

      /* Contact NDB to get commit count for table */
      ndb->setDatabaseName(share->db);
      struct Ndb_statistics stat;

      uint lock;
      pthread_mutex_lock(&share->mutex);
      lock= share->commit_count_lock;
      pthread_mutex_unlock(&share->mutex);

      {
        Ndb_table_guard ndbtab_g(ndb->getDictionary(), share->table_name);
        if (ndbtab_g.get_table() &&
            ndb_get_table_statistics(ndb, ndbtab_g.get_table(), &stat) == 0)
        {
          DBUG_PRINT("ndb_util_thread",
                     ("Table: %s, commit_count: %llu, rows: %llu",
                      share->key, stat.commit_count, stat.row_count));
        }
        else
        {
          DBUG_PRINT("ndb_util_thread",
                     ("Error: Could not get commit count for table %s",
                      share->key));
          stat.commit_count= 0;
        }
      }

      pthread_mutex_lock(&share->mutex);
      if (share->commit_count_lock == lock)
        share->commit_count= stat.commit_count;
      pthread_mutex_unlock(&share->mutex);

      /* Decrease the use count and possibly free share */
      free_share(&share);
    }

    /* Clear the list of open tables */
    util_open_tables.empty();

    /* Calculate new time to wake up */
    int secs= 0;
    int msecs= ndb_cache_check_time;

    struct timeval tick_time;
    gettimeofday(&tick_time, 0);
    abstime.tv_sec=  tick_time.tv_sec;
    abstime.tv_nsec= tick_time.tv_usec * 1000;

    if (msecs >= 1000){
      secs=  msecs / 1000;
      msecs= msecs % 1000;
    }

    abstime.tv_sec+=  secs;
    abstime.tv_nsec+= msecs * 1000000;
    if (abstime.tv_nsec >= 1000000000) {
      abstime.tv_sec+=  1;
      abstime.tv_nsec-= 1000000000;
    }
  }
ndb_util_thread_end:
  sql_print_information("Stopping Cluster Utility thread");
  net_end(&thd->net);
  thd->cleanup();
  delete thd;
  delete ndb;
  DBUG_PRINT("exit", ("ndb_util_thread"));
  my_thread_end();
  pthread_exit(0);
  DBUG_RETURN(NULL);
}

/*
  Condition pushdown
*/
/*
  Push a condition to ndbcluster storage engine for evaluation 
  during table   and index scans. The conditions will be stored on a stack
  for possibly storing several conditions. The stack can be popped
  by calling cond_pop, handler::extra(HA_EXTRA_RESET) (handler::reset())
  will clear the stack.
  The current implementation supports arbitrary AND/OR nested conditions
  with comparisons between columns and constants (including constant
  expressions and function calls) and the following comparison operators:
  =, !=, >, >=, <, <=, "is null", and "is not null".
  
  RETURN
    NULL The condition was supported and will be evaluated for each 
    row found during the scan
    cond The condition was not supported and all rows will be returned from
         the scan for evaluation (and thus not saved on stack)
*/
const 
COND* 
ha_ndbcluster::cond_push(const COND *cond) 
{ 
  DBUG_ENTER("cond_push");
  Ndb_cond_stack *ndb_cond = new Ndb_cond_stack();
  DBUG_EXECUTE("where",print_where((COND *)cond, m_tabname););
  if (m_cond_stack)
    ndb_cond->next= m_cond_stack;
  else
    ndb_cond->next= NULL;
  m_cond_stack= ndb_cond;
  
  if (serialize_cond(cond, ndb_cond))
  {
    DBUG_RETURN(NULL);
  }
  else
  {
    cond_pop();
  }
  DBUG_RETURN(cond); 
}

/*
  Pop the top condition from the condition stack of the handler instance.
*/
void 
ha_ndbcluster::cond_pop() 
{ 
  Ndb_cond_stack *ndb_cond_stack= m_cond_stack;  
  if (ndb_cond_stack)
  {
    m_cond_stack= ndb_cond_stack->next;
    delete ndb_cond_stack;
  }
}

/*
  Clear the condition stack
*/
void
ha_ndbcluster::cond_clear()
{
  DBUG_ENTER("cond_clear");
  while (m_cond_stack)
    cond_pop();

  DBUG_VOID_RETURN;
}

/*
  Serialize the item tree into a linked list represented by Ndb_cond
  for fast generation of NbdScanFilter. Adds information such as
  position of fields that is not directly available in the Item tree.
  Also checks if condition is supported.
*/
void ndb_serialize_cond(const Item *item, void *arg)
{
  Ndb_cond_traverse_context *context= (Ndb_cond_traverse_context *) arg;
  DBUG_ENTER("ndb_serialize_cond");  

  // Check if we are skipping arguments to a function to be evaluated
  if (context->skip)
  {
    DBUG_PRINT("info", ("Skiping argument %d", context->skip));
    context->skip--;
    switch (item->type()) {
    case Item::FUNC_ITEM:
    {
      Item_func *func_item= (Item_func *) item;
      context->skip+= func_item->argument_count();
      break;
    }
    case Item::INT_ITEM:
    case Item::REAL_ITEM:
    case Item::STRING_ITEM:
    case Item::VARBIN_ITEM:
    case Item::DECIMAL_ITEM:
      break;
    default:
      context->supported= FALSE;
      break;
    }
    
    DBUG_VOID_RETURN;
  }
  
  if (context->supported)
  {
    Ndb_rewrite_context *rewrite_context= context->rewrite_stack;
    const Item_func *func_item;
    // Check if we are rewriting some unsupported function call
    if (rewrite_context &&
        (func_item= rewrite_context->func_item) &&
        rewrite_context->count++ == 0)
    {
      switch (func_item->functype()) {
      case Item_func::BETWEEN:
        /*
          Rewrite 
          <field>|<const> BETWEEN <const1>|<field1> AND <const2>|<field2>
          to <field>|<const> > <const1>|<field1> AND 
          <field>|<const> < <const2>|<field2>
          or actually in prefix format
          BEGIN(AND) GT(<field>|<const>, <const1>|<field1>), 
          LT(<field>|<const>, <const2>|<field2>), END()
        */
      case Item_func::IN_FUNC:
      {
        /*
          Rewrite <field>|<const> IN(<const1>|<field1>, <const2>|<field2>,..)
          to <field>|<const> = <const1>|<field1> OR 
          <field> = <const2>|<field2> ...
          or actually in prefix format
          BEGIN(OR) EQ(<field>|<const>, <const1><field1>), 
          EQ(<field>|<const>, <const2>|<field2>), ... END()
          Each part of the disjunction is added for each call
          to ndb_serialize_cond and end of rewrite statement 
          is wrapped in end of ndb_serialize_cond
        */
        if (context->expecting(item->type()))
        {
          // This is the <field>|<const> item, save it in the rewrite context
          rewrite_context->left_hand_item= item;
          if (item->type() == Item::FUNC_ITEM)
          {
            Item_func *func_item= (Item_func *) item;
            if (func_item->functype() == Item_func::UNKNOWN_FUNC &&
                func_item->const_item())
            {
              // Skip any arguments since we will evaluate function instead
              DBUG_PRINT("info", ("Skip until end of arguments marker"));
              context->skip= func_item->argument_count();
            }
            else
            {
              DBUG_PRINT("info", ("Found unsupported functional expression in BETWEEN|IN"));
              context->supported= FALSE;
              DBUG_VOID_RETURN;
              
            }
          }
        }
        else
        {
          // Non-supported BETWEEN|IN expression
          DBUG_PRINT("info", ("Found unexpected item of type %u in BETWEEN|IN",
                              item->type()));
          context->supported= FALSE;
          DBUG_VOID_RETURN;
        }
        break;
      }
      default:
        context->supported= FALSE;
        break;
      }
      DBUG_VOID_RETURN;
    }
    else
    {
      Ndb_cond_stack *ndb_stack= context->stack_ptr;
      Ndb_cond *prev_cond= context->cond_ptr;
      Ndb_cond *curr_cond= context->cond_ptr= new Ndb_cond();
      if (!ndb_stack->ndb_cond)
        ndb_stack->ndb_cond= curr_cond;
      curr_cond->prev= prev_cond;
      if (prev_cond) prev_cond->next= curr_cond;
    // Check if we are rewriting some unsupported function call
      if (context->rewrite_stack)
      {
        Ndb_rewrite_context *rewrite_context= context->rewrite_stack;
        const Item_func *func_item= rewrite_context->func_item;
        switch (func_item->functype()) {
        case Item_func::BETWEEN:
        {
          /*
            Rewrite 
            <field>|<const> BETWEEN <const1>|<field1> AND <const2>|<field2>
            to <field>|<const> > <const1>|<field1> AND 
            <field>|<const> < <const2>|<field2>
            or actually in prefix format
            BEGIN(AND) GT(<field>|<const>, <const1>|<field1>), 
            LT(<field>|<const>, <const2>|<field2>), END()
          */
          if (rewrite_context->count == 2)
          {
            // Lower limit of BETWEEN
            DBUG_PRINT("info", ("GE_FUNC"));      
            curr_cond->ndb_item= new Ndb_item(Item_func::GE_FUNC, 2);
          }
          else if (rewrite_context->count == 3)
          {
            // Upper limit of BETWEEN
            DBUG_PRINT("info", ("LE_FUNC"));      
            curr_cond->ndb_item= new Ndb_item(Item_func::LE_FUNC, 2);
          }
          else
          {
            // Illegal BETWEEN expression
            DBUG_PRINT("info", ("Illegal BETWEEN expression"));
            context->supported= FALSE;
            DBUG_VOID_RETURN;
          }
          break;
        }
        case Item_func::IN_FUNC:
        {
          /*
            Rewrite <field>|<const> IN(<const1>|<field1>, <const2>|<field2>,..)
            to <field>|<const> = <const1>|<field1> OR 
            <field> = <const2>|<field2> ...
            or actually in prefix format
            BEGIN(OR) EQ(<field>|<const>, <const1><field1>), 
            EQ(<field>|<const>, <const2>|<field2>), ... END()
            Each part of the disjunction is added for each call
            to ndb_serialize_cond and end of rewrite statement 
            is wrapped in end of ndb_serialize_cond
          */
          DBUG_PRINT("info", ("EQ_FUNC"));      
          curr_cond->ndb_item= new Ndb_item(Item_func::EQ_FUNC, 2);
          break;
        }
        default:
          context->supported= FALSE;
        }
        // Handle left hand <field>|<const>
        context->rewrite_stack= NULL; // Disable rewrite mode
        context->expect_only(Item::FIELD_ITEM);
        context->expect_field_result(STRING_RESULT);
        context->expect_field_result(REAL_RESULT);
        context->expect_field_result(INT_RESULT);
        context->expect_field_result(DECIMAL_RESULT);
        context->expect(Item::INT_ITEM);
        context->expect(Item::STRING_ITEM);
        context->expect(Item::VARBIN_ITEM);
        context->expect(Item::FUNC_ITEM);
        ndb_serialize_cond(rewrite_context->left_hand_item, arg);
        context->skip= 0; // Any FUNC_ITEM expression has already been parsed
        context->rewrite_stack= rewrite_context; // Enable rewrite mode
        if (!context->supported)
          DBUG_VOID_RETURN;

        prev_cond= context->cond_ptr;
        curr_cond= context->cond_ptr= new Ndb_cond();
        prev_cond->next= curr_cond;
      }
      
      // Check for end of AND/OR expression
      if (!item)
      {
        // End marker for condition group
        DBUG_PRINT("info", ("End of condition group"));
        curr_cond->ndb_item= new Ndb_item(NDB_END_COND);
      }
      else
      {
        switch (item->type()) {
        case Item::FIELD_ITEM:
        {
          Item_field *field_item= (Item_field *) item;
          Field *field= field_item->field;
          enum_field_types type= field->type();
          /*
            Check that the field is part of the table of the handler
            instance and that we expect a field with of this result type.
          */
          if (context->table == field->table)
          {       
            const NDBTAB *tab= (const NDBTAB *) context->ndb_table;
            DBUG_PRINT("info", ("FIELD_ITEM"));
            DBUG_PRINT("info", ("table %s", tab->getName()));
            DBUG_PRINT("info", ("column %s", field->field_name));
            DBUG_PRINT("info", ("result type %d", field->result_type()));
            
            // Check that we are expecting a field and with the correct
            // result type
            if (context->expecting(Item::FIELD_ITEM) &&
                (context->expecting_field_result(field->result_type()) ||
                 // Date and year can be written as string or int
                 ((type == MYSQL_TYPE_TIME ||
                   type == MYSQL_TYPE_DATE || 
                   type == MYSQL_TYPE_YEAR ||
                   type == MYSQL_TYPE_DATETIME)
                  ? (context->expecting_field_result(STRING_RESULT) ||
                     context->expecting_field_result(INT_RESULT))
                  : true)) &&
                // Bit fields no yet supported in scan filter
                type != MYSQL_TYPE_BIT &&
                // No BLOB support in scan filter
                type != MYSQL_TYPE_TINY_BLOB &&
                type != MYSQL_TYPE_MEDIUM_BLOB &&
                type != MYSQL_TYPE_LONG_BLOB &&
                type != MYSQL_TYPE_BLOB)
            {
              const NDBCOL *col= tab->getColumn(field->field_name);
              DBUG_ASSERT(col);
              curr_cond->ndb_item= new Ndb_item(field, col->getColumnNo());
              context->dont_expect(Item::FIELD_ITEM);
              context->expect_no_field_result();
              if (context->expect_mask)
              {
                // We have not seen second argument yet
                if (type == MYSQL_TYPE_TIME ||
                    type == MYSQL_TYPE_DATE || 
                    type == MYSQL_TYPE_YEAR ||
                    type == MYSQL_TYPE_DATETIME)
                {
                  context->expect_only(Item::STRING_ITEM);
                  context->expect(Item::INT_ITEM);
                }
                else
                  switch (field->result_type()) {
                  case STRING_RESULT:
                    // Expect char string or binary string
                    context->expect_only(Item::STRING_ITEM);
                    context->expect(Item::VARBIN_ITEM);
                    context->expect_collation(field_item->collation.collation);
                    break;
                  case REAL_RESULT:
                    context->expect_only(Item::REAL_ITEM);
                    context->expect(Item::DECIMAL_ITEM);
                    context->expect(Item::INT_ITEM);
                    break;
                  case INT_RESULT:
                    context->expect_only(Item::INT_ITEM);
                    context->expect(Item::VARBIN_ITEM);
                    break;
                  case DECIMAL_RESULT:
                    context->expect_only(Item::DECIMAL_ITEM);
                    context->expect(Item::REAL_ITEM);
                    context->expect(Item::INT_ITEM);
                    break;
                  default:
                    break;
                  }    
              }
              else
              {
                // Expect another logical expression
                context->expect_only(Item::FUNC_ITEM);
                context->expect(Item::COND_ITEM);
                // Check that field and string constant collations are the same
                if ((field->result_type() == STRING_RESULT) &&
                    !context->expecting_collation(item->collation.collation)
                    && type != MYSQL_TYPE_TIME
                    && type != MYSQL_TYPE_DATE
                    && type != MYSQL_TYPE_YEAR
                    && type != MYSQL_TYPE_DATETIME)
                {
                  DBUG_PRINT("info", ("Found non-matching collation %s",  
                                      item->collation.collation->name)); 
                  context->supported= FALSE;                
                }
              }
              break;
            }
            else
            {
              DBUG_PRINT("info", ("Was not expecting field of type %u(%u)",
                                  field->result_type(), type));
              context->supported= FALSE;
            }
          }
          else
          {
            DBUG_PRINT("info", ("Was not expecting field from table %s (%s)",
                                context->table->s->table_name.str, 
                                field->table->s->table_name.str));
            context->supported= FALSE;
          }
          break;
        }
        case Item::FUNC_ITEM:
        {
          Item_func *func_item= (Item_func *) item;
          // Check that we expect a function or functional expression here
          if (context->expecting(Item::FUNC_ITEM) || 
              func_item->functype() == Item_func::UNKNOWN_FUNC)
            context->expect_nothing();
          else
          {
            // Did not expect function here
            context->supported= FALSE;
            break;
          }
          
          switch (func_item->functype()) {
          case Item_func::EQ_FUNC:
          {
            DBUG_PRINT("info", ("EQ_FUNC"));      
            curr_cond->ndb_item= new Ndb_item(func_item->functype(), 
                                              func_item);      
            context->expect(Item::STRING_ITEM);
            context->expect(Item::INT_ITEM);
            context->expect(Item::REAL_ITEM);
            context->expect(Item::DECIMAL_ITEM);
            context->expect(Item::VARBIN_ITEM);
            context->expect(Item::FIELD_ITEM);
            context->expect_field_result(STRING_RESULT);
            context->expect_field_result(REAL_RESULT);
            context->expect_field_result(INT_RESULT);
            context->expect_field_result(DECIMAL_RESULT);
            break;
          }
          case Item_func::NE_FUNC:
          {
            DBUG_PRINT("info", ("NE_FUNC"));      
            curr_cond->ndb_item= new Ndb_item(func_item->functype(),
                                              func_item);      
            context->expect(Item::STRING_ITEM);
            context->expect(Item::INT_ITEM);
            context->expect(Item::REAL_ITEM);
            context->expect(Item::DECIMAL_ITEM);
            context->expect(Item::VARBIN_ITEM);
            context->expect(Item::FIELD_ITEM);
            context->expect_field_result(STRING_RESULT);
            context->expect_field_result(REAL_RESULT);
            context->expect_field_result(INT_RESULT);
            context->expect_field_result(DECIMAL_RESULT);
            break;
          }
          case Item_func::LT_FUNC:
          {
            DBUG_PRINT("info", ("LT_FUNC"));      
            curr_cond->ndb_item= new Ndb_item(func_item->functype(),
                                              func_item);      
            context->expect(Item::STRING_ITEM);
            context->expect(Item::INT_ITEM);
            context->expect(Item::REAL_ITEM);
            context->expect(Item::DECIMAL_ITEM);
            context->expect(Item::VARBIN_ITEM);
            context->expect(Item::FIELD_ITEM);
            context->expect_field_result(STRING_RESULT);
            context->expect_field_result(REAL_RESULT);
            context->expect_field_result(INT_RESULT);
            context->expect_field_result(DECIMAL_RESULT);
            break;
          }
          case Item_func::LE_FUNC:
          {
            DBUG_PRINT("info", ("LE_FUNC"));      
            curr_cond->ndb_item= new Ndb_item(func_item->functype(),
                                              func_item);      
            context->expect(Item::STRING_ITEM);
            context->expect(Item::INT_ITEM);
            context->expect(Item::REAL_ITEM);
            context->expect(Item::DECIMAL_ITEM);
            context->expect(Item::VARBIN_ITEM);
            context->expect(Item::FIELD_ITEM);
            context->expect_field_result(STRING_RESULT);
            context->expect_field_result(REAL_RESULT);
            context->expect_field_result(INT_RESULT);
            context->expect_field_result(DECIMAL_RESULT);
            break;
          }
          case Item_func::GE_FUNC:
          {
            DBUG_PRINT("info", ("GE_FUNC"));      
            curr_cond->ndb_item= new Ndb_item(func_item->functype(),
                                              func_item);      
            context->expect(Item::STRING_ITEM);
            context->expect(Item::INT_ITEM);
            context->expect(Item::REAL_ITEM);
            context->expect(Item::DECIMAL_ITEM);
            context->expect(Item::VARBIN_ITEM);
            context->expect(Item::FIELD_ITEM);
            context->expect_field_result(STRING_RESULT);
            context->expect_field_result(REAL_RESULT);
            context->expect_field_result(INT_RESULT);
            context->expect_field_result(DECIMAL_RESULT);
            break;
          }
          case Item_func::GT_FUNC:
          {
            DBUG_PRINT("info", ("GT_FUNC"));      
            curr_cond->ndb_item= new Ndb_item(func_item->functype(),
                                              func_item);      
            context->expect(Item::STRING_ITEM);
            context->expect(Item::REAL_ITEM);
            context->expect(Item::DECIMAL_ITEM);
            context->expect(Item::INT_ITEM);
            context->expect(Item::VARBIN_ITEM);
            context->expect(Item::FIELD_ITEM);
            context->expect_field_result(STRING_RESULT);
            context->expect_field_result(REAL_RESULT);
            context->expect_field_result(INT_RESULT);
            context->expect_field_result(DECIMAL_RESULT);
            break;
          }
          case Item_func::LIKE_FUNC:
          {
            DBUG_PRINT("info", ("LIKE_FUNC"));      
            curr_cond->ndb_item= new Ndb_item(func_item->functype(),
                                              func_item);      
            context->expect(Item::STRING_ITEM);
            context->expect(Item::FIELD_ITEM);
            context->expect_field_result(STRING_RESULT);
            context->expect(Item::FUNC_ITEM);
            break;
          }
          case Item_func::ISNULL_FUNC:
          {
            DBUG_PRINT("info", ("ISNULL_FUNC"));      
            curr_cond->ndb_item= new Ndb_item(func_item->functype(),
                                              func_item);      
            context->expect(Item::FIELD_ITEM);
            context->expect_field_result(STRING_RESULT);
            context->expect_field_result(REAL_RESULT);
            context->expect_field_result(INT_RESULT);
            context->expect_field_result(DECIMAL_RESULT);
            break;
          }
          case Item_func::ISNOTNULL_FUNC:
          {
            DBUG_PRINT("info", ("ISNOTNULL_FUNC"));      
            curr_cond->ndb_item= new Ndb_item(func_item->functype(),
                                              func_item);     
            context->expect(Item::FIELD_ITEM);
            context->expect_field_result(STRING_RESULT);
            context->expect_field_result(REAL_RESULT);
            context->expect_field_result(INT_RESULT);
            context->expect_field_result(DECIMAL_RESULT);
            break;
          }
          case Item_func::NOT_FUNC:
          {
            DBUG_PRINT("info", ("NOT_FUNC"));      
            curr_cond->ndb_item= new Ndb_item(func_item->functype(),
                                              func_item);     
            context->expect(Item::FUNC_ITEM);
            context->expect(Item::COND_ITEM);
            break;
          }
          case Item_func::BETWEEN:
          {
            DBUG_PRINT("info", ("BETWEEN, rewriting using AND"));
            Item_func_between *between_func= (Item_func_between *) func_item;
            Ndb_rewrite_context *rewrite_context= 
              new Ndb_rewrite_context(func_item);
            rewrite_context->next= context->rewrite_stack;
            context->rewrite_stack= rewrite_context;
            if (between_func->negated)
            {
              DBUG_PRINT("info", ("NOT_FUNC"));
              curr_cond->ndb_item= new Ndb_item(Item_func::NOT_FUNC, 1);
              prev_cond= curr_cond;
              curr_cond= context->cond_ptr= new Ndb_cond();
              curr_cond->prev= prev_cond;
              prev_cond->next= curr_cond;
            }
            DBUG_PRINT("info", ("COND_AND_FUNC"));
            curr_cond->ndb_item= 
              new Ndb_item(Item_func::COND_AND_FUNC, 
                           func_item->argument_count() - 1);
            context->expect_only(Item::FIELD_ITEM);
            context->expect(Item::INT_ITEM);
            context->expect(Item::STRING_ITEM);
            context->expect(Item::VARBIN_ITEM);
            context->expect(Item::FUNC_ITEM);
            break;
          }
          case Item_func::IN_FUNC:
          {
            DBUG_PRINT("info", ("IN_FUNC, rewriting using OR"));
            Item_func_in *in_func= (Item_func_in *) func_item;
            Ndb_rewrite_context *rewrite_context= 
              new Ndb_rewrite_context(func_item);
            rewrite_context->next= context->rewrite_stack;
            context->rewrite_stack= rewrite_context;
            if (in_func->negated)
            {
              DBUG_PRINT("info", ("NOT_FUNC"));
              curr_cond->ndb_item= new Ndb_item(Item_func::NOT_FUNC, 1);
              prev_cond= curr_cond;
              curr_cond= context->cond_ptr= new Ndb_cond();
              curr_cond->prev= prev_cond;
              prev_cond->next= curr_cond;
            }
            DBUG_PRINT("info", ("COND_OR_FUNC"));
            curr_cond->ndb_item= new Ndb_item(Item_func::COND_OR_FUNC, 
                                              func_item->argument_count() - 1);
            context->expect_only(Item::FIELD_ITEM);
            context->expect(Item::INT_ITEM);
            context->expect(Item::STRING_ITEM);
            context->expect(Item::VARBIN_ITEM);
            context->expect(Item::FUNC_ITEM);
            break;
          }
          case Item_func::UNKNOWN_FUNC:
          {
            DBUG_PRINT("info", ("UNKNOWN_FUNC %s", 
                                func_item->const_item()?"const":""));  
            DBUG_PRINT("info", ("result type %d", func_item->result_type()));
            if (func_item->const_item())
            {
              switch (func_item->result_type()) {
              case STRING_RESULT:
              {
                NDB_ITEM_QUALIFICATION q;
                q.value_type= Item::STRING_ITEM;
                curr_cond->ndb_item= new Ndb_item(NDB_VALUE, q, item); 
                if (context->expect_field_result_mask)
                {
                  // We have not seen the field argument yet
                  context->expect_only(Item::FIELD_ITEM);
                  context->expect_only_field_result(STRING_RESULT);
                  context->expect_collation(func_item->collation.collation);
                }
                else
                {
                  // Expect another logical expression
                  context->expect_only(Item::FUNC_ITEM);
                  context->expect(Item::COND_ITEM);
                  // Check that string result have correct collation
                  if (!context->expecting_collation(item->collation.collation))
                  {
                    DBUG_PRINT("info", ("Found non-matching collation %s",  
                                        item->collation.collation->name));
                    context->supported= FALSE;
                  }
                }
                // Skip any arguments since we will evaluate function instead
                DBUG_PRINT("info", ("Skip until end of arguments marker"));
                context->skip= func_item->argument_count();
                break;
              }
              case REAL_RESULT:
              {
                NDB_ITEM_QUALIFICATION q;
                q.value_type= Item::REAL_ITEM;
                curr_cond->ndb_item= new Ndb_item(NDB_VALUE, q, item);
                if (context->expect_field_result_mask) 
                {
                  // We have not seen the field argument yet
                  context->expect_only(Item::FIELD_ITEM);
                  context->expect_only_field_result(REAL_RESULT);
                }
                else
                {
                  // Expect another logical expression
                  context->expect_only(Item::FUNC_ITEM);
                  context->expect(Item::COND_ITEM);
                }
                
                // Skip any arguments since we will evaluate function instead
                DBUG_PRINT("info", ("Skip until end of arguments marker"));
                context->skip= func_item->argument_count();
                break;
              }
              case INT_RESULT:
              {
                NDB_ITEM_QUALIFICATION q;
                q.value_type= Item::INT_ITEM;
                curr_cond->ndb_item= new Ndb_item(NDB_VALUE, q, item);
                if (context->expect_field_result_mask) 
                {
                  // We have not seen the field argument yet
                  context->expect_only(Item::FIELD_ITEM);
                  context->expect_only_field_result(INT_RESULT);
                }
                else
                {
                  // Expect another logical expression
                  context->expect_only(Item::FUNC_ITEM);
                  context->expect(Item::COND_ITEM);
                }
                
                // Skip any arguments since we will evaluate function instead
                DBUG_PRINT("info", ("Skip until end of arguments marker"));
                context->skip= func_item->argument_count();
                break;
              }
              case DECIMAL_RESULT:
              {
                NDB_ITEM_QUALIFICATION q;
                q.value_type= Item::DECIMAL_ITEM;
                curr_cond->ndb_item= new Ndb_item(NDB_VALUE, q, item);
                if (context->expect_field_result_mask) 
                {
                  // We have not seen the field argument yet
                  context->expect_only(Item::FIELD_ITEM);
                  context->expect_only_field_result(DECIMAL_RESULT);
                }
                else
                {
                  // Expect another logical expression
                  context->expect_only(Item::FUNC_ITEM);
                  context->expect(Item::COND_ITEM);
                }
                // Skip any arguments since we will evaluate function instead
                DBUG_PRINT("info", ("Skip until end of arguments marker"));
                context->skip= func_item->argument_count();
                break;
              }
              default:
                break;
              }
            }
            else
              // Function does not return constant expression
              context->supported= FALSE;
            break;
          }
          default:
          {
            DBUG_PRINT("info", ("Found func_item of type %d", 
                                func_item->functype()));
            context->supported= FALSE;
          }
          }
          break;
        }
        case Item::STRING_ITEM:
          DBUG_PRINT("info", ("STRING_ITEM")); 
          if (context->expecting(Item::STRING_ITEM)) 
          {
#ifndef DBUG_OFF
            char buff[256];
            String str(buff,(uint32) sizeof(buff), system_charset_info);
            str.length(0);
            Item_string *string_item= (Item_string *) item;
            DBUG_PRINT("info", ("value \"%s\"", 
                                string_item->val_str(&str)->ptr()));
#endif
            NDB_ITEM_QUALIFICATION q;
            q.value_type= Item::STRING_ITEM;
            curr_cond->ndb_item= new Ndb_item(NDB_VALUE, q, item);      
            if (context->expect_field_result_mask)
            {
              // We have not seen the field argument yet
              context->expect_only(Item::FIELD_ITEM);
              context->expect_only_field_result(STRING_RESULT);
              context->expect_collation(item->collation.collation);
            }
            else 
            {
              // Expect another logical expression
              context->expect_only(Item::FUNC_ITEM);
              context->expect(Item::COND_ITEM);
              // Check that we are comparing with a field with same collation
              if (!context->expecting_collation(item->collation.collation))
              {
                DBUG_PRINT("info", ("Found non-matching collation %s",  
                                    item->collation.collation->name));
                context->supported= FALSE;
              }
            }
          }
          else
            context->supported= FALSE;
          break;
        case Item::INT_ITEM:
          DBUG_PRINT("info", ("INT_ITEM"));
          if (context->expecting(Item::INT_ITEM)) 
          {
            Item_int *int_item= (Item_int *) item;      
            DBUG_PRINT("info", ("value %d", int_item->value));
            NDB_ITEM_QUALIFICATION q;
            q.value_type= Item::INT_ITEM;
            curr_cond->ndb_item= new Ndb_item(NDB_VALUE, q, item);
            if (context->expect_field_result_mask) 
            {
              // We have not seen the field argument yet
              context->expect_only(Item::FIELD_ITEM);
              context->expect_only_field_result(INT_RESULT);
              context->expect_field_result(REAL_RESULT);
              context->expect_field_result(DECIMAL_RESULT);
            }
            else
            {
              // Expect another logical expression
              context->expect_only(Item::FUNC_ITEM);
              context->expect(Item::COND_ITEM);
            }
          }
          else
            context->supported= FALSE;
          break;
        case Item::REAL_ITEM:
          DBUG_PRINT("info", ("REAL_ITEM %s"));
          if (context->expecting(Item::REAL_ITEM)) 
          {
            Item_float *float_item= (Item_float *) item;      
            DBUG_PRINT("info", ("value %f", float_item->value));
            NDB_ITEM_QUALIFICATION q;
            q.value_type= Item::REAL_ITEM;
            curr_cond->ndb_item= new Ndb_item(NDB_VALUE, q, item);
            if (context->expect_field_result_mask) 
            {
              // We have not seen the field argument yet
              context->expect_only(Item::FIELD_ITEM);
              context->expect_only_field_result(REAL_RESULT);
            }
            else
            {
              // Expect another logical expression
              context->expect_only(Item::FUNC_ITEM);
              context->expect(Item::COND_ITEM);
            }
          }
          else
            context->supported= FALSE;
          break;
        case Item::VARBIN_ITEM:
          DBUG_PRINT("info", ("VARBIN_ITEM"));
          if (context->expecting(Item::VARBIN_ITEM)) 
          {
            NDB_ITEM_QUALIFICATION q;
            q.value_type= Item::VARBIN_ITEM;
            curr_cond->ndb_item= new Ndb_item(NDB_VALUE, q, item);      
            if (context->expect_field_result_mask)
            {
              // We have not seen the field argument yet
              context->expect_only(Item::FIELD_ITEM);
              context->expect_only_field_result(STRING_RESULT);
            }
            else
            {
              // Expect another logical expression
              context->expect_only(Item::FUNC_ITEM);
              context->expect(Item::COND_ITEM);
            }
          }
          else
            context->supported= FALSE;
          break;
        case Item::DECIMAL_ITEM:
          DBUG_PRINT("info", ("DECIMAL_ITEM %s"));
          if (context->expecting(Item::DECIMAL_ITEM)) 
          {
            Item_decimal *decimal_item= (Item_decimal *) item;      
            DBUG_PRINT("info", ("value %f", decimal_item->val_real()));
            NDB_ITEM_QUALIFICATION q;
            q.value_type= Item::DECIMAL_ITEM;
            curr_cond->ndb_item= new Ndb_item(NDB_VALUE, q, item);
            if (context->expect_field_result_mask) 
            {
              // We have not seen the field argument yet
              context->expect_only(Item::FIELD_ITEM);
              context->expect_only_field_result(REAL_RESULT);
              context->expect_field_result(DECIMAL_RESULT);
            }
            else
            {
              // Expect another logical expression
              context->expect_only(Item::FUNC_ITEM);
              context->expect(Item::COND_ITEM);
            }
          }
          else
            context->supported= FALSE;
          break;
        case Item::COND_ITEM:
        {
          Item_cond *cond_item= (Item_cond *) item;
          
          if (context->expecting(Item::COND_ITEM))
          {
            switch (cond_item->functype()) {
            case Item_func::COND_AND_FUNC:
              DBUG_PRINT("info", ("COND_AND_FUNC"));
              curr_cond->ndb_item= new Ndb_item(cond_item->functype(),
                                                cond_item);      
              break;
            case Item_func::COND_OR_FUNC:
              DBUG_PRINT("info", ("COND_OR_FUNC"));
              curr_cond->ndb_item= new Ndb_item(cond_item->functype(),
                                                cond_item);      
              break;
            default:
              DBUG_PRINT("info", ("COND_ITEM %d", cond_item->functype()));
              context->supported= FALSE;
              break;
            }
          }
          else
          {
            /* Did not expect condition */
            context->supported= FALSE;          
          }
          break;
        }
        default:
        {
          DBUG_PRINT("info", ("Found item of type %d", item->type()));
          context->supported= FALSE;
        }
        }
      }
      if (context->supported && context->rewrite_stack)
      {
        Ndb_rewrite_context *rewrite_context= context->rewrite_stack;
        if (rewrite_context->count == 
            rewrite_context->func_item->argument_count())
        {
          // Rewrite is done, wrap an END() at the en
          DBUG_PRINT("info", ("End of condition group"));
          prev_cond= curr_cond;
          curr_cond= context->cond_ptr= new Ndb_cond();
          curr_cond->prev= prev_cond;
          prev_cond->next= curr_cond;
          curr_cond->ndb_item= new Ndb_item(NDB_END_COND);
          // Pop rewrite stack
          context->rewrite_stack=  rewrite_context->next;
          rewrite_context->next= NULL;
          delete(rewrite_context);
        }
      }
    }
  }
 
  DBUG_VOID_RETURN;
}

bool
ha_ndbcluster::serialize_cond(const COND *cond, Ndb_cond_stack *ndb_cond)
{
  DBUG_ENTER("serialize_cond");
  Item *item= (Item *) cond;
  Ndb_cond_traverse_context context(table, (void *)m_table, ndb_cond);
  // Expect a logical expression
  context.expect(Item::FUNC_ITEM);
  context.expect(Item::COND_ITEM);
  item->traverse_cond(&ndb_serialize_cond, (void *) &context, Item::PREFIX);
  DBUG_PRINT("info", ("The pushed condition is %ssupported", (context.supported)?"":"not "));

  DBUG_RETURN(context.supported);
}

int
ha_ndbcluster::build_scan_filter_predicate(Ndb_cond * &cond, 
                                           NdbScanFilter *filter,
                                           bool negated)
{
  DBUG_ENTER("build_scan_filter_predicate");  
  switch (cond->ndb_item->type) {
  case NDB_FUNCTION:
  {
    if (!cond->next)
      break;
    Ndb_item *a= cond->next->ndb_item;
    Ndb_item *b, *field, *value= NULL;
    LINT_INIT(field);

    switch (cond->ndb_item->argument_count()) {
    case 1:
      field= 
        (a->type == NDB_FIELD)? a : NULL;
      break;
    case 2:
      if (!cond->next->next)
        break;
      b= cond->next->next->ndb_item;
      value= 
        (a->type == NDB_VALUE)? a
        : (b->type == NDB_VALUE)? b
        : NULL;
      field= 
        (a->type == NDB_FIELD)? a
        : (b->type == NDB_FIELD)? b
        : NULL;
      break;
    default:
      field= NULL; //Keep compiler happy
      DBUG_ASSERT(0);
      break;
    }
    switch ((negated) ? 
            Ndb_item::negate(cond->ndb_item->qualification.function_type)
            : cond->ndb_item->qualification.function_type) {
    case NDB_EQ_FUNC:
    {
      if (!value || !field) break;
      // Save value in right format for the field type
      value->save_in_field(field);
      DBUG_PRINT("info", ("Generating EQ filter"));
      if (filter->cmp(NdbScanFilter::COND_EQ, 
                      field->get_field_no(),
                      field->get_val(),
                      field->pack_length()) == -1)
        DBUG_RETURN(1);
      cond= cond->next->next->next;
      DBUG_RETURN(0);
    }
    case NDB_NE_FUNC:
    {
      if (!value || !field) break;
      // Save value in right format for the field type
      value->save_in_field(field);
      DBUG_PRINT("info", ("Generating NE filter"));
      if (filter->cmp(NdbScanFilter::COND_NE, 
                      field->get_field_no(),
                      field->get_val(),
                      field->pack_length()) == -1)
        DBUG_RETURN(1);
      cond= cond->next->next->next;
      DBUG_RETURN(0);
    }
    case NDB_LT_FUNC:
    {
      if (!value || !field) break;
      // Save value in right format for the field type
      value->save_in_field(field);
      if (a == field)
      {
        DBUG_PRINT("info", ("Generating LT filter")); 
        if (filter->cmp(NdbScanFilter::COND_LT, 
                        field->get_field_no(),
                        field->get_val(),
                        field->pack_length()) == -1)
          DBUG_RETURN(1);
      }
      else
      {
        DBUG_PRINT("info", ("Generating GT filter")); 
        if (filter->cmp(NdbScanFilter::COND_GT, 
                        field->get_field_no(),
                        field->get_val(),
                        field->pack_length()) == -1)
          DBUG_RETURN(1);
      }
      cond= cond->next->next->next;
      DBUG_RETURN(0);
    }
    case NDB_LE_FUNC:
    {
      if (!value || !field) break;
      // Save value in right format for the field type
      value->save_in_field(field);
      if (a == field)
      {
        DBUG_PRINT("info", ("Generating LE filter")); 
        if (filter->cmp(NdbScanFilter::COND_LE, 
                        field->get_field_no(),
                        field->get_val(),
                        field->pack_length()) == -1)
          DBUG_RETURN(1);       
      }
      else
      {
        DBUG_PRINT("info", ("Generating GE filter")); 
        if (filter->cmp(NdbScanFilter::COND_GE, 
                        field->get_field_no(),
                        field->get_val(),
                        field->pack_length()) == -1)
          DBUG_RETURN(1);
      }
      cond= cond->next->next->next;
      DBUG_RETURN(0);
    }
    case NDB_GE_FUNC:
    {
      if (!value || !field) break;
      // Save value in right format for the field type
      value->save_in_field(field);
      if (a == field)
      {
        DBUG_PRINT("info", ("Generating GE filter")); 
        if (filter->cmp(NdbScanFilter::COND_GE, 
                        field->get_field_no(),
                        field->get_val(),
                        field->pack_length()) == -1)
          DBUG_RETURN(1);
      }
      else
      {
        DBUG_PRINT("info", ("Generating LE filter")); 
        if (filter->cmp(NdbScanFilter::COND_LE, 
                        field->get_field_no(),
                        field->get_val(),
                        field->pack_length()) == -1)
          DBUG_RETURN(1);
      }
      cond= cond->next->next->next;
      DBUG_RETURN(0);
    }
    case NDB_GT_FUNC:
    {
      if (!value || !field) break;
      // Save value in right format for the field type
      value->save_in_field(field);
      if (a == field)
      {
        DBUG_PRINT("info", ("Generating GT filter"));
        if (filter->cmp(NdbScanFilter::COND_GT, 
                        field->get_field_no(),
                        field->get_val(),
                        field->pack_length()) == -1)
          DBUG_RETURN(1);
      }
      else
      {
        DBUG_PRINT("info", ("Generating LT filter"));
        if (filter->cmp(NdbScanFilter::COND_LT, 
                        field->get_field_no(),
                        field->get_val(),
                        field->pack_length()) == -1)
          DBUG_RETURN(1);
      }
      cond= cond->next->next->next;
      DBUG_RETURN(0);
    }
    case NDB_LIKE_FUNC:
    {
      if (!value || !field) break;
      if ((value->qualification.value_type != Item::STRING_ITEM) &&
          (value->qualification.value_type != Item::VARBIN_ITEM))
          break;
      // Save value in right format for the field type
      value->save_in_field(field);
      DBUG_PRINT("info", ("Generating LIKE filter: like(%d,%s,%d)", 
                          field->get_field_no(), value->get_val(), 
                          value->pack_length()));
      if (filter->cmp(NdbScanFilter::COND_LIKE, 
                      field->get_field_no(),
                      value->get_val(),
                      value->pack_length()) == -1)
        DBUG_RETURN(1);
      cond= cond->next->next->next;
      DBUG_RETURN(0);
    }
    case NDB_NOTLIKE_FUNC:
    {
      if (!value || !field) break;
      if ((value->qualification.value_type != Item::STRING_ITEM) &&
          (value->qualification.value_type != Item::VARBIN_ITEM))
          break;
      // Save value in right format for the field type
      value->save_in_field(field);
      DBUG_PRINT("info", ("Generating NOTLIKE filter: notlike(%d,%s,%d)", 
                          field->get_field_no(), value->get_val(), 
                          value->pack_length()));
      if (filter->cmp(NdbScanFilter::COND_NOT_LIKE, 
                      field->get_field_no(),
                      value->get_val(),
                      value->pack_length()) == -1)
        DBUG_RETURN(1);
      cond= cond->next->next->next;
      DBUG_RETURN(0);
    }
    case NDB_ISNULL_FUNC:
      if (!field)
        break;
      DBUG_PRINT("info", ("Generating ISNULL filter"));
      if (filter->isnull(field->get_field_no()) == -1)
        DBUG_RETURN(1);
      cond= cond->next->next;
      DBUG_RETURN(0);
    case NDB_ISNOTNULL_FUNC:
    {
      if (!field)
        break;
      DBUG_PRINT("info", ("Generating ISNOTNULL filter"));
      if (filter->isnotnull(field->get_field_no()) == -1)
        DBUG_RETURN(1);         
      cond= cond->next->next;
      DBUG_RETURN(0);
    }
    default:
      break;
    }
    break;
  }
  default:
    break;
  }
  DBUG_PRINT("info", ("Found illegal condition"));
  DBUG_RETURN(1);
}

int
ha_ndbcluster::build_scan_filter_group(Ndb_cond* &cond, NdbScanFilter *filter)
{
  uint level=0;
  bool negated= FALSE;
  DBUG_ENTER("build_scan_filter_group");

  do
  {
    if (!cond)
      DBUG_RETURN(1);
    switch (cond->ndb_item->type) {
    case NDB_FUNCTION:
    {
      switch (cond->ndb_item->qualification.function_type) {
      case NDB_COND_AND_FUNC:
      {
        level++;
        DBUG_PRINT("info", ("Generating %s group %u", (negated)?"NAND":"AND",
                            level));
        if ((negated) ? filter->begin(NdbScanFilter::NAND)
            : filter->begin(NdbScanFilter::AND) == -1)
          DBUG_RETURN(1);
        negated= FALSE;
        cond= cond->next;
        break;
      }
      case NDB_COND_OR_FUNC:
      {
        level++;
        DBUG_PRINT("info", ("Generating %s group %u", (negated)?"NOR":"OR",
                            level));
        if ((negated) ? filter->begin(NdbScanFilter::NOR)
            : filter->begin(NdbScanFilter::OR) == -1)
          DBUG_RETURN(1);
        negated= FALSE;
        cond= cond->next;
        break;
      }
      case NDB_NOT_FUNC:
      {
        DBUG_PRINT("info", ("Generating negated query"));
        cond= cond->next;
        negated= TRUE;
        break;
      }
      default:
        if (build_scan_filter_predicate(cond, filter, negated))
          DBUG_RETURN(1);
        negated= FALSE;
        break;
      }
      break;
    }
    case NDB_END_COND:
      DBUG_PRINT("info", ("End of group %u", level));
      level--;
      if (cond) cond= cond->next;
      if (filter->end() == -1)
        DBUG_RETURN(1);
      if (!negated)
        break;
      // else fall through (NOT END is an illegal condition)
    default:
    {
      DBUG_PRINT("info", ("Illegal scan filter"));
    }
    }
  }  while (level > 0 || negated);
  
  DBUG_RETURN(0);
}

int
ha_ndbcluster::build_scan_filter(Ndb_cond * &cond, NdbScanFilter *filter)
{
  bool simple_cond= TRUE;
  DBUG_ENTER("build_scan_filter");  

    switch (cond->ndb_item->type) {
    case NDB_FUNCTION:
      switch (cond->ndb_item->qualification.function_type) {
      case NDB_COND_AND_FUNC:
      case NDB_COND_OR_FUNC:
        simple_cond= FALSE;
        break;
      default:
        break;
      }
      break;
    default:
      break;
    }
  if (simple_cond && filter->begin() == -1)
    DBUG_RETURN(1);
  if (build_scan_filter_group(cond, filter))
    DBUG_RETURN(1);
  if (simple_cond && filter->end() == -1)
    DBUG_RETURN(1);

  DBUG_RETURN(0);
}

int
ha_ndbcluster::generate_scan_filter(Ndb_cond_stack *ndb_cond_stack,
                                    NdbScanOperation *op)
{
  DBUG_ENTER("generate_scan_filter");
  if (ndb_cond_stack)
  {
    DBUG_PRINT("info", ("Generating scan filter"));
    NdbScanFilter filter(op);
    bool multiple_cond= FALSE;
    // Wrap an AND group around multiple conditions
    if (ndb_cond_stack->next) {
      multiple_cond= TRUE;
      if (filter.begin() == -1)
        DBUG_RETURN(1); 
    }
    for (Ndb_cond_stack *stack= ndb_cond_stack; 
         (stack); 
         stack= stack->next)
      {
        Ndb_cond *cond= stack->ndb_cond;

        if (build_scan_filter(cond, &filter))
        {
          DBUG_PRINT("info", ("build_scan_filter failed"));
          DBUG_RETURN(1);
        }
      }
    if (multiple_cond && filter.end() == -1)
      DBUG_RETURN(1);
  }
  else
  {  
    DBUG_PRINT("info", ("Empty stack"));
  }

  DBUG_RETURN(0);
}

/*
  get table space info for SHOW CREATE TABLE
*/
char* ha_ndbcluster::get_tablespace_name(THD *thd)
{
  Ndb *ndb= check_ndb_in_thd(thd);
  NDBDICT *ndbdict= ndb->getDictionary();
  NdbError ndberr;
  Uint32 id;
  ndb->setDatabaseName(m_dbname);
  const NDBTAB *ndbtab= m_table;
  DBUG_ASSERT(ndbtab != NULL);
  if (!ndbtab->getTablespace(&id))
  {
    return 0;
  }
  {
    NdbDictionary::Tablespace ts= ndbdict->getTablespace(id);
    ndberr= ndbdict->getNdbError();
    if(ndberr.classification != NdbError::NoError)
      goto err;
    return (my_strdup(ts.getName(), MYF(0)));
  }
err:
  if (ndberr.status == NdbError::TemporaryError)
    push_warning_printf(thd, MYSQL_ERROR::WARN_LEVEL_ERROR,
			ER_GET_TEMPORARY_ERRMSG, ER(ER_GET_TEMPORARY_ERRMSG),
			ndberr.code, ndberr.message, "NDB");
  else
    push_warning_printf(thd, MYSQL_ERROR::WARN_LEVEL_ERROR,
			ER_GET_ERRMSG, ER(ER_GET_ERRMSG),
			ndberr.code, ndberr.message, "NDB");
  return 0;
}

/*
  Implements the SHOW NDB STATUS command.
*/
bool
ndbcluster_show_status(THD* thd, stat_print_fn *stat_print,
                       enum ha_stat_type stat_type)
{
  char buf[IO_SIZE];
  uint buflen;
  DBUG_ENTER("ndbcluster_show_status");
  
  if (have_ndbcluster != SHOW_OPTION_YES) 
  {
    DBUG_RETURN(FALSE);
  }
  if (stat_type != HA_ENGINE_STATUS)
  {
    DBUG_RETURN(FALSE);
  }

  update_status_variables(g_ndb_cluster_connection);
  buflen=
    my_snprintf(buf, sizeof(buf),
                "cluster_node_id=%u, "
                "connected_host=%s, "
                "connected_port=%u, "
                "number_of_storage_nodes=%u, "
                "number_of_ready_storage_nodes=%u, "
                "connect_count=%u",
                ndb_cluster_node_id,
                ndb_connected_host,
                ndb_connected_port,
                ndb_number_of_storage_nodes,
                ndb_number_of_ready_storage_nodes,
                ndb_connect_count);
  if (stat_print(thd, ndbcluster_hton_name, ndbcluster_hton_name_length,
                 STRING_WITH_LEN("connection"), buf, buflen))
    DBUG_RETURN(TRUE);

  if (get_thd_ndb(thd) && get_thd_ndb(thd)->ndb)
  {
    Ndb* ndb= (get_thd_ndb(thd))->ndb;
    Ndb::Free_list_usage tmp;
    tmp.m_name= 0;
    while (ndb->get_free_list_usage(&tmp))
    {
      buflen=
        my_snprintf(buf, sizeof(buf),
                  "created=%u, free=%u, sizeof=%u",
                  tmp.m_created, tmp.m_free, tmp.m_sizeof);
      if (stat_print(thd, ndbcluster_hton_name, ndbcluster_hton_name_length,
                     tmp.m_name, strlen(tmp.m_name), buf, buflen))
        DBUG_RETURN(TRUE);
    }
  }
#ifdef HAVE_NDB_BINLOG
  ndbcluster_show_status_binlog(thd, stat_print, stat_type);
#endif

  DBUG_RETURN(FALSE);
}


/*
  Create a table in NDB Cluster
 */
static uint get_no_fragments(ulonglong max_rows)
{
#if MYSQL_VERSION_ID >= 50000
  uint acc_row_size= 25 + /*safety margin*/ 2;
#else
  uint acc_row_size= pk_length*4;
  /* add acc overhead */
  if (pk_length <= 8)  /* main page will set the limit */
    acc_row_size+= 25 + /*safety margin*/ 2;
  else                /* overflow page will set the limit */
    acc_row_size+= 4 + /*safety margin*/ 4;
#endif
  ulonglong acc_fragment_size= 512*1024*1024;
#if MYSQL_VERSION_ID >= 50100
  return (max_rows*acc_row_size)/acc_fragment_size+1;
#else
  return ((max_rows*acc_row_size)/acc_fragment_size+1
	  +1/*correct rounding*/)/2;
#endif
}


/*
  Routine to adjust default number of partitions to always be a multiple
  of number of nodes and never more than 4 times the number of nodes.

*/
static bool adjusted_frag_count(uint no_fragments, uint no_nodes,
                                uint &reported_frags)
{
  uint i= 0;
  reported_frags= no_nodes;
  while (reported_frags < no_fragments && ++i < 4 &&
         (reported_frags + no_nodes) < MAX_PARTITIONS) 
    reported_frags+= no_nodes;
  return (reported_frags < no_fragments);
}

int ha_ndbcluster::get_default_no_partitions(HA_CREATE_INFO *info)
{
  ha_rows max_rows, min_rows;
  if (info)
  {
    max_rows= info->max_rows;
    min_rows= info->min_rows;
  }
  else
  {
    max_rows= table_share->max_rows;
    min_rows= table_share->min_rows;
  }
  uint reported_frags;
  uint no_fragments=
    get_no_fragments(max_rows >= min_rows ? max_rows : min_rows);
  uint no_nodes= g_ndb_cluster_connection->no_db_nodes();
  if (adjusted_frag_count(no_fragments, no_nodes, reported_frags))
  {
    push_warning(current_thd,
                 MYSQL_ERROR::WARN_LEVEL_WARN, ER_UNKNOWN_ERROR,
    "Ndb might have problems storing the max amount of rows specified");
  }
  return (int)reported_frags;
}


/*
  Set-up auto-partitioning for NDB Cluster

  SYNOPSIS
    set_auto_partitions()
    part_info                  Partition info struct to set-up
 
  RETURN VALUE
    NONE

  DESCRIPTION
    Set-up auto partitioning scheme for tables that didn't define any
    partitioning. We'll use PARTITION BY KEY() in this case which
    translates into partition by primary key if a primary key exists
    and partition by hidden key otherwise.
*/

void ha_ndbcluster::set_auto_partitions(partition_info *part_info)
{
  DBUG_ENTER("ha_ndbcluster::set_auto_partitions");
  part_info->list_of_part_fields= TRUE;
  part_info->part_type= HASH_PARTITION;
  switch (opt_ndb_distribution_id)
  {
  case ND_KEYHASH:
    part_info->linear_hash_ind= FALSE;
    break;
  case ND_LINHASH:
    part_info->linear_hash_ind= TRUE;
    break;
  }
  DBUG_VOID_RETURN;
}


int ha_ndbcluster::set_range_data(void *tab_ref, partition_info *part_info)
{
  NDBTAB *tab= (NDBTAB*)tab_ref;
  int32 *range_data= (int32*)my_malloc(part_info->no_parts*sizeof(int32),
                                       MYF(0));
  uint i;
  int error= 0;
  bool unsigned_flag= part_info->part_expr->unsigned_flag;
  DBUG_ENTER("set_range_data");

  if (!range_data)
  {
    mem_alloc_error(part_info->no_parts*sizeof(int32));
    DBUG_RETURN(1);
  }
  for (i= 0; i < part_info->no_parts; i++)
  {
    longlong range_val= part_info->range_int_array[i];
    if (unsigned_flag)
      range_val-= 0x8000000000000000ULL;
    if (range_val < INT_MIN32 || range_val >= INT_MAX32)
    {
      if ((i != part_info->no_parts - 1) ||
          (range_val != LONGLONG_MAX))
      {
        my_error(ER_LIMITED_PART_RANGE, MYF(0), "NDB");
        error= 1;
        goto error;
      }
      range_val= INT_MAX32;
    }
    range_data[i]= (int32)range_val;
  }
  tab->setRangeListData(range_data, sizeof(int32)*part_info->no_parts);
error:
  my_free((char*)range_data, MYF(0));
  DBUG_RETURN(error);
}

int ha_ndbcluster::set_list_data(void *tab_ref, partition_info *part_info)
{
  NDBTAB *tab= (NDBTAB*)tab_ref;
  int32 *list_data= (int32*)my_malloc(part_info->no_list_values * 2
                                      * sizeof(int32), MYF(0));
  uint32 *part_id, i;
  int error= 0;
  bool unsigned_flag= part_info->part_expr->unsigned_flag;
  DBUG_ENTER("set_list_data");

  if (!list_data)
  {
    mem_alloc_error(part_info->no_list_values*2*sizeof(int32));
    DBUG_RETURN(1);
  }
  for (i= 0; i < part_info->no_list_values; i++)
  {
    LIST_PART_ENTRY *list_entry= &part_info->list_array[i];
    longlong list_val= list_entry->list_value;
    if (unsigned_flag)
      list_val-= 0x8000000000000000ULL;
    if (list_val < INT_MIN32 || list_val > INT_MAX32)
    {
      my_error(ER_LIMITED_PART_RANGE, MYF(0), "NDB");
      error= 1;
      goto error;
    }
    list_data[2*i]= (int32)list_val;
    part_id= (uint32*)&list_data[2*i+1];
    *part_id= list_entry->partition_id;
  }
  tab->setRangeListData(list_data, 2*sizeof(int32)*part_info->no_list_values);
error:
  my_free((char*)list_data, MYF(0));
  DBUG_RETURN(error);
}

/*
  User defined partitioning set-up. We need to check how many fragments the
  user wants defined and which node groups to put those into. Later we also
  want to attach those partitions to a tablespace.

  All the functionality of the partition function, partition limits and so
  forth are entirely handled by the MySQL Server. There is one exception to
  this rule for PARTITION BY KEY where NDB handles the hash function and
  this type can thus be handled transparently also by NDB API program.
  For RANGE, HASH and LIST and subpartitioning the NDB API programs must
  implement the function to map to a partition.
*/

uint ha_ndbcluster::set_up_partition_info(partition_info *part_info,
                                          TABLE *table,
                                          void *tab_par)
{
  uint16 frag_data[MAX_PARTITIONS];
  char *ts_names[MAX_PARTITIONS];
  ulong ts_index= 0, fd_index= 0, i, j;
  NDBTAB *tab= (NDBTAB*)tab_par;
  NDBTAB::FragmentType ftype= NDBTAB::UserDefined;
  partition_element *part_elem;
  bool first= TRUE;
  uint ts_id, ts_version, part_count= 0, tot_ts_name_len;
  List_iterator<partition_element> part_it(part_info->partitions);
  int error;
  char *name_ptr;
  DBUG_ENTER("ha_ndbcluster::set_up_partition_info");

  if (part_info->part_type == HASH_PARTITION &&
      part_info->list_of_part_fields == TRUE)
  {
    Field **fields= part_info->part_field_array;

    if (part_info->linear_hash_ind)
      ftype= NDBTAB::DistrKeyLin;
    else
      ftype= NDBTAB::DistrKeyHash;

    for (i= 0; i < part_info->part_field_list.elements; i++)
    {
      NDBCOL *col= tab->getColumn(fields[i]->field_index);
      DBUG_PRINT("info",("setting dist key on %s", col->getName()));
      col->setPartitionKey(TRUE);
    }
  }
  else 
  {
#ifdef NOT_YET
    if (!current_thd->variables.new_mode)
    {
      push_warning_printf(current_thd, MYSQL_ERROR::WARN_LEVEL_ERROR,
                          ER_ILLEGAL_HA_CREATE_OPTION,
                          ER(ER_ILLEGAL_HA_CREATE_OPTION),
                          ndbcluster_hton_name,
                          "LIST, RANGE and HASH partition disabled by default,"
                          " use --new option to enable");
      return HA_ERR_UNSUPPORTED;
    }
#endif
   /*
      Create a shadow field for those tables that have user defined
      partitioning. This field stores the value of the partition
      function such that NDB can handle reorganisations of the data
      even when the MySQL Server isn't available to assist with
      calculation of the partition function value.
    */
    NDBCOL col;
    DBUG_PRINT("info", ("Generating partition func value field"));
    col.setName("$PART_FUNC_VALUE");
    col.setType(NdbDictionary::Column::Int);
    col.setLength(1);
    col.setNullable(FALSE);
    col.setPrimaryKey(FALSE);
    col.setAutoIncrement(FALSE);
    tab->addColumn(col);
    if (part_info->part_type == RANGE_PARTITION)
    {
      if ((error= set_range_data((void*)tab, part_info)))
      {
        DBUG_RETURN(error);
      }
    }
    else if (part_info->part_type == LIST_PARTITION)
    {
      if ((error= set_list_data((void*)tab, part_info)))
      {
        DBUG_RETURN(error);
      }
    }
  }
  tab->setFragmentType(ftype);
  i= 0;
  tot_ts_name_len= 0;
  do
  {
    uint ng;
    part_elem= part_it++;
    if (!part_info->is_sub_partitioned())
    {
      ng= part_elem->nodegroup_id;
      if (first && ng == UNDEF_NODEGROUP)
        ng= 0;
      ts_names[fd_index]= part_elem->tablespace_name;
      frag_data[fd_index++]= ng;
    }
    else
    {
      List_iterator<partition_element> sub_it(part_elem->subpartitions);
      j= 0;
      do
      {
        part_elem= sub_it++;
        ng= part_elem->nodegroup_id;
        if (first && ng == UNDEF_NODEGROUP)
          ng= 0;
        ts_names[fd_index]= part_elem->tablespace_name;
        frag_data[fd_index++]= ng;
      } while (++j < part_info->no_subparts);
    }
    first= FALSE;
  } while (++i < part_info->no_parts);
  tab->setDefaultNoPartitionsFlag(part_info->use_default_no_partitions);
  tab->setLinearFlag(part_info->linear_hash_ind);
  {
    ha_rows max_rows= table_share->max_rows;
    ha_rows min_rows= table_share->min_rows;
    if (max_rows < min_rows)
      max_rows= min_rows;
    if (max_rows != (ha_rows)0) /* default setting, don't set fragmentation */
    {
      tab->setMaxRows(max_rows);
      tab->setMinRows(min_rows);
    }
  }
  tab->setTablespaceNames(ts_names, fd_index*sizeof(char*));
  tab->setFragmentCount(fd_index);
  tab->setFragmentData(&frag_data, fd_index*2);
  DBUG_RETURN(0);
}


bool ha_ndbcluster::check_if_incompatible_data(HA_CREATE_INFO *info,
					       uint table_changes)
{
  DBUG_ENTER("ha_ndbcluster::check_if_incompatible_data");
  uint i;
  const NDBTAB *tab= (const NDBTAB *) m_table;

  if (current_thd->variables.ndb_use_copying_alter_table)
  {
    DBUG_PRINT("info", ("On-line alter table disabled"));
    DBUG_RETURN(COMPATIBLE_DATA_NO);
  }

  for (i= 0; i < table->s->fields; i++) 
  {
    Field *field= table->field[i];
    const NDBCOL *col= tab->getColumn(i);
    if (field->flags & FIELD_IS_RENAMED)
    {
      DBUG_PRINT("info", ("Field has been renamed, copy table"));
      DBUG_RETURN(COMPATIBLE_DATA_NO);
    }
    if ((field->flags & FIELD_IN_ADD_INDEX) &&
        col->getStorageType() == NdbDictionary::Column::StorageTypeDisk)
    {
      DBUG_PRINT("info", ("add/drop index not supported for disk stored column"));
      DBUG_RETURN(COMPATIBLE_DATA_NO);
    }
  }
  if (table_changes != IS_EQUAL_YES)
    DBUG_RETURN(COMPATIBLE_DATA_NO);
  
  /* Check that auto_increment value was not changed */
  if ((info->used_fields & HA_CREATE_USED_AUTO) &&
      info->auto_increment_value != 0)
    DBUG_RETURN(COMPATIBLE_DATA_NO);
  
  /* Check that row format didn't change */
  if ((info->used_fields & HA_CREATE_USED_AUTO) &&
      get_row_type() != info->row_type)
    DBUG_RETURN(COMPATIBLE_DATA_NO);

  DBUG_RETURN(COMPATIBLE_DATA_YES);
}

bool set_up_tablespace(st_alter_tablespace *info,
                       NdbDictionary::Tablespace *ndb_ts)
{
  ndb_ts->setName(info->tablespace_name);
  ndb_ts->setExtentSize(info->extent_size);
  ndb_ts->setDefaultLogfileGroup(info->logfile_group_name);
  return false;
}

bool set_up_datafile(st_alter_tablespace *info,
                     NdbDictionary::Datafile *ndb_df)
{
  if (info->max_size > 0)
  {
    my_error(ER_TABLESPACE_AUTO_EXTEND_ERROR, MYF(0));
    return true;
  }
  ndb_df->setPath(info->data_file_name);
  ndb_df->setSize(info->initial_size);
  ndb_df->setTablespace(info->tablespace_name);
  return false;
}

bool set_up_logfile_group(st_alter_tablespace *info,
                          NdbDictionary::LogfileGroup *ndb_lg)
{
  ndb_lg->setName(info->logfile_group_name);
  ndb_lg->setUndoBufferSize(info->undo_buffer_size);
  return false;
}

bool set_up_undofile(st_alter_tablespace *info,
                     NdbDictionary::Undofile *ndb_uf)
{
  ndb_uf->setPath(info->undo_file_name);
  ndb_uf->setSize(info->initial_size);
  ndb_uf->setLogfileGroup(info->logfile_group_name);
  return false;
}

int ndbcluster_alter_tablespace(THD* thd, st_alter_tablespace *info)
{
  DBUG_ENTER("ha_ndbcluster::alter_tablespace");

  int is_tablespace= 0;
  Ndb *ndb= check_ndb_in_thd(thd);
  if (ndb == NULL)
  {
    DBUG_RETURN(HA_ERR_NO_CONNECTION);
  }

  NdbError err;
  NDBDICT *dict= ndb->getDictionary();
  int error;
  const char * errmsg;
  LINT_INIT(errmsg);

  switch (info->ts_cmd_type){
  case (CREATE_TABLESPACE):
  {
    error= ER_CREATE_FILEGROUP_FAILED;
    
    NdbDictionary::Tablespace ndb_ts;
    NdbDictionary::Datafile ndb_df;
    NdbDictionary::ObjectId objid;
    if (set_up_tablespace(info, &ndb_ts))
    {
      DBUG_RETURN(1);
    }
    if (set_up_datafile(info, &ndb_df))
    {
      DBUG_RETURN(1);
    }
    errmsg= "TABLESPACE";
    if (dict->createTablespace(ndb_ts, &objid))
    {
      DBUG_PRINT("error", ("createTablespace returned %d", error));
      goto ndberror;
    }
    DBUG_PRINT("info", ("Successfully created Tablespace"));
    errmsg= "DATAFILE";
    if (dict->createDatafile(ndb_df))
    {
      err= dict->getNdbError();
      NdbDictionary::Tablespace tmp= dict->getTablespace(ndb_ts.getName());
      if (dict->getNdbError().code == 0 &&
	  tmp.getObjectId() == objid.getObjectId() &&
	  tmp.getObjectVersion() == objid.getObjectVersion())
      {
	dict->dropTablespace(tmp);
      }
      
      DBUG_PRINT("error", ("createDatafile returned %d", error));
      goto ndberror2;
    }
    is_tablespace= 1;
    break;
  }
  case (ALTER_TABLESPACE):
  {
    error= ER_ALTER_FILEGROUP_FAILED;
    if (info->ts_alter_tablespace_type == ALTER_TABLESPACE_ADD_FILE)
    {
      NdbDictionary::Datafile ndb_df;
      if (set_up_datafile(info, &ndb_df))
      {
	DBUG_RETURN(1);
      }
      errmsg= " CREATE DATAFILE";
      if (dict->createDatafile(ndb_df))
      {
	goto ndberror;
      }
    }
    else if(info->ts_alter_tablespace_type == ALTER_TABLESPACE_DROP_FILE)
    {
      NdbDictionary::Tablespace ts= dict->getTablespace(info->tablespace_name);
      NdbDictionary::Datafile df= dict->getDatafile(0, info->data_file_name);
      NdbDictionary::ObjectId objid;
      df.getTablespaceId(&objid);
      if (ts.getObjectId() == objid.getObjectId() && 
	  strcmp(df.getPath(), info->data_file_name) == 0)
      {
	errmsg= " DROP DATAFILE";
	if (dict->dropDatafile(df))
	{
	  goto ndberror;
	}
      }
      else
      {
	DBUG_PRINT("error", ("No such datafile"));
	my_error(ER_ALTER_FILEGROUP_FAILED, MYF(0), " NO SUCH FILE");
	DBUG_RETURN(1);
      }
    }
    else
    {
      DBUG_PRINT("error", ("Unsupported alter tablespace: %d", 
			   info->ts_alter_tablespace_type));
      DBUG_RETURN(HA_ADMIN_NOT_IMPLEMENTED);
    }
    is_tablespace= 1;
    break;
  }
  case (CREATE_LOGFILE_GROUP):
  {
    error= ER_CREATE_FILEGROUP_FAILED;
    NdbDictionary::LogfileGroup ndb_lg;
    NdbDictionary::Undofile ndb_uf;
    NdbDictionary::ObjectId objid;
    if (info->undo_file_name == NULL)
    {
      /*
	REDO files in LOGFILE GROUP not supported yet
      */
      DBUG_RETURN(HA_ADMIN_NOT_IMPLEMENTED);
    }
    if (set_up_logfile_group(info, &ndb_lg))
    {
      DBUG_RETURN(1);
    }
    errmsg= "LOGFILE GROUP";
    if (dict->createLogfileGroup(ndb_lg, &objid))
    {
      goto ndberror;
    }
    DBUG_PRINT("info", ("Successfully created Logfile Group"));
    if (set_up_undofile(info, &ndb_uf))
    {
      DBUG_RETURN(1);
    }
    errmsg= "UNDOFILE";
    if (dict->createUndofile(ndb_uf))
    {
      err= dict->getNdbError();
      NdbDictionary::LogfileGroup tmp= dict->getLogfileGroup(ndb_lg.getName());
      if (dict->getNdbError().code == 0 &&
	  tmp.getObjectId() == objid.getObjectId() &&
	  tmp.getObjectVersion() == objid.getObjectVersion())
      {
	dict->dropLogfileGroup(tmp);
      }
      goto ndberror2;
    }
    break;
  }
  case (ALTER_LOGFILE_GROUP):
  {
    error= ER_ALTER_FILEGROUP_FAILED;
    if (info->undo_file_name == NULL)
    {
      /*
	REDO files in LOGFILE GROUP not supported yet
      */
      DBUG_RETURN(HA_ADMIN_NOT_IMPLEMENTED);
    }
    NdbDictionary::Undofile ndb_uf;
    if (set_up_undofile(info, &ndb_uf))
    {
      DBUG_RETURN(1);
    }
    errmsg= "CREATE UNDOFILE";
    if (dict->createUndofile(ndb_uf))
    {
      goto ndberror;
    }
    break;
  }
  case (DROP_TABLESPACE):
  {
    error= ER_DROP_FILEGROUP_FAILED;
    errmsg= "TABLESPACE";
    if (dict->dropTablespace(dict->getTablespace(info->tablespace_name)))
    {
      goto ndberror;
    }
    is_tablespace= 1;
    break;
  }
  case (DROP_LOGFILE_GROUP):
  {
    error= ER_DROP_FILEGROUP_FAILED;
    errmsg= "LOGFILE GROUP";
    if (dict->dropLogfileGroup(dict->getLogfileGroup(info->logfile_group_name)))
    {
      goto ndberror;
    }
    break;
  }
  case (CHANGE_FILE_TABLESPACE):
  {
    DBUG_RETURN(HA_ADMIN_NOT_IMPLEMENTED);
  }
  case (ALTER_ACCESS_MODE_TABLESPACE):
  {
    DBUG_RETURN(HA_ADMIN_NOT_IMPLEMENTED);
  }
  default:
  {
    DBUG_RETURN(HA_ADMIN_NOT_IMPLEMENTED);
  }
  }
#ifdef HAVE_NDB_BINLOG
  if (is_tablespace)
    ndbcluster_log_schema_op(thd, 0,
                             thd->query, thd->query_length,
                             "", info->tablespace_name,
                             0, 0,
                             SOT_TABLESPACE, 0, 0, 0);
  else
    ndbcluster_log_schema_op(thd, 0,
                             thd->query, thd->query_length,
                             "", info->logfile_group_name,
                             0, 0,
                             SOT_LOGFILE_GROUP, 0, 0, 0);
#endif
  DBUG_RETURN(FALSE);

ndberror:
  err= dict->getNdbError();
ndberror2:
  ERR_PRINT(err);
  ndb_to_mysql_error(&err);
  
  my_error(error, MYF(0), errmsg);
  DBUG_RETURN(1);
}


bool ha_ndbcluster::get_no_parts(const char *name, uint *no_parts)
{
  Ndb *ndb;
  NDBDICT *dict;
  const NDBTAB *tab;
  int err;
  DBUG_ENTER("ha_ndbcluster::get_no_parts");
  LINT_INIT(err);

  set_dbname(name);
  set_tabname(name);
  for (;;)
  {
    if (check_ndb_connection())
    {
      err= HA_ERR_NO_CONNECTION;
      break;
    }
    ndb= get_ndb();
    ndb->setDatabaseName(m_dbname);
    Ndb_table_guard ndbtab_g(dict= ndb->getDictionary(), m_tabname);
    if (!ndbtab_g.get_table())
      ERR_BREAK(dict->getNdbError(), err);
    *no_parts= ndbtab_g.get_table()->getFragmentCount();
    DBUG_RETURN(FALSE);
  }

  print_error(err, MYF(0));
  DBUG_RETURN(TRUE);
}

static int ndbcluster_fill_files_table(THD *thd, TABLE_LIST *tables,
                                       COND *cond)
{
  TABLE* table= tables->table;
  Ndb *ndb= check_ndb_in_thd(thd);
  NdbDictionary::Dictionary* dict= ndb->getDictionary();
  NdbDictionary::Dictionary::List dflist;
  NdbError ndberr;
  uint i;
  DBUG_ENTER("ndbcluster_fill_files_table");

  dict->listObjects(dflist, NdbDictionary::Object::Datafile);
  ndberr= dict->getNdbError();
  if (ndberr.classification != NdbError::NoError)
    ERR_RETURN(ndberr);

  for (i= 0; i < dflist.count; i++)
  {
    NdbDictionary::Dictionary::List::Element& elt = dflist.elements[i];
    Ndb_cluster_connection_node_iter iter;
    uint id;
    
    g_ndb_cluster_connection->init_get_next_node(iter);

    while ((id= g_ndb_cluster_connection->get_next_node(iter)))
    {
      uint c= 0;
      NdbDictionary::Datafile df= dict->getDatafile(id, elt.name);
      ndberr= dict->getNdbError();
      if(ndberr.classification != NdbError::NoError)
      {
        if (ndberr.classification == NdbError::SchemaError)
          continue;
        ERR_RETURN(ndberr);
      }
      NdbDictionary::Tablespace ts= dict->getTablespace(df.getTablespace());
      ndberr= dict->getNdbError();
      if (ndberr.classification != NdbError::NoError)
      {
        if (ndberr.classification == NdbError::SchemaError)
          continue;
        ERR_RETURN(ndberr);
      }

      table->field[c++]->set_null(); // FILE_ID
      table->field[c++]->store(elt.name, strlen(elt.name),
                               system_charset_info);
      table->field[c++]->store("DATAFILE",8,system_charset_info);
      table->field[c++]->store(df.getTablespace(), strlen(df.getTablespace()),
                               system_charset_info);
      table->field[c++]->set_null(); // TABLE_CATALOG
      table->field[c++]->set_null(); // TABLE_SCHEMA
      table->field[c++]->set_null(); // TABLE_NAME

      // LOGFILE_GROUP_NAME
      table->field[c++]->store(ts.getDefaultLogfileGroup(),
                               strlen(ts.getDefaultLogfileGroup()),
                               system_charset_info);
      table->field[c++]->set_null(); // LOGFILE_GROUP_NUMBER
      table->field[c++]->store(ndbcluster_hton_name,
                               ndbcluster_hton_name_length,
                               system_charset_info); // ENGINE

      table->field[c++]->set_null(); // FULLTEXT_KEYS
      table->field[c++]->set_null(); // DELETED_ROWS
      table->field[c++]->set_null(); // UPDATE_COUNT
      table->field[c++]->store(df.getFree() / ts.getExtentSize()); // FREE_EXTENTS
      table->field[c++]->store(df.getSize() / ts.getExtentSize()); // TOTAL_EXTENTS
      table->field[c++]->store(ts.getExtentSize()); // EXTENT_SIZE

      table->field[c++]->store(df.getSize()); // INITIAL_SIZE
      table->field[c++]->store(df.getSize()); // MAXIMUM_SIZE
      table->field[c++]->set_null(); // AUTOEXTEND_SIZE

      table->field[c++]->set_null(); // CREATION_TIME
      table->field[c++]->set_null(); // LAST_UPDATE_TIME
      table->field[c++]->set_null(); // LAST_ACCESS_TIME
      table->field[c++]->set_null(); // RECOVER_TIME
      table->field[c++]->set_null(); // TRANSACTION_COUNTER

      table->field[c++]->store(df.getObjectVersion()); // VERSION

      table->field[c++]->store("FIXED", 5, system_charset_info); // ROW_FORMAT

      table->field[c++]->set_null(); // TABLE_ROWS
      table->field[c++]->set_null(); // AVG_ROW_LENGTH
      table->field[c++]->set_null(); // DATA_LENGTH
      table->field[c++]->set_null(); // MAX_DATA_LENGTH
      table->field[c++]->set_null(); // INDEX_LENGTH
      table->field[c++]->set_null(); // DATA_FREE
      table->field[c++]->set_null(); // CREATE_TIME
      table->field[c++]->set_null(); // UPDATE_TIME
      table->field[c++]->set_null(); // CHECK_TIME
      table->field[c++]->set_null(); // CHECKSUM

      table->field[c++]->store("NORMAL", 6, system_charset_info);

      char extra[30];
      int len= my_snprintf(extra, sizeof(extra), "CLUSTER_NODE=%u", id);
      table->field[c]->store(extra, len, system_charset_info);
      schema_table_store_record(thd, table);
    }
  }

  NdbDictionary::Dictionary::List uflist;
  dict->listObjects(uflist, NdbDictionary::Object::Undofile);
  ndberr= dict->getNdbError();
  if (ndberr.classification != NdbError::NoError)
    ERR_RETURN(ndberr);

  for (i= 0; i < uflist.count; i++)
  {
    NdbDictionary::Dictionary::List::Element& elt= uflist.elements[i];
    Ndb_cluster_connection_node_iter iter;
    unsigned id;

    g_ndb_cluster_connection->init_get_next_node(iter);

    while ((id= g_ndb_cluster_connection->get_next_node(iter)))
    {
      NdbDictionary::Undofile uf= dict->getUndofile(id, elt.name);
      ndberr= dict->getNdbError();
      if (ndberr.classification != NdbError::NoError)
      {
        if (ndberr.classification == NdbError::SchemaError)
          continue;
        ERR_RETURN(ndberr);
      }
      NdbDictionary::LogfileGroup lfg=
        dict->getLogfileGroup(uf.getLogfileGroup());
      ndberr= dict->getNdbError();
      if (ndberr.classification != NdbError::NoError)
      {
        if (ndberr.classification == NdbError::SchemaError)
          continue;
        ERR_RETURN(ndberr);
      }

      int c= 0;
      table->field[c++]->set_null(); // FILE_ID
      table->field[c++]->store(elt.name, strlen(elt.name),
                               system_charset_info);
      table->field[c++]->store("UNDO LOG", 8, system_charset_info);
      table->field[c++]->set_null(); // TABLESPACE NAME
      table->field[c++]->set_null(); // TABLE_CATALOG
      table->field[c++]->set_null(); // TABLE_SCHEMA
      table->field[c++]->set_null(); // TABLE_NAME

      // LOGFILE_GROUP_NAME
      NdbDictionary::ObjectId objid;
      uf.getLogfileGroupId(&objid);
      table->field[c++]->store(uf.getLogfileGroup(),
                               strlen(uf.getLogfileGroup()),
                               system_charset_info);
      table->field[c++]->store(objid.getObjectId()); // LOGFILE_GROUP_NUMBER
      table->field[c++]->store(ndbcluster_hton_name,
                               ndbcluster_hton_name_length,
                               system_charset_info); // ENGINE

      table->field[c++]->set_null(); // FULLTEXT_KEYS
      table->field[c++]->set_null(); // DELETED_ROWS
      table->field[c++]->set_null(); // UPDATE_COUNT
      table->field[c++]->store(lfg.getUndoFreeWords()); // FREE_EXTENTS
      table->field[c++]->store(uf.getSize()/4); // TOTAL_EXTENTS
      table->field[c++]->store(4); // EXTENT_SIZE

      table->field[c++]->store(uf.getSize()); // INITIAL_SIZE
      table->field[c++]->store(uf.getSize()); // MAXIMUM_SIZE
      table->field[c++]->set_null(); // AUTOEXTEND_SIZE

      table->field[c++]->set_null(); // CREATION_TIME
      table->field[c++]->set_null(); // LAST_UPDATE_TIME
      table->field[c++]->set_null(); // LAST_ACCESS_TIME
      table->field[c++]->set_null(); // RECOVER_TIME
      table->field[c++]->set_null(); // TRANSACTION_COUNTER

      table->field[c++]->store(uf.getObjectVersion()); // VERSION

      table->field[c++]->set_null(); // ROW FORMAT

      table->field[c++]->set_null(); // TABLE_ROWS
      table->field[c++]->set_null(); // AVG_ROW_LENGTH
      table->field[c++]->set_null(); // DATA_LENGTH
      table->field[c++]->set_null(); // MAX_DATA_LENGTH
      table->field[c++]->set_null(); // INDEX_LENGTH
      table->field[c++]->set_null(); // DATA_FREE
      table->field[c++]->set_null(); // CREATE_TIME
      table->field[c++]->set_null(); // UPDATE_TIME
      table->field[c++]->set_null(); // CHECK_TIME
      table->field[c++]->set_null(); // CHECKSUM

      table->field[c++]->store("NORMAL", 6, system_charset_info);

      char extra[100];
      int len= my_snprintf(extra,sizeof(extra),"CLUSTER_NODE=%u;UNDO_BUFFER_SIZE=%lu",id,lfg.getUndoBufferSize());
      table->field[c]->store(extra, len, system_charset_info);
      schema_table_store_record(thd, table);
    }
  }
  DBUG_RETURN(0);
}

struct st_mysql_storage_engine ndbcluster_storage_engine=
{ MYSQL_HANDLERTON_INTERFACE_VERSION, &ndbcluster_hton };

mysql_declare_plugin(ndbcluster)
{
  MYSQL_STORAGE_ENGINE_PLUGIN,
  &ndbcluster_storage_engine,
  ndbcluster_hton_name,
  "MySQL AB",
  "Clustered, fault-tolerant tables",
  ndbcluster_init, /* Plugin Init */
  NULL, /* Plugin Deinit */
  0x0100 /* 1.0 */,
  0
}
mysql_declare_plugin_end;

#endif<|MERGE_RESOLUTION|>--- conflicted
+++ resolved
@@ -457,19 +457,12 @@
   //  if (info->records == ~(ha_rows)0)
   {
     Ndb *ndb= get_ndb();
+    struct Ndb_statistics stat;
     ndb->setDatabaseName(m_dbname);
-    struct Ndb_statistics stat;
-<<<<<<< HEAD
     if (ndb_get_table_statistics(ndb, m_table, &stat) == 0)
     {
       stats.mean_rec_length= stat.row_size;
       stats.data_file_length= stat.fragment_memory;
-=======
-    ndb->setDatabaseName(m_dbname);
-    if (ndb_get_table_statistics(ndb, m_tabname, &stat) == 0){
-      mean_rec_length= stat.row_size;
-      data_file_length= stat.fragment_memory;
->>>>>>> a47d6172
       info->records= stat.row_count;
     }
   }
@@ -7429,30 +7422,15 @@
 
     if ((pTrans= ndb->startTransaction()) == NULL)
     {
-<<<<<<< HEAD
-      if (ndb->getNdbError().status == NdbError::TemporaryError &&
-          retries--)
-      {
-        my_sleep(retry_sleep);
-        continue;
-      }
-      ERR_RETURN(ndb->getNdbError());
-    }
-
-    NdbScanOperation* pOp= pTrans->getNdbScanOperation(ndbtab);
-    if (pOp == NULL)
-      break;
-=======
       error= ndb->getNdbError();
       goto retry;
     }
       
-    if ((pOp= pTrans->getNdbScanOperation(table)) == NULL)
+    if ((pOp= pTrans->getNdbScanOperation(ndbtab)) == NULL)
     {
       error= pTrans->getNdbError();
       goto retry;
     }
->>>>>>> a47d6172
     
     if (pOp->readTuples(NdbOperation::LM_CommittedRead))
     {

--- conflicted
+++ resolved
@@ -419,35 +419,12 @@
 {
   mysql_mutex_lock(&LOCK_thread_count);
   ulong old_wsrep_running_threads= wsrep_running_threads;
-<<<<<<< HEAD
-#ifdef HAVE_PSI_THREAD_INTERFACE
-  PSI_thread_key key;
-
-  switch (args->thread_type)
-  {
-    case WSREP_APPLIER_THREAD:
-      key= key_wsrep_applier;
-      break;
-    case WSREP_ROLLBACKER_THREAD:
-      key= key_wsrep_rollbacker;
-      break;
-    default:
-      assert(0);
-      key= 0;
-      break;
-  }
-#endif
-
-  bool res= mysql_thread_create(key, &args->thread_id, &connection_attrib, start_wsrep_THD,
-                           (void*)args);
-=======
   DBUG_ASSERT(args->thread_type == WSREP_APPLIER_THREAD ||
               args->thread_type == WSREP_ROLLBACKER_THREAD);
   bool res= mysql_thread_create(args->thread_type == WSREP_APPLIER_THREAD
                                 ? key_wsrep_applier : key_wsrep_rollbacker,
                                 &args->thread_id, &connection_attrib,
                                 start_wsrep_THD, (void*)args);
->>>>>>> f203245e
   /*
     if starting a thread on server startup, wait until the this thread's THD
     is fully initialized (otherwise a THD initialization code might

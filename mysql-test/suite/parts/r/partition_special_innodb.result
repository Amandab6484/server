create table t1 (a date not null, b varchar(50) not null, c varchar(50) not null, d enum('m', 'w'), primary key(a,b,c,d)) engine='InnoDB' 
partition by key (a,b,c,d) (
partition pa1 max_rows=20 min_rows=2,
partition pa2 max_rows=30 min_rows=3,
partition pa3 max_rows=30 min_rows=4,
partition pa4 max_rows=40 min_rows=2);
show create table t1;
Table	Create Table
t1	CREATE TABLE `t1` (
  `a` date NOT NULL,
  `b` varchar(50) NOT NULL,
  `c` varchar(50) NOT NULL,
  `d` enum('m','w') NOT NULL DEFAULT 'm',
  PRIMARY KEY (`a`,`b`,`c`,`d`)
) ENGINE=InnoDB DEFAULT CHARSET=latin1
/*!50100 PARTITION BY KEY (a,b,c,d)
(PARTITION pa1 MAX_ROWS = 20 MIN_ROWS = 2 ENGINE = InnoDB,
 PARTITION pa2 MAX_ROWS = 30 MIN_ROWS = 3 ENGINE = InnoDB,
 PARTITION pa3 MAX_ROWS = 30 MIN_ROWS = 4 ENGINE = InnoDB,
 PARTITION pa4 MAX_ROWS = 40 MIN_ROWS = 2 ENGINE = InnoDB) */
insert into t1 values 
('1975-01-01', 'abcde', 'abcde','m'), 
('1983-12-31', 'cdef', 'srtbvsr', 'w'), 
('1980-10-14', 'fgbbd', 'dtzndtz', 'w'),
('2000-06-15', 'jukg','zikhuk','m');
select * from t1;
a	b	c	d
1975-01-01	abcde	abcde	m
1980-10-14	fgbbd	dtzndtz	w
1983-12-31	cdef	srtbvsr	w
2000-06-15	jukg	zikhuk	m
select * from t1 where a<19851231;
a	b	c	d
1983-12-31	cdef	srtbvsr	w
1980-10-14	fgbbd	dtzndtz	w
1975-01-01	abcde	abcde	m
drop table t1;
create table t1 (a date not null, b varchar(50) not null, c varchar(50) not null, d enum('m', 'w') not null, e int not null, f decimal (18,2) not null, g bigint not null, h tinyint not null, i char(255), primary key(a,b,c,d,e,f,g,h)) engine='InnoDB' 
partition by key(a,b,c,d,e,f,g,h) (
partition pa1 max_rows=20 min_rows=2,
partition pa2 max_rows=30 min_rows=3,
partition pa3 max_rows=30 min_rows=4,
partition pa4 max_rows=40 min_rows=2);
show create table t1;
Table	Create Table
t1	CREATE TABLE `t1` (
  `a` date NOT NULL,
  `b` varchar(50) NOT NULL,
  `c` varchar(50) NOT NULL,
  `d` enum('m','w') NOT NULL,
  `e` int(11) NOT NULL,
  `f` decimal(18,2) NOT NULL,
  `g` bigint(20) NOT NULL,
  `h` tinyint(4) NOT NULL,
  `i` char(255) DEFAULT NULL,
  PRIMARY KEY (`a`,`b`,`c`,`d`,`e`,`f`,`g`,`h`)
) ENGINE=InnoDB DEFAULT CHARSET=latin1
/*!50100 PARTITION BY KEY (a,b,c,d,e,f,g,h)
(PARTITION pa1 MAX_ROWS = 20 MIN_ROWS = 2 ENGINE = InnoDB,
 PARTITION pa2 MAX_ROWS = 30 MIN_ROWS = 3 ENGINE = InnoDB,
 PARTITION pa3 MAX_ROWS = 30 MIN_ROWS = 4 ENGINE = InnoDB,
 PARTITION pa4 MAX_ROWS = 40 MIN_ROWS = 2 ENGINE = InnoDB) */
insert into t1 values 
('1975-01-01', 'abcde', 'abcde','m', 1234, 123.45, 32412341234, 113, 'tbhth nrzh ztfghgfh fzh ftzhj fztjh'), 
('1983-12-31', 'cdef', 'srtbvsr', 'w', 45634, 13452.56, 3452346456, 127, 'liuugbzvdmrlti b itiortudirtfgtibm dfi'), 
('1980-10-14', 'fgbbd', 'dtzndtz', 'w', 67856, 5463354.67, 3567845333, 124, 'd,f söierugsig msireg siug ei5ggth lrutluitgzeöjrtnb.rkjthuekuhzrkuthgjdnffjmbr'),
('2000-06-15', 'jukg','zikhuk','m', 45675, 6465754.13, 435242623462, 18, 'pib mdotkbm.m' );
select * from t1;
a	b	c	d	e	f	g	h	i
1980-10-14	fgbbd	dtzndtz	w	67856	5463354.67	3567845333	124	d,f söierugsig msireg siug ei5ggth lrutluitgzeöjrtnb.rkjthuekuhzrkuthgjdnffjmbr
1983-12-31	cdef	srtbvsr	w	45634	13452.56	3452346456	127	liuugbzvdmrlti b itiortudirtfgtibm dfi
1975-01-01	abcde	abcde	m	1234	123.45	32412341234	113	tbhth nrzh ztfghgfh fzh ftzhj fztjh
2000-06-15	jukg	zikhuk	m	45675	6465754.13	435242623462	18	pib mdotkbm.m
select * from t1 where a<19851231;
a	b	c	d	e	f	g	h	i
1980-10-14	fgbbd	dtzndtz	w	67856	5463354.67	3567845333	124	d,f söierugsig msireg siug ei5ggth lrutluitgzeöjrtnb.rkjthuekuhzrkuthgjdnffjmbr
1983-12-31	cdef	srtbvsr	w	45634	13452.56	3452346456	127	liuugbzvdmrlti b itiortudirtfgtibm dfi
1975-01-01	abcde	abcde	m	1234	123.45	32412341234	113	tbhth nrzh ztfghgfh fzh ftzhj fztjh
drop table t1;
create table t1 (a date not null, b varchar(50) not null, c varchar(50) not null, d enum('m', 'w') not null, e int not null, f decimal (18,2) not null, g bigint not null, h tinyint not null, a1 date not null, b1 varchar(50) not null, c1 varchar(50) not null, d1 enum('m', 'w') not null, e1 int not null, f1 decimal (18,2) not null, g1 bigint not null, h1 tinyint not null, i char(255), primary key(a,b,c,d,e,f,g,h,a1,b1,c1,d1,e1,f1,g1,h1)) engine='InnoDB' 
partition by key(a,b,c,d,e,f,g,h,a1,b1,c1,d1,e1,f1,g1,h1) (
partition pa1 max_rows=20 min_rows=2,
partition pa2 max_rows=30 min_rows=3,
partition pa3 max_rows=30 min_rows=4,
partition pa4 max_rows=40 min_rows=2);
show create table t1;
Table	Create Table
t1	CREATE TABLE `t1` (
  `a` date NOT NULL,
  `b` varchar(50) NOT NULL,
  `c` varchar(50) NOT NULL,
  `d` enum('m','w') NOT NULL,
  `e` int(11) NOT NULL,
  `f` decimal(18,2) NOT NULL,
  `g` bigint(20) NOT NULL,
  `h` tinyint(4) NOT NULL,
  `a1` date NOT NULL,
  `b1` varchar(50) NOT NULL,
  `c1` varchar(50) NOT NULL,
  `d1` enum('m','w') NOT NULL,
  `e1` int(11) NOT NULL,
  `f1` decimal(18,2) NOT NULL,
  `g1` bigint(20) NOT NULL,
  `h1` tinyint(4) NOT NULL,
  `i` char(255) DEFAULT NULL,
  PRIMARY KEY (`a`,`b`,`c`,`d`,`e`,`f`,`g`,`h`,`a1`,`b1`,`c1`,`d1`,`e1`,`f1`,`g1`,`h1`)
) ENGINE=InnoDB DEFAULT CHARSET=latin1
/*!50100 PARTITION BY KEY (a,b,c,d,e,f,g,h,a1,b1,c1,d1,e1,f1,g1,h1)
(PARTITION pa1 MAX_ROWS = 20 MIN_ROWS = 2 ENGINE = InnoDB,
 PARTITION pa2 MAX_ROWS = 30 MIN_ROWS = 3 ENGINE = InnoDB,
 PARTITION pa3 MAX_ROWS = 30 MIN_ROWS = 4 ENGINE = InnoDB,
 PARTITION pa4 MAX_ROWS = 40 MIN_ROWS = 2 ENGINE = InnoDB) */
insert into t1 values 
('1975-01-01', 'abcde', 'abcde','m', 1234, 123.45, 32412341234, 113,'1975-01-01', 'abcde', 'abcde','m', 1234, 123.45, 32412341234, 113, 'tbhth nrzh ztfghgfh fzh ftzhj fztjh'), 
('1983-12-31', 'cdef', 'srtbvsr', 'w', 45634, 13452.56, 3452346456, 127,'1983-12-31', 'cdef', 'srtbvsr', 'w', 45634, 13452.56, 3452346456, 127, 'liuugbzvdmrlti b itiortudirtfgtibm dfi'), 
('1980-10-14', 'fgbbd', 'dtzndtz', 'w', 67856, 5463354.67, 3567845333, 124,'1980-10-14', 'fgbbd', 'dtzndtz', 'w', 67856, 5463354.67, 3567845333, 124, 'd,f söierugsig msireg siug ei5ggth lrutluitgzeöjrtnb.rkjthuekuhzrkuthgjdnffjmbr'),
('2000-06-15', 'jukg','zikhuk','m', 45675, 6465754.13, 435242623462, 18, '2000-06-15', 'jukg','zikhuk','m', 45675, 6465754.13, 435242623462, 18, 'pib mdotkbm.m');
select * from t1;
a	b	c	d	e	f	g	h	a1	b1	c1	d1	e1	f1	g1	h1	i
1983-12-31	cdef	srtbvsr	w	45634	13452.56	3452346456	127	1983-12-31	cdef	srtbvsr	w	45634	13452.56	3452346456	127	liuugbzvdmrlti b itiortudirtfgtibm dfi
1980-10-14	fgbbd	dtzndtz	w	67856	5463354.67	3567845333	124	1980-10-14	fgbbd	dtzndtz	w	67856	5463354.67	3567845333	124	d,f söierugsig msireg siug ei5ggth lrutluitgzeöjrtnb.rkjthuekuhzrkuthgjdnffjmbr
1975-01-01	abcde	abcde	m	1234	123.45	32412341234	113	1975-01-01	abcde	abcde	m	1234	123.45	32412341234	113	tbhth nrzh ztfghgfh fzh ftzhj fztjh
2000-06-15	jukg	zikhuk	m	45675	6465754.13	435242623462	18	2000-06-15	jukg	zikhuk	m	45675	6465754.13	435242623462	18	pib mdotkbm.m
select * from t1 where a<19851231;
a	b	c	d	e	f	g	h	a1	b1	c1	d1	e1	f1	g1	h1	i
1983-12-31	cdef	srtbvsr	w	45634	13452.56	3452346456	127	1983-12-31	cdef	srtbvsr	w	45634	13452.56	3452346456	127	liuugbzvdmrlti b itiortudirtfgtibm dfi
1980-10-14	fgbbd	dtzndtz	w	67856	5463354.67	3567845333	124	1980-10-14	fgbbd	dtzndtz	w	67856	5463354.67	3567845333	124	d,f söierugsig msireg siug ei5ggth lrutluitgzeöjrtnb.rkjthuekuhzrkuthgjdnffjmbr
1975-01-01	abcde	abcde	m	1234	123.45	32412341234	113	1975-01-01	abcde	abcde	m	1234	123.45	32412341234	113	tbhth nrzh ztfghgfh fzh ftzhj fztjh
drop table t1;
create table t1 (a date not null, b varchar(50) not null, c varchar(50) not null, d enum('m', 'w') not null, e int not null, f decimal (18,2) not null, g bigint not null, h tinyint not null, a1 date not null, b1 varchar(50) not null, c1 varchar(50) not null, d1 enum('m', 'w') not null, e1 int not null, f1 decimal (18,2) not null, g1 bigint not null, h1 tinyint not null, a2 date not null, b2 varchar(50) not null, c2 varchar(50) not null, d2 enum('m', 'w') not null, e2 int not null, f2 decimal (18,2) not null, g2 bigint not null, h2 tinyint not null, a3 date not null, b3 varchar(50) not null, c3 varchar(50) not null, d3 enum('m', 'w') not null, e3 int not null, f3 decimal (18,2) not null, g3 bigint not null, h3 tinyint not null, i char(255), primary key(a,b,c,d,e,f,g,h,a1,b1,c1,d1,e1,f1,g1,h1,a2,b2,c2,d2,e2,f2,g2,h2,a3,b3,c3,d3,e3,f3,g3,h3)) engine='InnoDB' 
partition by key(a,b,c,d,e,f,g,h,a1,b1,c1,d1,e1,f1,g1,h1,a2,b2,c2,d2,e2,f2,g2,h2,a3,b3,c3,d3,e3,f3,g3,h3) (
partition pa1 max_rows=20 min_rows=2,
partition pa2 max_rows=30 min_rows=3,
partition pa3 max_rows=30 min_rows=4,
partition pa4 max_rows=40 min_rows=2);
ERROR HY000: Too many fields in 'list of partition fields'
create table t1 (a date not null, b varchar(50) not null, c varchar(50) not null, d enum('m', 'w') not null, e int not null, f decimal (18,2) not null, g bigint not null, h tinyint not null, a1 date not null, b1 varchar(50) not null, c1 varchar(50) not null, d1 enum('m', 'w') not null, e1 int not null, f1 decimal (18,2) not null, g1 bigint not null, h1 tinyint not null, a2 date not null, b2 varchar(50) not null, c2 varchar(50) not null, d2 enum('m', 'w') not null, e2 int not null, f2 decimal (18,2) not null, g2 bigint not null, h2 tinyint not null, a3 date not null, b3 varchar(50) not null, c3 varchar(50) not null, d3 enum('m', 'w') not null, e3 int not null, f3 decimal (18,2) not null, g3 bigint not null, h3 tinyint not null, i char(255), primary key(a,b,c,d,e,f,g,h,a1,b1,c1,d1,e1,f1,g1,h1)) engine='InnoDB' 
partition by key(a,b,c,d,e,f,g,h) (
partition pa1 max_rows=20 min_rows=2,
partition pa2 max_rows=30 min_rows=3,
partition pa3 max_rows=30 min_rows=4,
partition pa4 max_rows=40 min_rows=2);
show create table t1;
Table	Create Table
t1	CREATE TABLE `t1` (
  `a` date NOT NULL,
  `b` varchar(50) NOT NULL,
  `c` varchar(50) NOT NULL,
  `d` enum('m','w') NOT NULL,
  `e` int(11) NOT NULL,
  `f` decimal(18,2) NOT NULL,
  `g` bigint(20) NOT NULL,
  `h` tinyint(4) NOT NULL,
  `a1` date NOT NULL,
  `b1` varchar(50) NOT NULL,
  `c1` varchar(50) NOT NULL,
  `d1` enum('m','w') NOT NULL,
  `e1` int(11) NOT NULL,
  `f1` decimal(18,2) NOT NULL,
  `g1` bigint(20) NOT NULL,
  `h1` tinyint(4) NOT NULL,
  `a2` date NOT NULL,
  `b2` varchar(50) NOT NULL,
  `c2` varchar(50) NOT NULL,
  `d2` enum('m','w') NOT NULL,
  `e2` int(11) NOT NULL,
  `f2` decimal(18,2) NOT NULL,
  `g2` bigint(20) NOT NULL,
  `h2` tinyint(4) NOT NULL,
  `a3` date NOT NULL,
  `b3` varchar(50) NOT NULL,
  `c3` varchar(50) NOT NULL,
  `d3` enum('m','w') NOT NULL,
  `e3` int(11) NOT NULL,
  `f3` decimal(18,2) NOT NULL,
  `g3` bigint(20) NOT NULL,
  `h3` tinyint(4) NOT NULL,
  `i` char(255) DEFAULT NULL,
  PRIMARY KEY (`a`,`b`,`c`,`d`,`e`,`f`,`g`,`h`,`a1`,`b1`,`c1`,`d1`,`e1`,`f1`,`g1`,`h1`)
) ENGINE=InnoDB DEFAULT CHARSET=latin1
/*!50100 PARTITION BY KEY (a,b,c,d,e,f,g,h)
(PARTITION pa1 MAX_ROWS = 20 MIN_ROWS = 2 ENGINE = InnoDB,
 PARTITION pa2 MAX_ROWS = 30 MIN_ROWS = 3 ENGINE = InnoDB,
 PARTITION pa3 MAX_ROWS = 30 MIN_ROWS = 4 ENGINE = InnoDB,
 PARTITION pa4 MAX_ROWS = 40 MIN_ROWS = 2 ENGINE = InnoDB) */
insert into t1 values 
('1975-01-01', 'abcde', 'abcde','m', 1234, 123.45, 32412341234, 113,'1975-01-01', 'abcde', 'abcde','m', 1234, 123.45, 32412341234, 113,'1975-01-01', 'abcde', 'abcde','m', 1234, 123.45, 32412341234, 113, '1975-01-01', 'abcde', 'abcde','m', 1234, 123.45, 32412341234, 113, 'tbhth nrzh ztfghgfh fzh ftzhj fztjh'), 
('1983-12-31', 'cdef', 'srtbvsr', 'w', 45634, 13452.56, 3452346456, 127,'1983-12-31', 'cdef', 'srtbvsr', 'w', 45634, 13452.56, 3452346456, 127, '1983-12-31', 'cdef', 'srtbvsr', 'w', 45634, 13452.56, 3452346456, 127, '1983-12-31', 'cdef', 'srtbvsr', 'w', 45634, 13452.56, 3452346456, 127, 'liuugbzvdmrlti b itiortudirtfgtibm dfi'), 
('1980-10-14', 'fgbbd', 'dtzndtz', 'w', 67856, 5463354.67, 3567845333, 124, '1980-10-14', 'fgbbd', 'dtzndtz', 'w', 67856, 5463354.67, 3567845333, 124, '1980-10-14', 'fgbbd', 'dtzndtz', 'w', 67856, 5463354.67, 3567845333, 124, '1980-10-14', 'fgbbd', 'dtzndtz', 'w', 67856, 5463354.67, 3567845333, 124, 'd,f söierugsig msireg siug ei5ggth lrutluitgzeöjrtnb.rkjthuekuhzrkuthgjdnffjmbr'),
('2000-06-15', 'jukg','zikhuk','m', 45675, 6465754.13, 435242623462, 18, '2000-06-15', 'jukg','zikhuk','m', 45675, 6465754.13, 435242623462, 18, '2000-06-15', 'jukg','zikhuk','m', 45675, 6465754.13, 435242623462, 18, '2000-06-15', 'jukg','zikhuk','m', 45675, 6465754.13, 435242623462, 18, 'pib mdotkbm.m');
select * from t1;
a	b	c	d	e	f	g	h	a1	b1	c1	d1	e1	f1	g1	h1	a2	b2	c2	d2	e2	f2	g2	h2	a3	b3	c3	d3	e3	f3	g3	h3	i
1980-10-14	fgbbd	dtzndtz	w	67856	5463354.67	3567845333	124	1980-10-14	fgbbd	dtzndtz	w	67856	5463354.67	3567845333	124	1980-10-14	fgbbd	dtzndtz	w	67856	5463354.67	3567845333	124	1980-10-14	fgbbd	dtzndtz	w	67856	5463354.67	3567845333	124	d,f söierugsig msireg siug ei5ggth lrutluitgzeöjrtnb.rkjthuekuhzrkuthgjdnffjmbr
1983-12-31	cdef	srtbvsr	w	45634	13452.56	3452346456	127	1983-12-31	cdef	srtbvsr	w	45634	13452.56	3452346456	127	1983-12-31	cdef	srtbvsr	w	45634	13452.56	3452346456	127	1983-12-31	cdef	srtbvsr	w	45634	13452.56	3452346456	127	liuugbzvdmrlti b itiortudirtfgtibm dfi
1975-01-01	abcde	abcde	m	1234	123.45	32412341234	113	1975-01-01	abcde	abcde	m	1234	123.45	32412341234	113	1975-01-01	abcde	abcde	m	1234	123.45	32412341234	113	1975-01-01	abcde	abcde	m	1234	123.45	32412341234	113	tbhth nrzh ztfghgfh fzh ftzhj fztjh
2000-06-15	jukg	zikhuk	m	45675	6465754.13	435242623462	18	2000-06-15	jukg	zikhuk	m	45675	6465754.13	435242623462	18	2000-06-15	jukg	zikhuk	m	45675	6465754.13	435242623462	18	2000-06-15	jukg	zikhuk	m	45675	6465754.13	435242623462	18	pib mdotkbm.m
select * from t1 where a<19851231;
a	b	c	d	e	f	g	h	a1	b1	c1	d1	e1	f1	g1	h1	a2	b2	c2	d2	e2	f2	g2	h2	a3	b3	c3	d3	e3	f3	g3	h3	i
1980-10-14	fgbbd	dtzndtz	w	67856	5463354.67	3567845333	124	1980-10-14	fgbbd	dtzndtz	w	67856	5463354.67	3567845333	124	1980-10-14	fgbbd	dtzndtz	w	67856	5463354.67	3567845333	124	1980-10-14	fgbbd	dtzndtz	w	67856	5463354.67	3567845333	124	d,f söierugsig msireg siug ei5ggth lrutluitgzeöjrtnb.rkjthuekuhzrkuthgjdnffjmbr
1983-12-31	cdef	srtbvsr	w	45634	13452.56	3452346456	127	1983-12-31	cdef	srtbvsr	w	45634	13452.56	3452346456	127	1983-12-31	cdef	srtbvsr	w	45634	13452.56	3452346456	127	1983-12-31	cdef	srtbvsr	w	45634	13452.56	3452346456	127	liuugbzvdmrlti b itiortudirtfgtibm dfi
1975-01-01	abcde	abcde	m	1234	123.45	32412341234	113	1975-01-01	abcde	abcde	m	1234	123.45	32412341234	113	1975-01-01	abcde	abcde	m	1234	123.45	32412341234	113	1975-01-01	abcde	abcde	m	1234	123.45	32412341234	113	tbhth nrzh ztfghgfh fzh ftzhj fztjh
drop table t1;
# Bug#34604 - Assertion 'inited==RND' failed in handler::ha_rnd_end
CREATE TABLE t1 (
a INT AUTO_INCREMENT,
b VARCHAR(255),
PRIMARY KEY (a))
ENGINE = InnoDB
PARTITION BY HASH (a)
PARTITIONS 2;
SET autocommit=OFF;
START TRANSACTION;
INSERT INTO t1 VALUES (NULL, 'first row t2');
SET autocommit=OFF;
SET SESSION lock_wait_timeout= 1;
ALTER TABLE t1 AUTO_INCREMENT = 10;
ERROR HY000: Lock wait timeout exceeded; try restarting transaction
DROP TABLE t1;
#
# Bug#53676: Unexpected errors and possible table corruption on
#            ADD PARTITION and LOCK TABLE
CREATE TABLE t1 ( i INT NOT NULL AUTO_INCREMENT PRIMARY KEY, f INT )
ENGINE = InnoDB PARTITION BY HASH(i) PARTITIONS 2;
SET lock_wait_timeout = 2;
#Connection 1 locks the table
LOCK TABLE t1 READ;
# Connection 2 tries to add partitions:
# First attempt: lock wait timeout (as expected)
ALTER TABLE t1 ADD PARTITION PARTITIONS 2;
ERROR HY000: Lock wait timeout exceeded; try restarting transaction
# Second attempt: says that partition already exists
ALTER TABLE t1 ADD PARTITION PARTITIONS 2;
ERROR HY000: Lock wait timeout exceeded; try restarting transaction
# Connection 1 unlocks the table and locks it again:
UNLOCK TABLES;
LOCK TABLE t1 READ;
# Connection 2 tries again to add partitions:
# Third attempt: says that the table does not exist
ALTER TABLE t1 ADD PARTITION PARTITIONS 2;
ERROR HY000: Lock wait timeout exceeded; try restarting transaction
# Check table returns the same (not after fixing bug#56172!)
CHECK TABLE t1;
Table	Op	Msg_type	Msg_text
<<<<<<< HEAD
test.t1	check	Error	Lock wait timeout exceeded; try restarting transaction
test.t1	check	status	Operation failed
=======
test.t1	check	status	OK
>>>>>>> 4d44095a
UNLOCK TABLES;
DROP TABLE t1;
CREATE TABLE t2 ( i INT NOT NULL AUTO_INCREMENT PRIMARY KEY, f INT )
ENGINE = InnoDB PARTITION BY HASH(i) PARTITIONS 2;
SET lock_wait_timeout = 2;
LOCK TABLE t2 READ;
ALTER TABLE t2 ADD PARTITION PARTITIONS 2;
ERROR HY000: Lock wait timeout exceeded; try restarting transaction
ALTER TABLE t2 ADD PARTITION PARTITIONS 2;
UNLOCK TABLES;
CHECK TABLE t2;
Table	Op	Msg_type	Msg_text
test.t2	check	status	OK
SELECT * FROM t2;
i	f
DROP TABLE t2;
CREATE TABLE t3 ( i INT NOT NULL AUTO_INCREMENT PRIMARY KEY, f INT )
ENGINE = InnoDB PARTITION BY HASH(i) PARTITIONS 2;
SET lock_wait_timeout = 2;
# Connection 1 locks the table
LOCK TABLE t3 READ;
# Connection 2 tries to add partitions (timeout):
ALTER TABLE t3 ADD PARTITION PARTITIONS 2;
ERROR HY000: Lock wait timeout exceeded; try restarting transaction
SET lock_wait_timeout = 2;
# Connection 3 tries to add partitions (partition already exists):
ALTER TABLE t3 ADD PARTITION PARTITIONS 2;
ERROR HY000: Lock wait timeout exceeded; try restarting transaction
# Connection 4 tries to rename the table:
RENAME TABLE t3 TO t4;
# Connection 1 unlocks the table:
UNLOCK TABLES;
# Connection 4 gets error on rename:
# SHOW TABLES returns the table (not renamed):
SHOW TABLES;
Tables_in_test
t4
# Connection 5 attempts to read from the table (table does not exist):
SELECT * FROM t3;
ERROR 42S02: Table 'test.t3' doesn't exist
DROP TABLE t4;<|MERGE_RESOLUTION|>--- conflicted
+++ resolved
@@ -241,12 +241,7 @@
 # Check table returns the same (not after fixing bug#56172!)
 CHECK TABLE t1;
 Table	Op	Msg_type	Msg_text
-<<<<<<< HEAD
-test.t1	check	Error	Lock wait timeout exceeded; try restarting transaction
-test.t1	check	status	Operation failed
-=======
 test.t1	check	status	OK
->>>>>>> 4d44095a
 UNLOCK TABLES;
 DROP TABLE t1;
 CREATE TABLE t2 ( i INT NOT NULL AUTO_INCREMENT PRIMARY KEY, f INT )

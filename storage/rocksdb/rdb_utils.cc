--- conflicted
+++ resolved
@@ -285,7 +285,6 @@
   return true;
 }
 
-<<<<<<< HEAD
 
 /*
   @brief
@@ -323,7 +322,4 @@
   return compression_methods_buf.c_str();
 }
 
-}  // namespace myrocks
-=======
-} // namespace myrocks
->>>>>>> 7468ccfa
+} // namespace myrocks
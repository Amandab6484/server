--- conflicted
+++ resolved
@@ -73,13 +73,7 @@
 
 typedef void *PAGECACHE_PAGE_LINK;
 
-<<<<<<< HEAD
-/* TODO: move to loghandler emulator */
-typedef void LOG_HANDLER;
-typedef ulonglong LSN;
-=======
-typedef void *LSN_PTR;
->>>>>>> 02540092
+typedef uint64 LSN;
 
 /* file descriptor for Maria */
 typedef struct st_pagecache_file

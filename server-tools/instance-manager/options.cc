--- conflicted
+++ resolved
@@ -35,22 +35,6 @@
 #define QUOTE(x) QUOTE2(x)
 
 #ifdef __WIN__
-<<<<<<< HEAD
-char Options::install_as_service;
-char Options::remove_service;
-char Options::stand_alone;
-char windows_config_file[FN_REFLEN];
-char default_password_file_name[FN_REFLEN];
-char default_log_file_name[FN_REFLEN];
-const char *Options::config_file= windows_config_file;
-#else
-char Options::run_as_service;
-const char *Options::user= 0;                   /* No default value */
-const char *default_password_file_name= QUOTE(DEFAULT_PASSWORD_FILE_NAME);
-const char *default_log_file_name= QUOTE(DEFAULT_LOG_FILE_NAME);
-const char *Options::config_file= QUOTE(DEFAULT_CONFIG_FILE);
-const char *Options::angel_pid_file_name= NULL;
-=======
 
 /* Define holders for default values. */
 
@@ -83,6 +67,7 @@
 my_bool Options::Daemon::run_as_service= FALSE;
 const char *Options::Daemon::log_file_name= QUOTE(DEFAULT_LOG_FILE_NAME);
 const char *Options::Daemon::user= NULL; /* No default value */
+const char *Options::angel_pid_file_name= NULL;
 
 const char *Options::Main::config_file= QUOTE(DEFAULT_CONFIG_FILE);
 const char *
@@ -92,7 +77,6 @@
 
 const char *Options::Main::default_mysqld_path= QUOTE(DEFAULT_MYSQLD_PATH);
 
->>>>>>> 64166ebf
 #endif
 
 /* Remember if the config file was forced. */
@@ -138,21 +122,14 @@
   OPT_SOCKET,
   OPT_PASSWORD_FILE,
   OPT_MYSQLD_PATH,
-<<<<<<< HEAD
-#ifndef __WIN__
-  OPT_RUN_AS_SERVICE,
-  OPT_USER,
-  OPT_ANGEL_PID_FILE,
-#else
-=======
-#ifdef __WIN__
->>>>>>> 64166ebf
+#ifdef __WIN__
   OPT_INSTALL_SERVICE,
   OPT_REMOVE_SERVICE,
   OPT_STAND_ALONE,
 #else
   OPT_RUN_AS_SERVICE,
   OPT_USER,
+  OPT_ANGEL_PID_FILE,
 #endif
   OPT_MONITORING_INTERVAL,
   OPT_PORT,
@@ -172,18 +149,16 @@
   { "help", '?', "Display this help and exit.",
    0, 0, 0, GET_NO_ARG, NO_ARG, 0, 0, 0, 0, 0, 0 },
 
-<<<<<<< HEAD
+  { "add-user", OPT_ADD_USER,
+    "Add a user to the password file",
+    0, 0, 0, GET_NO_ARG, NO_ARG, 0, 0, 0, 0, 0, 0 },
+
 #ifndef __WIN__
   { "angel-pid-file", OPT_ANGEL_PID_FILE, "Pid file for angel process.",
     (gptr *) &Options::angel_pid_file_name,
     (gptr *) &Options::angel_pid_file_name,
     0, GET_STR, REQUIRED_ARG, 0, 0, 0, 0, 0, 0 },
 #endif
-=======
-  { "add-user", OPT_ADD_USER,
-    "Add a user to the password file",
-    0, 0, 0, GET_NO_ARG, NO_ARG, 0, 0, 0, 0, 0, 0 },
->>>>>>> 64166ebf
 
   { "bind-address", OPT_BIND_ADDRESS, "Bind address to use for connection.",
     (gptr *) &Options::Main::bind_address,
@@ -465,49 +440,6 @@
   log_info("Loading config file '%s'...",
            (const char *) Main::config_file);
 
-<<<<<<< HEAD
-#ifndef __WIN__
-  if (Options::run_as_service)
-  {
-    if (Options::angel_pid_file_name == NULL)
-    {
-      /*
-        Calculate angel pid file on the IM pid file basis: replace the
-        extension (everything after the last dot) of the pid file basename to
-        '.angel.pid'.
-      */
-
-      char *angel_pid_file_name;
-      char *base_name_ptr;
-      char *ext_ptr;
-
-      angel_pid_file_name= (char *) malloc(strlen(Options::pid_file_name) +
-                                           ANGEL_PID_FILE_SUFFIX_LEN);
-
-      strcpy(angel_pid_file_name, Options::pid_file_name);
-
-      base_name_ptr= strrchr(angel_pid_file_name, '/');
-
-      if (!base_name_ptr)
-        base_name_ptr= angel_pid_file_name + 1;
-
-      ext_ptr= strrchr(base_name_ptr, '.');
-      if (ext_ptr)
-        *ext_ptr= 0;
-
-      strcat(angel_pid_file_name, ANGEL_PID_FILE_SUFFIX);
-
-      Options::angel_pid_file_name= angel_pid_file_name;
-    }
-    else
-    {
-      Options::angel_pid_file_name= strdup(Options::angel_pid_file_name);
-    }
-  }
-#endif
-
-  return 0;
-=======
   load_defaults(Main::config_file, default_groups, &argc, &saved_argv);
 
   if ((handle_options(&argc, &saved_argv, my_long_options, get_one_option)))
@@ -521,28 +453,63 @@
             "but no password-management command has been given.\n");
     return ERR_INVALID_USAGE;
   }
->>>>>>> 64166ebf
+
+#ifndef __WIN__
+  if (Options::Daemon::run_as_service)
+  {
+    if (Options::Daemon::angel_pid_file_name == NULL)
+    {
+      /*
+        Calculate angel pid file on the IM pid file basis: replace the
+        extension (everything after the last dot) of the pid file basename to
+        '.angel.pid'.
+      */
+
+      char *angel_pid_file_name;
+      char *base_name_ptr;
+      char *ext_ptr;
+
+      angel_pid_file_name=
+        (char *) malloc(strlen(Options::Main::pid_file_name) +
+                        ANGEL_PID_FILE_SUFFIX_LEN);
+
+      strcpy(angel_pid_file_name, Options::Main::pid_file_name);
+
+      base_name_ptr= strrchr(angel_pid_file_name, '/');
+
+      if (!base_name_ptr)
+        base_name_ptr= angel_pid_file_name + 1;
+
+      ext_ptr= strrchr(base_name_ptr, '.');
+      if (ext_ptr)
+        *ext_ptr= 0;
+
+      strcat(angel_pid_file_name, ANGEL_PID_FILE_SUFFIX);
+
+      Options::Daemon::angel_pid_file_name= angel_pid_file_name;
+    }
+    else
+    {
+      Options::Daemon::angel_pid_file_name=
+        strdup(Options::Daemon::angel_pid_file_name);
+    }
+  }
+#endif
 
   return 0;
 }
 
 void Options::cleanup()
 {
-<<<<<<< HEAD
-  /* free_defaults returns nothing */
-  if (Options::saved_argv != NULL)
-    free_defaults(Options::saved_argv);
+  if (saved_argv)
+    free_defaults(saved_argv);
+
+  delete User_management::cmd;
 
 #ifndef __WIN__
   if (Options::run_as_service)
     free((void *) Options::angel_pid_file_name);
 #endif
-=======
-  if (saved_argv)
-    free_defaults(saved_argv);
-
-  delete User_management::cmd;
->>>>>>> 64166ebf
 }
 
 #ifdef __WIN__

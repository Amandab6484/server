--- conflicted
+++ resolved
@@ -358,28 +358,18 @@
 	     page += page_size, i++) {
 		ulint page_no = cursor->buf_page_no + i;
 
-<<<<<<< HEAD
                 if (cursor->space_id == TRX_SYS_SPACE &&
                     page_no >= FSP_EXTENT_SIZE &&
                     page_no < FSP_EXTENT_SIZE * 3) {
                         /* We ignore the doublewrite buffer pages */
-                } else if (fil_space_verify_crypt_checksum(
-                                   page, cursor->page_size,
-				   space->id, page_no)) {
-=======
-		if (cursor->space_id == TRX_SYS_SPACE
-		    && page_no >= FSP_EXTENT_SIZE
-		    && page_no < FSP_EXTENT_SIZE * 3) {
-			/* We ignore the doublewrite buffer pages */
-		} else if (mach_read_from_4(
+                } else if (mach_read_from_4(
 				   page
 				   + FIL_PAGE_FILE_FLUSH_LSN_OR_KEY_VERSION)
 			   && space->crypt_data
 			   && space->crypt_data->type
 			   != CRYPT_SCHEME_UNENCRYPTED
 			   && fil_space_verify_crypt_checksum(
-				   page, cursor->zip_size)) {
->>>>>>> 8c43f963
+                                   page, cursor->page_size)) {
 			ut_ad(mach_read_from_4(page + FIL_PAGE_SPACE_ID)
 			      == space->id);
 

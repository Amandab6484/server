--- conflicted
+++ resolved
@@ -1034,11 +1034,7 @@
 
   static void operator delete(void *ptr, size_t)
   {
-<<<<<<< HEAD
     my_free(ptr);
-=======
-    my_free(ptr, MYF(MY_WME|MY_ALLOW_ZERO_PTR));
->>>>>>> 1040f98c
   }
 
   /* Placement version of the above operators */

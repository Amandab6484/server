--- conflicted
+++ resolved
@@ -259,11 +259,7 @@
             --includedir=%{_includedir} \
             --mandir=%{_mandir} \
 	    --enable-thread-safe-client \
-<<<<<<< HEAD
 	    --with-readline ; \
-=======
-	    --with-readline ;
->>>>>>> 3dbfb029
 	    # Add this for more debugging support
 	    # --with-debug
 	    "
@@ -716,6 +712,7 @@
 - Avoid using the "bundled" zlib on "shared" builds: 
   As it is not installed (on the build system), this gives dependency 
   problems with "libtool" causing the build to fail.
+  (Change was done on Nov 11, but left uncommented.)
 
 * Tue Nov 22 2005 Joerg Bruehe <joerg@mysql.com>
 

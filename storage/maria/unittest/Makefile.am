--- conflicted
+++ resolved
@@ -26,17 +26,9 @@
                         $(top_builddir)/storage/myisam/libmyisam.a \
 			$(top_builddir)/mysys/libmysys.a \
 			$(top_builddir)/dbug/libdbug.a \
-<<<<<<< HEAD
-			$(top_builddir)/strings/libmystrings.a @ZLIB_LIBS@
-noinst_PROGRAMS =	ma_control_file-t trnman-t lockman2-t
-# the generic lock manager may not be used in the end and lockman1-t crashes,
-# so we don't build lockman-t and lockman1-t 
-CLEANFILES =		maria_control
-=======
 			$(top_builddir)/strings/libmystrings.a @ZLIB_LIBS@ \
 			$(top_builddir)/storage/maria/ma_loghandler.o
-noinst_PROGRAMS =	ma_control_file-t trnman-t lockman-t lockman1-t \
-                        lockman2-t \
+noinst_PROGRAMS =	ma_control_file-t trnman-t lockman2-t \
 			mf_pagecache_single_1k-t mf_pagecache_single_8k-t \
 			mf_pagecache_single_64k-t \
 			mf_pagecache_consist_1k-t mf_pagecache_consist_64k-t \
@@ -82,6 +74,8 @@
 mf_pagecache_consist_64kWR_t_SOURCES =	$(mf_pagecache_consist_src)
 mf_pagecache_consist_64kWR_t_CPPFLAGS =	$(mf_pagecache_common_cppflags) -DPAGE_SIZE=65536 -DTEST_WRITERS
 
+# the generic lock manager may not be used in the end and lockman1-t crashes,
+# so we don't build lockman-t and lockman1-t 
 CLEANFILES =		maria_control page_cache_test_file_1 \
 			maria_log.???????? maria_control
->>>>>>> 02540092
+noinst_PROGRAMS =	ma_control_file-t trnman-t lockman2-t

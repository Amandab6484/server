--- conflicted
+++ resolved
@@ -3838,22 +3838,6 @@
   }
 
 public:
-<<<<<<< HEAD
-  void reset_arena_for_cached_items(Query_arena *new_arena)
-  {
-    arena_for_cached_items= new_arena;
-  }
-  Query_arena *switch_to_arena_for_cached_items(Query_arena *backup)
-  {
-    if (!arena_for_cached_items)
-      return 0;
-    set_n_backup_active_arena(arena_for_cached_items, backup);
-    return backup;
-  }
-
-
-=======
->>>>>>> 6728aae3
   void clear_wakeup_ready() { wakeup_ready= false; }
   /*
     Sleep waiting for others to wake us up with signal_wakeup_ready().

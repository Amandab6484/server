--- conflicted
+++ resolved
@@ -14,13 +14,9 @@
 1	a
 3	a
 SELECT a,b FROM t1 WHERE b='a' LOCK IN SHARE MODE;
-<<<<<<< HEAD
-ERROR HY000: Lock wait timeout exceeded; try restarting transaction
-=======
 a	b
 1	a
 3	a
->>>>>>> cfb59f31
 UPDATE t1 SET b='c' WHERE b='a';
 ERROR HY000: Lock wait timeout exceeded; try restarting transaction
 connection con1;

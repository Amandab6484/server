--- conflicted
+++ resolved
@@ -34,11 +34,7 @@
 
 --connection node_1
 --echo value after RSU:
-<<<<<<< HEAD
---sleep 2
-=======
 --sleep 3
->>>>>>> 97e0c260
 SHOW STATUS LIKE 'wsrep_desync_count';
 SHOW VARIABLES LIKE 'wsrep_desync';
 SET GLOBAL wsrep_desync=0;

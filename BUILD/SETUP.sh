#!/bin/sh

########################################################################

get_key_value()
{
  echo "$1" | sed 's/^--[a-zA-Z_-]*=//'
}

usage()
{
cat <<EOF 
Usage: $0 [-h|-n] [configure-options]
  -h, --help              Show this help message.
  -n, --just-print        Don't actually run any commands; just print them.
  -c, --just-configure    Stop after running configure.
  --with-debug=full       Build with full debug.
  --warning-mode=[old|pedantic]
                          Influences the debug flags. Old is default.
  --prefix=path           Build with prefix 'path'.

Note: this script is intended for internal use by MySQL developers.
EOF
}

parse_options()
{
  while test $# -gt 0
  do
    case "$1" in
    --prefix=*)
      prefix=`get_key_value "$1"`;;
    --with-debug=full)
      full_debug="=full";;
    --warning-mode=*)
      warning_mode=`get_key_value "$1"`;;
    -c | --just-configure)
      just_configure=1;;
    -n | --just-print | --print)
      just_print=1;;
    -h | --help)
      usage
      exit 0;;
    *)
      echo "Unknown option '$1'"
      exit 1;;
    esac
    shift
  done
}

########################################################################

if test ! -f sql/mysqld.cc
then
  echo "You must run this script from the MySQL top-level directory"
  exit 1
fi

prefix="/usr/local/mysql"
just_print=
just_configure=
full_debug=
warning_mode=

parse_options "$@"

if test -n "$MYSQL_BUILD_PREFIX"
then
  prefix="$MYSQL_BUILD_PREFIX"
fi

set -e

#
# Check for the CPU and set up CPU specific flags. We may reset them
# later.
# 
path=`dirname $0`
. "$path/check-cpu"

export AM_MAKEFLAGS
AM_MAKEFLAGS="-j 6"

# SSL library to use.--with-ssl will select our bundled yaSSL
# implementation of SSL. To use openSSl you will nee too point out
# the location of openSSL headers and lbs on your system.
# Ex --with-ssl=/usr
SSL_LIBRARY=--with-ssl

if [ "x$warning_mode" != "xpedantic" ]; then
# Both C and C++ warnings
  warnings="-Wimplicit -Wreturn-type -Wswitch -Wtrigraphs -Wcomment -W"
  warnings="$warnings -Wchar-subscripts -Wformat -Wparentheses -Wsign-compare"
  warnings="$warnings -Wwrite-strings -Wunused-function -Wunused-label -Wunused-value -Wunused-variable"

# For more warnings, uncomment the following line
# warnings="$global_warnings -Wshadow"

# C warnings
  c_warnings="$warnings -Wunused-parameter"
# C++ warnings
  cxx_warnings="$warnings"
# cxx_warnings="$cxx_warnings -Woverloaded-virtual -Wsign-promo"
  cxx_warnings="$cxx_warnings -Wreorder"
  cxx_warnings="$cxx_warnings -Wctor-dtor-privacy -Wnon-virtual-dtor"
# Added unless --with-debug=full
  debug_extra_cflags="-O0 -g3 -gdwarf-2" #1 -Wuninitialized"
else
  warnings="-W -Wall -ansi -pedantic -Wno-long-long -Wno-unused -D_POSIX_SOURCE"
  c_warnings="$warnings"
  cxx_warnings="$warnings -std=c++98"
# NOTE: warning mode should not influence optimize/debug mode.
# Please feel free to add a separate option if you don't feel it's an overkill.
  debug_extra_cflags="-O0"
# Reset CPU flags (-mtune), they don't work in -pedantic mode
  check_cpu_cflags=""
fi

# Set flags for various build configurations.
# Used in -valgrind builds
<<<<<<< HEAD
=======
# Override -DFORCE_INIT_OF_VARS from debug_cflags. It enables the macro
# LINT_INIT(), which is only useful for silencing spurious warnings
# of static analysis tools. We want LINT_INIT() to be a no-op in Valgrind.
>>>>>>> 1a101920
valgrind_flags="-USAFEMALLOC -UFORCE_INIT_OF_VARS -DHAVE_purify "
valgrind_flags="$valgrind_flags -DMYSQL_SERVER_SUFFIX=-valgrind-max"
#
# Used in -debug builds
debug_cflags="-DUNIV_MUST_NOT_INLINE -DEXTRA_DEBUG -DFORCE_INIT_OF_VARS "
debug_cflags="$debug_cflags -DSAFEMALLOC -DPEDANTIC_SAFEMALLOC -DSAFE_MUTEX"
error_inject="--with-error-inject "
#
# Base C++ flags for all builds
base_cxxflags="-felide-constructors -fno-exceptions -fno-rtti"
#
# Flags for optimizing builds.
# Be as fast as we can be without losing our ability to backtrace.
fast_cflags="-O3 -fno-omit-frame-pointer"

debug_configs="--with-debug$full_debug"
if [ -z "$full_debug" ]
then
  debug_cflags="$debug_cflags $debug_extra_cflags"
fi

#
# Configuration options.
#
base_configs="--prefix=$prefix --enable-assembler "
base_configs="$base_configs --with-extra-charsets=complex "
base_configs="$base_configs --enable-thread-safe-client "
base_configs="$base_configs --with-big-tables"

if test -d "$path/../cmd-line-utils/readline"
then
    base_configs="$base_configs --with-readline"
elif test -d "$path/../cmd-line-utils/libedit"
then
    base_configs="$base_configs --with-libedit"
fi

static_link="--with-mysqld-ldflags=-all-static "
static_link="$static_link --with-client-ldflags=-all-static"
# we need local-infile in all binaries for rpl000001
# if you need to disable local-infile in the client, write a build script
# and unset local_infile_configs
local_infile_configs="--enable-local-infile"


max_no_embedded_configs="$SSL_LIBRARY --with-plugins=max"
max_no_ndb_configs="$SSL_LIBRARY --with-plugins=max-no-ndb --with-embedded-server"
max_configs="$SSL_LIBRARY --with-plugins=max --with-embedded-server"

#
# CPU and platform specific compilation flags.
#
alpha_cflags="$check_cpu_cflags -Wa,-m$cpu_flag"
amd64_cflags="$check_cpu_cflags"
amd64_cxxflags=""  # If dropping '--with-big-tables', add here  "-DBIG_TABLES"
pentium_cflags="$check_cpu_cflags"
pentium64_cflags="$check_cpu_cflags -m64"
ppc_cflags="$check_cpu_cflags"
sparc_cflags=""

if gmake --version > /dev/null 2>&1
then
  make=gmake
else
  make=make
fi

if test -z "$CC" ; then
  CC=gcc
fi

if test -z "$CXX" ; then
  CXX=gcc
fi

# If ccache (a compiler cache which reduces build time)
# (http://samba.org/ccache) is installed, use it.
# We use 'grep' and hope 'grep' will work as expected
# (returns 0 if finds lines)
if test "$USING_GCOV" != "1"
then
  # Not using gcov; Safe to use ccache
  CCACHE_GCOV_VERSION_ENABLED=1
fi

if ccache -V > /dev/null 2>&1 && test "$CCACHE_GCOV_VERSION_ENABLED" = "1"
then
  echo "$CC" | grep "ccache" > /dev/null || CC="ccache $CC"
  echo "$CXX" | grep "ccache" > /dev/null || CXX="ccache $CXX"
fi

# gcov

# The  -fprofile-arcs and -ftest-coverage options cause GCC to instrument the
# code with profiling information used by gcov.
# The -DDISABLE_TAO_ASM is needed to avoid build failures in Yassl.
# The -DHAVE_gcov enables code to write out coverage info even when crashing.

gcov_compile_flags="-fprofile-arcs -ftest-coverage"
gcov_compile_flags="$gcov_compile_flags -DDISABLE_TAO_ASM"
gcov_compile_flags="$gcov_compile_flags -DMYSQL_SERVER_SUFFIX=-gcov -DHAVE_gcov"

# GCC4 needs -fprofile-arcs -ftest-coverage on the linker command line (as well
# as on the compiler command line), and this requires setting LDFLAGS for BDB.

gcov_link_flags="-fprofile-arcs -ftest-coverage"

gcov_configs="--disable-shared"

# gprof

gprof_compile_flags="-O2 -pg -g"

gprof_link_flags="--disable-shared $static_link"
<|MERGE_RESOLUTION|>--- conflicted
+++ resolved
@@ -119,12 +119,9 @@
 
 # Set flags for various build configurations.
 # Used in -valgrind builds
-<<<<<<< HEAD
-=======
 # Override -DFORCE_INIT_OF_VARS from debug_cflags. It enables the macro
 # LINT_INIT(), which is only useful for silencing spurious warnings
 # of static analysis tools. We want LINT_INIT() to be a no-op in Valgrind.
->>>>>>> 1a101920
 valgrind_flags="-USAFEMALLOC -UFORCE_INIT_OF_VARS -DHAVE_purify "
 valgrind_flags="$valgrind_flags -DMYSQL_SERVER_SUFFIX=-valgrind-max"
 #

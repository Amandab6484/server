DROP TABLE IF EXISTS t1;
connect  con1,localhost,root,,;
connect  con2,localhost,root,,;
connection con1;
CREATE TABLE t1 (a INT, pk INT AUTO_INCREMENT PRIMARY KEY) ENGINE=ROCKSDB;
SET SESSION TRANSACTION ISOLATION LEVEL READ COMMITTED;
START TRANSACTION WITH CONSISTENT SNAPSHOT;
<<<<<<< HEAD
ERROR: 4062
=======
ERROR: 50048
>>>>>>> 5173e396
connection con2;
select * from information_schema.rocksdb_dbstats where stat_type='DB_NUM_SNAPSHOTS';
STAT_TYPE	VALUE
DB_NUM_SNAPSHOTS	0
connection con1;
COMMIT;
connection con2;
select * from information_schema.rocksdb_dbstats where stat_type='DB_NUM_SNAPSHOTS';
STAT_TYPE	VALUE
DB_NUM_SNAPSHOTS	0
connection con1;
START TRANSACTION WITH CONSISTENT SNAPSHOT;
<<<<<<< HEAD
ERROR: 4062
=======
ERROR: 50048
>>>>>>> 5173e396
connection con2;
INSERT INTO t1 (a) VALUES (1);
connection con1;
# If consistent read works on this isolation level (READ COMMITTED), the following SELECT should not return the value we inserted (1)
SELECT a FROM t1;
a
1
COMMIT;
connection default;
disconnect con1;
disconnect con2;
DROP TABLE t1;
connect  con1,localhost,root,,;
connect  con2,localhost,root,,;
connection con1;
CREATE TABLE r1 (id int primary key, value int, value2 int) engine=ROCKSDB;
SET SESSION TRANSACTION ISOLATION LEVEL READ COMMITTED;
insert into r1 values (1,1,1),(2,2,2),(3,3,3),(4,4,4);
BEGIN;
connection con2;
INSERT INTO r1 values (5,5,5);
connection con1;
SELECT * FROM r1;
id	value	value2
1	1	1
2	2	2
3	3	3
4	4	4
5	5	5
connection con2;
INSERT INTO r1 values (6,6,6);
connection con1;
SELECT * FROM r1;
id	value	value2
1	1	1
2	2	2
3	3	3
4	4	4
5	5	5
6	6	6
COMMIT;
SELECT * FROM r1;
id	value	value2
1	1	1
2	2	2
3	3	3
4	4	4
5	5	5
6	6	6
START TRANSACTION WITH CONSISTENT SNAPSHOT;
<<<<<<< HEAD
ERROR: 4062
=======
ERROR: 50048
>>>>>>> 5173e396
connection con2;
INSERT INTO r1 values (7,7,7);
connection con1;
SELECT * FROM r1;
id	value	value2
1	1	1
2	2	2
3	3	3
4	4	4
5	5	5
6	6	6
7	7	7
connection con2;
INSERT INTO r1 values (8,8,8);
connection con1;
SELECT * FROM r1;
id	value	value2
1	1	1
2	2	2
3	3	3
4	4	4
5	5	5
6	6	6
7	7	7
8	8	8
COMMIT;
SELECT * FROM r1;
id	value	value2
1	1	1
2	2	2
3	3	3
4	4	4
5	5	5
6	6	6
7	7	7
8	8	8
START TRANSACTION WITH CONSISTENT SNAPSHOT;
<<<<<<< HEAD
ERROR: 4062
=======
ERROR: 50048
>>>>>>> 5173e396
connection con2;
INSERT INTO r1 values (9,9,9);
connection con1;
START TRANSACTION WITH CONSISTENT SNAPSHOT;
<<<<<<< HEAD
ERROR: 4062
=======
ERROR: 50048
>>>>>>> 5173e396
connection con2;
INSERT INTO r1 values (10,10,10);
connection con1;
SELECT * FROM r1;
id	value	value2
1	1	1
2	2	2
3	3	3
4	4	4
5	5	5
6	6	6
7	7	7
8	8	8
9	9	9
10	10	10
START TRANSACTION WITH CONSISTENT SNAPSHOT;
<<<<<<< HEAD
ERROR: 4062
=======
ERROR: 50048
>>>>>>> 5173e396
INSERT INTO r1 values (11,11,11);
ERROR: 0
SELECT * FROM r1;
id	value	value2
1	1	1
2	2	2
3	3	3
4	4	4
5	5	5
6	6	6
7	7	7
8	8	8
9	9	9
10	10	10
11	11	11
drop table r1;
connection default;
disconnect con1;
disconnect con2;<|MERGE_RESOLUTION|>--- conflicted
+++ resolved
@@ -5,11 +5,7 @@
 CREATE TABLE t1 (a INT, pk INT AUTO_INCREMENT PRIMARY KEY) ENGINE=ROCKSDB;
 SET SESSION TRANSACTION ISOLATION LEVEL READ COMMITTED;
 START TRANSACTION WITH CONSISTENT SNAPSHOT;
-<<<<<<< HEAD
-ERROR: 4062
-=======
 ERROR: 50048
->>>>>>> 5173e396
 connection con2;
 select * from information_schema.rocksdb_dbstats where stat_type='DB_NUM_SNAPSHOTS';
 STAT_TYPE	VALUE
@@ -22,11 +18,7 @@
 DB_NUM_SNAPSHOTS	0
 connection con1;
 START TRANSACTION WITH CONSISTENT SNAPSHOT;
-<<<<<<< HEAD
-ERROR: 4062
-=======
 ERROR: 50048
->>>>>>> 5173e396
 connection con2;
 INSERT INTO t1 (a) VALUES (1);
 connection con1;
@@ -77,11 +69,7 @@
 5	5	5
 6	6	6
 START TRANSACTION WITH CONSISTENT SNAPSHOT;
-<<<<<<< HEAD
-ERROR: 4062
-=======
 ERROR: 50048
->>>>>>> 5173e396
 connection con2;
 INSERT INTO r1 values (7,7,7);
 connection con1;
@@ -119,20 +107,12 @@
 7	7	7
 8	8	8
 START TRANSACTION WITH CONSISTENT SNAPSHOT;
-<<<<<<< HEAD
-ERROR: 4062
-=======
 ERROR: 50048
->>>>>>> 5173e396
 connection con2;
 INSERT INTO r1 values (9,9,9);
 connection con1;
 START TRANSACTION WITH CONSISTENT SNAPSHOT;
-<<<<<<< HEAD
-ERROR: 4062
-=======
 ERROR: 50048
->>>>>>> 5173e396
 connection con2;
 INSERT INTO r1 values (10,10,10);
 connection con1;
@@ -149,11 +129,7 @@
 9	9	9
 10	10	10
 START TRANSACTION WITH CONSISTENT SNAPSHOT;
-<<<<<<< HEAD
-ERROR: 4062
-=======
 ERROR: 50048
->>>>>>> 5173e396
 INSERT INTO r1 values (11,11,11);
 ERROR: 0
 SELECT * FROM r1;

/* Copyright (C) 2000 MySQL AB & MySQL Finland AB & TCX DataKonsult AB

   This program is free software; you can redistribute it and/or modify
   it under the terms of the GNU General Public License as published by
   the Free Software Foundation; either version 2 of the License, or
   (at your option) any later version.

   This program is distributed in the hope that it will be useful,
   but WITHOUT ANY WARRANTY; without even the implied warranty of
   MERCHANTABILITY or FITNESS FOR A PARTICULAR PURPOSE.  See the
   GNU General Public License for more details.

   You should have received a copy of the GNU General Public License
   along with this program; if not, write to the Free Software
   Foundation, Inc., 59 Temple Place, Suite 330, Boston, MA  02111-1307  USA */


/* Function items used by mysql */

#ifdef USE_PRAGMA_INTERFACE
#pragma interface			/* gcc class implementation */
#endif

#ifdef HAVE_IEEEFP_H
extern "C"				/* Bug in BSDI include file */
{
#include <ieeefp.h>
}
#endif

class Item_func :public Item_result_field
{
protected:
  Item **args, *tmp_arg[2];
  /*
    Allowed numbers of columns in result (usually 1, which means scalar value)
    0 means get this number from first argument
  */
  uint allowed_arg_cols;
public:
  uint arg_count;
  table_map used_tables_cache, not_null_tables_cache;
  bool const_item_cache;
  enum Functype { UNKNOWN_FUNC,EQ_FUNC,EQUAL_FUNC,NE_FUNC,LT_FUNC,LE_FUNC,
		  GE_FUNC,GT_FUNC,FT_FUNC,
		  LIKE_FUNC,NOTLIKE_FUNC,ISNULL_FUNC,ISNOTNULL_FUNC,
		  COND_AND_FUNC, COND_OR_FUNC, COND_XOR_FUNC, BETWEEN, IN_FUNC,
		  INTERVAL_FUNC, ISNOTNULLTEST_FUNC,
		  SP_EQUALS_FUNC, SP_DISJOINT_FUNC,SP_INTERSECTS_FUNC,
		  SP_TOUCHES_FUNC,SP_CROSSES_FUNC,SP_WITHIN_FUNC,
		  SP_CONTAINS_FUNC,SP_OVERLAPS_FUNC,
		  SP_STARTPOINT,SP_ENDPOINT,SP_EXTERIORRING,
		  SP_POINTN,SP_GEOMETRYN,SP_INTERIORRINGN,
		  NOT_FUNC, NOT_ALL_FUNC, NOW_FUNC, VAR_VALUE_FUNC};
  enum optimize_type { OPTIMIZE_NONE,OPTIMIZE_KEY,OPTIMIZE_OP, OPTIMIZE_NULL };
  enum Type type() const { return FUNC_ITEM; }
  virtual enum Functype functype() const   { return UNKNOWN_FUNC; }
  Item_func(void):
    allowed_arg_cols(1), arg_count(0)
  {
    with_sum_func= 0;
  }
  Item_func(Item *a):
    allowed_arg_cols(1), arg_count(1)
  {
    args= tmp_arg;
    args[0]= a;
    with_sum_func= a->with_sum_func;
  }
  Item_func(Item *a,Item *b):
    allowed_arg_cols(1), arg_count(2)
  {
    args= tmp_arg;
    args[0]= a; args[1]= b;
    with_sum_func= a->with_sum_func || b->with_sum_func;
  }
  Item_func(Item *a,Item *b,Item *c):
    allowed_arg_cols(1)
  {
    arg_count= 0;
    if ((args= (Item**) sql_alloc(sizeof(Item*)*3)))
    {
      arg_count= 3;
      args[0]= a; args[1]= b; args[2]= c;
      with_sum_func= a->with_sum_func || b->with_sum_func || c->with_sum_func;
    }
  }
  Item_func(Item *a,Item *b,Item *c,Item *d):
    allowed_arg_cols(1)
  {
    arg_count= 0;
    if ((args= (Item**) sql_alloc(sizeof(Item*)*4)))
    {
      arg_count= 4;
      args[0]= a; args[1]= b; args[2]= c; args[3]= d;
      with_sum_func= a->with_sum_func || b->with_sum_func ||
	c->with_sum_func || d->with_sum_func;
    }
  }
  Item_func(Item *a,Item *b,Item *c,Item *d,Item* e):
    allowed_arg_cols(1)
  {
    arg_count= 5;
    if ((args= (Item**) sql_alloc(sizeof(Item*)*5)))
    {
      args[0]= a; args[1]= b; args[2]= c; args[3]= d; args[4]= e;
      with_sum_func= a->with_sum_func || b->with_sum_func ||
	c->with_sum_func || d->with_sum_func || e->with_sum_func ;
    }
  }
  Item_func(List<Item> &list);
  // Constructor used for Item_cond_and/or (see Item comment)
  Item_func(THD *thd, Item_func *item);
  bool fix_fields(THD *,struct st_table_list *, Item **ref);
  table_map used_tables() const;
  table_map not_null_tables() const;
  void update_used_tables();
  bool eq(const Item *item, bool binary_cmp) const;
  virtual optimize_type select_optimize() const { return OPTIMIZE_NONE; }
  virtual bool have_rev_func() const { return 0; }
  virtual Item *key_item() const { return args[0]; }
  virtual const char *func_name() const { return "?"; }
  virtual bool const_item() const { return const_item_cache; }
  inline Item **arguments() const { return args; }
  void set_arguments(List<Item> &list);
  inline uint argument_count() const { return arg_count; }
  inline void remove_arguments() { arg_count=0; }
  void split_sum_func(THD *thd, Item **ref_pointer_array, List<Item> &fields);
  void print(String *str);
  void print_op(String *str);
  void print_args(String *str, uint from);
  void fix_num_length_and_dec();
  inline bool get_arg0_date(TIME *ltime, uint fuzzy_date)
  {
    return (null_value=args[0]->get_date(ltime, fuzzy_date));
  }
  inline bool get_arg0_time(TIME *ltime)
  {
    return (null_value=args[0]->get_time(ltime));
  }
  bool is_null() { (void) val_int(); return null_value; }
  friend class udf_handler;
  Field *tmp_table_field() { return result_field; }
  Field *tmp_table_field(TABLE *t_arg);
  Item *get_tmp_table_item(THD *thd);
  
  bool agg_arg_collations(DTCollation &c, Item **items, uint nitems,
                          uint flags= 0)
  {
    return agg_item_collations(c, func_name(), items, nitems, flags);
  }
  bool agg_arg_collations_for_comparison(DTCollation &c,
                                         Item **items, uint nitems,
                                         uint flags= 0)
  {
    return agg_item_collations_for_comparison(c, func_name(),
                                              items, nitems, flags);
  }
  bool agg_arg_charsets(DTCollation &c, Item **items, uint nitems,
                        uint flags= 0)
  {
    return agg_item_charsets(c, func_name(), items, nitems, flags);
  }
  bool walk(Item_processor processor, byte *arg);
};


class Item_real_func :public Item_func
{
public:
  Item_real_func() :Item_func() {}
  Item_real_func(Item *a) :Item_func(a) {}
  Item_real_func(Item *a,Item *b) :Item_func(a,b) {}
  Item_real_func(List<Item> &list) :Item_func(list) {}
  String *val_str(String*str);
  longlong val_int() { DBUG_ASSERT(fixed == 1); return (longlong) val(); }
  enum Item_result result_type () const { return REAL_RESULT; }
  void fix_length_and_dec() { decimals=NOT_FIXED_DEC; max_length=float_length(decimals); }
};


class Item_num_func :public Item_func
{
 protected:
  Item_result hybrid_type;
public:
  Item_num_func(Item *a) :Item_func(a),hybrid_type(REAL_RESULT) {}
  Item_num_func(Item *a,Item *b) :Item_func(a,b),hybrid_type(REAL_RESULT) {}
  String *val_str(String*str);
  longlong val_int() { DBUG_ASSERT(fixed == 1); return (longlong) val(); }
  enum Item_result result_type () const { return hybrid_type; }
  void fix_length_and_dec() { fix_num_length_and_dec(); }
  bool is_null() { (void) val(); return null_value; }
};


class Item_num_op :public Item_func
{
 protected:
  Item_result hybrid_type;
 public:
  Item_num_op(Item *a,Item *b) :Item_func(a,b),hybrid_type(REAL_RESULT) {}
  String *val_str(String*str);
  void print(String *str) { print_op(str); }
  enum Item_result result_type () const { return hybrid_type; }
  void fix_length_and_dec() { fix_num_length_and_dec(); find_num_type(); }
  void find_num_type(void);
  bool is_null() { (void) val(); return null_value; }
};


class Item_int_func :public Item_func
{
public:
  Item_int_func() :Item_func() { max_length=21; }
  Item_int_func(Item *a) :Item_func(a) { max_length=21; }
  Item_int_func(Item *a,Item *b) :Item_func(a,b) { max_length=21; }
  Item_int_func(Item *a,Item *b,Item *c) :Item_func(a,b,c) { max_length=21; }
  Item_int_func(List<Item> &list) :Item_func(list) { max_length=21; }
  Item_int_func(THD *thd, Item_int_func *item) :Item_func(thd, item) {}
  double val() { DBUG_ASSERT(fixed == 1); return (double) val_int(); }
  String *val_str(String*str);
  enum Item_result result_type () const { return INT_RESULT; }
  void fix_length_and_dec() {}
};


class Item_func_signed :public Item_int_func
{
public:
  Item_func_signed(Item *a) :Item_int_func(a) {}
  const char *func_name() const { return "cast_as_signed"; }
  double val()
  {
    double tmp= args[0]->val();
    null_value= args[0]->null_value;
    return tmp;
  }
  longlong val_int();
  longlong val_int_from_str(int *error);
  void fix_length_and_dec()
  { max_length=args[0]->max_length; unsigned_flag=0; }
  void print(String *str);
};


class Item_func_unsigned :public Item_func_signed
{
public:
  Item_func_unsigned(Item *a) :Item_func_signed(a) {}
  const char *func_name() const { return "cast_as_unsigned"; }
  void fix_length_and_dec()
  { max_length=args[0]->max_length; unsigned_flag=1; }
  longlong val_int();
  void print(String *str);
};


class Item_func_plus :public Item_num_op
{
public:
  Item_func_plus(Item *a,Item *b) :Item_num_op(a,b) {}
  const char *func_name() const { return "+"; }
  double val();
  longlong val_int();
};

class Item_func_minus :public Item_num_op
{
public:
  Item_func_minus(Item *a,Item *b) :Item_num_op(a,b) {}
  const char *func_name() const { return "-"; }
  double val();
  longlong val_int();
  void fix_length_and_dec();
};


class Item_func_mul :public Item_num_op
{
public:
  Item_func_mul(Item *a,Item *b) :Item_num_op(a,b) {}
  const char *func_name() const { return "*"; }
  double val();
  longlong val_int();
};


class Item_func_div :public Item_num_op
{
public:
  Item_func_div(Item *a,Item *b) :Item_num_op(a,b) {}
  double val();
  longlong val_int();
  const char *func_name() const { return "/"; }
  void fix_length_and_dec();
};


class Item_func_int_div :public Item_num_op
{
public:
  Item_func_int_div(Item *a,Item *b) :Item_num_op(a,b)
  { hybrid_type=INT_RESULT; }
  double val() { DBUG_ASSERT(fixed == 1); return (double) val_int(); }
  longlong val_int();
  const char *func_name() const { return "DIV"; }
  void fix_length_and_dec();
};


class Item_func_mod :public Item_num_op
{
public:
  Item_func_mod(Item *a,Item *b) :Item_num_op(a,b) {}
  double val();
  longlong val_int();
  const char *func_name() const { return "%"; }
  void fix_length_and_dec();
};


class Item_func_neg :public Item_num_func
{
public:
  Item_func_neg(Item *a) :Item_num_func(a) {}
  double val();
  longlong val_int();
  const char *func_name() const { return "-"; }
  void fix_length_and_dec();
};


class Item_func_abs :public Item_num_func
{
public:
  Item_func_abs(Item *a) :Item_num_func(a) {}
  const char *func_name() const { return "abs"; }
  double val();
  longlong val_int();
  enum Item_result result_type () const
  { return args[0]->result_type() == INT_RESULT ? INT_RESULT : REAL_RESULT; }
  void fix_length_and_dec();
};

// A class to handle logaritmic and trigometric functions

class Item_dec_func :public Item_real_func
{
 public:
  Item_dec_func(Item *a) :Item_real_func(a) {}
  Item_dec_func(Item *a,Item *b) :Item_real_func(a,b) {}
  void fix_length_and_dec()
  {
    decimals=NOT_FIXED_DEC; max_length=float_length(decimals);
    maybe_null=1;
  }
  inline double fix_result(double value)
  {
#ifndef HAVE_FINITE
    return value;
#else
    /* The following should be safe, even if we compare doubles */
    if (finite(value) && value != POSTFIX_ERROR)
      return value;
    null_value=1;
    return 0.0;
#endif
  }
};

class Item_func_exp :public Item_dec_func
{
public:
  Item_func_exp(Item *a) :Item_dec_func(a) {}
  double val();
  const char *func_name() const { return "exp"; }
};


class Item_func_ln :public Item_dec_func
{
public:
  Item_func_ln(Item *a) :Item_dec_func(a) {}
  double val();
  const char *func_name() const { return "ln"; }
};


class Item_func_log :public Item_dec_func
{
public:
  Item_func_log(Item *a) :Item_dec_func(a) {}
  Item_func_log(Item *a,Item *b) :Item_dec_func(a,b) {}
  double val();
  const char *func_name() const { return "log"; }
};


class Item_func_log2 :public Item_dec_func
{
public:
  Item_func_log2(Item *a) :Item_dec_func(a) {}
  double val();
  const char *func_name() const { return "log2"; }
};


class Item_func_log10 :public Item_dec_func
{
public:
  Item_func_log10(Item *a) :Item_dec_func(a) {}
  double val();
  const char *func_name() const { return "log10"; }
};


class Item_func_sqrt :public Item_dec_func
{
public:
  Item_func_sqrt(Item *a) :Item_dec_func(a) {}
  double val();
  const char *func_name() const { return "sqrt"; }
};


class Item_func_pow :public Item_dec_func
{
public:
  Item_func_pow(Item *a,Item *b) :Item_dec_func(a,b) {}
  double val();
  const char *func_name() const { return "pow"; }
};


class Item_func_acos :public Item_dec_func
{
 public:
  Item_func_acos(Item *a) :Item_dec_func(a) {}
  double val();
  const char *func_name() const { return "acos"; }
};

class Item_func_asin :public Item_dec_func
{
 public:
  Item_func_asin(Item *a) :Item_dec_func(a) {}
  double val();
  const char *func_name() const { return "asin"; }
};

class Item_func_atan :public Item_dec_func
{
 public:
  Item_func_atan(Item *a) :Item_dec_func(a) {}
  Item_func_atan(Item *a,Item *b) :Item_dec_func(a,b) {}
  double val();
  const char *func_name() const { return "atan"; }
};

class Item_func_cos :public Item_dec_func
{
 public:
  Item_func_cos(Item *a) :Item_dec_func(a) {}
  double val();
  const char *func_name() const { return "cos"; }
};

class Item_func_sin :public Item_dec_func
{
 public:
  Item_func_sin(Item *a) :Item_dec_func(a) {}
  double val();
  const char *func_name() const { return "sin"; }
};

class Item_func_tan :public Item_dec_func
{
 public:
  Item_func_tan(Item *a) :Item_dec_func(a) {}
  double val();
  const char *func_name() const { return "tan"; }
};

class Item_func_integer :public Item_int_func
{
public:
  inline Item_func_integer(Item *a) :Item_int_func(a) {}
  void fix_length_and_dec();
};


class Item_func_ceiling :public Item_func_integer
{
  Item_func_ceiling();				/* Never called */
public:
  Item_func_ceiling(Item *a) :Item_func_integer(a) {}
  const char *func_name() const { return "ceiling"; }
  longlong val_int();
};

class Item_func_floor :public Item_func_integer
{
public:
  Item_func_floor(Item *a) :Item_func_integer(a) {}
  const char *func_name() const { return "floor"; }
  longlong val_int();
};

/* This handles round and truncate */

class Item_func_round :public Item_real_func
{
  bool truncate;
public:
  Item_func_round(Item *a,Item *b,bool trunc_arg)
    :Item_real_func(a,b),truncate(trunc_arg) {}
  const char *func_name() const { return truncate ? "truncate" : "round"; }
  double val();
  void fix_length_and_dec();
};


class Item_func_rand :public Item_real_func
{
  struct rand_struct *rand;
public:
  Item_func_rand(Item *a) :Item_real_func(a), rand(0) {}
  Item_func_rand()	  :Item_real_func() {}
  double val();
  const char *func_name() const { return "rand"; }
  bool const_item() const { return 0; }
  void update_used_tables();
  bool fix_fields(THD *thd, struct st_table_list *tables, Item **ref);
};


class Item_func_sign :public Item_int_func
{
public:
  Item_func_sign(Item *a) :Item_int_func(a) {}
  const char *func_name() const { return "sign"; }
  longlong val_int();
};


class Item_func_units :public Item_real_func
{
  char *name;
  double mul,add;
 public:
  Item_func_units(char *name_arg,Item *a,double mul_arg,double add_arg)
    :Item_real_func(a),name(name_arg),mul(mul_arg),add(add_arg) {}
  double val();
  const char *func_name() const { return name; }
  void fix_length_and_dec() { decimals=NOT_FIXED_DEC; max_length=float_length(decimals); }
};


class Item_func_min_max :public Item_func
{
  Item_result cmp_type;
  String tmp_value;
  int cmp_sign;
public:
  Item_func_min_max(List<Item> &list,int cmp_sign_arg) :Item_func(list),
    cmp_type(INT_RESULT), cmp_sign(cmp_sign_arg) {}
  double val();
  longlong val_int();
  String *val_str(String *);
  void fix_length_and_dec();
  enum Item_result result_type () const { return cmp_type; }
  table_map not_null_tables() const { return 0; }
};

class Item_func_min :public Item_func_min_max
{
public:
  Item_func_min(List<Item> &list) :Item_func_min_max(list,1) {}
  const char *func_name() const { return "least"; }
};

class Item_func_max :public Item_func_min_max
{
public:
  Item_func_max(List<Item> &list) :Item_func_min_max(list,-1) {}
  const char *func_name() const { return "greatest"; }
};


class Item_func_length :public Item_int_func
{
  String value;
public:
  Item_func_length(Item *a) :Item_int_func(a) {}
  longlong val_int();
  const char *func_name() const { return "length"; }
  void fix_length_and_dec() { max_length=10; }
};

class Item_func_bit_length :public Item_func_length
{
public:
  Item_func_bit_length(Item *a) :Item_func_length(a) {}
  longlong val_int()
    { DBUG_ASSERT(fixed == 1); return Item_func_length::val_int()*8; }
  const char *func_name() const { return "bit_length"; }
};

class Item_func_char_length :public Item_int_func
{
  String value;
public:
  Item_func_char_length(Item *a) :Item_int_func(a) {}
  longlong val_int();
  const char *func_name() const { return "char_length"; }
  void fix_length_and_dec() { max_length=10; }
};

class Item_func_coercibility :public Item_int_func
{
public:
  Item_func_coercibility(Item *a) :Item_int_func(a) {}
  longlong val_int();
  const char *func_name() const { return "coercibility"; }
  void fix_length_and_dec() { max_length=10; maybe_null= 0; }
  table_map not_null_tables() const { return 0; }
};

class Item_func_locate :public Item_int_func
{
  String value1,value2;
  DTCollation cmp_collation;
public:
  Item_func_locate(Item *a,Item *b) :Item_int_func(a,b) {}
  Item_func_locate(Item *a,Item *b,Item *c) :Item_int_func(a,b,c) {}
  const char *func_name() const { return "locate"; }
  longlong val_int();
  void fix_length_and_dec();
  void print(String *str);
};


class Item_func_field :public Item_int_func
{
  String value,tmp;
  Item_result cmp_type;
  DTCollation cmp_collation;
public:
  Item_func_field(List<Item> &list) :Item_int_func(list) {}
  longlong val_int();
  const char *func_name() const { return "field"; }
  void fix_length_and_dec();
};


class Item_func_ascii :public Item_int_func
{
  String value;
public:
  Item_func_ascii(Item *a) :Item_int_func(a) {}
  longlong val_int();
  const char *func_name() const { return "ascii"; }
  void fix_length_and_dec() { max_length=3; }
};

class Item_func_ord :public Item_int_func
{
  String value;
public:
  Item_func_ord(Item *a) :Item_int_func(a) {}
  longlong val_int();
  const char *func_name() const { return "ord"; }
};

class Item_func_find_in_set :public Item_int_func
{
  String value,value2;
  uint enum_value;
  ulonglong enum_bit;
  DTCollation cmp_collation;
public:
  Item_func_find_in_set(Item *a,Item *b) :Item_int_func(a,b),enum_value(0) {}
  longlong val_int();
  const char *func_name() const { return "find_in_set"; }
  void fix_length_and_dec();
};

/* Base class for all bit functions: '~', '|', '^', '&', '>>', '<<' */

class Item_func_bit: public Item_int_func
{
public:
  Item_func_bit(Item *a, Item *b) :Item_int_func(a, b) {}
  Item_func_bit(Item *a) :Item_int_func(a) {}
  void fix_length_and_dec() { unsigned_flag= 1; }
  void print(String *str) { print_op(str); }
};

class Item_func_bit_or :public Item_func_bit
{
public:
  Item_func_bit_or(Item *a, Item *b) :Item_func_bit(a, b) {}
  longlong val_int();
  const char *func_name() const { return "|"; }
};

class Item_func_bit_and :public Item_func_bit
{
public:
  Item_func_bit_and(Item *a, Item *b) :Item_func_bit(a, b) {}
  longlong val_int();
  const char *func_name() const { return "&"; }
};

class Item_func_bit_count :public Item_int_func
{
public:
  Item_func_bit_count(Item *a) :Item_int_func(a) {}
  longlong val_int();
  const char *func_name() const { return "bit_count"; }
  void fix_length_and_dec() { max_length=2; }
};

class Item_func_shift_left :public Item_func_bit
{
public:
  Item_func_shift_left(Item *a, Item *b) :Item_func_bit(a, b) {}
  longlong val_int();
  const char *func_name() const { return "<<"; }
};

class Item_func_shift_right :public Item_func_bit
{
public:
  Item_func_shift_right(Item *a, Item *b) :Item_func_bit(a, b) {}
  longlong val_int();
  const char *func_name() const { return ">>"; }
};

class Item_func_bit_neg :public Item_func_bit
{
public:
  Item_func_bit_neg(Item *a) :Item_func_bit(a) {}
  longlong val_int();
  const char *func_name() const { return "~"; }
  void print(String *str) { Item_func::print(str); }
};


class Item_func_last_insert_id :public Item_int_func
{
public:
  Item_func_last_insert_id() :Item_int_func() {}
  Item_func_last_insert_id(Item *a) :Item_int_func(a) {}
  longlong val_int();
  const char *func_name() const { return "last_insert_id"; }
  void fix_length_and_dec() { if (arg_count) max_length= args[0]->max_length; }
};

class Item_func_benchmark :public Item_int_func
{
  ulong loop_count;
 public:
  Item_func_benchmark(ulong loop_count_arg,Item *expr)
    :Item_int_func(expr), loop_count(loop_count_arg)
  {}
  longlong val_int();
  const char *func_name() const { return "benchmark"; }
  void fix_length_and_dec() { max_length=1; maybe_null=0; }
  void print(String *str);
};


#ifdef HAVE_DLOPEN

class Item_udf_func :public Item_func
{
 protected:
  udf_handler udf;

public:
  Item_udf_func(udf_func *udf_arg) :Item_func(), udf(udf_arg) {}
  Item_udf_func(udf_func *udf_arg, List<Item> &list)
    :Item_func(list), udf(udf_arg) {}
  const char *func_name() const { return udf.name(); }
  bool fix_fields(THD *thd, struct st_table_list *tables, Item **ref)
  {
    DBUG_ASSERT(fixed == 0);
    bool res= udf.fix_fields(thd, tables, this, arg_count, args);
    used_tables_cache= udf.used_tables_cache;
    const_item_cache= udf.const_item_cache;
    fixed= 1;
    return res;
  }
  void cleanup();
  Item_result result_type () const { return udf.result_type(); }
  table_map not_null_tables() const { return 0; }
};


class Item_func_udf_float :public Item_udf_func
{
 public:
  Item_func_udf_float(udf_func *udf_arg) :Item_udf_func(udf_arg) {}
  Item_func_udf_float(udf_func *udf_arg, List<Item> &list)
    :Item_udf_func(udf_arg,list) {}
  longlong val_int()
    { DBUG_ASSERT(fixed == 1); return (longlong) Item_func_udf_float::val(); }
  double val();
  String *val_str(String *str);
  void fix_length_and_dec() { fix_num_length_and_dec(); }
};


class Item_func_udf_int :public Item_udf_func
{
public:
  Item_func_udf_int(udf_func *udf_arg) :Item_udf_func(udf_arg) {}
  Item_func_udf_int(udf_func *udf_arg, List<Item> &list)
    :Item_udf_func(udf_arg,list) {}
  longlong val_int();
  double val() { return (double) Item_func_udf_int::val_int(); }
  String *val_str(String *str);
  enum Item_result result_type () const { return INT_RESULT; }
  void fix_length_and_dec() { decimals=0; max_length=21; }
};


class Item_func_udf_str :public Item_udf_func
{
public:
  Item_func_udf_str(udf_func *udf_arg) :Item_udf_func(udf_arg) {}
  Item_func_udf_str(udf_func *udf_arg, List<Item> &list)
    :Item_udf_func(udf_arg,list) {}
  String *val_str(String *);
  double val()
  {
    int err;
    String *res;
    char *end_not_used;
    res=val_str(&str_value);
    return res ? my_strntod(res->charset(), (char*) res->ptr(), res->length(),
                            &end_not_used, &err) : 0.0;
  }
  longlong val_int()
  {
    int err;
    String *res;  res=val_str(&str_value);
    return res ? my_strntoll(res->charset(),res->ptr(),res->length(),10,(char**) 0,&err) : (longlong) 0;
  }
  enum Item_result result_type () const { return STRING_RESULT; }
  void fix_length_and_dec();
};

#else /* Dummy functions to get sql_yacc.cc compiled */

class Item_func_udf_float :public Item_real_func
{
 public:
  Item_func_udf_float(udf_func *udf_arg) :Item_real_func() {}
  Item_func_udf_float(udf_func *udf_arg, List<Item> &list) :Item_real_func(list) {}
  double val() { DBUG_ASSERT(fixed == 1); return 0.0; }
};


class Item_func_udf_int :public Item_int_func
{
public:
  Item_func_udf_int(udf_func *udf_arg) :Item_int_func() {}
  Item_func_udf_int(udf_func *udf_arg, List<Item> &list) :Item_int_func(list) {}
  longlong val_int() { DBUG_ASSERT(fixed == 1); return 0; }
};


class Item_func_udf_str :public Item_func
{
public:
  Item_func_udf_str(udf_func *udf_arg) :Item_func() {}
  Item_func_udf_str(udf_func *udf_arg, List<Item> &list)  :Item_func(list) {}
  String *val_str(String *)
    { DBUG_ASSERT(fixed == 1); null_value=1; return 0; }
  double val() { DBUG_ASSERT(fixed == 1); null_value=1; return 0.0; }
  longlong val_int() { DBUG_ASSERT(fixed == 1); null_value=1; return 0; }
  enum Item_result result_type () const { return STRING_RESULT; }
  void fix_length_and_dec() { maybe_null=1; max_length=0; }
};

#endif /* HAVE_DLOPEN */

/*
** User level locks
*/

class User_level_lock;
void item_user_lock_init(void);
void item_user_lock_release(User_level_lock *ull);
void item_user_lock_free(void);

class Item_func_get_lock :public Item_int_func
{
  String value;
 public:
  Item_func_get_lock(Item *a,Item *b) :Item_int_func(a,b) {}
  longlong val_int();
  const char *func_name() const { return "get_lock"; }
  void fix_length_and_dec() { max_length=1; maybe_null=1;}
};

class Item_func_release_lock :public Item_int_func
{
  String value;
 public:
  Item_func_release_lock(Item *a) :Item_int_func(a) {}
  longlong val_int();
  const char *func_name() const { return "release_lock"; }
  void fix_length_and_dec() { max_length=1; maybe_null=1;}
};

/* replication functions */

class Item_master_pos_wait :public Item_int_func
{
  String value;
 public:
  Item_master_pos_wait(Item *a,Item *b) :Item_int_func(a,b) {}
  Item_master_pos_wait(Item *a,Item *b,Item *c) :Item_int_func(a,b,c) {}
  longlong val_int();
  const char *func_name() const { return "master_pos_wait"; }
  void fix_length_and_dec() { max_length=21; maybe_null=1;}
};


/* Handling of user definiable variables */

class user_var_entry;

class Item_func_set_user_var :public Item_func
{
  enum Item_result cached_result_type;
  user_var_entry *entry;
  char buffer[MAX_FIELD_WIDTH];
  String value;
  union
  {
    longlong vint;
    double vreal;
    String *vstr;
  } save_result;
  String save_buff;
  

public:
  LEX_STRING name; // keep it public
  Item_func_set_user_var(LEX_STRING a,Item *b)
    :Item_func(b), cached_result_type(INT_RESULT), name(a)
  {}
  double val();
  longlong val_int();
  String *val_str(String *str);
  bool update_hash(void *ptr, uint length, enum Item_result type, 
  		   CHARSET_INFO *cs, Derivation dv);
  bool check();
  bool update();
  enum Item_result result_type () const { return cached_result_type; }
  bool fix_fields(THD *thd, struct st_table_list *tables, Item **ref);
  void fix_length_and_dec();
  void print(String *str);
  const char *func_name() const { return "set_user_var"; }
};


class Item_func_get_user_var :public Item_func
{
  user_var_entry *var_entry;

public:
  LEX_STRING name; // keep it public
  Item_func_get_user_var(LEX_STRING a):
    Item_func(), name(a) {}
  double val();
  longlong val_int();
  String *val_str(String* str);
  void fix_length_and_dec();
  void print(String *str);
  enum Item_result result_type() const;
  /*
    We must always return variables as strings to guard against selects of type
    select @t1:=1,@t1,@t:="hello",@t from foo where (@t1:= t2.b)
  */
  enum_field_types field_type() const  { return MYSQL_TYPE_STRING; }
  enum Functype functype() const   { return VAR_VALUE_FUNC; }
  const char *func_name() const { return "get_user_var"; }
  bool const_item() const;
  table_map used_tables() const
  { return const_item() ? 0 : RAND_TABLE_BIT; }
  bool eq(const Item *item, bool binary_cmp) const;
};


/* A system variable */

class Item_func_get_system_var :public Item_func
{
  sys_var *var;
  enum_var_type var_type;
  LEX_STRING component;
public:
  Item_func_get_system_var(sys_var *var_arg, enum_var_type var_type_arg,
                           LEX_STRING *component_arg, const char *name_arg,
                           size_t name_len_arg);
  bool fix_fields(THD *thd, TABLE_LIST *tables, Item **ref);
  /*
    Stubs for pure virtual methods. Should never be called: this
    item is always substituted with a constant in fix_fields().
  */
  double val()              { DBUG_ASSERT(0); return 0.0; }
  longlong val_int()        { DBUG_ASSERT(0); return 0; }
  String* val_str(String*)  { DBUG_ASSERT(0); return 0; }
  void fix_length_and_dec() { DBUG_ASSERT(0); }
};


class Item_func_inet_aton : public Item_int_func
{
public:
   Item_func_inet_aton(Item *a) :Item_int_func(a) {}
   longlong val_int();
   const char *func_name() const { return "inet_aton"; }
   void fix_length_and_dec() { decimals = 0; max_length = 21; maybe_null=1;}
};


/* for fulltext search */
#include <ft_global.h>

class Item_func_match :public Item_real_func
{
public:
  uint key, flags;
  bool join_key;
  DTCollation cmp_collation;
  FT_INFO *ft_handler;
  TABLE *table;
  Item_func_match *master;   // for master-slave optimization
  Item *concat;              // Item_func_concat_ws
  String value;              // value of concat
  String search_value;       // key_item()'s value converted to cmp_collation

  Item_func_match(List<Item> &a, uint b): Item_real_func(a), key(0), flags(b),
       join_key(0), ft_handler(0), table(0), master(0), concat(0) { }
  void cleanup()
  {
    DBUG_ENTER("Item_func_match");
    Item_real_func::cleanup();
    if (!master && ft_handler)
    {
      ft_handler->please->close_search(ft_handler);
<<<<<<< HEAD
      if (join_key)
	table->file->ft_handler=0;
      table->fulltext_searched=0;
=======
      ft_handler=0;
>>>>>>> ff587ac9
    }
    if (concat)
    {
      delete concat;
      concat= 0;
    }
    ft_handler= 0;
    DBUG_VOID_RETURN;
  }
  enum Functype functype() const { return FT_FUNC; }
  const char *func_name() const { return "match"; }
  void update_used_tables() {}
  table_map not_null_tables() const { return 0; }
  bool fix_fields(THD *thd, struct st_table_list *tlist, Item **ref);
  bool eq(const Item *, bool binary_cmp) const;
  /* The following should be safe, even if we compare doubles */
  longlong val_int() { DBUG_ASSERT(fixed == 1); return val()!=0.0; }
  double val();
  void print(String *str);

  bool fix_index();
  void init_search(bool no_order);
};


class Item_func_bit_xor : public Item_func_bit
{
public:
  Item_func_bit_xor(Item *a, Item *b) :Item_func_bit(a, b) {}
  longlong val_int();
  const char *func_name() const { return "^"; }
};

class Item_func_is_free_lock :public Item_int_func
{
  String value;
public:
  Item_func_is_free_lock(Item *a) :Item_int_func(a) {}
  longlong val_int();
  const char *func_name() const { return "is_free_lock"; }
  void fix_length_and_dec() { decimals=0; max_length=1; maybe_null=1;}
};

class Item_func_is_used_lock :public Item_int_func
{
  String value;
public:
  Item_func_is_used_lock(Item *a) :Item_int_func(a) {}
  longlong val_int();
  const char *func_name() const { return "is_used_lock"; }
  void fix_length_and_dec() { decimals=0; max_length=10; maybe_null=1;}
};

/* For type casts */

enum Cast_target
{
  ITEM_CAST_BINARY, ITEM_CAST_SIGNED_INT, ITEM_CAST_UNSIGNED_INT,
  ITEM_CAST_DATE, ITEM_CAST_TIME, ITEM_CAST_DATETIME, ITEM_CAST_CHAR
};


class Item_func_found_rows :public Item_int_func
{
public:
  Item_func_found_rows() :Item_int_func() {}
  longlong val_int();
  const char *func_name() const { return "found_rows"; }
  void fix_length_and_dec() { decimals= 0; maybe_null=0; }
};<|MERGE_RESOLUTION|>--- conflicted
+++ resolved
@@ -1056,13 +1056,6 @@
     if (!master && ft_handler)
     {
       ft_handler->please->close_search(ft_handler);
-<<<<<<< HEAD
-      if (join_key)
-	table->file->ft_handler=0;
-      table->fulltext_searched=0;
-=======
-      ft_handler=0;
->>>>>>> ff587ac9
     }
     if (concat)
     {

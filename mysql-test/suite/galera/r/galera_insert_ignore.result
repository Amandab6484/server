<<<<<<< HEAD
SET GLOBAL wsrep_sync_wait = 7;
connection node_2;
SET GLOBAL wsrep_sync_wait = 7;
connection node_1;
=======
SET GLOBAL wsrep_sync_wait = 15;
SET GLOBAL wsrep_sync_wait = 15;
>>>>>>> b29f26d7
CREATE TABLE t1 (f1 INTEGER PRIMARY KEY) ENGINE=InnoDB;
INSERT INTO t1 VALUES (1);
INSERT IGNORE INTO t1 VALUES (1), (2);
Warnings:
Warning	1062	Duplicate entry '1' for key 'PRIMARY'
SELECT * FROM t1;
f1
1
2
connection node_2;
SELECT * FROM t1;
f1
1
2
connection node_2;
CREATE TABLE t2 (f1 INTEGER) ENGINE=InnoDB;
INSERT INTO t2 VALUES (0), (2), (3);
INSERT IGNORE INTO t1 SELECT f1 FROM t2;
Warnings:
Warning	1062	Duplicate entry '2' for key 'PRIMARY'
SELECT * FROM t1;
f1
0
1
2
3
connection node_1;
SELECT * FROM t1;
f1
0
1
2
3
connection node_2;
CREATE TABLE t3 (f1 INTEGER UNIQUE) Engine=InnoDB;
INSERT INTO t3 VALUES (NULL);
connection node_1;
INSERT IGNORE INTO t3 VALUES (1), (NULL), (2);
SELECT * FROM t3;
f1
NULL
NULL
1
2
connection node_2;
SELECT * FROM t3;
f1
NULL
NULL
1
2
SET GLOBAL wsrep_sync_wait = (SELECT @@wsrep_sync_wait);
connection node_1;
DROP TABLE t1;
DROP TABLE t2;
DROP TABLE t3;
SET GLOBAL wsrep_sync_wait = (SELECT @@wsrep_sync_wait);<|MERGE_RESOLUTION|>--- conflicted
+++ resolved
@@ -1,12 +1,7 @@
-<<<<<<< HEAD
-SET GLOBAL wsrep_sync_wait = 7;
+SET GLOBAL wsrep_sync_wait = 15;
 connection node_2;
-SET GLOBAL wsrep_sync_wait = 7;
+SET GLOBAL wsrep_sync_wait = 15;
 connection node_1;
-=======
-SET GLOBAL wsrep_sync_wait = 15;
-SET GLOBAL wsrep_sync_wait = 15;
->>>>>>> b29f26d7
 CREATE TABLE t1 (f1 INTEGER PRIMARY KEY) ENGINE=InnoDB;
 INSERT INTO t1 VALUES (1);
 INSERT IGNORE INTO t1 VALUES (1), (2);

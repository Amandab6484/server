--- conflicted
+++ resolved
@@ -253,21 +253,6 @@
 
 class THD :public ilink {
 public:
-<<<<<<< HEAD
-  NET	     net;
-  LEX	     lex;
-  MEM_ROOT   mem_root;
-  HASH       user_vars;
-  String     packet;				/* Room for 1 row */
-  struct     sockaddr_in remote;
-  struct     rand_struct rand;
-  char	     *query,*thread_stack;
-  char	     *host,*user,*priv_user,*db,*ip;
-  const      char *proc_info, *host_or_ip;
-  uint	     client_capabilities,sql_mode,max_packet_length;
-  uint	     master_access,db_access;
-  TABLE      *open_tables,*temporary_tables, *handler_tables;
-=======
   NET	  net; // client connection descriptor
   LEX	  lex; // parse tree descriptor
   MEM_ROOT mem_root; // memory allocation pool
@@ -322,19 +307,13 @@
    */
   TABLE   *open_tables,*temporary_tables, *handler_tables;
   // TODO: document the variables below
->>>>>>> 5df61c3c
   MYSQL_LOCK *lock,*locked_tables;
-  ULL	     *ull;
+  ULL	  *ull;
   struct st_my_thread_var *mysys_var;
   enum enum_server_command command;
-<<<<<<< HEAD
-  uint32     server_id;
-  uint32     log_seq;
-  uint32     file_id;			// for LOAD DATA INFILE
-=======
   uint32 server_id;
   uint32 file_id; // for LOAD DATA INFILE
->>>>>>> 5df61c3c
+  uint32     file_id;			// for LOAD DATA INFILE
   const char *where;
   time_t     start_time,time_after_lock,user_time;
   time_t     connect_time,thr_create_time; // track down slow pthread_create
@@ -379,7 +358,6 @@
   bool       query_error, bootstrap, cleanup_done;
   bool	     safe_to_cache_query;
   bool	     volatile killed;
-<<<<<<< HEAD
   /*
     If we do a purge of binary logs, log index info of the threads
     that are currently reading it needs to be adjusted. To do that
@@ -392,21 +370,8 @@
   */
   ulong	     slave_proxy_id;
   NET*       slave_net;			// network connection from slave -> m.
-=======
-  
-  // if we do a purge of binary logs, log index info of the threads
-  // that are currently reading it needs to be adjusted. To do that
-  // each thread that is using LOG_INFO needs to adjust the pointer to it
-  LOG_INFO*  current_linfo;
-  
-  // in slave thread we need to know in behalf of which
-  // thread the query is being run to replicate temp tables properly
-  ulong slave_proxy_id;
-  
-  NET* slave_net; // network connection from slave to master
   uint32 log_pos;
 
->>>>>>> 5df61c3c
   THD();
   ~THD();
   void cleanup(void);
@@ -428,10 +393,10 @@
   {
     pthread_mutex_lock(&active_vio_lock);
     if(active_vio)
-    {
-      vio_close(active_vio);
-      active_vio = 0;
-    }
+      {
+	vio_close(active_vio);
+        active_vio = 0;
+      }
     pthread_mutex_unlock(&active_vio_lock);
   }
 #endif  

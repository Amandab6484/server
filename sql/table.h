#ifndef TABLE_INCLUDED
#define TABLE_INCLUDED
/* Copyright (c) 2000, 2017, Oracle and/or its affiliates.
   Copyright (c) 2009, 2019, MariaDB

   This program is free software; you can redistribute it and/or modify
   it under the terms of the GNU General Public License as published by
   the Free Software Foundation; version 2 of the License.

   This program is distributed in the hope that it will be useful,
   but WITHOUT ANY WARRANTY; without even the implied warranty of
   MERCHANTABILITY or FITNESS FOR A PARTICULAR PURPOSE.  See the
   GNU General Public License for more details.

   You should have received a copy of the GNU General Public License
   along with this program; if not, write to the Free Software
   Foundation, Inc., 51 Franklin St, Fifth Floor, Boston, MA 02110-1335  USA */

#include "my_global.h"                          /* NO_EMBEDDED_ACCESS_CHECKS */
#include "sql_plist.h"
#include "sql_list.h"                           /* Sql_alloc */
#include "mdl.h"
#include "datadict.h"
#include "sql_string.h"                         /* String */

#ifndef MYSQL_CLIENT

#include "hash.h"                               /* HASH */
#include "handler.h"                /* row_type, ha_choice, handler */
#include "mysql_com.h"              /* enum_field_types */
#include "thr_lock.h"                  /* thr_lock_type */
#include "filesort_utils.h"
#include "parse_file.h"

/* Structs that defines the TABLE */

class Item;				/* Needed by ORDER */
typedef Item (*Item_ptr);
class Item_subselect;
class Item_field;
class GRANT_TABLE;
class st_select_lex_unit;
class st_select_lex;
class partition_info;
class COND_EQUAL;
class Security_context;
struct TABLE_LIST;
class ACL_internal_schema_access;
class ACL_internal_table_access;
class Field;
class Table_statistics;
<<<<<<< HEAD
class With_element;
struct TDC_element;
class Virtual_column_info;
class Table_triggers_list;
class TMP_TABLE_PARAM;
=======
class TDC_element;
struct Name_resolution_context;
>>>>>>> 584d2132

/*
  Used to identify NESTED_JOIN structures within a join (applicable only to
  structures that have not been simplified away and embed more the one
  element)
*/
typedef ulonglong nested_join_map;


#define tmp_file_prefix "#sql"			/**< Prefix for tmp tables */
#define tmp_file_prefix_length 4
#define TMP_TABLE_KEY_EXTRA 8

/**
  Enumerate possible types of a table from re-execution
  standpoint.
  TABLE_LIST class has a member of this type.
  At prepared statement prepare, this member is assigned a value
  as of the current state of the database. Before (re-)execution
  of a prepared statement, we check that the value recorded at
  prepare matches the type of the object we obtained from the
  table definition cache.

  @sa check_and_update_table_version()
  @sa Execute_observer
  @sa Prepared_statement::reprepare()
*/

enum enum_table_ref_type
{
  /** Initial value set by the parser */
  TABLE_REF_NULL= 0,
  TABLE_REF_VIEW,
  TABLE_REF_BASE_TABLE,
  TABLE_REF_I_S_TABLE,
  TABLE_REF_TMP_TABLE
};


/*************************************************************************/

/**
 Object_creation_ctx -- interface for creation context of database objects
 (views, stored routines, events, triggers). Creation context -- is a set
 of attributes, that should be fixed at the creation time and then be used
 each time the object is parsed or executed.
*/

class Object_creation_ctx
{
public:
  Object_creation_ctx *set_n_backup(THD *thd);

  void restore_env(THD *thd, Object_creation_ctx *backup_ctx);

protected:
  Object_creation_ctx() {}
  virtual Object_creation_ctx *create_backup_ctx(THD *thd) const = 0;

  virtual void change_env(THD *thd) const = 0;

public:
  virtual ~Object_creation_ctx()
  { }
};

/*************************************************************************/

/**
 Default_object_creation_ctx -- default implementation of
 Object_creation_ctx.
*/

class Default_object_creation_ctx : public Object_creation_ctx
{
public:
  CHARSET_INFO *get_client_cs()
  {
    return m_client_cs;
  }

  CHARSET_INFO *get_connection_cl()
  {
    return m_connection_cl;
  }

protected:
  Default_object_creation_ctx(THD *thd);

  Default_object_creation_ctx(CHARSET_INFO *client_cs,
                              CHARSET_INFO *connection_cl);

protected:
  virtual Object_creation_ctx *create_backup_ctx(THD *thd) const;

  virtual void change_env(THD *thd) const;

protected:
  /**
    client_cs stores the value of character_set_client session variable.
    The only character set attribute is used.

    Client character set is included into query context, because we save
    query in the original character set, which is client character set. So,
    in order to parse the query properly we have to switch client character
    set on parsing.
  */
  CHARSET_INFO *m_client_cs;

  /**
    connection_cl stores the value of collation_connection session
    variable. Both character set and collation attributes are used.

    Connection collation is included into query context, becase it defines
    the character set and collation of text literals in internal
    representation of query (item-objects).
  */
  CHARSET_INFO *m_connection_cl;
};

class Query_arena;

/*************************************************************************/

/**
 View_creation_ctx -- creation context of view objects.
*/

class View_creation_ctx : public Default_object_creation_ctx,
                          public Sql_alloc
{
public:
  static View_creation_ctx *create(THD *thd);

  static View_creation_ctx *create(THD *thd,
                                   TABLE_LIST *view);

private:
  View_creation_ctx(THD *thd)
    : Default_object_creation_ctx(thd)
  { }
};

/*************************************************************************/

/* Order clause list element */

typedef int (*fast_field_copier)(Field *to, Field *from);


typedef struct st_order {
  struct st_order *next;
  Item	 **item;			/* Point at item in select fields */
  Item	 *item_ptr;			/* Storage for initial item */
  /*
    Reference to the function we are trying to optimize copy to
    a temporary table
  */
  fast_field_copier fast_field_copier_func;
  /* Field for which above optimizer function setup */
  Field  *fast_field_copier_setup;
  int    counter;                       /* position in SELECT list, correct
                                           only if counter_used is true*/
  enum enum_order {
    ORDER_NOT_RELEVANT,
    ORDER_ASC,
    ORDER_DESC
  };

  enum_order direction;                 /* Requested direction of ordering */
  bool	 in_field_list;			/* true if in select field list */
  bool   counter_used;                  /* parameter was counter of columns */
  Field  *field;			/* If tmp-table group */
  char	 *buff;				/* If tmp-table group */
  table_map used; /* NOTE: the below is only set to 0 but is still used by eq_ref_table */
  table_map depend_map;
} ORDER;

/**
  State information for internal tables grants.
  This structure is part of the TABLE_LIST, and is updated
  during the ACL check process.
  @sa GRANT_INFO
*/
struct st_grant_internal_info
{
  /** True if the internal lookup by schema name was done. */
  bool m_schema_lookup_done;
  /** Cached internal schema access. */
  const ACL_internal_schema_access *m_schema_access;
  /** True if the internal lookup by table name was done. */
  bool m_table_lookup_done;
  /** Cached internal table access. */
  const ACL_internal_table_access *m_table_access;
};
typedef struct st_grant_internal_info GRANT_INTERNAL_INFO;

/**
   @brief The current state of the privilege checking process for the current
   user, SQL statement and SQL object.

   @details The privilege checking process is divided into phases depending on
   the level of the privilege to be checked and the type of object to be
   accessed. Due to the mentioned scattering of privilege checking
   functionality, it is necessary to keep track of the state of the
   process. This information is stored in privilege, want_privilege, and
   orig_want_privilege.

   A GRANT_INFO also serves as a cache of the privilege hash tables. Relevant
   members are grant_table and version.
 */
typedef struct st_grant_info
{
  /**
     @brief A copy of the privilege information regarding the current host,
     database, object and user.

     @details The version of this copy is found in GRANT_INFO::version.
   */
  GRANT_TABLE *grant_table_user;
  GRANT_TABLE *grant_table_role;
  /**
     @brief Used for cache invalidation when caching privilege information.

     @details The privilege information is stored on disk, with dedicated
     caches residing in memory: table-level and column-level privileges,
     respectively, have their own dedicated caches.

     The GRANT_INFO works as a level 1 cache with this member updated to the
     current value of the global variable @c grant_version (@c static variable
     in sql_acl.cc). It is updated Whenever the GRANT_INFO is refreshed from
     the level 2 cache. The level 2 cache is the @c column_priv_hash structure
     (@c static variable in sql_acl.cc)

     @see grant_version
   */
  uint version;
  /**
     @brief The set of privileges that the current user has fulfilled for a
     certain host, database, and object.
     
     @details This field is continually updated throughout the access checking
     process. In each step the "wanted privilege" is checked against the
     fulfilled privileges. When/if the intersection of these sets is empty,
     access is granted.

     The set is implemented as a bitmap, with the bits defined in sql_acl.h.
   */
  ulong privilege;
  /**
     @brief the set of privileges that the current user needs to fulfil in
     order to carry out the requested operation.
   */
  ulong want_privilege;
  /**
    Stores the requested access acl of top level tables list. Is used to
    check access rights to the underlying tables of a view.
  */
  ulong orig_want_privilege;
  /** The grant state for internal tables. */
  GRANT_INTERNAL_INFO m_internal;
} GRANT_INFO;

enum tmp_table_type
{
  NO_TMP_TABLE, NON_TRANSACTIONAL_TMP_TABLE, TRANSACTIONAL_TMP_TABLE,
  INTERNAL_TMP_TABLE, SYSTEM_TMP_TABLE
};
enum release_type { RELEASE_NORMAL, RELEASE_WAIT_FOR_DROP };

enum enum_vcol_update_mode
{
  VCOL_UPDATE_FOR_READ= 0,
  VCOL_UPDATE_FOR_WRITE,
  VCOL_UPDATE_FOR_DELETE,
  VCOL_UPDATE_INDEXED,
  VCOL_UPDATE_INDEXED_FOR_UPDATE,
  VCOL_UPDATE_FOR_REPLACE
};


/**
  Category of table found in the table share.
*/
enum enum_table_category
{
  /**
    Unknown value.
  */
  TABLE_UNKNOWN_CATEGORY=0,

  /**
    Temporary table.
    The table is visible only in the session.
    Therefore,
    - FLUSH TABLES WITH READ LOCK
    - SET GLOBAL READ_ONLY = ON
    do not apply to this table.
    Note that LOCK TABLE t FOR READ/WRITE
    can be used on temporary tables.
    Temporary tables are not part of the table cache.
  */
  TABLE_CATEGORY_TEMPORARY=1,

  /**
    User table.
    These tables do honor:
    - LOCK TABLE t FOR READ/WRITE
    - FLUSH TABLES WITH READ LOCK
    - SET GLOBAL READ_ONLY = ON
    User tables are cached in the table cache.
  */
  TABLE_CATEGORY_USER=2,

  /**
    System table, maintained by the server.
    These tables do honor:
    - LOCK TABLE t FOR READ/WRITE
    - FLUSH TABLES WITH READ LOCK
    - SET GLOBAL READ_ONLY = ON
    Typically, writes to system tables are performed by
    the server implementation, not explicitly be a user.
    System tables are cached in the table cache.
  */
  TABLE_CATEGORY_SYSTEM=3,

  /**
    Information schema tables.
    These tables are an interface provided by the system
    to inspect the system metadata.
    These tables do *not* honor:
    - LOCK TABLE t FOR READ/WRITE
    - FLUSH TABLES WITH READ LOCK
    - SET GLOBAL READ_ONLY = ON
    as there is no point in locking explicitly
    an INFORMATION_SCHEMA table.
    Nothing is directly written to information schema tables.
    Note that this value is not used currently,
    since information schema tables are not shared,
    but implemented as session specific temporary tables.
  */
  /*
    TODO: Fixing the performance issues of I_S will lead
    to I_S tables in the table cache, which should use
    this table type.
  */
  TABLE_CATEGORY_INFORMATION=4,

  /**
    Log tables.
    These tables are an interface provided by the system
    to inspect the system logs.
    These tables do *not* honor:
    - LOCK TABLE t FOR READ/WRITE
    - FLUSH TABLES WITH READ LOCK
    - SET GLOBAL READ_ONLY = ON
    as there is no point in locking explicitly
    a LOG table.
    An example of LOG tables are:
    - mysql.slow_log
    - mysql.general_log,
    which *are* updated even when there is either
    a GLOBAL READ LOCK or a GLOBAL READ_ONLY in effect.
    User queries do not write directly to these tables
    (there are exceptions for log tables).
    The server implementation perform writes.
    Log tables are cached in the table cache.
  */
  TABLE_CATEGORY_LOG=5,

  /**
    Performance schema tables.
    These tables are an interface provided by the system
    to inspect the system performance data.
    These tables do *not* honor:
    - LOCK TABLE t FOR READ/WRITE
    - FLUSH TABLES WITH READ LOCK
    - SET GLOBAL READ_ONLY = ON
    as there is no point in locking explicitly
    a PERFORMANCE_SCHEMA table.
    An example of PERFORMANCE_SCHEMA tables are:
    - performance_schema.*
    which *are* updated (but not using the handler interface)
    even when there is either
    a GLOBAL READ LOCK or a GLOBAL READ_ONLY in effect.
    User queries do not write directly to these tables
    (there are exceptions for SETUP_* tables).
    The server implementation perform writes.
    Performance tables are cached in the table cache.
  */
  TABLE_CATEGORY_PERFORMANCE=6
};
typedef enum enum_table_category TABLE_CATEGORY;

TABLE_CATEGORY get_table_category(const LEX_STRING *db,
                                  const LEX_STRING *name);


typedef struct st_table_field_type
{
  LEX_STRING name;
  LEX_STRING type;
  LEX_STRING cset;
} TABLE_FIELD_TYPE;


typedef struct st_table_field_def
{
  uint count;
  const TABLE_FIELD_TYPE *field;
  uint primary_key_parts;
  const uint *primary_key_columns;
} TABLE_FIELD_DEF;


class Table_check_intact
{
protected:
  bool has_keys;
  virtual void report_error(uint code, const char *fmt, ...)= 0;

public:
  Table_check_intact(bool keys= false) : has_keys(keys) {}
  virtual ~Table_check_intact() {}

  /** Checks whether a table is intact. */
  bool check(TABLE *table, const TABLE_FIELD_DEF *table_def);
};


/*
  If the table isn't valid, report the error to the server log only.
*/
class Table_check_intact_log_error : public Table_check_intact
{
protected:
  void report_error(uint, const char *fmt, ...);
public:
  Table_check_intact_log_error() : Table_check_intact(true) {}
};


/**
  Class representing the fact that some thread waits for table
  share to be flushed. Is used to represent information about
  such waits in MDL deadlock detector.
*/

class Wait_for_flush : public MDL_wait_for_subgraph
{
  MDL_context *m_ctx;
  TABLE_SHARE *m_share;
  uint m_deadlock_weight;
public:
  Wait_for_flush(MDL_context *ctx_arg, TABLE_SHARE *share_arg,
               uint deadlock_weight_arg)
    : m_ctx(ctx_arg), m_share(share_arg),
      m_deadlock_weight(deadlock_weight_arg)
  {}

  MDL_context *get_ctx() const { return m_ctx; }

  virtual bool accept_visitor(MDL_wait_for_graph_visitor *dvisitor);

  virtual uint get_deadlock_weight() const;

  /**
    Pointers for participating in the list of waiters for table share.
  */
  Wait_for_flush *next_in_share;
  Wait_for_flush **prev_in_share;
};


typedef I_P_List <Wait_for_flush,
                  I_P_List_adapter<Wait_for_flush,
                                   &Wait_for_flush::next_in_share,
                                   &Wait_for_flush::prev_in_share> >
                 Wait_for_flush_list;


enum open_frm_error {
  OPEN_FRM_OK = 0,
  OPEN_FRM_OPEN_ERROR,
  OPEN_FRM_READ_ERROR,
  OPEN_FRM_CORRUPTED,
  OPEN_FRM_DISCOVER,
  OPEN_FRM_ERROR_ALREADY_ISSUED,
  OPEN_FRM_NOT_A_VIEW,
  OPEN_FRM_NOT_A_TABLE,
  OPEN_FRM_NEEDS_REBUILD
};

/**
  Control block to access table statistics loaded 
  from persistent statistical tables
*/

struct TABLE_STATISTICS_CB
{
  MEM_ROOT  mem_root; /* MEM_ROOT to allocate statistical data for the table */
  Table_statistics *table_stats; /* Structure to access the statistical data */
  bool stats_can_be_read;        /* Memory for statistical data is allocated */
  bool stats_is_read;            /* Statistical data for table has been read
                                    from statistical tables */
  bool histograms_can_be_read;
  bool histograms_are_read;   
};


/**
  This structure is shared between different table objects. There is one
  instance of table share per one table in the database.
*/

struct TABLE_SHARE
{
  TABLE_SHARE() {}                    /* Remove gcc warning */

  /** Category of this table. */
  TABLE_CATEGORY table_category;

  /* hash of field names (contains pointers to elements of field array) */
  HASH	name_hash;			/* hash of field names */
  MEM_ROOT mem_root;
  TYPELIB keynames;			/* Pointers to keynames */
  TYPELIB fieldnames;			/* Pointer to fieldnames */
  TYPELIB *intervals;			/* pointer to interval info */
  mysql_mutex_t LOCK_ha_data;           /* To protect access to ha_data */
  mysql_mutex_t LOCK_share;             /* To protect TABLE_SHARE */

  TDC_element *tdc;

  LEX_CUSTRING tabledef_version;

  engine_option_value *option_list;     /* text options for table */
  ha_table_option_struct *option_struct; /* structure with parsed options */

  /* The following is copied to each TABLE on OPEN */
  Field **field;
  Field **found_next_number_field;
  KEY  *key_info;			/* data of keys in database */
  Virtual_column_info **check_constraints;
  uint	*blob_field;			/* Index to blobs in Field arrray*/
  LEX_CUSTRING vcol_defs;              /* definitions of generated columns */

  TABLE_STATISTICS_CB stats_cb;

  uchar	*default_values;		/* row with default values */
  LEX_STRING comment;			/* Comment about table */
  CHARSET_INFO *table_charset;		/* Default charset of string fields */

  MY_BITMAP *check_set;                 /* Fields used by check constrant */
  MY_BITMAP all_set;
  /*
    Key which is used for looking-up table in table cache and in the list
    of thread's temporary tables. Has the form of:
      "database_name\0table_name\0" + optional part for temporary tables.

    Note that all three 'table_cache_key', 'db' and 'table_name' members
    must be set (and be non-zero) for tables in table cache. They also
    should correspond to each other.
    To ensure this one can use set_table_cache() methods.
  */
  LEX_STRING table_cache_key;
  LEX_STRING db;                        /* Pointer to db */
  LEX_STRING table_name;                /* Table name (for open) */
  LEX_STRING path;                	/* Path to .frm file (from datadir) */
  LEX_STRING normalized_path;		/* unpack_filename(path) */
  LEX_STRING connect_string;

  /* 
     Set of keys in use, implemented as a Bitmap.
     Excludes keys disabled by ALTER TABLE ... DISABLE KEYS.
  */
  key_map keys_in_use;
  key_map keys_for_keyread;
  ha_rows min_rows, max_rows;		/* create information */
  ulong   avg_row_length;		/* create information */
  ulong   mysql_version;		/* 0 if .frm is created before 5.0 */
  ulong   reclength;			/* Recordlength */
  /* Stored record length. No generated-only virtual fields are included */
  ulong   stored_rec_length;            

  plugin_ref db_plugin;			/* storage engine plugin */
  inline handlerton *db_type() const	/* table_type for handler */
  { 
    return is_view   ? view_pseudo_hton :
           db_plugin ? plugin_hton(db_plugin) : NULL;
  }
  enum row_type row_type;		/* How rows are stored */
  enum tmp_table_type tmp_table;

  /** Transactional or not. */
  enum ha_choice transactional;
  /** Per-page checksums or not. */
  enum ha_choice page_checksum;

  uint key_block_size;			/* create key_block_size, if used */
  uint stats_sample_pages;		/* number of pages to sample during
					stats estimation, if used, otherwise 0. */
  enum_stats_auto_recalc stats_auto_recalc; /* Automatic recalc of stats. */
  uint null_bytes, last_null_bit_pos;
  /*
    Same as null_bytes, except that if there is only a 'delete-marker' in
    the record then this value is 0.
  */
  uint null_bytes_for_compare;
  uint fields;                          /* number of fields */
  /* number of stored fields, purely virtual not included */
  uint stored_fields;
  uint virtual_fields;                  /* number of purely virtual fields */
  /* number of purely virtual not stored blobs */
  uint virtual_not_stored_blob_fields;
  uint null_fields;                     /* number of null fields */
  uint blob_fields;                     /* number of blob fields */
  uint varchar_fields;                  /* number of varchar fields */
  uint default_fields;                  /* number of default fields */

  uint default_expressions;
  uint table_check_constraints, field_check_constraints;

  uint rec_buff_length;                 /* Size of table->record[] buffer */
  uint keys, key_parts;
  uint ext_key_parts;       /* Total number of key parts in extended keys */
  uint max_key_length, max_unique_length, total_key_length;
  uint uniques;                         /* Number of UNIQUE index */
  uint db_create_options;		/* Create options from database */
  uint db_options_in_use;		/* Options in use */
  uint db_record_offset;		/* if HA_REC_IN_SEQ */
  uint rowid_field_offset;		/* Field_nr +1 to rowid field */
  /* Primary key index number, used in TABLE::key_info[] */
  uint primary_key;                     
  uint next_number_index;               /* autoincrement key number */
  uint next_number_key_offset;          /* autoinc keypart offset in a key */
  uint next_number_keypart;             /* autoinc keypart number in a key */
  enum open_frm_error error;            /* error from open_table_def() */
  uint open_errno;                      /* error from open_table_def() */
  uint column_bitmap_size;
  uchar frm_version;

  enum enum_v_keys { NOT_INITIALIZED=0, NO_V_KEYS, V_KEYS };
  enum_v_keys check_set_initialized;

  bool use_ext_keys;                    /* Extended keys can be used */
  bool null_field_first;
  bool system;                          /* Set if system table (one record) */
  bool crypted;                         /* If .frm file is crypted */
  bool crashed;
  bool is_view;
  bool can_cmp_whole_record;
  bool table_creation_was_logged;
  bool non_determinstic_insert;
  bool vcols_need_refixing;
  bool has_update_default_function;
  ulong table_map_id;                   /* for row-based replication */

  /*
    Things that are incompatible between the stored version and the
    current version. This is a set of HA_CREATE... bits that can be used
    to modify create_info->used_fields for ALTER TABLE.
  */
  ulong incompatible_version;

  /**
    For shares representing views File_parser object with view
    definition read from .FRM file.
  */
  const File_parser *view_def;

  /*
    Cache for row-based replication table share checks that does not
    need to be repeated. Possible values are: -1 when cache value is
    not calculated yet, 0 when table *shall not* be replicated, 1 when
    table *may* be replicated.
  */
  int cached_row_logging_check;

  /* Name of the tablespace used for this table */
  char *tablespace;

#ifdef WITH_PARTITION_STORAGE_ENGINE
  /* filled in when reading from frm */
  bool auto_partitioned;
  char *partition_info_str;
  uint  partition_info_str_len;
  uint  partition_info_buffer_size;
  plugin_ref default_part_plugin;
#endif

  /**
    Cache the checked structure of this table.

    The pointer data is used to describe the structure that
    a instance of the table must have. Each element of the
    array specifies a field that must exist on the table.

    The pointer is cached in order to perform the check only
    once -- when the table is loaded from the disk.
  */
  const TABLE_FIELD_DEF *table_field_def_cache;

  /** Main handler's share */
  Handler_share *ha_share;

  /** Instrumentation for this table share. */
  PSI_table_share *m_psi;

  inline void reset() { bzero((void*)this, sizeof(*this)); }

  /*
    Set share's table cache key and update its db and table name appropriately.

    SYNOPSIS
      set_table_cache_key()
        key_buff    Buffer with already built table cache key to be
                    referenced from share.
        key_length  Key length.

    NOTES
      Since 'key_buff' buffer will be referenced from share it should has same
      life-time as share itself.
      This method automatically ensures that TABLE_SHARE::table_name/db have
      appropriate values by using table cache key as their source.
  */

  void set_table_cache_key(char *key_buff, uint key_length)
  {
    table_cache_key.str= key_buff;
    table_cache_key.length= key_length;
    /*
      Let us use the fact that the key is "db/0/table_name/0" + optional
      part for temporary tables.
    */
    db.str=            table_cache_key.str;
    db.length=         strlen(db.str);
    table_name.str=    db.str + db.length + 1;
    table_name.length= strlen(table_name.str);
  }


  /*
    Set share's table cache key and update its db and table name appropriately.

    SYNOPSIS
      set_table_cache_key()
        key_buff    Buffer to be used as storage for table cache key
                    (should be at least key_length bytes).
        key         Value for table cache key.
        key_length  Key length.

    NOTE
      Since 'key_buff' buffer will be used as storage for table cache key
      it should has same life-time as share itself.
  */

  void set_table_cache_key(char *key_buff, const char *key, uint key_length)
  {
    memcpy(key_buff, key, key_length);
    set_table_cache_key(key_buff, key_length);
  }

  inline bool honor_global_locks()
  {
    return ((table_category == TABLE_CATEGORY_USER)
            || (table_category == TABLE_CATEGORY_SYSTEM));
  }

  inline bool require_write_privileges()
  {
    return (table_category == TABLE_CATEGORY_LOG);
  }

  inline ulong get_table_def_version()
  {
    return table_map_id;
  }

  /**
    Convert unrelated members of TABLE_SHARE to one enum
    representing its type.

    @todo perhaps we need to have a member instead of a function.
  */
  enum enum_table_ref_type get_table_ref_type() const
  {
    if (is_view)
      return TABLE_REF_VIEW;
    switch (tmp_table) {
    case NO_TMP_TABLE:
      return TABLE_REF_BASE_TABLE;
    case SYSTEM_TMP_TABLE:
      return TABLE_REF_I_S_TABLE;
    default:
      return TABLE_REF_TMP_TABLE;
    }
  }
  /**
    Return a table metadata version.
     * for base tables and views, we return table_map_id.
       It is assigned from a global counter incremented for each
       new table loaded into the table definition cache (TDC).
     * for temporary tables it's table_map_id again. But for
       temporary tables table_map_id is assigned from
       thd->query_id. The latter is assigned from a thread local
       counter incremented for every new SQL statement. Since
       temporary tables are thread-local, each temporary table
       gets a unique id.
     * for everything else (e.g. information schema tables),
       the version id is zero.

   This choice of version id is a large compromise
   to have a working prepared statement validation in 5.1. In
   future version ids will be persistent, as described in WL#4180.

   Let's try to explain why and how this limited solution allows
   to validate prepared statements.

   Firstly, sets (in mathematical sense) of version numbers
   never intersect for different table types. Therefore,
   version id of a temporary table is never compared with
   a version id of a view, and vice versa.

   Secondly, for base tables and views, we know that each DDL flushes
   the respective share from the TDC. This ensures that whenever
   a table is altered or dropped and recreated, it gets a new
   version id.
   Unfortunately, since elements of the TDC are also flushed on
   LRU basis, this choice of version ids leads to false positives.
   E.g. when the TDC size is too small, we may have a SELECT
   * FROM INFORMATION_SCHEMA.TABLES flush all its elements, which
   in turn will lead to a validation error and a subsequent
   reprepare of all prepared statements.  This is
   considered acceptable, since as long as prepared statements are
   automatically reprepared, spurious invalidation is only
   a performance hit. Besides, no better simple solution exists.

   For temporary tables, using thd->query_id ensures that if
   a temporary table was altered or recreated, a new version id is
   assigned. This suits validation needs very well and will perhaps
   never change.

   Metadata of information schema tables never changes.
   Thus we can safely assume 0 for a good enough version id.

   Finally, by taking into account table type, we always
   track that a change has taken place when a view is replaced
   with a base table, a base table is replaced with a temporary
   table and so on.

   @sa TABLE_LIST::is_table_ref_id_equal()
  */
  ulong get_table_ref_version() const
  {
    return (tmp_table == SYSTEM_TMP_TABLE) ? 0 : table_map_id;
  }

  bool visit_subgraph(Wait_for_flush *waiting_ticket,
                      MDL_wait_for_graph_visitor *gvisitor);

  bool wait_for_old_version(THD *thd, struct timespec *abstime,
                            uint deadlock_weight);
  /** Release resources and free memory occupied by the table share. */
  void destroy();

  void set_use_ext_keys_flag(bool fl) 
  {
    use_ext_keys= fl;
  }
  
  uint actual_n_key_parts(THD *thd);

  LEX_CUSTRING *frm_image; ///< only during CREATE TABLE (@sa ha_create_table)

  /*
    populates TABLE_SHARE from the table description in the binary frm image.
    if 'write' is true, this frm image is also written into a corresponding
    frm file, that serves as a persistent metadata cache to avoid
    discovering the table over and over again
  */
  int init_from_binary_frm_image(THD *thd, bool write,
                                 const uchar *frm_image, size_t frm_length);

  /*
    populates TABLE_SHARE from the table description, specified as the
    complete CREATE TABLE sql statement.
    if 'write' is true, this frm image is also written into a corresponding
    frm file, that serves as a persistent metadata cache to avoid
    discovering the table over and over again
  */
  int init_from_sql_statement_string(THD *thd, bool write,
                                     const char *sql, size_t sql_length);
  /*
    writes the frm image to an frm file, corresponding to this table
  */
  bool write_frm_image(const uchar *frm_image, size_t frm_length);

  bool write_frm_image(void)
  { return frm_image ? write_frm_image(frm_image->str, frm_image->length) : 0; }

  /*
    returns an frm image for this table.
    the memory is allocated and must be freed later
  */
  bool read_frm_image(const uchar **frm_image, size_t *frm_length);

  /* frees the memory allocated in read_frm_image */
  void free_frm_image(const uchar *frm);
};


/**
   Class is used as a BLOB field value storage for
   intermediate GROUP_CONCAT results. Used only for
   GROUP_CONCAT with  DISTINCT or ORDER BY options.
 */

class Blob_mem_storage: public Sql_alloc
{
private:
  MEM_ROOT storage;
  /**
    Sign that some values were cut
    during saving into the storage.
  */
  bool truncated_value;
public:
  Blob_mem_storage() :truncated_value(false)
  {
    init_alloc_root(&storage, MAX_FIELD_VARCHARLENGTH, 0, MYF(0));
  }
  ~ Blob_mem_storage()
  {
    free_root(&storage, MYF(0));
  }
  void reset()
  {
    free_root(&storage, MYF(MY_MARK_BLOCKS_FREE));
    truncated_value= false;
  }
  /**
     Fuction creates duplicate of 'from'
     string in 'storage' MEM_ROOT.

     @param from           string to copy
     @param length         string length

     @retval Pointer to the copied string.
     @retval 0 if an error occurred.
  */
  char *store(const char *from, uint length)
  {
    return (char*) memdup_root(&storage, from, length);
  }
  void set_truncated_value(bool is_truncated_value)
  {
    truncated_value= is_truncated_value;
  }
  bool is_truncated_value() { return truncated_value; }
};


/* Information for one open table */
enum index_hint_type
{
  INDEX_HINT_IGNORE,
  INDEX_HINT_USE,
  INDEX_HINT_FORCE
};

struct st_cond_statistic;

#define      CHECK_ROW_FOR_NULLS_TO_REJECT   (1 << 0)
#define      REJECT_ROW_DUE_TO_NULL_FIELDS   (1 << 1)

/* Bitmap of table's fields */
typedef Bitmap<MAX_FIELDS> Field_map;

struct TABLE
{
  TABLE() {}                               /* Remove gcc warning */

  TABLE_SHARE	*s;
  handler	*file;
  TABLE *next, *prev;

private:
  /**
     Links for the list of all TABLE objects for this share.
     Declared as private to avoid direct manipulation with those objects.
     One should use methods of I_P_List template instead.
  */
  TABLE *share_all_next, **share_all_prev;
  TABLE *global_free_next, **global_free_prev;
  friend struct All_share_tables;
  friend struct Table_cache_instance;

public:

  uint32 instance; /** Table cache instance this TABLE is belonging to */
  THD	*in_use;                        /* Which thread uses this */

  uchar *record[2];			/* Pointer to records */
  uchar *write_row_record;		/* Used as optimisation in
					   THD::write_row */
  uchar *insert_values;                  /* used by INSERT ... UPDATE */
  /* 
    Map of keys that can be used to retrieve all data from this table 
    needed by the query without reading the row.
  */
  key_map covering_keys;
  key_map quick_keys, intersect_keys;
  /*
    A set of keys that can be used in the query that references this
    table.

    All indexes disabled on the table's TABLE_SHARE (see TABLE::s) will be 
    subtracted from this set upon instantiation. Thus for any TABLE t it holds
    that t.keys_in_use_for_query is a subset of t.s.keys_in_use. Generally we 
    must not introduce any new keys here (see setup_tables).

    The set is implemented as a bitmap.
  */
  key_map keys_in_use_for_query;
  /* Map of keys that can be used to calculate GROUP BY without sorting */
  key_map keys_in_use_for_group_by;
  /* Map of keys that can be used to calculate ORDER BY without sorting */
  key_map keys_in_use_for_order_by;
  KEY  *key_info;			/* data of keys in database */

  Field **field;                        /* Pointer to fields */
  Field **vfield;                       /* Pointer to virtual fields*/
  Field **default_field;                /* Fields with non-constant DEFAULT */
  Field *next_number_field;		/* Set if next_number is activated */
  Field *found_next_number_field;	/* Set on open */
  Virtual_column_info **check_constraints;

  /* Table's triggers, 0 if there are no of them */
  Table_triggers_list *triggers;
  TABLE_LIST *pos_in_table_list;/* Element referring to this table */
  /* Position in thd->locked_table_list under LOCK TABLES */
  TABLE_LIST *pos_in_locked_tables;

  /*
    Not-null for temporary tables only. Non-null values means this table is
    used to compute GROUP BY, it has a unique of GROUP BY columns.
    (set by create_tmp_table)
  */
  ORDER		*group;
  String	alias;            	  /* alias or table name */
  uchar		*null_flags;
  MY_BITMAP     def_read_set, def_write_set, tmp_set;
  MY_BITMAP     def_rpl_write_set;
  MY_BITMAP     eq_join_set;         /* used to mark equi-joined fields */
  MY_BITMAP     cond_set;   /* used to mark fields from sargable conditions*/
  /* Active column sets */
  MY_BITMAP     *read_set, *write_set, *rpl_write_set;
  /* Set if using virtual fields */
  MY_BITMAP     *vcol_set, *def_vcol_set;
  /* On INSERT: fields that the user specified a value for */
  MY_BITMAP	has_value_set;

  /*
   The ID of the query that opened and is using this table. Has different
   meanings depending on the table type.

   Temporary tables:

   table->query_id is set to thd->query_id for the duration of a statement
   and is reset to 0 once it is closed by the same statement. A non-zero
   table->query_id means that a statement is using the table even if it's
   not the current statement (table is in use by some outer statement).

   Non-temporary tables:

   Under pre-locked or LOCK TABLES mode: query_id is set to thd->query_id
   for the duration of a statement and is reset to 0 once it is closed by
   the same statement. A non-zero query_id is used to control which tables
   in the list of pre-opened and locked tables are actually being used.
  */
  query_id_t	query_id;

  /*
    This structure is used for statistical data on the table that
    is collected by the function collect_statistics_for_table
  */
  Table_statistics *collected_stats;

  /* The estimate of the number of records in the table used by optimizer */ 
  ha_rows used_stat_records;

  /* 
    For each key that has quick_keys.is_set(key) == TRUE: estimate of #records
    and max #key parts that range access would use.
  */
  ha_rows	quick_rows[MAX_KEY];
  double 	quick_costs[MAX_KEY];

  /* 
    Bitmaps of key parts that =const for the duration of join execution. If
    we're in a subquery, then the constant may be different across subquery
    re-executions.
  */
  key_part_map  const_key_parts[MAX_KEY];

  uint		quick_key_parts[MAX_KEY];
  uint		quick_n_ranges[MAX_KEY];

  /* 
    Estimate of number of records that satisfy SARGable part of the table
    condition, or table->file->records if no SARGable condition could be
    constructed.
    This value is used by join optimizer as an estimate of number of records
    that will pass the table condition (condition that depends on fields of 
    this table and constants)
  */
  ha_rows       quick_condition_rows;

  double cond_selectivity;
  List<st_cond_statistic> *cond_selectivity_sampling_explain;

  table_map	map;                    /* ID bit of table (1,2,4,8,16...) */

  uint          lock_position;          /* Position in MYSQL_LOCK.table */
  uint          lock_data_start;        /* Start pos. in MYSQL_LOCK.locks */
  uint          lock_count;             /* Number of locks */
  uint		tablenr,used_fields;
  uint          temp_pool_slot;		/* Used by intern temp tables */
  uint		status;                 /* What's in record[0] */
  uint		db_stat;		/* mode of file as in handler.h */
  /* number of select if it is derived table */
  uint          derived_select_number;
  /*
    0 or JOIN_TYPE_{LEFT|RIGHT}. Currently this is only compared to 0.
    If maybe_null !=0, this table is inner w.r.t. some outer join operation,
    and null_row may be true.
  */
  uint maybe_null;
  int		current_lock;           /* Type of lock on table */
  bool copy_blobs;			/* copy_blobs when storing */
  /*
    Set if next_number_field is in the UPDATE fields of INSERT ... ON DUPLICATE
    KEY UPDATE.
  */
  bool next_number_field_updated;

  /*
    If true, the current table row is considered to have all columns set to 
    NULL, including columns declared as "not null" (see maybe_null).
  */
  bool null_row;
  /*
    No rows that contain null values can be placed into this table.
    Currently this flag can be set to true only for a temporary table
    that used to store the result of materialization of a subquery.
  */
  bool no_rows_with_nulls;
  /*
    This field can contain two bit flags: 
      CHECK_ROW_FOR_NULLS_TO_REJECT
      REJECT_ROW_DUE_TO_NULL_FIELDS
    The first flag is set for the dynamic contexts where it is prohibited
    to write any null into the table.
    The second flag is set only if the first flag is set on.
    The informs the outer scope that there was an attept to write null
    into a field of the table in the context where it is prohibited.
    This flag should be set off as soon as the first flag is set on.
    Currently these flags are used only the tables tno_rows_with_nulls set
    to true. 
  */       
  uint8 null_catch_flags;

  /*
    TODO: Each of the following flags take up 8 bits. They can just as easily
    be put into one single unsigned long and instead of taking up 18
    bytes, it would take up 4.
  */
  bool force_index;

  /**
    Flag set when the statement contains FORCE INDEX FOR ORDER BY
    See TABLE_LIST::process_index_hints().
  */
  bool force_index_order;

  /**
    Flag set when the statement contains FORCE INDEX FOR GROUP BY
    See TABLE_LIST::process_index_hints().
  */
  bool force_index_group;
  /*
    TRUE<=> this table was created with create_tmp_table(... distinct=TRUE..)
    call
  */
  bool distinct;
  bool const_table,no_rows, used_for_duplicate_elimination;
  /**
    Forces DYNAMIC Aria row format for internal temporary tables.
  */
  bool keep_row_order;

  bool no_keyread;
  /**
    If set, indicate that the table is not replicated by the server.
  */
  bool locked_by_logger;
  bool no_replicate;
  bool locked_by_name;
  bool fulltext_searched;
  bool no_cache;
  /* To signal that the table is associated with a HANDLER statement */
  bool open_by_handler;
  /*
    To indicate that a non-null value of the auto_increment field
    was provided by the user or retrieved from the current record.
    Used only in the MODE_NO_AUTO_VALUE_ON_ZERO mode.
  */
  bool auto_increment_field_not_null;
  bool insert_or_update;             /* Can be used by the handler */
  bool alias_name_used;              /* true if table_name is alias */
  bool get_fields_in_item_tree;      /* Signal to fix_field */
  bool m_needs_reopen;
private:
  bool created;    /* For tmp tables. TRUE <=> tmp table was actually created.*/
public:
#ifdef HAVE_REPLICATION
  /* used in RBR Triggers */
  bool master_had_triggers;
#endif

  REGINFO reginfo;			/* field connections */
  MEM_ROOT mem_root;
  /**
     Initialized in Item_func_group_concat::setup for appropriate
     temporary table if GROUP_CONCAT is used with ORDER BY | DISTINCT
     and BLOB field count > 0.
   */
  Blob_mem_storage *blob_storage;
  GRANT_INFO grant;
  /*
    The arena which the items for expressions from the table definition
    are associated with.  
    Currently only the items of the expressions for virtual columns are
    associated with this arena.
    TODO: To attach the partitioning expressions to this arena.  
  */
  Query_arena *expr_arena;
#ifdef WITH_PARTITION_STORAGE_ENGINE
  partition_info *part_info;            /* Partition related information */
  /* If true, all partitions have been pruned away */
  bool all_partitions_pruned_away;
#endif
  uint max_keys; /* Size of allocated key_info array. */
  bool stats_is_read;     /* Persistent statistics is read for the table */
  bool histograms_are_read;
  MDL_ticket *mdl_ticket;

  inline void reset() { bzero((void*)this, sizeof(*this)); }
  void init(THD *thd, TABLE_LIST *tl);
  bool fill_item_list(List<Item> *item_list) const;
  void reset_item_list(List<Item> *item_list) const;
  void clear_column_bitmaps(void);
  void prepare_for_position(void);
  MY_BITMAP *prepare_for_keyread(uint index, MY_BITMAP *map);
  MY_BITMAP *prepare_for_keyread(uint index)
  { return prepare_for_keyread(index, &tmp_set); }
  void mark_columns_used_by_index(uint index, MY_BITMAP *map);
  void mark_columns_used_by_index_no_reset(uint index, MY_BITMAP *map);
  void restore_column_maps_after_keyread(MY_BITMAP *backup);
  void mark_auto_increment_column(void);
  void mark_columns_needed_for_update(void);
  void mark_columns_needed_for_delete(void);
  void mark_columns_needed_for_insert(void);
  void mark_columns_per_binlog_row_image(void);
  bool mark_virtual_col(Field *field);
  bool mark_virtual_columns_for_write(bool insert_fl);
  void mark_default_fields_for_write(bool insert_fl);
  void mark_columns_used_by_virtual_fields(void);
  void mark_check_constraint_columns_for_read(void);
  int verify_constraints(bool ignore_failure);
  inline void column_bitmaps_set(MY_BITMAP *read_set_arg)
  {
    read_set= read_set_arg;
    if (file)
      file->column_bitmaps_signal();
  }
  inline void column_bitmaps_set(MY_BITMAP *read_set_arg,
                                 MY_BITMAP *write_set_arg)
  {
    read_set= read_set_arg;
    write_set= write_set_arg;
    if (file)
      file->column_bitmaps_signal();
  }
  inline void column_bitmaps_set(MY_BITMAP *read_set_arg,
                                 MY_BITMAP *write_set_arg,
                                 MY_BITMAP *vcol_set_arg)
  {
    read_set= read_set_arg;
    write_set= write_set_arg;
    vcol_set= vcol_set_arg;
    if (file)
      file->column_bitmaps_signal();
  }
  inline void column_bitmaps_set_no_signal(MY_BITMAP *read_set_arg,
                                           MY_BITMAP *write_set_arg)
  {
    read_set= read_set_arg;
    write_set= write_set_arg;
  }
  inline void column_bitmaps_set_no_signal(MY_BITMAP *read_set_arg,
                                           MY_BITMAP *write_set_arg,
                                           MY_BITMAP *vcol_set_arg)
  {
    read_set= read_set_arg;
    write_set= write_set_arg;
    vcol_set= vcol_set_arg;
  }
  inline void use_all_columns()
  {
    column_bitmaps_set(&s->all_set, &s->all_set);
  }
  inline void default_column_bitmaps()
  {
    read_set= &def_read_set;
    write_set= &def_write_set;
    vcol_set= def_vcol_set;                     /* Note that this may be 0 */
    rpl_write_set= 0;
  }
  /** Should this instance of the table be reopened? */
  inline bool needs_reopen()
  { return !db_stat || m_needs_reopen; }

  bool alloc_keys(uint key_count);
  bool check_tmp_key(uint key, uint key_parts,
                     uint (*next_field_no) (uchar *), uchar *arg);
  bool add_tmp_key(uint key, uint key_parts,
                   uint (*next_field_no) (uchar *), uchar *arg,
                   bool unique);
  void create_key_part_by_field(KEY_PART_INFO *key_part_info,
                                Field *field, uint fieldnr);
  void use_index(int key_to_save);
  void set_table_map(table_map map_arg, uint tablenr_arg)
  {
    map= map_arg;
    tablenr= tablenr_arg;
  }

  /// Return true if table is instantiated, and false otherwise.
  bool is_created() const { return created; }

  /**
    Set the table as "created", and enable flags in storage engine
    that could not be enabled without an instantiated table.
  */
  void set_created()
  {
    if (created)
      return;
    if (file->keyread_enabled())
      file->extra(HA_EXTRA_KEYREAD);
    created= true;
  }

  /*
    Returns TRUE if the table is filled at execution phase (and so, the
    optimizer must not do anything that depends on the contents of the table,
    like range analysis or constant table detection)
  */
  bool is_filled_at_execution();

  bool update_const_key_parts(COND *conds);

  my_ptrdiff_t default_values_offset() const
  { return (my_ptrdiff_t) (s->default_values - record[0]); }

  void move_fields(Field **ptr, const uchar *to, const uchar *from);
  void remember_blob_values(String *blob_storage);
  void restore_blob_values(String *blob_storage);

  uint actual_n_key_parts(KEY *keyinfo);
  ulong actual_key_flags(KEY *keyinfo);
  int update_virtual_field(Field *vf);
  int update_virtual_fields(handler *h, enum_vcol_update_mode update_mode);
  int update_default_fields(bool update, bool ignore_errors);
  void reset_default_fields();
  inline ha_rows stat_records() { return used_stat_records; }

  void prepare_triggers_for_insert_stmt_or_event();
  bool prepare_triggers_for_delete_stmt_or_event();
  bool prepare_triggers_for_update_stmt_or_event();

  inline Field **field_to_fill();
  bool validate_default_values_of_unset_fields(THD *thd) const;

  bool insert_all_rows_into_tmp_table(THD *thd, 
                                      TABLE *tmp_table,
                                      TMP_TABLE_PARAM *tmp_table_param,
                                      bool with_cleanup);
};


/**
   Helper class which specifies which members of TABLE are used for
   participation in the list of used/unused TABLE objects for the share.
*/

struct TABLE_share
{
  static inline TABLE **next_ptr(TABLE *l)
  {
    return &l->next;
  }
  static inline TABLE ***prev_ptr(TABLE *l)
  {
    return (TABLE ***) &l->prev;
  }
};

struct All_share_tables
{
  static inline TABLE **next_ptr(TABLE *l)
  {
    return &l->share_all_next;
  }
  static inline TABLE ***prev_ptr(TABLE *l)
  {
    return &l->share_all_prev;
  }
};

typedef I_P_List <TABLE, All_share_tables> All_share_tables_list;

enum enum_schema_table_state
{ 
  NOT_PROCESSED= 0,
  PROCESSED_BY_CREATE_SORT_INDEX,
  PROCESSED_BY_JOIN_EXEC
};

enum enum_fk_option { FK_OPTION_UNDEF, FK_OPTION_RESTRICT, FK_OPTION_CASCADE,
               FK_OPTION_SET_NULL, FK_OPTION_NO_ACTION, FK_OPTION_SET_DEFAULT};

typedef struct st_foreign_key_info
{
  LEX_STRING *foreign_id;
  LEX_STRING *foreign_db;
  LEX_STRING *foreign_table;
  LEX_STRING *referenced_db;
  LEX_STRING *referenced_table;
  enum_fk_option update_method;
  enum_fk_option delete_method;
  LEX_STRING *referenced_key_name;
  List<LEX_STRING> foreign_fields;
  List<LEX_STRING> referenced_fields;
} FOREIGN_KEY_INFO;

LEX_CSTRING *fk_option_name(enum_fk_option opt);
bool fk_modifies_child(enum_fk_option opt);

#define MY_I_S_MAYBE_NULL 1U
#define MY_I_S_UNSIGNED   2U


#define SKIP_OPEN_TABLE 0U               // do not open table
#define OPEN_FRM_ONLY   1U               // open FRM file only
#define OPEN_FULL_TABLE 2U               // open FRM,MYD, MYI files

typedef struct st_field_info
{
  /** 
      This is used as column name. 
  */
  const char* field_name;
  /**
     For string-type columns, this is the maximum number of
     characters. Otherwise, it is the 'display-length' for the column.
  */
  uint field_length;
  /**
     This denotes data type for the column. For the most part, there seems to
     be one entry in the enum for each SQL data type, although there seem to
     be a number of additional entries in the enum.
  */
  enum enum_field_types field_type;
  int value;
  /**
     This is used to set column attributes. By default, columns are @c NOT
     @c NULL and @c SIGNED, and you can deviate from the default
     by setting the appopriate flags. You can use either one of the flags
     @c MY_I_S_MAYBE_NULL and @cMY_I_S_UNSIGNED or
     combine them using the bitwise or operator @c |. Both flags are
     defined in table.h.
   */
  uint field_flags;        // Field atributes(maybe_null, signed, unsigned etc.)
  const char* old_name;
  /**
     This should be one of @c SKIP_OPEN_TABLE,
     @c OPEN_FRM_ONLY or @c OPEN_FULL_TABLE.
  */
  uint open_method;
} ST_FIELD_INFO;


struct TABLE_LIST;
typedef class Item COND;

typedef struct st_schema_table
{
  const char* table_name;
  ST_FIELD_INFO *fields_info;
  /* for FLUSH table_name */
  int (*reset_table) ();
  /* Fill table with data */
  int (*fill_table) (THD *thd, TABLE_LIST *tables, COND *cond);
  /* Handle fileds for old SHOW */
  int (*old_format) (THD *thd, struct st_schema_table *schema_table);
  int (*process_table) (THD *thd, TABLE_LIST *tables, TABLE *table,
                        bool res, LEX_STRING *db_name, LEX_STRING *table_name);
  int idx_field1, idx_field2; 
  bool hidden;
  uint i_s_requested_object;  /* the object we need to open(TABLE | VIEW) */
} ST_SCHEMA_TABLE;

class IS_table_read_plan;

/*
  Types of derived tables. The ending part is a bitmap of phases that are
  applicable to a derived table of the type.
*/
#define DTYPE_ALGORITHM_UNDEFINED    0U
#define DTYPE_VIEW                   1U
#define DTYPE_TABLE                  2U
#define DTYPE_MERGE                  4U
#define DTYPE_MATERIALIZE            8U
#define DTYPE_MULTITABLE             16U
#define DTYPE_MASK                   (DTYPE_VIEW|DTYPE_TABLE|DTYPE_MULTITABLE)

/*
  Phases of derived tables/views handling, see sql_derived.cc
  Values are used as parts of a bitmap attached to derived table types.
*/
#define DT_INIT             1U
#define DT_PREPARE          2U
#define DT_OPTIMIZE         4U
#define DT_MERGE            8U
#define DT_MERGE_FOR_INSERT 16U
#define DT_CREATE           32U
#define DT_FILL             64U
#define DT_REINIT           128U
#define DT_PHASES           8U
/* Phases that are applicable to all derived tables. */
#define DT_COMMON       (DT_INIT + DT_PREPARE + DT_REINIT + DT_OPTIMIZE)
/* Phases that are applicable only to materialized derived tables. */
#define DT_MATERIALIZE  (DT_CREATE + DT_FILL)

#define DT_PHASES_MERGE (DT_COMMON | DT_MERGE | DT_MERGE_FOR_INSERT)
#define DT_PHASES_MATERIALIZE (DT_COMMON | DT_MATERIALIZE)

#define VIEW_ALGORITHM_UNDEFINED 0
/* Special value for ALTER VIEW: inherit original algorithm. */
#define VIEW_ALGORITHM_INHERIT   DTYPE_VIEW
#define VIEW_ALGORITHM_MERGE    (DTYPE_VIEW | DTYPE_MERGE)
#define VIEW_ALGORITHM_TMPTABLE (DTYPE_VIEW | DTYPE_MATERIALIZE)

/*
  View algorithm values as stored in the FRM. Values differ from in-memory
  representation for backward compatibility.
*/

#define VIEW_ALGORITHM_UNDEFINED_FRM  0U
#define VIEW_ALGORITHM_MERGE_FRM      1U
#define VIEW_ALGORITHM_TMPTABLE_FRM   2U

#define JOIN_TYPE_LEFT	1U
#define JOIN_TYPE_RIGHT	2U
#define JOIN_TYPE_OUTER 4U	/* Marker that this is an outer join */

#define VIEW_SUID_INVOKER               0
#define VIEW_SUID_DEFINER               1
#define VIEW_SUID_DEFAULT               2

/* view WITH CHECK OPTION parameter options */
#define VIEW_CHECK_NONE       0
#define VIEW_CHECK_LOCAL      1
#define VIEW_CHECK_CASCADED   2

/* result of view WITH CHECK OPTION parameter check */
#define VIEW_CHECK_OK         0
#define VIEW_CHECK_ERROR      1
#define VIEW_CHECK_SKIP       2

/** The threshold size a blob field buffer before it is freed */
#define MAX_TDC_BLOB_SIZE 65536

class select_union;
class TMP_TABLE_PARAM;

Item *create_view_field(THD *thd, TABLE_LIST *view, Item **field_ref,
                        const char *name);

struct Field_translator
{
  Item *item;
  const char *name;
};


/*
  Column reference of a NATURAL/USING join. Since column references in
  joins can be both from views and stored tables, may point to either a
  Field (for tables), or a Field_translator (for views).
*/

class Natural_join_column: public Sql_alloc
{
public:
  Field_translator *view_field;  /* Column reference of merge view. */
  Item_field       *table_field; /* Column reference of table or temp view. */
  TABLE_LIST *table_ref; /* Original base table/view reference. */
  /*
    True if a common join column of two NATURAL/USING join operands. Notice
    that when we have a hierarchy of nested NATURAL/USING joins, a column can
    be common at some level of nesting but it may not be common at higher
    levels of nesting. Thus this flag may change depending on at which level
    we are looking at some column.
  */
  bool is_common;
public:
  Natural_join_column(Field_translator *field_param, TABLE_LIST *tab);
  Natural_join_column(Item_field *field_param, TABLE_LIST *tab);
  const char *name();
  Item *create_item(THD *thd);
  Field *field();
  const char *table_name();
  const char *db_name();
  GRANT_INFO *grant();
};


/**
   Type of table which can be open for an element of table list.
*/

enum enum_open_type
{
  OT_TEMPORARY_OR_BASE= 0, OT_TEMPORARY_ONLY, OT_BASE_ONLY
};


class SJ_MATERIALIZATION_INFO;
class Index_hint;
class Item_in_subselect;


/*
  Table reference in the FROM clause.

  These table references can be of several types that correspond to
  different SQL elements. Below we list all types of TABLE_LISTs with
  the necessary conditions to determine when a TABLE_LIST instance
  belongs to a certain type.

  1) table (TABLE_LIST::view == NULL)
     - base table
       (TABLE_LIST::derived == NULL)
     - FROM-clause subquery - TABLE_LIST::table is a temp table
       (TABLE_LIST::derived != NULL)
     - information schema table
       (TABLE_LIST::schema_table != NULL)
       NOTICE: for schema tables TABLE_LIST::field_translation may be != NULL
  2) view (TABLE_LIST::view != NULL)
     - merge    (TABLE_LIST::effective_algorithm == VIEW_ALGORITHM_MERGE)
           also (TABLE_LIST::field_translation != NULL)
     - tmptable (TABLE_LIST::effective_algorithm == VIEW_ALGORITHM_TMPTABLE)
           also (TABLE_LIST::field_translation == NULL)
  2.5) TODO: Add derived tables description here
  3) nested table reference (TABLE_LIST::nested_join != NULL)
     - table sequence - e.g. (t1, t2, t3)
       TODO: how to distinguish from a JOIN?
     - general JOIN
       TODO: how to distinguish from a table sequence?
     - NATURAL JOIN
       (TABLE_LIST::natural_join != NULL)
       - JOIN ... USING
         (TABLE_LIST::join_using_fields != NULL)
     - semi-join nest (sj_on_expr!= NULL && sj_subq_pred!=NULL)
  4) jtbm semi-join (jtbm_subselect != NULL)
*/

struct LEX;
class Index_hint;
struct TABLE_LIST
{
  TABLE_LIST() {}                          /* Remove gcc warning */

  /**
    Prepare TABLE_LIST that consists of one table instance to use in
    open_and_lock_tables
  */
  inline void reset() { bzero((void*)this, sizeof(*this)); }
  inline void init_one_table(const char *db_name_arg,
                             size_t db_length_arg,
                             const char *table_name_arg,
                             size_t table_name_length_arg,
                             const char *alias_arg,
                             enum thr_lock_type lock_type_arg)
  {
    enum enum_mdl_type mdl_type;
    if (lock_type_arg >= TL_WRITE_ALLOW_WRITE)
      mdl_type= MDL_SHARED_WRITE;
    else if (lock_type_arg == TL_READ_NO_INSERT)
      mdl_type= MDL_SHARED_NO_WRITE;
    else
      mdl_type= MDL_SHARED_READ;

    DBUG_ASSERT(!db_name_arg || strlen(db_name_arg) == db_length_arg);
    DBUG_ASSERT(!table_name_arg || strlen(table_name_arg) == table_name_length_arg);
    reset();
    db= (char*) db_name_arg;
    db_length= db_length_arg;
    table_name= (char*) table_name_arg;
    table_name_length= table_name_length_arg;
    alias= (char*) (alias_arg ? alias_arg : table_name_arg);
    lock_type= lock_type_arg;
    updating= lock_type >= TL_WRITE_ALLOW_WRITE;
    mdl_request.init(MDL_key::TABLE, db, table_name, mdl_type, MDL_TRANSACTION);
  }

  inline void init_one_table_for_prelocking(const char *db_name_arg,
                             size_t db_length_arg,
                             const char *table_name_arg,
                             size_t table_name_length_arg,
                             const char *alias_arg,
                             enum thr_lock_type lock_type_arg,
                             bool routine,
                             TABLE_LIST *belong_to_view_arg,
                             uint8 trg_event_map_arg,
                             TABLE_LIST ***last_ptr)
  {
    init_one_table(db_name_arg, db_length_arg, table_name_arg,
                   table_name_length_arg, alias_arg, lock_type_arg);
    cacheable_table= 1;
    prelocking_placeholder= routine ? ROUTINE : FK;
    open_type= routine ? OT_TEMPORARY_OR_BASE : OT_BASE_ONLY;
    belong_to_view= belong_to_view_arg;
    trg_event_map= trg_event_map_arg;

    **last_ptr= this;
    prev_global= *last_ptr;
    *last_ptr= &next_global;
  }


  /*
    List of tables local to a subquery (used by SQL_I_List). Considers
    views as leaves (unlike 'next_leaf' below). Created at parse time
    in st_select_lex::add_table_to_list() -> table_list.link_in_list().
  */
  TABLE_LIST *next_local;
  /* link in a global list of all queries tables */
  TABLE_LIST *next_global, **prev_global;
  char		*db, *alias, *table_name, *schema_table_name;
  char          *option;                /* Used by cache index  */
  Item		*on_expr;		/* Used with outer join */
  Name_resolution_context *on_context;  /* For ON expressions */

  Item          *sj_on_expr;
  /*
    (Valid only for semi-join nests) Bitmap of tables that are within the
    semi-join (this is different from bitmap of all nest's children because
    tables that were pulled out of the semi-join nest remain listed as
    nest's children).
  */
  table_map     sj_inner_tables;
  /* Number of IN-compared expressions */
  uint          sj_in_exprs;
  
  /* If this is a non-jtbm semi-join nest: corresponding subselect predicate */
  Item_in_subselect  *sj_subq_pred;

  table_map     original_subq_pred_used_tables;

  /* If this is a jtbm semi-join object: corresponding subselect predicate */
  Item_in_subselect  *jtbm_subselect;
  /* TODO: check if this can be joined with tablenr_exec */
  uint jtbm_table_no;

  SJ_MATERIALIZATION_INFO *sj_mat_info;

  /*
    The structure of ON expression presented in the member above
    can be changed during certain optimizations. This member
    contains a snapshot of AND-OR structure of the ON expression
    made after permanent transformations of the parse tree, and is
    used to restore ON clause before every reexecution of a prepared
    statement or stored procedure.
  */
  Item          *prep_on_expr;
  COND_EQUAL    *cond_equal;            /* Used with outer join */
  /*
    During parsing - left operand of NATURAL/USING join where 'this' is
    the right operand. After parsing (this->natural_join == this) iff
    'this' represents a NATURAL or USING join operation. Thus after
    parsing 'this' is a NATURAL/USING join iff (natural_join != NULL).
  */
  TABLE_LIST *natural_join;
  /*
    True if 'this' represents a nested join that is a NATURAL JOIN.
    For one of the operands of 'this', the member 'natural_join' points
    to the other operand of 'this'.
  */
  bool is_natural_join;
  /* Field names in a USING clause for JOIN ... USING. */
  List<String> *join_using_fields;
  /*
    Explicitly store the result columns of either a NATURAL/USING join or
    an operand of such a join.
  */
  List<Natural_join_column> *join_columns;
  /* TRUE if join_columns contains all columns of this table reference. */
  bool is_join_columns_complete;

  /*
    List of nodes in a nested join tree, that should be considered as
    leaves with respect to name resolution. The leaves are: views,
    top-most nodes representing NATURAL/USING joins, subqueries, and
    base tables. All of these TABLE_LIST instances contain a
    materialized list of columns. The list is local to a subquery.
  */
  TABLE_LIST *next_name_resolution_table;
  /* Index names in a "... JOIN ... USE/IGNORE INDEX ..." clause. */
  List<Index_hint> *index_hints;
  TABLE        *table;                          /* opened table */
  ulonglong         table_id; /* table id (from binlog) for opened table */
  /*
    select_result for derived table to pass it from table creation to table
    filling procedure
  */
  select_union  *derived_result;
  /* Stub used for materialized derived tables. */
  table_map	map;                    /* ID bit of table (1,2,4,8,16...) */
  table_map get_map()
  {
    return jtbm_subselect? table_map(1) << jtbm_table_no : table->map;
  }
  uint get_tablenr()
  {
    return jtbm_subselect? jtbm_table_no : table->tablenr;
  }
  void set_tablenr(uint new_tablenr)
  {
    if (jtbm_subselect)
    {
      jtbm_table_no= new_tablenr;
    }
    if (table)
    {
      table->tablenr= new_tablenr;
      table->map= table_map(1) << new_tablenr;
    }
  }
  /*
    Reference from aux_tables to local list entry of main select of
    multi-delete statement:
    delete t1 from t2,t1 where t1.a<'B' and t2.b=t1.b;
    here it will be reference of first occurrence of t1 to second (as you
    can see this lists can't be merged)
  */
  TABLE_LIST	*correspondent_table;
  /**
     @brief Normally, this field is non-null for anonymous derived tables only.

     @details This field is set to non-null for 
     
     - Anonymous derived tables, In this case it points to the SELECT_LEX_UNIT
     representing the derived table. E.g. for a query
     
     @verbatim SELECT * FROM (SELECT a FROM t1) b @endverbatim
     
     For the @c TABLE_LIST representing the derived table @c b, @c derived
     points to the SELECT_LEX_UNIT representing the result of the query within
     parenteses.
     
     - Views. This is set for views with @verbatim ALGORITHM = TEMPTABLE
     @endverbatim by mysql_make_view().
     
     @note Inside views, a subquery in the @c FROM clause is not allowed.
     @note Do not use this field to separate views/base tables/anonymous
     derived tables. Use TABLE_LIST::is_anonymous_derived_table().
  */
  st_select_lex_unit *derived;		/* SELECT_LEX_UNIT of derived table */
  With_element *with;          /* With element defining this table (if any) */
  /* Bitmap of the defining with element */
  table_map with_internal_reference_map; 
  bool block_handle_derived;
  ST_SCHEMA_TABLE *schema_table;        /* Information_schema table */
  st_select_lex	*schema_select_lex;
  /*
    True when the view field translation table is used to convert
    schema table fields for backwards compatibility with SHOW command.
  */
  bool schema_table_reformed;
  TMP_TABLE_PARAM *schema_table_param;
  /* link to select_lex where this table was used */
  st_select_lex	*select_lex;
  LEX *view;                    /* link on VIEW lex for merging */
  Field_translator *field_translation;	/* array of VIEW fields */
  /* pointer to element after last one in translation table above */
  Field_translator *field_translation_end;
  bool field_translation_updated;
  /*
    List (based on next_local) of underlying tables of this view. I.e. it
    does not include the tables of subqueries used in the view. Is set only
    for merged views.
  */
  TABLE_LIST	*merge_underlying_list;
  /*
    - 0 for base tables
    - in case of the view it is the list of all (not only underlying
    tables but also used in subquery ones) tables of the view.
  */
  List<TABLE_LIST> *view_tables;
  /* most upper view this table belongs to */
  TABLE_LIST	*belong_to_view;
  /* A derived table this table belongs to */
  TABLE_LIST    *belong_to_derived;
  /*
    The view directly referencing this table
    (non-zero only for merged underlying tables of a view).
  */
  TABLE_LIST	*referencing_view;

  table_map view_used_tables;
  table_map     map_exec;
  /* TODO: check if this can be joined with jtbm_table_no */
  uint          tablenr_exec;
  uint          maybe_null_exec;

  /* Ptr to parent MERGE table list item. See top comment in ha_myisammrg.cc */
  TABLE_LIST    *parent_l;
  /*
    Security  context (non-zero only for tables which belong
    to view with SQL SECURITY DEFINER)
  */
  Security_context *security_ctx;
  /*
    This view security context (non-zero only for views with
    SQL SECURITY DEFINER)
  */
  Security_context *view_sctx;
  bool allowed_show;
  Item          *where;                 /* VIEW WHERE clause condition */
  Item          *check_option;          /* WITH CHECK OPTION condition */
  LEX_STRING	select_stmt;		/* text of (CREATE/SELECT) statement */
  LEX_STRING	md5;			/* md5 of query text */
  LEX_STRING	source;			/* source of CREATE VIEW */
  LEX_STRING	view_db;		/* saved view database */
  LEX_STRING	view_name;		/* saved view name */
  LEX_STRING	timestamp;		/* GMT time stamp of last operation */
  st_lex_user   definer;                /* definer of view */
  ulonglong	file_version;		/* version of file's field set */
  ulonglong	mariadb_version;	/* version of server on creation */
  ulonglong     updatable_view;         /* VIEW can be updated */
  /** 
      @brief The declared algorithm, if this is a view.
      @details One of
      - VIEW_ALGORITHM_UNDEFINED
      - VIEW_ALGORITHM_TMPTABLE
      - VIEW_ALGORITHM_MERGE
      @to do Replace with an enum 
  */
  ulonglong	algorithm;
  ulonglong     view_suid;              /* view is suid (TRUE dy default) */
  ulonglong     with_check;             /* WITH CHECK OPTION */
  /*
    effective value of WITH CHECK OPTION (differ for temporary table
    algorithm)
  */
  uint8         effective_with_check;
  /** 
      @brief The view algorithm that is actually used, if this is a view.
      @details One of
      - VIEW_ALGORITHM_UNDEFINED
      - VIEW_ALGORITHM_TMPTABLE
      - VIEW_ALGORITHM_MERGE
      @to do Replace with an enum 
  */
  uint8         derived_type;
  GRANT_INFO	grant;
  /* data need by some engines in query cache*/
  ulonglong     engine_data;
  /* call back function for asking handler about caching in query cache */
  qc_engine_callback callback_func;
  thr_lock_type lock_type;
  uint		outer_join;		/* Which join type */
  uint		shared;			/* Used in multi-upd */
  size_t        db_length;
  size_t        table_name_length;
  bool          updatable;		/* VIEW/TABLE can be updated now */
  bool		straight;		/* optimize with prev table */
  bool          updating;               /* for replicate-do/ignore table */
  bool		force_index;		/* prefer index over table scan */
  bool          ignore_leaves;          /* preload only non-leaf nodes */
  bool          crashed;                 /* Table was found crashed */
  table_map     dep_tables;             /* tables the table depends on      */
  table_map     on_expr_dep_tables;     /* tables on expression depends on  */
  struct st_nested_join *nested_join;   /* if the element is a nested join  */
  TABLE_LIST *embedding;             /* nested join containing the table */
  List<TABLE_LIST> *join_list;/* join list the table belongs to   */
  bool          lifted;               /* set to true when the table is moved to
                                         the upper level at the parsing stage */
  bool		cacheable_table;	/* stop PS caching */
  /* used in multi-upd/views privilege check */
  bool		table_in_first_from_clause;
  /**
     Specifies which kind of table should be open for this element
     of table list.
  */
  enum enum_open_type open_type;
  /* TRUE if this merged view contain auto_increment field */
  bool          contain_auto_increment;
  bool          compact_view_format;    /* Use compact format for SHOW CREATE VIEW */
  /* view where processed */
  bool          where_processed;
  /* TRUE <=> VIEW CHECK OPTION expression has been processed */
  bool          check_option_processed;
  /* FRMTYPE_ERROR if any type is acceptable */
  enum frm_type_enum required_type;
  handlerton	*db_type;		/* table_type for handler */
  char		timestamp_buffer[20];	/* buffer for timestamp (19+1) */
  /*
    This TABLE_LIST object is just placeholder for prelocking, it will be
    used for implicit LOCK TABLES only and won't be used in real statement.
  */
  enum { USER, ROUTINE, FK } prelocking_placeholder;
  /**
     Indicates that if TABLE_LIST object corresponds to the table/view
     which requires special handling.
  */
  enum enum_open_strategy
  {
    /* Normal open. */
    OPEN_NORMAL= 0,
    /* Associate a table share only if the the table exists. */
    OPEN_IF_EXISTS,
    /* Don't associate a table share. */
    OPEN_STUB
  } open_strategy;
  /* For transactional locking. */
  int           lock_timeout;           /* NOWAIT or WAIT [X]               */
  bool          lock_transactional;     /* If transactional lock requested. */
  /** TRUE if an alias for this table was specified in the SQL. */
  bool          is_alias;
  /** TRUE if the table is referred to in the statement using a fully
      qualified name (<db_name>.<table_name>).
  */
  bool          is_fqtn;

  /* TRUE <=> derived table should be filled right after optimization. */
  bool          fill_me;
  /* TRUE <=> view/DT is merged. */
  /* TODO: replace with derived_type */
  bool          merged;
  bool          merged_for_insert;
  /* TRUE <=> don't prepare this derived table/view as it should be merged.*/
  bool          skip_prepare_derived;

  /*
    Items created by create_view_field and collected to change them in case
    of materialization of the view/derived table
  */
  List<Item>    used_items;
  /* Sublist (tail) of persistent used_items */
  List<Item>    persistent_used_items;
  Item          **materialized_items;

  /* View creation context. */

  View_creation_ctx *view_creation_ctx;

  /*
    Attributes to save/load view creation context in/from frm-file.

    Ther are required only to be able to use existing parser to load
    view-definition file. As soon as the parser parsed the file, view
    creation context is initialized and the attributes become redundant.

    These attributes MUST NOT be used for any purposes but the parsing.
  */

  LEX_STRING view_client_cs_name;
  LEX_STRING view_connection_cl_name;

  /*
    View definition (SELECT-statement) in the UTF-form.
  */

  LEX_STRING view_body_utf8;

   /* End of view definition context. */

  /**
    Indicates what triggers we need to pre-load for this TABLE_LIST
    when opening an associated TABLE. This is filled after
    the parsed tree is created.
  */
  uint8 trg_event_map;
  /* TRUE <=> this table is a const one and was optimized away. */
  bool optimized_away;

  /**
    TRUE <=> already materialized. Valid only for materialized derived
    tables/views.
  */
  bool materialized;
  /* I_S: Flags to open_table (e.g. OPEN_TABLE_ONLY or OPEN_VIEW_ONLY) */
  uint i_s_requested_object;

  bool prohibit_cond_pushdown;

  /*
    I_S: how to read the tables (SKIP_OPEN_TABLE/OPEN_FRM_ONLY/OPEN_FULL_TABLE)
  */
  uint table_open_method;
  /*
    I_S: where the schema table was filled
    (this is a hack. The code should be able to figure out whether reading
    from I_S should be done by create_sort_index() or by JOIN::exec.)
  */
  enum enum_schema_table_state schema_table_state;

  /* Something like a "query plan" for reading INFORMATION_SCHEMA table */
  IS_table_read_plan *is_table_read_plan;

  MDL_request mdl_request;

#ifdef WITH_PARTITION_STORAGE_ENGINE
  /* List to carry partition names from PARTITION (...) clause in statement */
  List<String> *partition_names;
#endif /* WITH_PARTITION_STORAGE_ENGINE */

  void calc_md5(char *buffer);
  int view_check_option(THD *thd, bool ignore_failure);
  bool create_field_translation(THD *thd);
  bool setup_underlying(THD *thd);
  void cleanup_items();
  bool placeholder()
  {
    return derived || view || schema_table || !table;
  }
  void print(THD *thd, table_map eliminated_tables, String *str, 
             enum_query_type query_type);
  bool check_single_table(TABLE_LIST **table, table_map map,
                          TABLE_LIST *view);
  bool set_insert_values(MEM_ROOT *mem_root);
  void hide_view_error(THD *thd);
  TABLE_LIST *find_underlying_table(TABLE *table);
  TABLE_LIST *first_leaf_for_name_resolution();
  TABLE_LIST *last_leaf_for_name_resolution();
  /**
     @brief
       Find the bottom in the chain of embedded table VIEWs.

     @detail
       This is used for single-table UPDATE/DELETE when they are modifying a
       single-table VIEW.
  */
  TABLE_LIST *find_table_for_update()
  {
    TABLE_LIST *tbl= this;
    while(!tbl->is_multitable() && tbl->single_table_updatable() &&
        tbl->merge_underlying_list)
    {
      tbl= tbl->merge_underlying_list;
    }
    return tbl;
  }
  TABLE *get_real_join_table();
  bool is_leaf_for_name_resolution();
  inline TABLE_LIST *top_table()
    { return belong_to_view ? belong_to_view : this; }
  inline bool prepare_check_option(THD *thd)
  {
    bool res= FALSE;
    if (effective_with_check)
      res= prep_check_option(thd, effective_with_check);
    return res;
  }
  inline bool prepare_where(THD *thd, Item **conds,
                            bool no_where_clause)
  {
    if (!view || is_merged_derived())
      return prep_where(thd, conds, no_where_clause);
    return FALSE;
  }

  void register_want_access(ulong want_access);
  bool prepare_security(THD *thd);
#ifndef NO_EMBEDDED_ACCESS_CHECKS
  Security_context *find_view_security_context(THD *thd);
  bool prepare_view_security_context(THD *thd);
#endif
  /*
    Cleanup for re-execution in a prepared statement or a stored
    procedure.
  */
  void reinit_before_use(THD *thd);
  Item_subselect *containing_subselect();

  /* 
    Compiles the tagged hints list and fills up TABLE::keys_in_use_for_query,
    TABLE::keys_in_use_for_group_by, TABLE::keys_in_use_for_order_by,
    TABLE::force_index and TABLE::covering_keys.
  */
  bool process_index_hints(TABLE *table);

  /**
    Compare the version of metadata from the previous execution
    (if any) with values obtained from the current table
    definition cache element.

    @sa check_and_update_table_version()
  */
  inline bool is_table_ref_id_equal(TABLE_SHARE *s) const
  {
    return (m_table_ref_type == s->get_table_ref_type() &&
            m_table_ref_version == s->get_table_ref_version());
  }

  /**
    Record the value of metadata version of the corresponding
    table definition cache element in this parse tree node.

    @sa check_and_update_table_version()
  */
  inline void set_table_ref_id(TABLE_SHARE *s)
  { set_table_ref_id(s->get_table_ref_type(), s->get_table_ref_version()); }

  inline void set_table_ref_id(enum_table_ref_type table_ref_type_arg,
                        ulong table_ref_version_arg)
  {
    m_table_ref_type= table_ref_type_arg;
    m_table_ref_version= table_ref_version_arg;
  }

  /* Set of functions returning/setting state of a derived table/view. */
  inline bool is_non_derived()
  {
    return (!derived_type);
  }
  inline bool is_view_or_derived()
  {
    return (derived_type);
  }
  inline bool is_view()
  {
    return (derived_type & DTYPE_VIEW);
  }
  inline bool is_derived()
  {
    return (derived_type & DTYPE_TABLE);
  }
  bool is_with_table();
  bool is_recursive_with_table();
  bool is_with_table_recursive_reference();
  bool fill_recursive(THD *thd);

  inline void set_view()
  {
    derived_type= DTYPE_VIEW;
  }
  inline void set_derived()
  {
    derived_type= DTYPE_TABLE;
  }
  inline bool is_merged_derived()
  {
    return (derived_type & DTYPE_MERGE);
  }
  inline void set_merged_derived()
  {
    DBUG_ENTER("set_merged_derived");
    DBUG_PRINT("enter", ("Alias: '%s'  Unit: %p",
                        (alias ? alias : "<NULL>"),
                         get_unit()));
    derived_type= ((derived_type & DTYPE_MASK) |
                   DTYPE_TABLE | DTYPE_MERGE);
    set_check_merged();
    DBUG_VOID_RETURN;
  }
  inline bool is_materialized_derived()
  {
    return (derived_type & DTYPE_MATERIALIZE);
  }
  void set_materialized_derived()
  {
    DBUG_ENTER("set_materialized_derived");
    DBUG_PRINT("enter", ("Alias: '%s'  Unit: %p",
                        (alias ? alias : "<NULL>"),
                         get_unit()));
    derived= get_unit();
    derived_type= ((derived_type & (derived ? DTYPE_MASK : DTYPE_VIEW)) |
                   DTYPE_TABLE | DTYPE_MATERIALIZE);
    set_check_materialized();
    DBUG_VOID_RETURN;
  }
  inline bool is_multitable()
  {
    return (derived_type & DTYPE_MULTITABLE);
  }
  inline void set_multitable()
  {
    derived_type|= DTYPE_MULTITABLE;
  }
  bool set_as_with_table(THD *thd, With_element *with_elem);
  void reset_const_table();
  bool handle_derived(LEX *lex, uint phases);

  /**
     @brief True if this TABLE_LIST represents an anonymous derived table,
     i.e.  the result of a subquery.
  */
  bool is_anonymous_derived_table() const { return derived && !view; }

  /**
     @brief Returns the name of the database that the referenced table belongs
     to.
  */
  char *get_db_name() const { return view != NULL ? view_db.str : db; }

  /**
     @brief Returns the name of the table that this TABLE_LIST represents.

     @details The unqualified table name or view name for a table or view,
     respectively.
   */
  char *get_table_name() const { return view != NULL ? view_name.str : table_name; }
  bool is_active_sjm();
  bool is_jtbm() { return MY_TEST(jtbm_subselect != NULL); }
  st_select_lex_unit *get_unit();
  st_select_lex *get_single_select();
  void wrap_into_nested_join(List<TABLE_LIST> &join_list);
  bool init_derived(THD *thd, bool init_view);
  int fetch_number_of_rows();
  bool change_refs_to_fields();

  bool single_table_updatable();

  bool is_inner_table_of_outer_join()
  {
    for (TABLE_LIST *tbl= this; tbl; tbl= tbl->embedding)
    {
      if (tbl->outer_join)
        return true;
    }
    return false;
  } 
  void set_lock_type(THD* thd, enum thr_lock_type lock);
  void check_pushable_cond_for_table(Item *cond);
  Item *build_pushable_cond_for_table(THD *thd, Item *cond); 

  void remove_join_columns()
  {
    if (join_columns)
    {
      join_columns->empty();
      join_columns= NULL;
      is_join_columns_complete= FALSE;
    }
  }

private:
  bool prep_check_option(THD *thd, uint8 check_opt_type);
  bool prep_where(THD *thd, Item **conds, bool no_where_clause);
  void set_check_materialized();
#ifndef DBUG_OFF
  void set_check_merged();
#else
  inline void set_check_merged() {}
#endif
  /** See comments for set_table_ref_id() */
  enum enum_table_ref_type m_table_ref_type;
  /** See comments for set_table_ref_id() */
  ulong m_table_ref_version;
};

class Item;

/*
  Iterator over the fields of a generic table reference.
*/

class Field_iterator: public Sql_alloc
{
public:
  Field_iterator() {}                         /* Remove gcc warning */
  virtual ~Field_iterator() {}
  virtual void set(TABLE_LIST *)= 0;
  virtual void next()= 0;
  virtual bool end_of_fields()= 0;              /* Return 1 at end of list */
  virtual const char *name()= 0;
  virtual Item *create_item(THD *)= 0;
  virtual Field *field()= 0;
};


/* 
  Iterator over the fields of a base table, view with temporary
  table, or subquery.
*/

class Field_iterator_table: public Field_iterator
{
  Field **ptr;
public:
  Field_iterator_table() :ptr(0) {}
  void set(TABLE_LIST *table) { ptr= table->table->field; }
  void set_table(TABLE *table) { ptr= table->field; }
  void next() { ptr++; }
  bool end_of_fields() { return *ptr == 0; }
  const char *name();
  Item *create_item(THD *thd);
  Field *field() { return *ptr; }
};


/* Iterator over the fields of a merge view. */

class Field_iterator_view: public Field_iterator
{
  Field_translator *ptr, *array_end;
  TABLE_LIST *view;
public:
  Field_iterator_view() :ptr(0), array_end(0) {}
  void set(TABLE_LIST *table);
  void next() { ptr++; }
  bool end_of_fields() { return ptr == array_end; }
  const char *name();
  Item *create_item(THD *thd);
  Item **item_ptr() {return &ptr->item; }
  Field *field() { return 0; }
  inline Item *item() { return ptr->item; }
  Field_translator *field_translator() { return ptr; }
};


/*
  Field_iterator interface to the list of materialized fields of a
  NATURAL/USING join.
*/

class Field_iterator_natural_join: public Field_iterator
{
  List_iterator_fast<Natural_join_column> column_ref_it;
  Natural_join_column *cur_column_ref;
public:
  Field_iterator_natural_join() :cur_column_ref(NULL) {}
  ~Field_iterator_natural_join() {}
  void set(TABLE_LIST *table);
  void next();
  bool end_of_fields() { return !cur_column_ref; }
  const char *name() { return cur_column_ref->name(); }
  Item *create_item(THD *thd) { return cur_column_ref->create_item(thd); }
  Field *field() { return cur_column_ref->field(); }
  Natural_join_column *column_ref() { return cur_column_ref; }
};


/*
  Generic iterator over the fields of an arbitrary table reference.

  DESCRIPTION
    This class unifies the various ways of iterating over the columns
    of a table reference depending on the type of SQL entity it
    represents. If such an entity represents a nested table reference,
    this iterator encapsulates the iteration over the columns of the
    members of the table reference.

  IMPLEMENTATION
    The implementation assumes that all underlying NATURAL/USING table
    references already contain their result columns and are linked into
    the list TABLE_LIST::next_name_resolution_table.
*/

class Field_iterator_table_ref: public Field_iterator
{
  TABLE_LIST *table_ref, *first_leaf, *last_leaf;
  Field_iterator_table        table_field_it;
  Field_iterator_view         view_field_it;
  Field_iterator_natural_join natural_join_it;
  Field_iterator *field_it;
  void set_field_iterator();
public:
  Field_iterator_table_ref() :field_it(NULL) {}
  void set(TABLE_LIST *table);
  void next();
  bool end_of_fields()
  { return (table_ref == last_leaf && field_it->end_of_fields()); }
  const char *name() { return field_it->name(); }
  const char *get_table_name();
  const char *get_db_name();
  GRANT_INFO *grant();
  Item *create_item(THD *thd) { return field_it->create_item(thd); }
  Field *field() { return field_it->field(); }
  Natural_join_column *get_or_create_column_ref(THD *thd, TABLE_LIST *parent_table_ref);
  Natural_join_column *get_natural_column_ref();
};


#define JOIN_OP_NEST       1
#define REBALANCED_NEST    2

typedef struct st_nested_join
{
  List<TABLE_LIST>  join_list;       /* list of elements in the nested join */
  /*
    Currently the valid values for nest type are:
    JOIN_OP_NEST - for nest created for JOIN operation used as an operand in
    a join expression, contains 2 elements;
    JOIN_OP_NEST | REBALANCED_NEST -  nest created after tree re-balancing
    in st_select_lex::add_cross_joined_table(), contains 1 element;
    0 - for all other nests.
    Examples:
    1.  SELECT * FROM t1 JOIN t2 LEFT JOIN t3 ON t2.a=t3.a;
    Here the nest created for LEFT JOIN at first has nest_type==JOIN_OP_NEST.
    After re-balancing in st_select_lex::add_cross_joined_table() this nest
    has nest_type==JOIN_OP_NEST | REBALANCED_NEST. The nest for JOIN created
    in st_select_lex::add_cross_joined_table() has nest_type== JOIN_OP_NEST.
    2.  SELECT * FROM t1 JOIN (t2 LEFT JOIN t3 ON t2.a=t3.a)
    Here the nest created for LEFT JOIN has nest_type==0, because it's not
    an operand in a join expression. The nest created for JOIN has nest_type
    set to JOIN_OP_NEST.
  */
  uint nest_type;
  /* 
    Bitmap of tables within this nested join (including those embedded within
    its children), including tables removed by table elimination.
  */
  table_map         used_tables;
  table_map         not_null_tables; /* tables that rejects nulls           */
  /**
    Used for pointing out the first table in the plan being covered by this
    join nest. It is used exclusively within make_outerjoin_info().
   */
  struct st_join_table *first_nested;
  /* 
    Used to count tables in the nested join in 2 isolated places:
    1. In make_outerjoin_info(). 
    2. check_interleaving_with_nj/restore_prev_nj_state (these are called
       by the join optimizer. 
    Before each use the counters are zeroed by reset_nj_counters.
  */
  uint              counter;
  /*
    Number of elements in join_list that were not (or contain table(s) that 
    weren't) removed by table elimination.
  */
  uint              n_tables;
  nested_join_map   nj_map;          /* Bit used to identify this nested join*/
  /*
    (Valid only for semi-join nests) Bitmap of tables outside the semi-join
    that are used within the semi-join's ON condition.
  */
  table_map         sj_depends_on;
  /* Outer non-trivially correlated tables */
  table_map         sj_corr_tables;
  List<Item_ptr>    sj_outer_expr_list;
  /**
     True if this join nest node is completely covered by the query execution
     plan. This means two things.

     1. All tables on its @c join_list are covered by the plan.

     2. All child join nest nodes are fully covered.
   */
  bool is_fully_covered() const { return n_tables == counter; }
} NESTED_JOIN;


typedef struct st_changed_table_list
{
  struct	st_changed_table_list *next;
  char		*key;
  uint32        key_length;
} CHANGED_TABLE_LIST;


typedef struct st_open_table_list{
  struct st_open_table_list *next;
  char	*db,*table;
  uint32 in_use,locked;
} OPEN_TABLE_LIST;


static inline my_bitmap_map *tmp_use_all_columns(TABLE *table,
                                                 MY_BITMAP *bitmap)
{
  my_bitmap_map *old= bitmap->bitmap;
  bitmap->bitmap= table->s->all_set.bitmap;
  return old;
}


static inline void tmp_restore_column_map(MY_BITMAP *bitmap,
                                          my_bitmap_map *old)
{
  bitmap->bitmap= old;
}

/* The following is only needed for debugging */

static inline my_bitmap_map *dbug_tmp_use_all_columns(TABLE *table,
                                                      MY_BITMAP *bitmap)
{
#ifndef DBUG_OFF
  return tmp_use_all_columns(table, bitmap);
#else
  return 0;
#endif
}

static inline void dbug_tmp_restore_column_map(MY_BITMAP *bitmap,
                                               my_bitmap_map *old)
{
#ifndef DBUG_OFF
  tmp_restore_column_map(bitmap, old);
#endif
}


/* 
  Variant of the above : handle both read and write sets.
  Provide for the possiblity of the read set being the same as the write set
*/
static inline void dbug_tmp_use_all_columns(TABLE *table,
                                            my_bitmap_map **save,
                                            MY_BITMAP *read_set,
                                            MY_BITMAP *write_set)
{
#ifndef DBUG_OFF
  save[0]= read_set->bitmap;
  save[1]= write_set->bitmap;
  (void) tmp_use_all_columns(table, read_set);
  (void) tmp_use_all_columns(table, write_set);
#endif
}


static inline void dbug_tmp_restore_column_maps(MY_BITMAP *read_set,
                                                MY_BITMAP *write_set,
                                                my_bitmap_map **old)
{
#ifndef DBUG_OFF
  tmp_restore_column_map(read_set, old[0]);
  tmp_restore_column_map(write_set, old[1]);
#endif
}

bool ok_for_lower_case_names(const char *names);

enum get_table_share_flags {
  GTS_TABLE                = 1,
  GTS_VIEW                 = 2,
  GTS_NOLOCK               = 4,
  GTS_USE_DISCOVERY        = 8,
  GTS_FORCE_DISCOVERY      = 16
};

size_t max_row_length(TABLE *table, MY_BITMAP const *cols, const uchar *data);

void init_mdl_requests(TABLE_LIST *table_list);

enum open_frm_error open_table_from_share(THD *thd, TABLE_SHARE *share,
                       const char *alias, uint db_stat, uint prgflag,
                       uint ha_open_flags, TABLE *outparam,
                       bool is_create_table);
bool fix_session_vcol_expr(THD *thd, Virtual_column_info *vcol);
bool fix_session_vcol_expr_for_read(THD *thd, Field *field,
                                    Virtual_column_info *vcol);
bool parse_vcol_defs(THD *thd, MEM_ROOT *mem_root, TABLE *table,
                     bool *error_reported);
TABLE_SHARE *alloc_table_share(const char *db, const char *table_name,
                               const char *key, uint key_length);
void init_tmp_table_share(THD *thd, TABLE_SHARE *share, const char *key,
                          uint key_length,
                          const char *table_name, const char *path);
void free_table_share(TABLE_SHARE *share);
enum open_frm_error open_table_def(THD *thd, TABLE_SHARE *share,
                                   uint flags = GTS_TABLE);

void open_table_error(TABLE_SHARE *share, enum open_frm_error error,
                      int db_errno);
void update_create_info_from_table(HA_CREATE_INFO *info, TABLE *form);
bool check_and_convert_db_name(LEX_STRING *db, bool preserve_lettercase);
bool check_db_name(LEX_STRING *db);
bool check_column_name(const char *name);
bool check_table_name(const char *name, size_t length, bool check_for_path_chars);
int rename_file_ext(const char * from,const char * to,const char * ext);
char *get_field(MEM_ROOT *mem, Field *field);
bool get_field(MEM_ROOT *mem, Field *field, class String *res);

bool validate_comment_length(THD *thd, LEX_STRING *comment, size_t max_len,
                             uint err_code, const char *name);

int closefrm(TABLE *table);
void free_blobs(TABLE *table);
void free_field_buffers_larger_than(TABLE *table, uint32 size);
ulong get_form_pos(File file, uchar *head, TYPELIB *save_names);
void append_unescaped(String *res, const char *pos, uint length);
void prepare_frm_header(THD *thd, uint reclength, uchar *fileinfo,
                        HA_CREATE_INFO *create_info, uint keys, KEY *key_info);
char *fn_rext(char *name);

/* Check that the integer is in the internal */
static inline int set_zone(int nr,int min_zone,int max_zone)
{
  if (nr <= min_zone)
    return min_zone;
  if (nr >= max_zone)
    return max_zone;
  return nr;
}

/* performance schema */
extern LEX_STRING PERFORMANCE_SCHEMA_DB_NAME;

extern LEX_STRING GENERAL_LOG_NAME;
extern LEX_STRING SLOW_LOG_NAME;

/* information schema */
extern LEX_STRING INFORMATION_SCHEMA_NAME;
extern LEX_STRING MYSQL_SCHEMA_NAME;

inline bool is_infoschema_db(const char *name, size_t len)
{
  return (INFORMATION_SCHEMA_NAME.length == len &&
          !my_strcasecmp(system_charset_info,
                         INFORMATION_SCHEMA_NAME.str, name));
}

inline bool is_infoschema_db(const char *name)
{
  return !my_strcasecmp(system_charset_info,
                        INFORMATION_SCHEMA_NAME.str, name);
}

TYPELIB *typelib(MEM_ROOT *mem_root, List<String> &strings);

inline void mark_as_null_row(TABLE *table)
{
  table->null_row=1;
  table->status|=STATUS_NULL_ROW;
  bfill(table->null_flags,table->s->null_bytes,255);
}

bool is_simple_order(ORDER *order);

#endif /* MYSQL_CLIENT */

#endif /* TABLE_INCLUDED */<|MERGE_RESOLUTION|>--- conflicted
+++ resolved
@@ -49,16 +49,12 @@
 class ACL_internal_table_access;
 class Field;
 class Table_statistics;
-<<<<<<< HEAD
 class With_element;
 struct TDC_element;
 class Virtual_column_info;
 class Table_triggers_list;
 class TMP_TABLE_PARAM;
-=======
-class TDC_element;
 struct Name_resolution_context;
->>>>>>> 584d2132
 
 /*
   Used to identify NESTED_JOIN structures within a join (applicable only to

--- conflicted
+++ resolved
@@ -127,11 +127,7 @@
 /** Whether to check file format during startup.  A value of
 DICT_TF_FORMAT_MAX + 1 means no checking ie. FALSE.  The default is to
 set it to the highest format we support. */
-<<<<<<< HEAD
-UNIV_INTERN ulint	srv_check_file_format_at_startup = DICT_TF_FORMAT_MAX;
-=======
 UNIV_INTERN ulint	srv_max_file_format_at_startup = DICT_TF_FORMAT_MAX;
->>>>>>> bf67973d
 
 #if DICT_TF_FORMAT_51
 # error "DICT_TF_FORMAT_51 must be 0!"
@@ -234,7 +230,6 @@
 a heavier load on the I/O sub system. */
 
 UNIV_INTERN ulong	srv_insert_buffer_batch_size = 20;
-<<<<<<< HEAD
 
 UNIV_INTERN char*	srv_file_flush_method_str = NULL;
 UNIV_INTERN ulint	srv_unix_file_flush_method = SRV_UNIX_FSYNC;
@@ -242,15 +237,6 @@
 
 UNIV_INTERN ulint	srv_max_n_open_files	  = 300;
 
-=======
-
-UNIV_INTERN char*	srv_file_flush_method_str = NULL;
-UNIV_INTERN ulint	srv_unix_file_flush_method = SRV_UNIX_FSYNC;
-UNIV_INTERN ulint	srv_win_file_flush_method = SRV_WIN_IO_UNBUFFERED;
-
-UNIV_INTERN ulint	srv_max_n_open_files	  = 300;
-
->>>>>>> bf67973d
 /* Number of IO operations per second the server can do */
 UNIV_INTERN ulong	srv_io_capacity         = 200;
 
@@ -2385,33 +2371,6 @@
 	OS_THREAD_DUMMY_RETURN;
 }
 
-<<<<<<< HEAD
-/******************************************************************//**
-Increment the server activity count. */
-UNIV_INLINE
-void
-srv_inc_activity_count_low(void)
-/*============================*/
-{
-	mutex_enter(&kernel_mutex);
-
-	++srv_activity_count;
-
-	mutex_exit(&kernel_mutex);
-}
-
-/******************************************************************//**
-Increment the server activity count. */
-UNIV_INTERN
-void
-srv_inc_activity_count(void)
-/*========================*/
-{
-	srv_inc_activity_count_low();
-}
-
-=======
->>>>>>> bf67973d
 /**********************************************************************//**
 Check whether any background thread is active.
 @return FALSE if all are are suspended or have exited. */
@@ -2448,9 +2407,7 @@
 srv_active_wake_master_thread(void)
 /*===============================*/
 {
-	ut_ad(!mutex_own(&kernel_mutex));
-
-	srv_inc_activity_count_low();
+	srv_activity_count++;
 
 	if (srv_n_threads_active[SRV_MASTER] == 0) {
 
@@ -2540,7 +2497,6 @@
 		srv_log_writes_and_flush++;
 	}
 }
-<<<<<<< HEAD
 
 /********************************************************************//**
 Do a full purge, reconfigure the purge sub-system if a dynamic
@@ -2556,23 +2512,6 @@
 
 	ut_a(srv_n_purge_threads == 0);
 
-=======
-
-/********************************************************************//**
-Do a full purge, reconfigure the purge sub-system if a dynamic
-change is detected. */
-static
-void
-srv_master_do_purge(void)
-/*=====================*/
-{
-	ulint	n_pages_purged;
-
-	ut_ad(!mutex_own(&kernel_mutex));
-
-	ut_a(srv_n_purge_threads == 0);
-
->>>>>>> bf67973d
 	do {
 		/* Check for shutdown and change in purge config. */
 		if (srv_fast_shutdown && srv_shutdown_state > 0) {
@@ -2774,21 +2713,12 @@
 	/* If i/os during the 10 second period were less than 200% of
 	capacity, we assume that there is free disk i/o capacity
 	available, and it makes sense to flush srv_io_capacity pages.
-<<<<<<< HEAD
 
 	Note that this is done regardless of the fraction of dirty
 	pages relative to the max requested by the user. The one second
 	loop above requests writes for that case. The writes done here
 	are not required, and may be disabled. */
 
-=======
-
-	Note that this is done regardless of the fraction of dirty
-	pages relative to the max requested by the user. The one second
-	loop above requests writes for that case. The writes done here
-	are not required, and may be disabled. */
-
->>>>>>> bf67973d
 	buf_get_total_stat(&buf_stat);
 	n_pend_ios = buf_get_n_pending_ios() + log_sys->n_pending_writes;
 	n_ios = log_sys->n_log_ios + buf_stat.n_pages_read

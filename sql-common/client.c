--- conflicted
+++ resolved
@@ -730,15 +730,9 @@
 
 my_bool
 cli_advanced_command(MYSQL *mysql, enum enum_server_command command,
-<<<<<<< HEAD
 		     const uchar *header, ulong header_length,
 		     const uchar *arg, ulong arg_length, my_bool skip_check,
-                     MYSQL_STMT *stmt __attribute__((unused)))
-=======
-		     const char *header, ulong header_length,
-		     const char *arg, ulong arg_length, my_bool skip_check,
                      MYSQL_STMT *stmt)
->>>>>>> 44fe22e7
 {
   NET *net= &mysql->net;
   my_bool result= 1;

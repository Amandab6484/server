--- conflicted
+++ resolved
@@ -2113,11 +2113,6 @@
 
 	DBUG_ENTER("innobase_create_index_field_def");
 
-<<<<<<< HEAD
-	ut_ad(key_part);
-	ut_ad(index_field);
-	ut_ad(altered_table);
-
 	field = new_clustered
 		? altered_table->field[key_part->fieldnr]
 		: key_part->field;
@@ -2125,15 +2120,6 @@
 	for (ulint i = 0; i < key_part->fieldnr; i++) {
 		if (!altered_table->field[i]->stored_in_db()) {
 			num_v++;
-=======
-	/* Virtual columns are not stored in InnoDB data dictionary, thus
-	if there is virtual columns we need to skip them to find the
-	correct field. */
-	for(ulint i = 0; i < key_part->fieldnr; i++) {
-		const Field* table_field = altered_table->field[i];
-		if (!table_field->stored_in_db) {
-			continue;
->>>>>>> c0fca286
 		}
 	}
 
@@ -6913,7 +6899,6 @@
 	uint	i = 0;
 	ulint	num_v = 0;
 
-	DBUG_ASSERT(ctx);
 	DBUG_ASSERT(ha_alter_info->handler_flags
 		    & Alter_inplace_info::ALTER_COLUMN_NAME);
 
@@ -7075,15 +7060,8 @@
 {
 	List_iterator_fast<Create_field> cf_it(
 		ha_alter_info->alter_info->create_list);
-<<<<<<< HEAD
 	ulint	i = 0;
 	ulint	num_v = 0;
-=======
-	uint i = 0;
-
-	DBUG_ASSERT(ha_alter_info->handler_flags
-		    & Alter_inplace_info::ALTER_COLUMN_NAME);
->>>>>>> c0fca286
 
 	for (Field** fp = table->field; *fp; fp++, i++) {
 		const bool is_v = !(*fp)->stored_in_db();

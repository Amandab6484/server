# General purpose bug fix tests go here : subselect.test too large

--disable_warnings
drop table if exists t0,t1,t2,t3,t4,t5,t6;
drop view if exists v1, v2;
--enable_warnings

set @subselect4_tmp= @@optimizer_switch;
set optimizer_switch='semijoin=on,firstmatch=on,loosescan=on';
set optimizer_switch='semijoin_with_cache=on';
set optimizer_switch='mrr=on,mrr_sort_keys=on,index_condition_pushdown=on';

--echo #
--echo # Bug #46791: Assertion failed:(table->key_read==0),function unknown
--echo #    function,file sql_base.cc
--echo #

CREATE TABLE t1 (a INT, b INT, KEY(a));
INSERT INTO t1 VALUES (1,1),(2,2);
CREATE TABLE t2 LIKE t1;
INSERT INTO t2 VALUES (1,1),(2,2);
CREATE TABLE t3 LIKE t1;

--echo # should have 1 impossible where and 2 dependent subqueries
EXPLAIN
SELECT 1 FROM t1
WHERE NOT EXISTS (SELECT 1 FROM t2 WHERE 1 = (SELECT MIN(t2.b) FROM t3))
ORDER BY count(*);

--echo # should not crash the next statement
SELECT 1 FROM t1
WHERE NOT EXISTS (SELECT 1 FROM t2 WHERE 1 = (SELECT MIN(t2.b) FROM t3))
ORDER BY count(*);

--echo # should not crash: the crash is caused by the previous statement
SELECT 1;

DROP TABLE t1,t2,t3;

--echo #
--echo # Bug #47106: Crash / segfault on adding EXPLAIN to a non-crashing 
--echo # query
--echo #

CREATE TABLE t1 (
  a INT,
  b INT,
  PRIMARY KEY (a),
  KEY b (b)
);
INSERT INTO t1 VALUES (1, 1), (2, 1);

CREATE TABLE t2 LIKE t1;
INSERT INTO t2 SELECT * FROM t1;

CREATE TABLE t3 LIKE t1;
INSERT INTO t3 SELECT * FROM t1;

--echo # Should not crash.
--echo # Should have 1 impossible where and 2 dependent subqs.
EXPLAIN
SELECT
  (SELECT 1 FROM t1,t2 WHERE t2.b > t3.b)
FROM t3 WHERE 1 = 0 GROUP BY 1;

--echo # should return 0 rows
SELECT
  (SELECT 1 FROM t1,t2 WHERE t2.b > t3.b)
FROM t3 WHERE 1 = 0 GROUP BY 1;

DROP TABLE t1,t2,t3;

--echo End of 5.0 tests.

#
# Fix for LP#612894
# Some aggregate functions (such as MIN MAX) work incorrectly in subqueries
# after getting NULL value
#

CREATE TABLE t1 (col_int_nokey int(11) NOT NULL, col_varchar_nokey varchar(1) NOT NULL) engine=myisam;
INSERT INTO t1 VALUES (2,'s'),(0,'v'),(2,'s');
CREATE TABLE t2 (
  pk int(11) NOT NULL AUTO_INCREMENT,
 `col_int_key` int(11) NOT NULL,
  col_varchar_key varchar(1) NOT NULL,
  PRIMARY KEY (pk),
  KEY `col_int_key` (`col_int_key`),
  KEY `col_varchar_key` (`col_varchar_key`)
) ENGINE=MyISAM;
INSERT INTO t2 VALUES (4,10,'g'), (5,20,'v');

SELECT t1.col_int_nokey,(SELECT MIN( t2_a.col_int_key ) FROM t2 t2_a, t2 t2_b, t1 t1_a WHERE t1_a.col_varchar_nokey = t2_b.col_varchar_key and t1.col_int_nokey ) as sub FROM t1;

SELECT t1.col_int_nokey,(SELECT MIN( t2_a.col_int_key ) +1 FROM t2 t2_a, t2 t2_b, t1 t1_a WHERE t1_a.col_varchar_nokey = t2_b.col_varchar_key and t1.col_int_nokey ) as sub FROM t1;

DROP TABLE t1,t2;

--echo #
--echo # Bug#54568: create view cause Assertion failed: 0, 
--echo # file .\item_subselect.cc, line 836
--echo #
EXPLAIN SELECT 1 LIKE ( 1 IN ( SELECT 1 ) );
DESCRIBE SELECT 1 LIKE ( 1 IN ( SELECT 1 ) );
--echo # None of the below should crash
CREATE VIEW v1 AS SELECT 1 LIKE ( 1 IN ( SELECT 1 ) );
CREATE VIEW v2 AS SELECT 1 LIKE '%' ESCAPE ( 1 IN ( SELECT 1 ) );
DROP VIEW v1, v2;

--echo # 
--echo # Bug#51070: Query with a NOT IN subquery predicate returns a wrong
--echo # result set
--echo # 
CREATE TABLE t1 ( a INT, b INT );
INSERT INTO t1 VALUES ( 1, NULL ), ( 2, NULL );

CREATE TABLE t2 ( c INT, d INT );
INSERT INTO t2 VALUES ( NULL, 3 ), ( NULL, 4 );

CREATE TABLE t3 ( e INT, f INT );
INSERT INTO t3 VALUES ( NULL, NULL ), ( NULL, NULL );

CREATE TABLE t4 ( a INT );
INSERT INTO t4 VALUES (1), (2), (3);

CREATE TABLE t5 ( a INT );
INSERT INTO t5 VALUES (NULL), (2);

SET @old_optimizer_switch = @@session.optimizer_switch;
SET SESSION optimizer_switch = 'materialization=off,in_to_exists=on,semijoin=off';

--replace_column 1 x 3 x 4 x 5 x 6 x 7 x 8 x 9 x 10 x
EXPLAIN
SELECT * FROM t1 WHERE ( a, b ) NOT IN ( SELECT c, d FROM t2 );
SELECT * FROM t1 WHERE ( a, b ) NOT IN ( SELECT c, d FROM t2 );

EXPLAIN
SELECT * FROM t1 WHERE ( a, b ) NOT IN ( SELECT c, d FROM t2 ) IS NULL;
SELECT * FROM t1 WHERE ( a, b ) NOT IN ( SELECT c, d FROM t2 ) IS NULL;
SELECT * FROM t1 WHERE ( a, b ) IN ( SELECT c, d FROM t2 ) IS NULL;
SELECT * FROM t1 WHERE ( a, b ) NOT IN ( SELECT c, d FROM t2 ) IS UNKNOWN;
SELECT * FROM t1 WHERE (( a, b ) NOT IN ( SELECT c, d FROM t2 )) IS UNKNOWN;

SELECT * FROM t1 WHERE 1 = 1 AND ( a, b ) NOT IN ( SELECT c, d FROM t2 );

--replace_column 1 x 3 x 4 x 5 x 6 x 7 x 8 x 9 x 10 x
EXPLAIN
SELECT * FROM t1 WHERE ( a, b ) NOT IN ( SELECT e, f FROM t3 );
SELECT * FROM t1 WHERE ( a, b ) NOT IN ( SELECT e, f FROM t3 );

--replace_column 1 x 3 x 4 x 5 x 6 x 7 x 8 x 9 x 10 x
EXPLAIN
SELECT * FROM t2 WHERE ( c, d ) NOT IN ( SELECT a, b FROM t1 );
SELECT * FROM t2 WHERE ( c, d ) NOT IN ( SELECT a, b FROM t1 );

--replace_column 1 x 3 x 4 x 5 x 6 x 7 x 8 x 9 x 10 x
EXPLAIN
SELECT * FROM t3 WHERE ( e, f ) NOT IN ( SELECT c, d FROM t2 );
SELECT * FROM t3 WHERE ( e, f ) NOT IN ( SELECT c, d FROM t2 );

--replace_column 1 x 3 x 4 x 5 x 6 x 7 x 8 x 9 x 10 x
EXPLAIN
SELECT * FROM t2 WHERE ( c, d ) NOT IN ( SELECT e, f FROM t3 );
SELECT * FROM t2 WHERE ( c, d ) NOT IN ( SELECT e, f FROM t3 );

SELECT * FROM t1 WHERE ( a, b ) NOT IN 
  ( SELECT c, d FROM t2 WHERE c = 1 AND c <> 1 );

SELECT * FROM t1 WHERE b NOT IN ( SELECT c FROM t2 WHERE c = 1 );

SELECT * FROM t1 WHERE NULL NOT IN ( SELECT c FROM t2 WHERE c = 1 AND c <> 1 );

SET SESSION optimizer_switch = @old_optimizer_switch;

DROP TABLE t1, t2, t3, t4, t5;

--echo #
--echo # Bug#58207: invalid memory reads when using default column value and 
--echo # tmptable needed
--echo #
CREATE TABLE t(a VARCHAR(245) DEFAULT
'aaaaaaaaaaaaaaaaaaaaaaaaaaaaaaaaaaaaaaaaaaaaaaaaaaaaaaaaaaaaaaaaaaaaaaaaaaaaaaaaaaaaaaaaaaaaaaaaaaaaaaaaaaaaaaaaaaaaaaaaaaaaaaaaaaaaaaaaaaaaaaaaaaaaaaaaaaaaaaaaaaaaaaaaaaaa');
INSERT INTO t VALUES (''),(''),(''),(''),(''),(''),(''),(''),(''),(''),('');
SELECT * FROM (SELECT default(a) FROM t GROUP BY a) d;
DROP TABLE t;

--echo #
--echo # LP BUG#1009187, MDEV-373, MYSQL bug#58628
--echo # Wrong result for a query with [NOT] IN subquery predicate if
--echo # the left part of the predicate is explicit NULL
--echo #

CREATE TABLE t1 (pk INT NOT NULL, i INT NOT NULL);
INSERT INTO t1 VALUES (0,10), (1,20), (2,30), (3,40);

CREATE TABLE t2a (pk INT NOT NULL, i INT NOT NULL, PRIMARY KEY(i,pk));
INSERT INTO t2a VALUES (0,0), (1,1), (2,2), (3,3);

CREATE TABLE t2b (pk INT, i INT);
INSERT INTO t2b VALUES (0,0), (1,1), (2,2), (3,3);

CREATE TABLE t2c (pk INT NOT NULL, i INT NOT NULL);
INSERT INTO t2c VALUES (0,0), (1,1), (2,2), (3,3);
create index it2c on t2c (i,pk);

CREATE TABLE t2d (pk INT NOT NULL, i INT NOT NULL, PRIMARY KEY(i));
INSERT INTO t2d VALUES (0,0), (1,1), (2,2), (3,3);

EXPLAIN
SELECT * FROM t1 WHERE NULL NOT IN (SELECT t2a.i FROM t2a WHERE t2a.pk = t1.pk);
SELECT * FROM t1 WHERE NULL NOT IN (SELECT t2a.i FROM t2a WHERE t2a.pk = t1.pk);
SELECT * FROM t1 WHERE 1+NULL NOT IN (SELECT t2a.i FROM t2a WHERE t2a.pk = t1.pk);
SELECT * FROM t1 WHERE NULL     IN (SELECT t2a.i FROM t2a WHERE t2a.pk = t1.pk) IS UNKNOWN;
SELECT t1.pk, NULL NOT IN (SELECT t2a.i FROM t2a  WHERE t2a.pk = t1.pk) FROM t1;

EXPLAIN
SELECT * FROM t1 WHERE NULL NOT IN (SELECT t2b.i FROM t2b WHERE t2b.pk = t1.pk);
SELECT * FROM t1 WHERE NULL NOT IN (SELECT t2b.i FROM t2b WHERE t2b.pk = t1.pk);
SELECT * FROM t1 WHERE NULL     IN (SELECT t2b.i FROM t2b WHERE t2b.pk = t1.pk) IS UNKNOWN;
SELECT t1.pk, NULL NOT IN (SELECT t2b.i FROM t2b  WHERE t2b.pk = t1.pk) FROM t1;

EXPLAIN
SELECT * FROM t1 WHERE NULL NOT IN (SELECT t2c.i FROM t2c WHERE t2c.pk = t1.pk);
SELECT * FROM t1 WHERE NULL NOT IN (SELECT t2c.i FROM t2c WHERE t2c.pk = t1.pk);
SELECT * FROM t1 WHERE NULL     IN (SELECT t2c.i FROM t2c WHERE t2c.pk = t1.pk) IS UNKNOWN;
SELECT t1.pk, NULL NOT IN (SELECT t2c.i FROM t2c  WHERE t2c.pk = t1.pk) FROM t1;

EXPLAIN
SELECT * FROM t1 WHERE NULL NOT IN (SELECT t2d.i FROM t2d WHERE t2d.pk = t1.pk);
SELECT * FROM t1 WHERE NULL NOT IN (SELECT t2d.i FROM t2d WHERE t2d.pk = t1.pk);
SELECT * FROM t1 WHERE NULL     IN (SELECT t2d.i FROM t2d WHERE t2d.pk = t1.pk) IS UNKNOWN;
SELECT t1.pk, NULL NOT IN (SELECT t2d.i FROM t2d  WHERE t2d.pk = t1.pk) FROM t1;

EXPLAIN
SELECT * FROM t1 WHERE (NULL, 1) NOT IN (SELECT t2a.i, t2a.pk FROM t2a WHERE t2a.pk = t1.pk);
SELECT * FROM t1 WHERE (NULL, 1) NOT IN (SELECT t2a.i, t2a.pk FROM t2a WHERE t2a.pk = t1.pk);
SELECT (NULL, 1) NOT IN (SELECT t2a.i, t2a.pk FROM t2a WHERE t2a.pk = t1.pk) from t1;

EXPLAIN
SELECT * FROM t1 WHERE (NULL, 1) NOT IN (SELECT t2b.i, t2b.pk FROM t2b WHERE t2b.pk = t1.pk);
SELECT * FROM t1 WHERE (NULL, 1) NOT IN (SELECT t2b.i, t2b.pk FROM t2b WHERE t2b.pk = t1.pk);
SELECT (NULL, 1) NOT IN (SELECT t2b.i, t2b.pk FROM t2b WHERE t2b.pk = t1.pk) from t1;

EXPLAIN
SELECT * FROM t1 WHERE (NULL, 1) NOT IN (SELECT t2c.i, t2c.pk FROM t2c WHERE t2c.pk = t1.pk);
SELECT * FROM t1 WHERE (NULL, 1) NOT IN (SELECT t2c.i, t2c.pk FROM t2c WHERE t2c.pk = t1.pk);
SELECT (NULL, 1) NOT IN (SELECT t2c.i, t2c.pk FROM t2c WHERE t2c.pk = t1.pk) from t1;

EXPLAIN
SELECT * FROM t1 WHERE (NULL, 1) NOT IN (SELECT t2d.i, t2d.pk FROM t2d WHERE t2d.pk = t1.pk);
SELECT * FROM t1 WHERE (NULL, 1) NOT IN (SELECT t2d.i, t2d.pk FROM t2d WHERE t2d.pk = t1.pk);
SELECT (NULL, 1) NOT IN (SELECT t2d.i, t2d.pk FROM t2d WHERE t2d.pk = t1.pk) from t1;

drop table t1, t2a, t2b, t2c, t2d;

--echo #
--echo # End of 5.1 tests.
--echo #

--echo #
--echo # BUG#46743 "Azalea processing correlated, aggregate SELECT
--echo # subqueries incorrectly"
--echo #

CREATE TABLE t1 (c int);
INSERT INTO t1 VALUES (NULL);
CREATE TABLE t2 (d int , KEY (d)); # index is needed for bug
INSERT INTO t2 VALUES (NULL),(NULL); # two rows needed for bug
# we see that subquery returns 0 rows
--echo 0 rows in subquery
SELECT 1 AS RESULT FROM t2,t1 WHERE d = c;
# so here it ends up as NULL
--echo base query
SELECT (SELECT 1 FROM t2 WHERE d = c) AS RESULT FROM t1 ;
EXPLAIN EXTENDED SELECT (SELECT 1 FROM t2 WHERE d = c) AS RESULT FROM t1 ;
--echo first equivalent variant
SELECT (SELECT 1 FROM t2 WHERE d = IFNULL(c,NULL)) AS RESULT FROM t1 GROUP BY c ;
EXPLAIN EXTENDED SELECT (SELECT 1 FROM t2 WHERE d = IFNULL(c,NULL)) AS RESULT FROM t1 GROUP BY c;
--echo second equivalent variant
# used to fail with 1242: Subquery returns more than 1 row
SELECT (SELECT 1 FROM t2 WHERE d = c) AS RESULT FROM t1 GROUP BY c ;
EXPLAIN EXTENDED SELECT (SELECT 1 FROM t2 WHERE d = c) AS RESULT FROM t1 GROUP BY c ;

DROP TABLE t1,t2;

--echo #
--echo # BUG#45928 "Differing query results depending on MRR and
--echo # engine_condition_pushdown settings"
--echo #

CREATE TABLE `t1` (
  `pk` int(11) NOT NULL AUTO_INCREMENT,
  `time_nokey` time NOT NULL,
  `varchar_key` varchar(1) NOT NULL,
  `varchar_nokey` varchar(1) NOT NULL,
  PRIMARY KEY (`pk`),
  KEY `varchar_key` (`varchar_key`)
) AUTO_INCREMENT=12 DEFAULT CHARSET=latin1;
INSERT INTO `t1` VALUES (10,'00:00:00','i','i'),(11,'00:00:00','','');

set @old_optimizer_switch          = @@session.optimizer_switch,
    @old_engine_condition_pushdown = @@session.engine_condition_pushdown;

SET SESSION OPTIMIZER_SWITCH = 'materialization=off,semijoin=off,loosescan=off,firstmatch=off,mrr=on';
SET SESSION engine_condition_pushdown = 1;

 SELECT `time_nokey` G1  FROM t1  WHERE ( `varchar_nokey`  , `varchar_key`  )  IN ( 
SELECT `varchar_nokey`  , `varchar_nokey`  )  AND `varchar_key`  >= 'c' HAVING G1  ORDER 
BY `pk`   ;

set @@session.optimizer_switch          = @old_optimizer_switch,
    @@session.engine_condition_pushdown = @old_engine_condition_pushdown;

DROP TABLE t1;

--echo #
--echo # During work with BUG#45863 I had problems with a query that was
--echo # optimized differently in regular and prepared mode.
--echo # Because there was a bug in one of the selected strategies, I became
--echo # aware of the problem. Adding an EXPLAIN query to catch this.

--disable_warnings
DROP TABLE IF EXISTS t1, t2, t3;
--enable_warnings

CREATE TABLE t1
 (EMPNUM   CHAR(3) NOT NULL,
  EMPNAME  CHAR(20),
  GRADE    DECIMAL(4),
  CITY     CHAR(15));

CREATE TABLE t2
 (PNUM     CHAR(3) NOT NULL,
  PNAME    CHAR(20),
  PTYPE    CHAR(6),
  BUDGET   DECIMAL(9),
  CITY     CHAR(15));

CREATE TABLE t3
 (EMPNUM   CHAR(3) NOT NULL,
  PNUM     CHAR(3) NOT NULL,
  HOURS    DECIMAL(5));

INSERT INTO t1 VALUES ('E1','Alice',12,'Deale');
INSERT INTO t1 VALUES ('E2','Betty',10,'Vienna');
INSERT INTO t1 VALUES ('E3','Carmen',13,'Vienna');
INSERT INTO t1 VALUES ('E4','Don',12,'Deale');
INSERT INTO t1 VALUES ('E5','Ed',13,'Akron');

INSERT INTO t2 VALUES ('P1','MXSS','Design',10000,'Deale');
INSERT INTO t2 VALUES ('P2','CALM','Code',30000,'Vienna');
INSERT INTO t2 VALUES ('P3','SDP','Test',30000,'Tampa');
INSERT INTO t2 VALUES ('P4','SDP','Design',20000,'Deale');
INSERT INTO t2 VALUES ('P5','IRM','Test',10000,'Vienna');
INSERT INTO t2 VALUES ('P6','PAYR','Design',50000,'Deale');

INSERT INTO t3 VALUES  ('E1','P1',40);
INSERT INTO t3 VALUES  ('E1','P2',20);
INSERT INTO t3 VALUES  ('E1','P3',80);
INSERT INTO t3 VALUES  ('E1','P4',20);
INSERT INTO t3 VALUES  ('E1','P5',12);
INSERT INTO t3 VALUES  ('E1','P6',12);
INSERT INTO t3 VALUES  ('E2','P1',40);
INSERT INTO t3 VALUES  ('E2','P2',80);
INSERT INTO t3 VALUES  ('E3','P2',20);
INSERT INTO t3 VALUES  ('E4','P2',20);
INSERT INTO t3 VALUES  ('E4','P4',40);
INSERT INTO t3 VALUES  ('E4','P5',80);

SET @old_optimizer_switch = @@session.optimizer_switch;
SET @old_join_cache_level = @@session.join_cache_level;
SET SESSION optimizer_switch = 'firstmatch=on,loosescan=on,materialization=on,in_to_exists=off,semijoin=on';
SET SESSION join_cache_level = 1;

CREATE UNIQUE INDEX t1_IDX ON t1(EMPNUM);

EXPLAIN SELECT EMPNAME
FROM t1
WHERE EMPNUM IN
   (SELECT EMPNUM
    FROM t3
    WHERE PNUM IN
       (SELECT PNUM
        FROM t2
        WHERE PTYPE = 'Design'));

PREPARE stmt FROM "EXPLAIN SELECT EMPNAME
FROM t1
WHERE EMPNUM IN
   (SELECT EMPNUM
    FROM t3
    WHERE PNUM IN
       (SELECT PNUM
        FROM t2
        WHERE PTYPE = 'Design'))";
EXECUTE stmt;
EXECUTE stmt;
DEALLOCATE PREPARE stmt;

DROP INDEX t1_IDX ON t1;
CREATE INDEX t1_IDX ON t1(EMPNUM);

EXPLAIN SELECT EMPNAME
FROM t1
WHERE EMPNUM IN
   (SELECT EMPNUM
    FROM t3
    WHERE PNUM IN
       (SELECT PNUM
        FROM t2
        WHERE PTYPE = 'Design'));

PREPARE stmt FROM "EXPLAIN SELECT EMPNAME
FROM t1
WHERE EMPNUM IN
   (SELECT EMPNUM
    FROM t3
    WHERE PNUM IN
       (SELECT PNUM
        FROM t2
        WHERE PTYPE = 'Design'))";
EXECUTE stmt;
EXECUTE stmt;
DEALLOCATE PREPARE stmt;

DROP INDEX t1_IDX ON t1;

EXPLAIN SELECT EMPNAME
FROM t1
WHERE EMPNUM IN
   (SELECT EMPNUM
    FROM t3
    WHERE PNUM IN
       (SELECT PNUM
        FROM t2
        WHERE PTYPE = 'Design'));

PREPARE stmt FROM "EXPLAIN SELECT EMPNAME
FROM t1
WHERE EMPNUM IN
   (SELECT EMPNUM
    FROM t3
    WHERE PNUM IN
       (SELECT PNUM
        FROM t2
        WHERE PTYPE = 'Design'))";
EXECUTE stmt;
EXECUTE stmt;
DEALLOCATE PREPARE stmt;

SET SESSION optimizer_switch = @old_optimizer_switch;
SET SESSION join_cache_level = @old_join_cache_level;

DROP TABLE t1, t2, t3;

--echo #
--echo # BUG#45221 Query SELECT pk FROM C WHERE pk IN (SELECT int_key) failing
--echo #

CREATE TABLE t1 (
  i1_key INT,
  i2 INT,
  i3 INT,
  KEY i1_index (i1_key)
);

INSERT INTO t1 VALUES (9,1,2), (9,2,1);

CREATE TABLE t2 (
  pk INT NOT NULL,
  i1 INT,
  PRIMARY KEY (pk)
);

INSERT INTO t2 VALUES (9,1);

--echo # Enable Index condition pushdown
--replace_column 1 #
SELECT @old_icp:=@@engine_condition_pushdown;
SET SESSION engine_condition_pushdown = 'ON';

--echo
SELECT pk
FROM t2
WHERE 
   pk IN ( 
     SELECT i1_key
     FROM t1
     WHERE t1.i2 < t1.i3 XOR t2.i1 > 1
     ORDER BY t1.i2 desc);

--echo # Restore old value for Index condition pushdown
SET SESSION engine_condition_pushdown=@old_icp;

DROP TABLE t1,t2;

--echo #
--echo # End of 5.3 tests.
--echo #

--echo #
--echo # Bug#53236 Segfault in DTCollation::set(DTCollation&)
--echo #

CREATE TABLE t1 (
  pk INTEGER AUTO_INCREMENT,
  col_varchar VARCHAR(1),
  PRIMARY KEY (pk)
)
;

INSERT INTO t1 (col_varchar) 
VALUES
('w'),
('m')
;

SELECT  table1.pk
FROM ( t1 AS table1 JOIN t1 AS table2 ON (table1.col_varchar =
                                          table2.col_varchar) ) 
WHERE ( 1, 2 ) IN ( SELECT SUBQUERY1_t1.pk AS SUBQUERY1_field1,
                           SUBQUERY1_t1.pk AS SUBQUERY1_field2
                    FROM ( t1 AS SUBQUERY1_t1 JOIN t1 AS SUBQUERY1_t2
                           ON (SUBQUERY1_t2.col_varchar =
                               SUBQUERY1_t1.col_varchar) ) ) 
;

drop table t1;

--echo #
--echo # BUG#716293: "Range checked for each record" is not used if condition refers to outside of subquery
--echo #

create table t1 (a int);
insert into t1 values (0),(1),(2),(3),(4),(5),(6),(7),(8),(9);
create table t2 (a int, b int, `filler` char(200), key(a), key (b));
insert into t2 
  select A.a + 10*B.a + 100 * C.a, A.a + 10*B.a + 100 * C.a, 'filler' from t1 A, t1 B, t1 C;

--echo # The following must use "Range checked for each record" for table B
explain 
select a, 
       (select sum(X.a+B.b) from t1 X, t2 B where B.a=A.a or B.b=A.a)
from t1 A;  
drop table t1, t2;


--echo #
--echo # BUG#723822: Crash in get_constant_key_infix with EXISTS ( SELECT .. DISTINCT )
--echo #
CREATE TABLE t1 ( f1 int(11), f3 varchar(1)) ;
INSERT INTO t1 VALUES ('8','c'),('5','f');

ALTER TABLE t1 ADD KEY (f3,f1);

CREATE TABLE t2 ( f4 varchar(1)) ;
INSERT INTO t2 VALUES ('f'),('d');

SELECT * FROM t2
WHERE EXISTS (
        SELECT DISTINCT f3
        FROM t1
        WHERE f3 <= t2.f4
);

drop table t1,t2;

--echo #
--echo # LP BUG#718763 Second crash in select_describe() and materialization
--echo #

CREATE TABLE t1 ( f1 int(11), f3 int(11), f10 varchar(1), KEY (f3)) ;
INSERT INTO t1 VALUES ('28','6','m'),('29','4','c');

CREATE TABLE t2 (f11 varchar(1)) ;
INSERT INTO t2 VALUES ('f'),('d');

SET @old_optimizer_switch = @@session.optimizer_switch;
SET SESSION optimizer_switch = 'materialization=on,in_to_exists=off';

EXPLAIN
SELECT * FROM t1
WHERE f3 = (
        SELECT t1.f3 FROM t1
        WHERE ( t1.f10 ) IN ( SELECT f11 FROM t2 GROUP BY f11 ));
SELECT * FROM t1
WHERE f3 = (
        SELECT t1.f3 FROM t1
        WHERE ( t1.f10 ) IN ( SELECT f11 FROM t2 GROUP BY f11 ));

EXPLAIN
SELECT * FROM t1
WHERE f3 = (
        SELECT f3 FROM t1
        WHERE ( f10, f10 ) IN ( SELECT f11, f11 FROM t2 GROUP BY f11 ));
SELECT * FROM t1
WHERE f3 = (
        SELECT f3 FROM t1
        WHERE ( f10, f10 ) IN ( SELECT f11, f11 FROM t2 GROUP BY f11 ));
SET @@optimizer_switch = 'materialization=on,in_to_exists=off,semijoin=off';

EXPLAIN
SELECT * FROM t1
WHERE f3 = (
        SELECT t1.f3 FROM t1
        WHERE ( t1.f10 ) IN ( SELECT max(f11) FROM t2 GROUP BY f11 ));
SELECT * FROM t1
WHERE f3 = (
        SELECT t1.f3 FROM t1
        WHERE ( t1.f10 ) IN ( SELECT max(f11) FROM t2 GROUP BY f11 ));

EXPLAIN
SELECT * FROM t1
WHERE f3 = (
        SELECT f3 FROM t1
        WHERE ( f10, f10 ) IN ( SELECT max(f11), f11 FROM t2 GROUP BY f11 ));
SELECT * FROM t1
WHERE f3 = (
        SELECT f3 FROM t1
        WHERE ( f10, f10 ) IN ( SELECT max(f11), f11 FROM t2 GROUP BY f11 ));

SET SESSION optimizer_switch = @old_optimizer_switch;
drop table t1,t2;

--echo #
--echo # LP BUG#715738: Wrong result with implicit grouping and empty result set
--echo #

CREATE TABLE t1 (f1 int, f2 int);
CREATE TABLE t2 (f3 int, f4 int not null, PRIMARY KEY (f3));

set @save_optimizer_switch=@@optimizer_switch;

SET @@optimizer_switch = 'materialization=on,in_to_exists=off,semijoin=off';

EXPLAIN
SELECT * FROM t1 WHERE (2, 0) NOT IN (SELECT f3, min(f4) FROM t2);
SELECT * FROM t1 WHERE (2, 0) NOT IN (SELECT f3, min(f4) FROM t2);

EXPLAIN
SELECT * FROM t1 WHERE (2, 0) NOT IN (SELECT f3+f4, min(f4) FROM t2);
SELECT * FROM t1 WHERE (2, 0) NOT IN (SELECT f3+f4, min(f4) FROM t2);

EXPLAIN
SELECT * FROM t1 WHERE (2, 0) NOT IN (SELECT f3, min(f4)+max(f4) FROM t2);
SELECT * FROM t1 WHERE (2, 0) NOT IN (SELECT f3, min(f4)+max(f4) FROM t2);

EXPLAIN
SELECT (2, 0) NOT IN (SELECT f3, min(f4) FROM t2) as not_in;
SELECT (2, 0) NOT IN (SELECT f3, min(f4) FROM t2) as not_in;

EXPLAIN
SELECT * FROM t1 WHERE (2, 0) NOT IN (SELECT f3, count(f4) FROM t2);
SELECT * FROM t1 WHERE (2, 0) NOT IN (SELECT f3, count(f4) FROM t2);

EXPLAIN
SELECT * FROM t1 WHERE (2, 0) NOT IN (SELECT f3, f3 + count(f4) FROM t2);
SELECT * FROM t1 WHERE (2, 0) NOT IN (SELECT f3, f3 + count(f4) FROM t2);

EXPLAIN
SELECT (2, 0) NOT IN (SELECT f3, count(f4) FROM t2) as not_in;
SELECT (2, 0) NOT IN (SELECT f3, count(f4) FROM t2) as not_in;

EXPLAIN
SELECT (2, 0) NOT IN (SELECT f3, count(f4) FROM t2 HAVING max(f4) > 7) as not_in;
SELECT (2, 0) NOT IN (SELECT f3, count(f4) FROM t2 HAVING max(f4) > 7) as not_in;

EXPLAIN
SELECT (2, 0) NOT IN (SELECT f3, count(f4) FROM t2 HAVING max(f4) is null) as not_in;
SELECT (2, 0) NOT IN (SELECT f3, count(f4) FROM t2 HAVING max(f4) is null) as not_in;

EXPLAIN
SELECT (2, 0) NOT IN (SELECT max(f3+f3), count(f4) FROM t2) as not_in;
SELECT (2, 0) NOT IN (SELECT max(f3+f3), count(f4) FROM t2) as not_in;

EXPLAIN
SELECT (2, 0) NOT IN (SELECT max(f3+f3), count(f4)+f3 FROM t2) as not_in;
SELECT (2, 0) NOT IN (SELECT max(f3+f3), count(f4)+f3 FROM t2) as not_in;

EXPLAIN
SELECT * FROM t1 WHERE (2, 0) NOT IN (SELECT min(f3)+f3, min(f4)+f3+max(f4) FROM t2);
SELECT * FROM t1 WHERE (2, 0) NOT IN (SELECT min(f3)+f3, min(f4)+f3+max(f4) FROM t2);


SET @@optimizer_switch = 'materialization=off,in_to_exists=on,semijoin=off';


EXPLAIN
SELECT * FROM t1 WHERE (2, 0) NOT IN (SELECT f3, min(f4) FROM t2);
SELECT * FROM t1 WHERE (2, 0) NOT IN (SELECT f3, min(f4) FROM t2);

EXPLAIN
SELECT * FROM t1 WHERE (2, 0) NOT IN (SELECT f3+f4, min(f4) FROM t2);
SELECT * FROM t1 WHERE (2, 0) NOT IN (SELECT f3+f4, min(f4) FROM t2);

EXPLAIN
SELECT * FROM t1 WHERE (2, 0) NOT IN (SELECT f3, min(f4)+max(f4) FROM t2);
SELECT * FROM t1 WHERE (2, 0) NOT IN (SELECT f3, min(f4)+max(f4) FROM t2);

EXPLAIN
SELECT (2, 0) NOT IN (SELECT f3, min(f4) FROM t2) as not_in;
SELECT (2, 0) NOT IN (SELECT f3, min(f4) FROM t2) as not_in;

EXPLAIN
SELECT * FROM t1 WHERE (2, 0) NOT IN (SELECT f3, count(f4) FROM t2);
SELECT * FROM t1 WHERE (2, 0) NOT IN (SELECT f3, count(f4) FROM t2);

EXPLAIN
SELECT * FROM t1 WHERE (2, 0) NOT IN (SELECT f3, f3 + count(f4) FROM t2);
SELECT * FROM t1 WHERE (2, 0) NOT IN (SELECT f3, f3 + count(f4) FROM t2);

EXPLAIN
SELECT (2, 0) NOT IN (SELECT f3, count(f4) FROM t2) as not_in;
SELECT (2, 0) NOT IN (SELECT f3, count(f4) FROM t2) as not_in;

EXPLAIN
SELECT (2, 0) NOT IN (SELECT f3, count(f4) FROM t2 HAVING max(f4) > 7) as not_in;
SELECT (2, 0) NOT IN (SELECT f3, count(f4) FROM t2 HAVING max(f4) > 7) as not_in;

EXPLAIN
SELECT (2, 0) NOT IN (SELECT f3, count(f4) FROM t2 HAVING max(f4) is null) as not_in;
SELECT (2, 0) NOT IN (SELECT f3, count(f4) FROM t2 HAVING max(f4) is null) as not_in;

EXPLAIN
SELECT (2, 0) NOT IN (SELECT max(f3+f3), count(f4) FROM t2) as not_in;
SELECT (2, 0) NOT IN (SELECT max(f3+f3), count(f4) FROM t2) as not_in;

EXPLAIN
SELECT (2, 0) NOT IN (SELECT max(f3+f3), count(f4)+f3 FROM t2) as not_in;
SELECT (2, 0) NOT IN (SELECT max(f3+f3), count(f4)+f3 FROM t2) as not_in;

EXPLAIN
SELECT * FROM t1 WHERE (2, 0) NOT IN (SELECT min(f3)+f3, min(f4)+f3+max(f4) FROM t2);
SELECT * FROM t1 WHERE (2, 0) NOT IN (SELECT min(f3)+f3, min(f4)+f3+max(f4) FROM t2);


INSERT INTO t1 VALUES (1, 2);
INSERT INTO t1 VALUES (3, 4);
INSERT INTO t2 VALUES (5, 6);
INSERT INTO t2 VALUES (7, 8);

SET @@optimizer_switch = 'materialization=on,in_to_exists=off,semijoin=off';

EXPLAIN
SELECT * FROM t1 WHERE (2, 0) NOT IN (SELECT f3, min(f4) FROM t2 WHERE f3 > 10);
SELECT * FROM t1 WHERE (2, 0) NOT IN (SELECT f3, min(f4) FROM t2 WHERE f3 > 10);

EXPLAIN
SELECT * FROM t1 WHERE (2, 0) NOT IN (SELECT f3+f4, min(f4) FROM t2 WHERE f3 > 10);
SELECT * FROM t1 WHERE (2, 0) NOT IN (SELECT f3+f4, min(f4) FROM t2 WHERE f3 > 10);

EXPLAIN
SELECT * FROM t1 WHERE (2, 0) NOT IN (SELECT f3, min(f4)+max(f4) FROM t2 WHERE f3 > 10);
SELECT * FROM t1 WHERE (2, 0) NOT IN (SELECT f3, min(f4)+max(f4) FROM t2 WHERE f3 > 10);

EXPLAIN
SELECT (2, 0) NOT IN (SELECT f3, min(f4) FROM t2 WHERE f3 > 10) as not_in;
SELECT (2, 0) NOT IN (SELECT f3, min(f4) FROM t2 WHERE f3 > 10) as not_in;

EXPLAIN
SELECT * FROM t1 WHERE (2, 0) NOT IN (SELECT f3, count(f4) FROM t2 WHERE f3 > 10);
SELECT * FROM t1 WHERE (2, 0) NOT IN (SELECT f3, count(f4) FROM t2 WHERE f3 > 10);

EXPLAIN
SELECT * FROM t1 WHERE (2, 0) NOT IN (SELECT f3, f3 + count(f4) FROM t2 WHERE f3 > 10);
SELECT * FROM t1 WHERE (2, 0) NOT IN (SELECT f3, f3 + count(f4) FROM t2 WHERE f3 > 10);

EXPLAIN
SELECT (2, 0) NOT IN (SELECT f3, count(f4) FROM t2 WHERE f3 > 10) as not_in;
SELECT (2, 0) NOT IN (SELECT f3, count(f4) FROM t2 WHERE f3 > 10) as not_in;

EXPLAIN
SELECT (2, 0) NOT IN (SELECT f3, count(f4) FROM t2 WHERE f3 > 10 HAVING max(f4) > 7) as not_in;
SELECT (2, 0) NOT IN (SELECT f3, count(f4) FROM t2 WHERE f3 > 10 HAVING max(f4) > 7) as not_in;

EXPLAIN
SELECT (2, 0) NOT IN (SELECT f3, count(f4) FROM t2 WHERE f3 > 10 HAVING max(f4) is null) as not_in;
SELECT (2, 0) NOT IN (SELECT f3, count(f4) FROM t2 WHERE f3 > 10 HAVING max(f4) is null) as not_in;

EXPLAIN
SELECT (2, 0) NOT IN (SELECT max(f3+f3), count(f4) FROM t2 WHERE f3 > 10) as not_in;
SELECT (2, 0) NOT IN (SELECT max(f3+f3), count(f4) FROM t2 WHERE f3 > 10) as not_in;

EXPLAIN
SELECT (2, 0) NOT IN (SELECT max(f3+f3), count(f4)+f3 FROM t2 WHERE f3 > 10) as not_in;
SELECT (2, 0) NOT IN (SELECT max(f3+f3), count(f4)+f3 FROM t2 WHERE f3 > 10) as not_in;

EXPLAIN
SELECT * FROM t1 WHERE (2, 0) NOT IN (SELECT min(f3)+f3, min(f4)+f3+max(f4) FROM t2 WHERE f3 > 10);
SELECT * FROM t1 WHERE (2, 0) NOT IN (SELECT min(f3)+f3, min(f4)+f3+max(f4) FROM t2 WHERE f3 > 10);

SET @@optimizer_switch = 'materialization=off,in_to_exists=on,semijoin=off';

EXPLAIN
SELECT * FROM t1 WHERE (2, 0) NOT IN (SELECT f3, min(f4) FROM t2 WHERE f3 > 10);
SELECT * FROM t1 WHERE (2, 0) NOT IN (SELECT f3, min(f4) FROM t2 WHERE f3 > 10);

EXPLAIN
SELECT * FROM t1 WHERE (2, 0) NOT IN (SELECT f3+f4, min(f4) FROM t2 WHERE f3 > 10);
SELECT * FROM t1 WHERE (2, 0) NOT IN (SELECT f3+f4, min(f4) FROM t2 WHERE f3 > 10);

EXPLAIN
SELECT * FROM t1 WHERE (2, 0) NOT IN (SELECT f3, min(f4)+max(f4) FROM t2 WHERE f3 > 10);
SELECT * FROM t1 WHERE (2, 0) NOT IN (SELECT f3, min(f4)+max(f4) FROM t2 WHERE f3 > 10);

EXPLAIN
SELECT (2, 0) NOT IN (SELECT f3, min(f4) FROM t2 WHERE f3 > 10) as not_in;
SELECT (2, 0) NOT IN (SELECT f3, min(f4) FROM t2 WHERE f3 > 10) as not_in;

EXPLAIN
SELECT * FROM t1 WHERE (2, 0) NOT IN (SELECT f3, count(f4) FROM t2 WHERE f3 > 10);
SELECT * FROM t1 WHERE (2, 0) NOT IN (SELECT f3, count(f4) FROM t2 WHERE f3 > 10);

EXPLAIN
SELECT * FROM t1 WHERE (2, 0) NOT IN (SELECT f3, f3 + count(f4) FROM t2 WHERE f3 > 10);
SELECT * FROM t1 WHERE (2, 0) NOT IN (SELECT f3, f3 + count(f4) FROM t2 WHERE f3 > 10);

EXPLAIN
SELECT (2, 0) NOT IN (SELECT f3, count(f4) FROM t2 WHERE f3 > 10) as not_in;
SELECT (2, 0) NOT IN (SELECT f3, count(f4) FROM t2 WHERE f3 > 10) as not_in;

EXPLAIN
SELECT (2, 0) NOT IN (SELECT f3, count(f4) FROM t2 WHERE f3 > 10 HAVING max(f4) > 7) as not_in;
SELECT (2, 0) NOT IN (SELECT f3, count(f4) FROM t2 WHERE f3 > 10 HAVING max(f4) > 7) as not_in;

EXPLAIN
SELECT (2, 0) NOT IN (SELECT f3, count(f4) FROM t2 WHERE f3 > 10 HAVING max(f4) is null) as not_in;
SELECT (2, 0) NOT IN (SELECT f3, count(f4) FROM t2 WHERE f3 > 10 HAVING max(f4) is null) as not_in;

EXPLAIN
SELECT (2, 0) NOT IN (SELECT max(f3+f3), count(f4) FROM t2 WHERE f3 > 10) as not_in;
SELECT (2, 0) NOT IN (SELECT max(f3+f3), count(f4) FROM t2 WHERE f3 > 10) as not_in;

EXPLAIN
SELECT (2, 0) NOT IN (SELECT max(f3+f3), count(f4)+f3 FROM t2 WHERE f3 > 10) as not_in;
SELECT (2, 0) NOT IN (SELECT max(f3+f3), count(f4)+f3 FROM t2 WHERE f3 > 10) as not_in;

EXPLAIN
SELECT * FROM t1 WHERE (2, 0) NOT IN (SELECT min(f3)+f3, min(f4)+f3+max(f4) FROM t2 WHERE f3 > 10);
SELECT * FROM t1 WHERE (2, 0) NOT IN (SELECT min(f3)+f3, min(f4)+f3+max(f4) FROM t2 WHERE f3 > 10);

set @@optimizer_switch=@save_optimizer_switch;

drop table t1,t2;

--echo #
--echo # LP BUG#613029 Wrong result with materialization and semijoin, and
--echo # valgrind warnings in Protocol::net_store_data with materialization
--echo # for implicit grouping
--echo #

CREATE TABLE t1 (
  pk int(11) NOT NULL AUTO_INCREMENT,
  f2 int(11) NOT NULL,
  f3 varchar(1) NOT NULL,
  PRIMARY KEY (pk),
  KEY f2 (f2));

INSERT INTO t1 VALUES (1,9,'x');
INSERT INTO t1 VALUES (2,5,'g');

CREATE TABLE t2 (
  pk int(11) NOT NULL AUTO_INCREMENT,
  f2 int(11) NOT NULL,
  f3 varchar(1) NOT NULL,
  PRIMARY KEY (pk),
  KEY f2 (f2));

INSERT INTO t2 VALUES (1,7,'p');

set @save_optimizer_switch=@@optimizer_switch;

set @@optimizer_switch='materialization=off,in_to_exists=on,semijoin=off';

EXPLAIN
SELECT t1.f3, MAX(t1.f2)
FROM t1, t2
WHERE (t2.pk = t1.pk) AND t2.pk IN (SELECT f2 FROM t1);

SELECT t1.f3, MAX(t1.f2)
FROM t1, t2
WHERE (t2.pk = t1.pk) AND t2.pk IN (SELECT f2 FROM t1);

set @@optimizer_switch='materialization=on,in_to_exists=off,semijoin=off';

EXPLAIN
SELECT t1.f3, MAX(t1.f2)
FROM t1, t2
WHERE (t2.pk = t1.pk) AND t2.pk IN (SELECT f2 FROM t1);

SELECT t1.f3, MAX(t1.f2)
FROM t1, t2
WHERE (t2.pk = t1.pk) AND t2.pk IN (SELECT f2 FROM t1);

-- echo TODO: add a test case for semijoin when the wrong result is fixed
-- echo set @@optimizer_switch='materialization=off,semijoin=on';


set @@optimizer_switch=@save_optimizer_switch;

drop table t1, t2;


--echo #
--echo # LP BUG#777691 Wrong result with subqery in select list and subquery cache=off in maria-5.3
--echo #

CREATE TABLE t1 ( f1 varchar(32)) ;
INSERT INTO t1 VALUES ('b'),('x'),('c'),('x');

CREATE TABLE t2 ( f2 int, f3 varchar(32)) ;
INSERT INTO t2 VALUES (1,'x');

set @save_optimizer_switch=@@optimizer_switch;
set @@optimizer_switch='materialization=off,in_to_exists=on,subquery_cache=off';

EXPLAIN
SELECT t1.f1, ( SELECT MAX( f2 ) FROM t2 WHERE t2.f3 = t1.f1 ) as max_f2 FROM t1;
SELECT t1.f1, ( SELECT MAX( f2 ) FROM t2 WHERE t2.f3 = t1.f1 ) as max_f2 FROM t1;

set @@optimizer_switch='materialization=on,in_to_exists=off,subquery_cache=off';
EXPLAIN
SELECT t1.f1, ( SELECT MAX( f2 ) FROM t2 WHERE t2.f3 = t1.f1 ) as max_f2 FROM t1;
SELECT t1.f1, ( SELECT MAX( f2 ) FROM t2 WHERE t2.f3 = t1.f1 ) as max_f2 FROM t1;

set @@optimizer_switch='materialization=off,in_to_exists=on,subquery_cache=off';
--echo Even when t2 is not constant table, the result must be the same.
INSERT INTO t2 VALUES (2,'y');
EXPLAIN
SELECT t1.f1, ( SELECT MAX( f2 ) FROM t2 WHERE t2.f3 = t1.f1 ) as max_f2 FROM t1;
SELECT t1.f1, ( SELECT MAX( f2 ) FROM t2 WHERE t2.f3 = t1.f1 ) as max_f2 FROM t1;

set @@optimizer_switch=@save_optimizer_switch;

drop table t1, t2;

--echo #
--echo # LP BUG#641203 Query returns rows where no result is expected (impossible WHERE)
--echo #

CREATE TABLE t1 (c1 varchar(1) DEFAULT NULL);
CREATE TABLE t2 (c1 varchar(1) DEFAULT NULL);
INSERT INTO t2 VALUES ('k'), ('d');
CREATE TABLE t3 (c1 varchar(1) DEFAULT NULL);
INSERT INTO t3 VALUES ('a'), ('b'), ('c');
CREATE TABLE t4 (c1 varchar(1) primary key);
INSERT INTO t4 VALUES ('k'), ('d');

SET @save_optimizer_switch=@@optimizer_switch;
SET optimizer_switch='outer_join_with_cache=off';
SET optimizer_switch='semijoin_with_cache=off';

SET optimizer_switch='materialization=off';
EXPLAIN
SELECT * FROM t1 RIGHT JOIN t2 ON t1.c1 WHERE 's' IN (SELECT c1 FROM t2);
SELECT * FROM t1 RIGHT JOIN t2 ON t1.c1 WHERE 's' IN (SELECT c1 FROM t2);
EXPLAIN
SELECT * FROM t2 LEFT JOIN t1 ON t1.c1 WHERE 's' IN (SELECT c1 FROM t2);
SELECT * FROM t2 LEFT JOIN t1 ON t1.c1 WHERE 's' IN (SELECT c1 FROM t2);
SET optimizer_switch='materialization=on';
EXPLAIN
SELECT * FROM (t2 LEFT JOIN t1 ON t1.c1) LEFT JOIN t3 on t3.c1 WHERE 's' IN (SELECT c1 FROM t2);
SELECT * FROM (t2 LEFT JOIN t1 ON t1.c1) LEFT JOIN t3 on t3.c1 WHERE 's' IN (SELECT c1 FROM t2);
EXPLAIN
SELECT * FROM t4 LEFT JOIN t2 ON t4.c1 WHERE 's' IN (SELECT c1 FROM t2);
SELECT * FROM t4 LEFT JOIN t2 ON t4.c1 WHERE 's' IN (SELECT c1 FROM t2);

SET optimizer_switch=@save_optimizer_switch;

drop table t1, t2, t3, t4;

--echo #
--echo # LP BUG#675981 Assertion `cache != __null' failed in sub_select_cache()
--echo #               on EXPLAIN
--echo #

CREATE TABLE t1 (f1 int,f2 int) ;
INSERT IGNORE INTO t1 VALUES ('2','5'),('2',NULL);

CREATE TABLE t2 (f1 int, f5 int) ;
INSERT IGNORE INTO t2 VALUES (1,0);

CREATE TABLE t3 (f4 int) ;
INSERT IGNORE INTO t3 VALUES (0),(0);

set @@optimizer_switch='in_to_exists=on,materialization=off,semijoin=off';
EXPLAIN
SELECT * FROM t2
WHERE f1 IN (SELECT t1.f2 FROM t1 JOIN t3 ON t3.f4);

drop table t1, t2, t3;

--echo #
--echo # LP BUG#680005 Second assertion `cache != __null' failed in
--echo #                sub_select_cache() on EXPLAIN
--echo #

CREATE TABLE t1 (f1 int,f2 int,f4 int,f6 int,KEY (f4)) ;
INSERT IGNORE INTO t1 VALUES
('1','5','1','0'),('2','1','1','0'),('2','2','2','0'),('0',NULL,'0','0'),
('2','1','2','0'),('2','0','0','0'),('2','2','2','0'),('2','8','2','0'),
('2','7','2','0'),('2','5','2','0'),('2',NULL,'1','0');

CREATE TABLE t2 (f3 int) ;
INSERT IGNORE INTO t2 VALUES ('7');

CREATE TABLE t3 (f3 int) ;
INSERT IGNORE INTO t3 VALUES ('2');

EXPLAIN
SELECT t1.f4
FROM t2 JOIN t1 ON t1.f6
WHERE
( t1.f2 ) IN (SELECT SUBQUERY2_t1.f3
              FROM t3 AS SUBQUERY2_t1
                   JOIN
                   (t1 AS SUBQUERY2_t2
                      JOIN
                    t1 AS SUBQUERY2_t3 ON SUBQUERY2_t3.f1)
                   ON SUBQUERY2_t3.f2)
GROUP BY t1.f4 ORDER BY t1.f1 LIMIT 10;

drop table t1, t2, t3;

--echo #
--echo # LP BUG#680038 bool close_thread_table(THD*, TABLE**):
--echo #               Assertion `table->key_read == 0' failed in EXPLAIN
--echo #

CREATE TABLE t1 (f1 int,f3 int,f4 int) ;
INSERT IGNORE INTO t1 VALUES (NULL,1,0);

CREATE TABLE t2 (f2 int,f4 int,f5 int) ;
INSERT IGNORE INTO t2 VALUES (8,0,0),(5,0,0);

CREATE TABLE t3 (f4 int,KEY (f4)) ;
INSERT IGNORE INTO t3 VALUES (0),(0);

set @@optimizer_switch='semijoin=off';

EXPLAIN
SELECT * FROM t1 WHERE
(SELECT f2 FROM t2
 WHERE f4 <= ALL
       (SELECT max(SQ1_t1.f4)
        FROM t3 AS SQ1_t1 JOIN t3 AS SQ1_t3 ON SQ1_t3.f4
        GROUP BY SQ1_t1.f4));

--error ER_SUBQUERY_NO_1_ROW
SELECT * FROM t1 WHERE
(SELECT f2 FROM t2
 WHERE f4 <= ALL
       (SELECT max(SQ1_t1.f4)
        FROM t3 AS SQ1_t1 JOIN t3 AS SQ1_t3 ON SQ1_t3.f4
        GROUP BY SQ1_t1.f4));

drop table t1, t2, t3;

--echo #
--echo # BUG#52317: Assertion failing in Field_varstring::store() 
--echo # 	    at field.cc:6833
--echo #

CREATE TABLE t1 (i INTEGER);
INSERT INTO t1 VALUES (1);
CREATE TABLE t2 (i INTEGER, KEY k(i));
INSERT INTO t2 VALUES (1), (2);

EXPLAIN  
SELECT i FROM t1 WHERE (1) NOT IN (SELECT i FROM t2);

DROP TABLE t2;
DROP TABLE t1;

--echo #
--echo # LP BUG#680846: Crash in clear_tables() with subqueries
--echo #

CREATE TABLE t1 (f3 int) ;
INSERT IGNORE INTO t1 VALUES (0),(0);

CREATE TABLE t2 (f1 int,f3 int,f4 varchar(32)) ;
INSERT IGNORE INTO t2 VALUES (1,0,'f');

EXPLAIN
SELECT COUNT(t2.f3),
       (SELECT COUNT(f3) FROM t1 WHERE t2.f1) AS f9
FROM t2 JOIN t1 ON t1.f3
WHERE ('v') IN (SELECT f4 FROM t2)
GROUP BY f9;

SELECT COUNT(t2.f3),
       (SELECT COUNT(f3) FROM t1 WHERE t2.f1) AS f9
FROM t2 JOIN t1 ON t1.f3
WHERE ('v') IN (SELECT f4 FROM t2)
GROUP BY f9;

EXPLAIN
SELECT COUNT(t2.f3),
       (SELECT COUNT(f3) FROM t1 WHERE t2.f1) AS f9
FROM t2 JOIN t1 ON t1.f3
WHERE ('v') IN (SELECT f4 FROM t2)
ORDER BY f9;

SELECT COUNT(t2.f3),
       (SELECT COUNT(f3) FROM t1 WHERE t2.f1) AS f9
FROM t2 JOIN t1 ON t1.f3
WHERE ('v') IN (SELECT f4 FROM t2)
ORDER BY f9;

# these queries are like the ones above, but without the ON clause,
# resulting in a different crash (failed assert)
EXPLAIN
SELECT COUNT(t2.f3),
       (SELECT t2.f1 FROM t1 limit 1) AS f9
FROM t2 JOIN t1
WHERE ('v') IN (SELECT f4 FROM t2)
GROUP BY f9;

SELECT COUNT(t2.f3),
       (SELECT t2.f1 FROM t1 limit 1) AS f9
FROM t2 JOIN t1
WHERE ('v') IN (SELECT f4 FROM t2)
GROUP BY f9;

EXPLAIN
SELECT COUNT(t2.f3),
       (SELECT t2.f1 FROM t1 limit 1) AS f9
FROM t2 JOIN t1
WHERE ('v') IN (SELECT f4 FROM t2)
ORDER BY f9;

SELECT COUNT(t2.f3),
       (SELECT t2.f1 FROM t1 limit 1) AS f9
FROM t2 JOIN t1
WHERE ('v') IN (SELECT f4 FROM t2)
ORDER BY f9;

drop table t1,t2;

--echo #
--echo # LP BUG#682683 Crash in create_tmp_table called from
--echo #               JOIN::init_execution
--echo #

CREATE TABLE t2 (f1 int) ;
INSERT INTO t2 VALUES (1),(2);

CREATE TABLE t1 (f1 int) ;

EXPLAIN
SELECT (SELECT f1 FROM t1) AS field1 FROM t2 GROUP BY field1;
SELECT (SELECT f1 FROM t1) AS field1 FROM t2 GROUP BY field1;
EXPLAIN
SELECT (SELECT f1 FROM t1) AS field1 FROM t2 ORDER BY field1;
SELECT (SELECT f1 FROM t1) AS field1 FROM t2 ORDER BY field1;

INSERT INTO t1 VALUES (1),(2);

EXPLAIN
SELECT (SELECT f1 FROM t1) AS field1 FROM t2 GROUP BY field1;
--error ER_SUBQUERY_NO_1_ROW
SELECT (SELECT f1 FROM t1) AS field1 FROM t2 GROUP BY field1;
EXPLAIN
SELECT (SELECT f1 FROM t1) AS field1 FROM t2 ORDER BY field1;
--error ER_SUBQUERY_NO_1_ROW
SELECT (SELECT f1 FROM t1) AS field1 FROM t2 ORDER BY field1;

drop table t1,t2;

--echo #
--echo # LP BUG#680943 Assertion `!table || (!table->read_set ||
--echo # bitmap_is_set(table->read_set, field_index))' failed with subquery
--echo #

CREATE TABLE t1 (f1 int,f3 int) ;
INSERT IGNORE INTO t1 VALUES ('6','0'),('4','0');

CREATE TABLE t2 (f1 int,f2 int,f3 int) ;
INSERT IGNORE INTO t2 VALUES ('6','0','0'),('2','0','0');

SELECT f2
FROM (SELECT * FROM t2) AS alias1
WHERE (SELECT SQ2_t2.f1
       FROM t1 JOIN t1 AS SQ2_t2 ON SQ2_t2.f3
       WHERE SQ2_t2.f3 AND alias1.f1)
ORDER BY f3 ;

drop table t1,t2;

--echo #
--echo # LP BUG#715062: Wrong result with VIEW + UNION + subquery in maria-5.3-mwl89
--echo #

create table t1 (f1 int);
create table t2 (f2 int);
create table t3 (f3 int);
insert into t1 values (2);
insert into t2 values (2);
insert into t3 values (7);

CREATE VIEW v1 AS SELECT 2 UNION SELECT 2 ;
CREATE VIEW v2 AS SELECT * from t1 UNION SELECT * from t2 ;

set @save_optimizer_switch=@@optimizer_switch;
SET @@optimizer_switch = 'in_to_exists=off,semijoin=off,materialization=on';

EXPLAIN
SELECT 'bug' FROM DUAL WHERE ( 5 ) IN ( SELECT * FROM v1 );
SELECT 'bug' FROM DUAL WHERE ( 5 ) IN ( SELECT * FROM v1 );

EXPLAIN
SELECT ( 5 ) IN ( SELECT * FROM v1 );
SELECT ( 5 ) IN ( SELECT * FROM v1 );

EXPLAIN
SELECT 'bug' FROM DUAL WHERE ( 5 ) IN (SELECT * FROM v2);
SELECT 'bug' FROM DUAL WHERE ( 5 ) IN (SELECT * FROM v2);

EXPLAIN
SELECT 'bug' FROM t3 WHERE ( 5 ) IN (SELECT * FROM v2);
SELECT 'bug' FROM t3 WHERE ( 5 ) IN (SELECT * FROM v2);

EXPLAIN
SELECT ( 5 ) IN ( SELECT * FROM v2 );
SELECT ( 5 ) IN ( SELECT * FROM v2 );

SET @@optimizer_switch = 'in_to_exists=on,semijoin=off,materialization=off';

EXPLAIN
SELECT 'bug' FROM DUAL WHERE ( 5 ) IN ( SELECT * FROM v1 );
SELECT 'bug' FROM DUAL WHERE ( 5 ) IN ( SELECT * FROM v1 );

EXPLAIN
SELECT ( 5 ) IN ( SELECT * FROM v1 );
SELECT ( 5 ) IN ( SELECT * FROM v1 );

EXPLAIN
SELECT 'bug' FROM DUAL WHERE ( 5 ) IN (SELECT * FROM v2);
SELECT 'bug' FROM DUAL WHERE ( 5 ) IN (SELECT * FROM v2);

EXPLAIN
SELECT 'bug' FROM t3 WHERE ( 5 ) IN (SELECT * FROM v2);
SELECT 'bug' FROM t3 WHERE ( 5 ) IN (SELECT * FROM v2);

EXPLAIN
SELECT ( 5 ) IN ( SELECT * FROM v2 );
SELECT ( 5 ) IN ( SELECT * FROM v2 );

set @@optimizer_switch=@save_optimizer_switch;

drop table t1,t2,t3;
drop view v1,v2;

--echo #
--echo # LP BUG#715069 Wrong result with GROUP BY inside subquery and materialization=off
--echo #

CREATE TABLE t0 ( f1 int(11), f2 int(11), f10 varchar(1), PRIMARY KEY (f1)) ;
INSERT INTO t0 VALUES (8,8,'u'),(10,5,'o');

CREATE TABLE t1 (f1a int, f2a int not null, f3a varchar(3) not null, PRIMARY KEY (f1a)) ;
INSERT INTO t1 VALUES
(8,8,'a1a'),
(10,5,'b1b');

CREATE TABLE t2 (f1b int, f2b int not null, f3b varchar(3) not null, PRIMARY KEY (f1b)) ;
INSERT INTO t2 VALUES
(10,5,'d1d');

set @save_optimizer_switch=@@optimizer_switch;
SET optimizer_switch='outer_join_with_cache=off';

set @@optimizer_switch = 'in_to_exists=on,materialization=off,semijoin=off';

EXPLAIN
SELECT alias2.f1 , alias2.f2
FROM t0 AS alias1
RIGHT JOIN t0 AS alias2 ON alias2.f10
WHERE ( alias2.f1 , alias2.f2 ) IN ( SELECT max(f2) , f1 FROM t0 GROUP BY f2 , f1 );

SELECT alias2.f1 , alias2.f2
FROM t0 AS alias1
RIGHT JOIN t0 AS alias2 ON alias2.f10
WHERE ( alias2.f1 , alias2.f2 ) IN ( SELECT max(f2) , f1 FROM t0 GROUP BY f2 , f1 );

EXPLAIN
SELECT * FROM t2 WHERE (f1b, f2b) IN (SELECT max(f1a), f2a FROM t1 GROUP BY f1a, f2a);
SELECT * FROM t2 WHERE (f1b, f2b) IN (SELECT max(f1a), f2a FROM t1 GROUP BY f1a, f2a);

EXPLAIN
SELECT * FROM t2 WHERE (f1b) IN (SELECT max(f1a) FROM t1 GROUP BY f1a, f2a);
SELECT * FROM t2 WHERE (f1b) IN (SELECT max(f1a) FROM t1 GROUP BY f1a, f2a);

set @@optimizer_switch = 'in_to_exists=off,materialization=on,semijoin=off';

EXPLAIN
SELECT alias2.f1 , alias2.f2
FROM t0 AS alias1
RIGHT JOIN t0 AS alias2 ON alias2.f10
WHERE ( alias2.f1 , alias2.f2 ) IN ( SELECT max(f2) , f1 FROM t0 GROUP BY f2 , f1 );

SELECT alias2.f1 , alias2.f2
FROM t0 AS alias1
RIGHT JOIN t0 AS alias2 ON alias2.f10
WHERE ( alias2.f1 , alias2.f2 ) IN ( SELECT max(f2) , f1 FROM t0 GROUP BY f2 , f1 );

EXPLAIN
SELECT * FROM t2 WHERE (f1b, f2b) IN (SELECT max(f1a), f2a FROM t1 GROUP BY f1a, f2a);
SELECT * FROM t2 WHERE (f1b, f2b) IN (SELECT max(f1a), f2a FROM t1 GROUP BY f1a, f2a);

EXPLAIN
SELECT * FROM t2 WHERE (f1b) IN (SELECT max(f1a) FROM t1 GROUP BY f1a, f2a);
SELECT * FROM t2 WHERE (f1b) IN (SELECT max(f1a) FROM t1 GROUP BY f1a, f2a);

set @@optimizer_switch=@save_optimizer_switch;

drop table t0,t1,t2;


--echo #                                                                                                                                                     
--echo # LP BUG#715759 Wrong result with in_to_exists=on in maria-5.3-mwl89
--echo #                                                                                                                                                     

set @save_optimizer_switch=@@optimizer_switch;
CREATE TABLE t1 (a1 int, a2 int) ;
INSERT INTO t1 VALUES (1, 2);
INSERT INTO t1 VALUES (3, 4);

CREATE TABLE t2 (b1 int, b2 int) ;
INSERT INTO t2 VALUES (1, 2);

SET @@optimizer_switch = 'in_to_exists=on,materialization=off,semijoin=off';

EXPLAIN SELECT * FROM t1 WHERE a1 IN (SELECT b1 FROM t2 WHERE b1 = b2);
SELECT * FROM t1 WHERE a1 IN (SELECT b1 FROM t2 WHERE b1 = b2);

set @@optimizer_switch=@save_optimizer_switch;
drop table t1, t2;

--echo #                                                                                                                                                     
--echo # LP BUG#772309 join_tab_cmp_straight(): Assertion `!jt2->emb_sj_nest' failed in maria-5.3-mwl89 with semijoin
--echo #                                                                                                                                                     

CREATE TABLE t1 ( f2 int) ;
INSERT INTO t1 VALUES (0),(0);

CREATE TABLE t2 ( f1 int NOT NULL ) ;
INSERT INTO t2 VALUES (0),(0);

CREATE TABLE t3 ( f1 int NOT NULL , f2 int) ;
INSERT INTO t3 VALUES (0,0), (0,0);

EXPLAIN SELECT STRAIGHT_JOIN (
        SELECT f2 FROM t1 WHERE ( f2 ) IN ( SELECT t3.f2 FROM t3 JOIN t2 ON t2.f1 = 1 )
);
SELECT STRAIGHT_JOIN (
        SELECT f2 FROM t1 WHERE ( f2 ) IN ( SELECT t3.f2 FROM t3 JOIN t2 ON t2.f1 = 1 )
);

drop table t1, t2, t3;


--echo #                                                                                                                                                     
--echo # LP BUG#777597 Wrong result with multipart keys, in_to_exists=on, NOT IN in MWL#89
--echo #                                                                                                                                                     

CREATE TABLE t1 ( f4 int);
INSERT IGNORE INTO t1 VALUES (2),(2);

CREATE TABLE t2 ( f3 int, f10 int, KEY (f10,f3) );
INSERT IGNORE INTO t2 VALUES (6, 1), (6, 1);

CREATE TABLE t3 ( f10 int );
INSERT IGNORE INTO t3 VALUES (1);

SET SESSION optimizer_switch='in_to_exists=on,materialization=off';

EXPLAIN
SELECT * FROM t1 WHERE ( 6 ) NOT IN ( SELECT t2.f3 FROM t2 JOIN t3 ON t3.f10 = t2.f10);
SELECT * FROM t1 WHERE ( 6 ) NOT IN ( SELECT t2.f3 FROM t2 JOIN t3 ON t3.f10 = t2.f10);

drop table t1,t2,t3;


--echo #                                                                                                                                                     
--echo # LP BUG#778413 Third crash in select_describe() in maria-5.3-mwl89
--echo #                                                                                                                                                     

CREATE TABLE t1 ( f11 int) ;
INSERT INTO t1 VALUES (1),(1);

CREATE TABLE t2 ( f1 int NOT NULL) ;
INSERT INTO t2 VALUES (20);

CREATE TABLE t3 (f3 int) ;
INSERT INTO t3 VALUES (2),(2);

EXPLAIN SELECT * FROM t2
WHERE t2.f1 = (
        SELECT MAX( f3 ) FROM t3
        WHERE EXISTS (
                SELECT DISTINCT f11
                FROM t1));

drop table t1, t2, t3;

--echo #
--echo # LP BUG#802979 Assertion `table->key_read == 0' in close_thread_table
--echo #

CREATE TABLE t1 ( f1 int, f2 int , KEY (f1)) ;
INSERT IGNORE INTO t1 VALUES (1,0),(5,0);
CREATE TABLE t2 ( f1 int, f2 int , KEY (f1)) ;
INSERT IGNORE INTO t2 VALUES (1,0),(5,0);
CREATE TABLE t3 ( f1 int, f2 int , KEY (f1)) ;
INSERT IGNORE INTO t3 VALUES (1,0),(5,0);
CREATE TABLE t4 ( f1 int, f2 int , KEY (f1)) ;
INSERT IGNORE INTO t4 VALUES (1,0),(5,0);

EXPLAIN
SELECT *
FROM t1, t2
WHERE t2.f2 = (SELECT f2 FROM t3
               WHERE EXISTS (SELECT DISTINCT f1 FROM t4))
  AND t2.f2 = t1.f1;

-- error ER_SUBQUERY_NO_1_ROW
SELECT *
FROM t1, t2
WHERE t2.f2 = (SELECT f2 FROM t3
               WHERE EXISTS (SELECT DISTINCT f1 FROM t4))
  AND t2.f2 = t1.f1;

EXPLAIN
SELECT *
FROM t1, t2
WHERE t2.f2 = (SELECT f2 FROM t3
               WHERE EXISTS (SELECT DISTINCT f1 FROM t4) LIMIT 1)
  AND t2.f2 = t1.f1;

SELECT *
FROM t1, t2
WHERE t2.f2 = (SELECT f2 FROM t3
               WHERE EXISTS (SELECT DISTINCT f1 FROM t4) LIMIT 1)
  AND t2.f2 = t1.f1;

drop table t1,t2,t3,t4;

--echo #
--echo # LP BUG#611690 Crash in select_describe() with nested subqueries
--echo #

CREATE TABLE t1 (
  col_int_key int(11) DEFAULT NULL,
  col_varchar_key varchar(1) DEFAULT NULL,
  col_varchar_nokey varchar(1) DEFAULT NULL,
  KEY col_int_key (col_int_key),
  KEY col_varchar_key (col_varchar_key,col_int_key)
) ENGINE=MyISAM DEFAULT CHARSET=latin1;
INSERT INTO t1 VALUES (8,'v','v');
INSERT INTO t1 VALUES (9,'r','r');

CREATE TABLE t2 (
  col_int_key int(11) DEFAULT NULL,
  col_varchar_key varchar(1) DEFAULT NULL,
  col_varchar_nokey varchar(1) DEFAULT NULL,
  KEY col_int_key (col_int_key),
  KEY col_varchar_key (col_varchar_key,col_int_key)
) ENGINE=MyISAM DEFAULT CHARSET=latin1;
INSERT INTO t2 VALUES (2,'w','w');
INSERT INTO t2 VALUES (9,'m','m');

set @old_optimizer_switch = @@optimizer_switch;

set @@optimizer_switch='subquery_cache=off,materialization=on,in_to_exists=off,semijoin=off';
EXPLAIN
SELECT col_int_key
FROM t2
WHERE (SELECT SUBQUERY2_t1.col_int_key
       FROM t1 SUBQUERY2_t1 STRAIGHT_JOIN t1 SUBQUERY2_t2
               ON SUBQUERY2_t2.col_varchar_key
       WHERE SUBQUERY2_t2.col_varchar_nokey IN
             (SELECT col_varchar_nokey FROM t1 GROUP BY col_varchar_nokey));
SELECT col_int_key
FROM t2
WHERE (SELECT SUBQUERY2_t1.col_int_key
       FROM t1 SUBQUERY2_t1 STRAIGHT_JOIN t1 SUBQUERY2_t2
               ON SUBQUERY2_t2.col_varchar_key
       WHERE SUBQUERY2_t2.col_varchar_nokey IN
             (SELECT col_varchar_nokey FROM t1 GROUP BY col_varchar_nokey));

set @@optimizer_switch='subquery_cache=off,materialization=off,in_to_exists=on,semijoin=off';
EXPLAIN
SELECT col_int_key
FROM t2
WHERE (SELECT SUBQUERY2_t1.col_int_key
       FROM t1 SUBQUERY2_t1 STRAIGHT_JOIN t1 SUBQUERY2_t2
               ON SUBQUERY2_t2.col_varchar_key
       WHERE SUBQUERY2_t2.col_varchar_nokey IN
             (SELECT col_varchar_nokey FROM t1 GROUP BY col_varchar_nokey));
SELECT col_int_key
FROM t2
WHERE (SELECT SUBQUERY2_t1.col_int_key
       FROM t1 SUBQUERY2_t1 STRAIGHT_JOIN t1 SUBQUERY2_t2
               ON SUBQUERY2_t2.col_varchar_key
       WHERE SUBQUERY2_t2.col_varchar_nokey IN
             (SELECT col_varchar_nokey FROM t1 GROUP BY col_varchar_nokey));

drop table t1, t2;

set @@optimizer_switch = @old_optimizer_switch;


--echo #
--echo # LP BUG#612543 Crash in Item_field::used_tables() with view + subquery + prepared statements
--echo #

CREATE TABLE t1 ( f1 int(11), f2 varchar(1));
CREATE TABLE t2 ( f3 varchar(1));
insert into t1 values (2,'x'), (5,'y');
insert into t2 values ('x'), ('z');
CREATE VIEW v2 AS SELECT * FROM t2;

set @old_optimizer_switch = @@optimizer_switch;

set @@optimizer_switch='materialization=on,in_to_exists=off,semijoin=off,subquery_cache=off';
EXPLAIN SELECT * FROM t1 JOIN v2 ON t1.f2 > 'a' WHERE v2.f3 IN ( SELECT f2 FROM t1 );
PREPARE st1 FROM "SELECT * FROM t1 JOIN v2 ON t1.f2 > 'a' WHERE v2.f3 IN ( SELECT f2 FROM t1 )";
EXECUTE st1;
EXECUTE st1;

set @@optimizer_switch='materialization=off,in_to_exists=on,semijoin=off,subquery_cache=off';
EXPLAIN SELECT * FROM t1 JOIN v2 ON t1.f2 > 'a' WHERE v2.f3 IN ( SELECT f2 FROM t1 );
PREPARE st2 FROM "SELECT * FROM t1 JOIN v2 ON t1.f2 > 'a' WHERE v2.f3 IN ( SELECT f2 FROM t1 )";
EXECUTE st2;
EXECUTE st2;

set @@optimizer_switch='materialization=on,in_to_exists=on,semijoin=off,subquery_cache=off';
EXPLAIN SELECT * FROM t1 JOIN v2 ON t1.f2 > 'a' WHERE v2.f3 IN ( SELECT f2 FROM t1 );
PREPARE st3 FROM "SELECT * FROM t1 JOIN v2 ON t1.f2 > 'a' WHERE v2.f3 IN ( SELECT f2 FROM t1 )";
EXECUTE st3;
EXECUTE st3;

set @@optimizer_switch = @old_optimizer_switch;

drop table t1, t2;
drop view v2;


--echo #
--echo # LP BUG#611396 RQG: crash in Item_field::register_field_in_read_map with semijoin=off
--echo # and prepared statements and materialization

CREATE TABLE t1 ( f1 int(11), f2 int(11)) ;
CREATE TABLE t2 ( f1 int(11), f4 varchar(1), PRIMARY KEY (f1)) ;
INSERT INTO t2 VALUES ('23','j'),('24','e');
CREATE TABLE t3 ( f1 int(11), f4 varchar(1)) ;
INSERT INTO t3 VALUES ('8','j');

set @old_optimizer_switch = @@optimizer_switch;
set @@optimizer_switch='materialization=on,in_to_exists=off,semijoin=off';

EXPLAIN
SELECT t2.f1, (SELECT f2 FROM t1 WHERE (7) IN (SELECT f1 FROM t1))
FROM t2 JOIN t3 ON t3.f4 = t2.f4
WHERE t3.f1 = 8
GROUP BY 1, 2;

PREPARE st1 FROM "
SELECT t2.f1, (SELECT f2 FROM t1 WHERE (7) IN (SELECT f1 FROM t1))
FROM t2 JOIN t3 ON t3.f4 = t2.f4
WHERE t3.f1 = 8
GROUP BY 1, 2";

EXECUTE st1;
EXECUTE st1;

set @@optimizer_switch = @old_optimizer_switch;

drop table t1, t2, t3;


--echo #
--echo # LP BUG#611382 RQG: Query returns extra rows when executed with materialization=on
--echo #

CREATE TABLE t1 ( f4 varchar(1)) ENGINE=MyISAM;
INSERT INTO t1 VALUES (NULL);
CREATE TABLE t2 ( f2 date, f3 varchar(1), f4 varchar(1)) ;
INSERT INTO t2 VALUES ('2005-05-03','c','c'),('1900-01-01','d','d');
CREATE TABLE t3 ( f3 varchar(1)) ;
INSERT INTO t3 VALUES ('c');

set @old_optimizer_switch = @@optimizer_switch;

set @@optimizer_switch = 'materialization=on,in_to_exists=off,semijoin=off';

EXPLAIN SELECT t1.f4
FROM t1 JOIN ( t2 JOIN t3 ON t3.f3 = t2.f4 ) ON t3.f3 = t2.f3
WHERE t1.f4 IN ( SELECT f4 FROM t2 ) ;

SELECT t1.f4
FROM t1 JOIN ( t2 JOIN t3 ON t3.f3 = t2.f4 ) ON t3.f3 = t2.f3
WHERE t1.f4 IN ( SELECT f4 FROM t2 ) ;

set @@optimizer_switch = 'materialization=off,in_to_exists=on,semijoin=off';

EXPLAIN SELECT t1.f4
FROM t1 JOIN ( t2 JOIN t3 ON t3.f3 = t2.f4 ) ON t3.f3 = t2.f3
WHERE t1.f4 IN ( SELECT f4 FROM t2 ) ;

SELECT t1.f4
FROM t1 JOIN ( t2 JOIN t3 ON t3.f3 = t2.f4 ) ON t3.f3 = t2.f3
WHERE t1.f4 IN ( SELECT f4 FROM t2 ) ;

set @@optimizer_switch = @old_optimizer_switch;

drop table t1, t2, t3;


--echo #
--echo # LP BUG#782305: Wrong result/valgrind warning in Item_sum_hybrid::any_value()
--echo #

CREATE TABLE t1 ( f1 int) ;
INSERT INTO t1 VALUES (2),(3);
CREATE TABLE t2 (f2 int) ;
INSERT INTO t2 VALUES (2),(3);

PREPARE st1 FROM '
SELECT * FROM t2
WHERE f2 <= SOME ( SELECT f1 FROM t1 );
';
EXECUTE st1;
EXECUTE st1;

PREPARE st2 FROM '
SELECT * FROM t2
WHERE f2 <= SOME (SELECT f1-2 FROM t1 UNION SELECT f1-1 FROM t1);
';
EXECUTE st2;
EXECUTE st2;

drop table t1, t2;

--echo #
--echo # LP BUG#825018: Crash in check_and_do_in_subquery_rewrites() with corrlated subquery in select list
--echo #

CREATE TABLE t1 (a int, b int);
INSERT INTO t1 VALUES (10,1),(11,7);

CREATE TABLE t2 (a int);
INSERT INTO t2 VALUES (2),(3);

CREATE TABLE t3 (a int, b int);
INSERT INTO t3 VALUES (1,1);

CREATE PROCEDURE sp1 () LANGUAGE SQL
SELECT (SELECT t1.a
        FROM t1
        WHERE t1.b = t3.b
        AND t1.b IN ( SELECT a FROM t2 )) sq
FROM t3
GROUP BY 1;
CALL sp1();
CALL sp1();
drop procedure sp1;

prepare st1 from "
SELECT (SELECT t1.a
        FROM t1
        WHERE t1.b = t3.b
        AND t1.b IN ( SELECT a FROM t2 )) sq
FROM t3
GROUP BY 1";
execute st1;
execute st1;
deallocate prepare st1;

drop table t1, t2, t3;

set optimizer_switch=@subselect4_tmp;

--echo #
--echo # LP BUG#833702 Wrong result with nested IN and singlerow subqueries and equality propagation
--echo #

CREATE TABLE t2 (c int , a int, b int);
INSERT INTO t2 VALUES (10,7,0);

CREATE TABLE t3 (a int, b int) ;
INSERT INTO t3 VALUES (5,0),(7,0);

CREATE TABLE t4 (a int);
INSERT INTO t4 VALUES (2),(8);

set @@optimizer_switch='semijoin=off,in_to_exists=on,materialization=off,subquery_cache=off';

SELECT * FROM t2
WHERE t2.b IN (SELECT b FROM t3 WHERE t3.a = t2.a AND a < SOME (SELECT * FROM t4))
   OR ( t2.c > 242 );

EXPLAIN SELECT * FROM t2
WHERE t2.b IN (SELECT t3.b FROM t3 WHERE t3.a < ANY (SELECT t4.a FROM t4) and t3.a = 7);
SELECT * FROM t2
WHERE t2.b IN (SELECT t3.b FROM t3 WHERE t3.a < ANY (SELECT t4.a FROM t4) and t3.a = 7);

drop table t2, t3, t4;

--echo #
--echo # BUG#934597: Assertion `! is_set()' failed in Diagnostics_area::set_ok_status(THD...
--echo #
CREATE TABLE t1 ( a VARCHAR(1) );
INSERT INTO t1 VALUES ('u'),('k');
--error ER_SUBQUERY_NO_1_ROW
CREATE TABLE t2 AS
 SELECT a AS field1 FROM t1
 WHERE ( SELECT alias1.a
         FROM t1 AS alias1
       ) IS NOT NULL;
--error ER_BAD_TABLE_ERROR
DROP TABLE t2;
DROP TABLE t1;

--echo #
--echo # LP BUG#1000649 EXPLAIN shows incorrectly a non-correlated constant IN subquery is correlated
--echo #

create table ten (a int);
insert into ten values (0),(1),(2),(3),(4),(5),(6),(7),(8),(9);
create table t1 (a int, b int, c int);
insert into t1 select a,a,a from ten;
create table five (a int, b int, c int);
insert into five select a,a,a from ten limit 5;

set @@optimizer_switch='semijoin=on,in_to_exists=on,materialization=off';
explain select * from t1 where 33 in (select b from five) or c > 11;

drop table ten, t1, five;

--echo #
--echo # LP BUG#1008773 Wrong result (NULL instead of a value) with no matching rows, subquery in FROM and HAVING
--echo #

CREATE TABLE t1 (a INT) ENGINE=MyISAM;
CREATE TABLE t2 (b INT) ENGINE=MyISAM;
INSERT INTO t2 VALUES (1);

EXPLAIN
SELECT MAX(a), ( SELECT 1 FROM t2 ) AS bb FROM t1;
SELECT MAX(a), ( SELECT 1 FROM t2 ) AS bb FROM t1;

EXPLAIN
SELECT MAX(a), 1 in ( SELECT b FROM t2 ) AS bb FROM t1;
SELECT MAX(a), 1 in ( SELECT b FROM t2 ) AS bb FROM t1;

EXPLAIN
SELECT MAX(a), 1 >= ALL ( SELECT b FROM t2 ) AS bb FROM t1;
SELECT MAX(a), 1 >= ALL ( SELECT b FROM t2 ) AS bb FROM t1;


EXPLAIN
SELECT MAX(a), ( SELECT 1 FROM t2 where b = a) AS bb FROM t1;
SELECT MAX(a), ( SELECT 1 FROM t2 where b = a) AS bb FROM t1;

EXPLAIN
SELECT MAX(a), a in ( SELECT b FROM t2 ) AS bb FROM t1;
SELECT MAX(a), a in ( SELECT b FROM t2 ) AS bb FROM t1;

EXPLAIN
SELECT MAX(a), a >= ALL ( SELECT b FROM t2 ) AS bb FROM t1;
SELECT MAX(a), a >= ALL ( SELECT b FROM t2 ) AS bb FROM t1;

drop table t1, t2;

set optimizer_switch=@subselect4_tmp;

--echo #
--echo # MDEV-3928  Assertion `example' failed in Item_cache::is_expensive_processor with a 2-level IN subquery 
--echo #

CREATE TABLE t1 (a1 INT, b1 TIME) ENGINE=MyISAM;
INSERT INTO t1 VALUES (4,'21:22:34'),(6,'10:50:38');

CREATE TABLE t2 (a2 INT, b2 TIME) ENGINE=MyISAM;
INSERT INTO t2 VALUES (8, '06:17:39');

CREATE TABLE t3 (a3 INT, b3 TIME) ENGINE=MyISAM;
INSERT INTO t3 VALUES (1,'00:00:01'),(7,'00:00:02');

EXPLAIN
SELECT * FROM t1 WHERE a1 IN ( 
  SELECT a2 FROM t2 WHERE a2 IN ( 
    SELECT a3 FROM t3 WHERE b2 = b1 AND b2 <= b1 ORDER BY b3 
  )
);

SELECT * FROM t1 WHERE a1 IN ( 
  SELECT a2 FROM t2 WHERE a2 IN ( 
    SELECT a3 FROM t3 WHERE b2 = b1 AND b2 <= b1 ORDER BY b3 
  )
);
drop table t1, t2, t3;

--echo #
--echo # MDEV-4056:Server crashes in Item_func_trig_cond::val_int
--echo # with FROM and NOT IN subqueries, LEFT JOIN, derived_merge+in_to_exists
--echo #

set @optimizer_switch_MDEV4056 = @@optimizer_switch;
SET optimizer_switch = 'derived_merge=on,in_to_exists=on';

CREATE TABLE t1 (a VARCHAR(1)) ENGINE=MyISAM;
INSERT INTO t1 VALUES ('x'),('d');

CREATE TABLE t2 (pk INT PRIMARY KEY, b INT, c VARCHAR(1))  ENGINE=MyISAM;
INSERT INTO t2 VALUES (1,2,'v'),(2,150,'v');

SELECT * FROM t1 LEFT JOIN (  
  SELECT * FROM t2 WHERE ( pk, pk ) NOT IN ( 
    SELECT MIN(b), SUM(pk) FROM t1
  ) 
) AS alias1 ON (a = c) 
WHERE b IS NULL OR a < 'u';

drop table t1,t2;
set @@optimizer_switch = @optimizer_switch_MDEV4056;

--echo #
--echo # MDEV-5103: server crashed on singular Item_equal
--echo #

CREATE TABLE t1 (
  a enum('p','r') NOT NULL DEFAULT 'r',
  b int NOT NULL DEFAULT '0',
  c char(32) NOT NULL,
  d varchar(255) NOT NULL,
  PRIMARY KEY (a, b), UNIQUE KEY idx(a, c)
);
INSERT INTO t1 VALUES ('r', 1, 'ad18832202b199728921807033a8a515', '001_cbr643');

CREATE TABLE t2 (
  a enum('p','r') NOT NULL DEFAULT 'r',
  b int NOT NULL DEFAULT '0',
  e datetime NOT NULL DEFAULT '0000-00-00 00:00:00',
  PRIMARY KEY (a, b, e)
);
INSERT INTO t2 VALUES ('r', 1, '2013-10-05 14:25:30');

SELECT * FROM t1 AS t 
  WHERE a='r' AND (c,b) NOT IN (SELECT c,b FROM t2 WHERE (c,b)=(t.c,t.b));

DROP TABLE t1, t2;

--echo #
--echo # MDEV-5468: assertion failure with a simplified condition in subselect
--echo #

CREATE TABLE t1 (a int, b int) ENGINE=MyISAM;
INSERT INTO t1 VALUES (1,1);

CREATE TABLE t2 ( pk int PRIMARY KEY, c INT) ENGINE=MyISAM;
INSERT INTO t2 VALUES (1,4), (2,6);

SELECT ( SELECT MAX(b) FROM t1, t2 WHERE pk = a AND b < from_sq.c ) AS select_sq,
       COUNT( DISTINCT from_sq.c ) 
FROM ( SELECT DISTINCT t2_1.* FROM t2 AS t2_1, t2 AS t2_2 ) AS from_sq
GROUP BY select_sq ;

DROP TABLE t1,t2;


CREATE TABLE t1 (id int, a2 char(2), a3 char(3)) ENGINE=MyISAM;
INSERT INTO t1 VALUES (1,'BE','BEL');

CREATE TABLE t2 (id int, a2 char(2), a3 char(3)) ENGINE=MyISAM;
INSERT INTO t2 VALUES (1,'BE','BEL'), (2,'MX','MEX');
CREATE VIEW v2 AS SELECT DISTINCT * FROM t2;

SELECT * FROM t1 AS outer_t1, v2  
WHERE v2.a3 = outer_t1.a3 
      AND EXISTS ( SELECT * FROM t1 WHERE a2 < v2.a2 AND id = outer_t1.id )
      AND outer_t1.a3 < 'J'    
ORDER BY v2.id;

DROP VIEW v2;
DROP TABLE t1,t2;

--echo #
<<<<<<< HEAD
--echo # MDEV-3899  Valgrind warnings (blocks are definitely lost) in filesort on IN subquery with SUM and DISTINCT
--echo #

CREATE TABLE t1 (a INT) ENGINE=MyISAM;
INSERT INTO t1 VALUES (1),(9);

CREATE TABLE t2 (b INT) ENGINE=MyISAM;
INSERT INTO t2 VALUES (8);

SELECT * FROM t1 
WHERE (1, 1) IN (SELECT a, SUM(DISTINCT a) FROM t1, t2 GROUP BY a);

drop table t1, t2;

--echo #
--echo # MDEV-3902  Assertion `record_length == m_record_length' failed at Filesort_buffer::alloc_sort_buffer 
--echo #

CREATE TABLE t1 (a INT) ENGINE=MyISAM;
INSERT INTO t1 VALUES (1),(2);

CREATE TABLE t2 (pk INT PRIMARY KEY, b INT) ENGINE=MyISAM;
INSERT INTO t2 VALUES (1,1),(2,7);

CREATE TABLE t3 (c INT) ENGINE=MyISAM;
INSERT INTO t3 VALUES (8);

SELECT * FROM t1
WHERE (1, 5)  IN (SELECT b, SUM(DISTINCT b) FROM t2, t3 GROUP BY b);

SELECT * FROM t2 AS alias1, t2 AS alias2
WHERE EXISTS ( SELECT 1 ) AND (alias2.pk = alias1.b )
ORDER BY alias1.b;

drop table t1, t2, t3;

--echo #
--echo # MDEV-4144 simple subquery causes full scan instead of range scan
--echo #

CREATE TABLE t1 (id int not null auto_increment, x int not null, primary key(id));
INSERT INTO t1 (x) VALUES (0),(0),(0);

EXPLAIN
SELECT x FROM t1 WHERE id > (SELECT MAX(id) - 1000 FROM t1) ORDER BY x LIMIT 1;
SELECT x FROM t1 WHERE id > (SELECT MAX(id) - 1000 FROM t1) ORDER BY x LIMIT 1;

drop table t1;
=======
--echo # MDEV-5686: degenerate disjunct in NOT IN subquery
--echo #

CREATE TABLE t1 (a int, b int, c varchar(3)) ENGINE=MyISAM;
INSERT INTO t1 VALUES (1,1,'CAN'),(2,2,'AUS');

CREATE TABLE t2 (f int) ENGINE=MyISAM;
INSERT INTO t2 VALUES (3);

EXPLAIN EXTENDED
SELECT * FROM t2 
  WHERE f NOT IN (SELECT b FROM t1
                    WHERE 0 OR (c IN ('USA') OR c NOT IN ('USA')) AND a = b);

SELECT * FROM t2 
  WHERE f NOT IN (SELECT b FROM t1
                    WHERE 0 OR (c IN ('USA') OR c NOT IN ('USA')) AND a = b);

DROP TABLE t1,t2;
>>>>>>> 50708b41

SET optimizer_switch= @@global.optimizer_switch;
set @@tmp_table_size= @@global.tmp_table_size;<|MERGE_RESOLUTION|>--- conflicted
+++ resolved
@@ -1889,56 +1889,6 @@
 DROP TABLE t1,t2;
 
 --echo #
-<<<<<<< HEAD
---echo # MDEV-3899  Valgrind warnings (blocks are definitely lost) in filesort on IN subquery with SUM and DISTINCT
---echo #
-
-CREATE TABLE t1 (a INT) ENGINE=MyISAM;
-INSERT INTO t1 VALUES (1),(9);
-
-CREATE TABLE t2 (b INT) ENGINE=MyISAM;
-INSERT INTO t2 VALUES (8);
-
-SELECT * FROM t1 
-WHERE (1, 1) IN (SELECT a, SUM(DISTINCT a) FROM t1, t2 GROUP BY a);
-
-drop table t1, t2;
-
---echo #
---echo # MDEV-3902  Assertion `record_length == m_record_length' failed at Filesort_buffer::alloc_sort_buffer 
---echo #
-
-CREATE TABLE t1 (a INT) ENGINE=MyISAM;
-INSERT INTO t1 VALUES (1),(2);
-
-CREATE TABLE t2 (pk INT PRIMARY KEY, b INT) ENGINE=MyISAM;
-INSERT INTO t2 VALUES (1,1),(2,7);
-
-CREATE TABLE t3 (c INT) ENGINE=MyISAM;
-INSERT INTO t3 VALUES (8);
-
-SELECT * FROM t1
-WHERE (1, 5)  IN (SELECT b, SUM(DISTINCT b) FROM t2, t3 GROUP BY b);
-
-SELECT * FROM t2 AS alias1, t2 AS alias2
-WHERE EXISTS ( SELECT 1 ) AND (alias2.pk = alias1.b )
-ORDER BY alias1.b;
-
-drop table t1, t2, t3;
-
---echo #
---echo # MDEV-4144 simple subquery causes full scan instead of range scan
---echo #
-
-CREATE TABLE t1 (id int not null auto_increment, x int not null, primary key(id));
-INSERT INTO t1 (x) VALUES (0),(0),(0);
-
-EXPLAIN
-SELECT x FROM t1 WHERE id > (SELECT MAX(id) - 1000 FROM t1) ORDER BY x LIMIT 1;
-SELECT x FROM t1 WHERE id > (SELECT MAX(id) - 1000 FROM t1) ORDER BY x LIMIT 1;
-
-drop table t1;
-=======
 --echo # MDEV-5686: degenerate disjunct in NOT IN subquery
 --echo #
 
@@ -1958,7 +1908,56 @@
                     WHERE 0 OR (c IN ('USA') OR c NOT IN ('USA')) AND a = b);
 
 DROP TABLE t1,t2;
->>>>>>> 50708b41
+
+--echo #
+--echo # MDEV-3899  Valgrind warnings (blocks are definitely lost) in filesort on IN subquery with SUM and DISTINCT
+--echo #
+
+CREATE TABLE t1 (a INT) ENGINE=MyISAM;
+INSERT INTO t1 VALUES (1),(9);
+
+CREATE TABLE t2 (b INT) ENGINE=MyISAM;
+INSERT INTO t2 VALUES (8);
+
+SELECT * FROM t1 
+WHERE (1, 1) IN (SELECT a, SUM(DISTINCT a) FROM t1, t2 GROUP BY a);
+
+drop table t1, t2;
+
+--echo #
+--echo # MDEV-3902  Assertion `record_length == m_record_length' failed at Filesort_buffer::alloc_sort_buffer 
+--echo #
+
+CREATE TABLE t1 (a INT) ENGINE=MyISAM;
+INSERT INTO t1 VALUES (1),(2);
+
+CREATE TABLE t2 (pk INT PRIMARY KEY, b INT) ENGINE=MyISAM;
+INSERT INTO t2 VALUES (1,1),(2,7);
+
+CREATE TABLE t3 (c INT) ENGINE=MyISAM;
+INSERT INTO t3 VALUES (8);
+
+SELECT * FROM t1
+WHERE (1, 5)  IN (SELECT b, SUM(DISTINCT b) FROM t2, t3 GROUP BY b);
+
+SELECT * FROM t2 AS alias1, t2 AS alias2
+WHERE EXISTS ( SELECT 1 ) AND (alias2.pk = alias1.b )
+ORDER BY alias1.b;
+
+drop table t1, t2, t3;
+
+--echo #
+--echo # MDEV-4144 simple subquery causes full scan instead of range scan
+--echo #
+
+CREATE TABLE t1 (id int not null auto_increment, x int not null, primary key(id));
+INSERT INTO t1 (x) VALUES (0),(0),(0);
+
+EXPLAIN
+SELECT x FROM t1 WHERE id > (SELECT MAX(id) - 1000 FROM t1) ORDER BY x LIMIT 1;
+SELECT x FROM t1 WHERE id > (SELECT MAX(id) - 1000 FROM t1) ORDER BY x LIMIT 1;
+
+drop table t1;
 
 SET optimizer_switch= @@global.optimizer_switch;
 set @@tmp_table_size= @@global.tmp_table_size;
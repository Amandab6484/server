--- conflicted
+++ resolved
@@ -4194,27 +4194,19 @@
         return TRUE;
       }
       /* This will allow to throw an error later for non-CTE references */
-      *p_db= NULL;
-      *p_db_length= 0;
+      to->str= NULL;
+      to->length= 0;
+      return FALSE;
     }
-    else
-    {
-     *p_db= strmake(db, db_length);
-     *p_db_length= db_length;
-    }
-<<<<<<< HEAD
+
     to->str= strmake(db.str, db.length);
     to->length= db.length;
     return to->str == NULL;                     /* True on error */
   }
   /* Get db name or "". Use for printing current db */
   const char *get_db()
-  {
-    return db.str ? db.str : "";
-=======
-    return FALSE;
->>>>>>> 1dd3c8f8
-  }
+  { return safe_str(db.str); }
+
   thd_scheduler event_scheduler;
 
 public:

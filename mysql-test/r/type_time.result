drop table if exists t1;
create table t1 (t time);
insert into t1 values("10:22:33"),("12:34:56.78"),(10),(1234),(123456.78),(1234559.99),("1"),("1:23"),("1:23:45"), ("10.22"), ("-10  1:22:33.45"),("20 10:22:33"),("1999-02-03 20:33:34");
insert t1 values (30),(1230),("1230"),("12:30"),("12:30:35"),("1 12:30:31.32");
select * from t1;
t
10:22:33
12:34:56
00:00:10
00:12:34
12:34:56
123:45:59
00:00:01
01:23:00
01:23:45
00:00:10
-241:22:33
490:22:33
20:33:34
00:00:30
00:12:30
00:12:30
12:30:00
12:30:35
36:30:31
insert into t1 values("10.22.22"),(1234567),(123456789),(123456789.10),("10 22:22"),("12.45a");
Warnings:
Warning	1265	Data truncated for column 't' at row 1
Warning	1264	Out of range value for column 't' at row 2
Warning	1264	Out of range value for column 't' at row 3
Warning	1264	Out of range value for column 't' at row 4
Warning	1265	Data truncated for column 't' at row 6
select * from t1;
t
10:22:33
12:34:56
00:00:10
00:12:34
12:34:56
123:45:59
00:00:01
01:23:00
01:23:45
00:00:10
-241:22:33
490:22:33
20:33:34
00:00:30
00:12:30
00:12:30
12:30:00
12:30:35
36:30:31
00:00:10
00:00:00
838:59:59
838:59:59
262:22:00
00:00:12
drop table t1;
create table t1 (t time);
insert into t1 values ('09:00:00'),('13:00:00'),('19:38:34'), ('13:00:00'),('09:00:00'),('09:00:00'),('13:00:00'),('13:00:00'),('13:00:00'),('09:00:00');
select t, time_to_sec(t),sec_to_time(time_to_sec(t)) from t1;
t	time_to_sec(t)	sec_to_time(time_to_sec(t))
09:00:00	32400	09:00:00
13:00:00	46800	13:00:00
19:38:34	70714	19:38:34
13:00:00	46800	13:00:00
09:00:00	32400	09:00:00
09:00:00	32400	09:00:00
13:00:00	46800	13:00:00
13:00:00	46800	13:00:00
13:00:00	46800	13:00:00
09:00:00	32400	09:00:00
select sec_to_time(time_to_sec(t)) from t1;
sec_to_time(time_to_sec(t))
09:00:00
13:00:00
19:38:34
13:00:00
09:00:00
09:00:00
13:00:00
13:00:00
13:00:00
09:00:00
drop table t1;
End of 4.1 tests
select cast('100:55:50' as time) < cast('24:00:00' as time);
cast('100:55:50' as time) < cast('24:00:00' as time)
0
select cast('100:55:50' as time) < cast('024:00:00' as time);
cast('100:55:50' as time) < cast('024:00:00' as time)
0
select cast('300:55:50' as time) < cast('240:00:00' as time);
cast('300:55:50' as time) < cast('240:00:00' as time)
0
select cast('100:55:50' as time) > cast('24:00:00' as time);
cast('100:55:50' as time) > cast('24:00:00' as time)
1
select cast('100:55:50' as time) > cast('024:00:00' as time);
cast('100:55:50' as time) > cast('024:00:00' as time)
1
select cast('300:55:50' as time) > cast('240:00:00' as time);
cast('300:55:50' as time) > cast('240:00:00' as time)
1
create table t1 (f1 time);
insert into t1 values ('24:00:00');
select cast('24:00:00' as time) = (select f1 from t1);
cast('24:00:00' as time) = (select f1 from t1)
1
drop table t1;
create table t1(f1 time, f2 time);
insert into t1 values('20:00:00','150:00:00');
select 1 from t1 where cast('100:00:00' as time) between f1 and f2;
1
1
drop table t1;
CREATE TABLE  t1 (
f2 date NOT NULL,
f3 int(11) unsigned NOT NULL default '0',
PRIMARY KEY  (f3, f2)
);
insert into t1 values('2007-07-01', 1);
insert into t1 values('2007-07-01', 2);
insert into t1 values('2007-07-02', 1);
insert into t1 values('2007-07-02', 2);
SELECT sum(f3) FROM t1 where f2='2007-07-01 00:00:00' group by f2;
sum(f3)
3
drop table t1;
#
# Bug #44792: valgrind warning when casting from time to time
#
CREATE TABLE t1 (c TIME);
INSERT INTO t1 VALUES ('0:00:00');
SELECT CAST(c AS TIME) FROM t1;
CAST(c AS TIME)
00:00:00
DROP TABLE t1;
End of 5.0 tests
<<<<<<< HEAD
CREATE TABLE t1 (f1 TIME);
INSERT INTO t1 VALUES ('24:00:00');
SELECT      '24:00:00' = (SELECT f1 FROM t1);
'24:00:00' = (SELECT f1 FROM t1)
1
SELECT CAST('24:00:00' AS TIME) = (SELECT f1 FROM t1);
CAST('24:00:00' AS TIME) = (SELECT f1 FROM t1)
1
SELECT CAST('-24:00:00' AS TIME) = (SELECT f1 FROM t1);
CAST('-24:00:00' AS TIME) = (SELECT f1 FROM t1)
0
TRUNCATE t1;
INSERT INTO t1 VALUES ('-24:00:00');
SELECT CAST('24:00:00' AS TIME) = (SELECT f1 FROM t1);
CAST('24:00:00' AS TIME) = (SELECT f1 FROM t1)
0
SELECT CAST('-24:00:00' AS TIME) = (SELECT f1 FROM t1);
CAST('-24:00:00' AS TIME) = (SELECT f1 FROM t1)
1
SELECT '-24:00:00' = (SELECT f1 FROM t1);
'-24:00:00' = (SELECT f1 FROM t1)
1
DROP TABLE t1;
End of 6.0 tests
=======
#
# Bug#53942 valgrind warnings with timestamp() function and incomplete datetime values
#
CREATE TABLE t1(f1 TIME);
INSERT INTO t1 VALUES ('23:38:57');
SELECT TIMESTAMP(f1,'1') FROM t1;
TIMESTAMP(f1,'1')
NULL
DROP TABLE t1;
End of 5.1 tests
>>>>>>> fe5d5495
<|MERGE_RESOLUTION|>--- conflicted
+++ resolved
@@ -139,7 +139,16 @@
 00:00:00
 DROP TABLE t1;
 End of 5.0 tests
-<<<<<<< HEAD
+#
+# Bug#53942 valgrind warnings with timestamp() function and incomplete datetime values
+#
+CREATE TABLE t1(f1 TIME);
+INSERT INTO t1 VALUES ('23:38:57');
+SELECT TIMESTAMP(f1,'1') FROM t1;
+TIMESTAMP(f1,'1')
+NULL
+DROP TABLE t1;
+End of 5.1 tests
 CREATE TABLE t1 (f1 TIME);
 INSERT INTO t1 VALUES ('24:00:00');
 SELECT      '24:00:00' = (SELECT f1 FROM t1);
@@ -163,16 +172,4 @@
 '-24:00:00' = (SELECT f1 FROM t1)
 1
 DROP TABLE t1;
-End of 6.0 tests
-=======
-#
-# Bug#53942 valgrind warnings with timestamp() function and incomplete datetime values
-#
-CREATE TABLE t1(f1 TIME);
-INSERT INTO t1 VALUES ('23:38:57');
-SELECT TIMESTAMP(f1,'1') FROM t1;
-TIMESTAMP(f1,'1')
-NULL
-DROP TABLE t1;
-End of 5.1 tests
->>>>>>> fe5d5495
+End of 6.0 tests
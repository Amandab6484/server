/* Copyright (C) 2000 MySQL AB

   This program is free software; you can redistribute it and/or modify
   it under the terms of the GNU General Public License as published by
   the Free Software Foundation; either version 2 of the License, or
   (at your option) any later version.

   This program is distributed in the hope that it will be useful,
   but WITHOUT ANY WARRANTY; without even the implied warranty of
   MERCHANTABILITY or FITNESS FOR A PARTICULAR PURPOSE.  See the
   GNU General Public License for more details.

   You should have received a copy of the GNU General Public License
   along with this program; if not, write to the Free Software
   Foundation, Inc., 59 Temple Place, Suite 330, Boston, MA  02111-1307  USA */

#include "mysql_priv.h"
#include "sql_acl.h"
#include "sql_repl.h"
#include "repl_failsafe.h"
#include <m_ctype.h>
#include <myisam.h>
#include <my_dir.h>
#include <assert.h>

#ifdef HAVE_INNOBASE_DB
#include "ha_innodb.h"
#endif

#ifdef HAVE_OPENSSL
/*
  Without SSL the handshake consists of one packet. This packet
  has both client capabilites and scrambled password.
  With SSL the handshake might consist of two packets. If the first
  packet (client capabilities) has CLIENT_SSL flag set, we have to
  switch to SSL and read the second packet. The scrambled password
  is in the second packet and client_capabilites field will be ignored.
  Maybe it is better to accept flags other than CLIENT_SSL from the
  second packet?
*/
#define SSL_HANDSHAKE_SIZE      2
#define NORMAL_HANDSHAKE_SIZE   6
#define MIN_HANDSHAKE_SIZE      2
#else
#define MIN_HANDSHAKE_SIZE      6
#endif /* HAVE_OPENSSL */
#define SCRAMBLE_LENGTH 8

#define MEM_ROOT_BLOCK_SIZE       8192
#define MEM_ROOT_PREALLOC         8192
#define TRANS_MEM_ROOT_BLOCK_SIZE 4096
#define TRANS_MEM_ROOT_PREALLOC   4096

extern int yyparse(void *thd);
extern "C" pthread_mutex_t THR_LOCK_keycache;
#ifdef SOLARIS
extern "C" int gethostname(char *name, int namelen);
#endif

static int check_for_max_user_connections(THD *thd, USER_CONN *uc);
static void decrease_user_connections(USER_CONN *uc);
static bool check_db_used(THD *thd,TABLE_LIST *tables);
static bool check_merge_table_access(THD *thd, char *db, TABLE_LIST *tables);
static void remove_escape(char *name);
static void refresh_status(void);
static bool append_file_to_dir(THD *thd, char **filename_ptr,
			       char *table_name);

const char *any_db="*any*";	// Special symbol for check_access

const char *command_name[]={
  "Sleep", "Quit", "Init DB", "Query", "Field List", "Create DB",
  "Drop DB", "Refresh", "Shutdown", "Statistics", "Processlist",
  "Connect","Kill","Debug","Ping","Time","Delayed_insert","Change user",
  "Binlog Dump","Table Dump",  "Connect Out", "Register Slave",
  "Prepare", "Prepare Execute", "Long Data", "Close stmt"
};

static char empty_c_string[1]= {0};		// Used for not defined 'db'

#ifdef __WIN__
static void  test_signal(int sig_ptr)
{
#if !defined( DBUG_OFF)
  MessageBox(NULL,"Test signal","DBUG",MB_OK);
#endif
#if defined(OS2)
  fprintf(stderr, "Test signal %d\n", sig_ptr);
  fflush(stderr);
#endif
}
static void init_signals(void)
{
  int signals[7] = {SIGINT,SIGILL,SIGFPE,SIGSEGV,SIGTERM,SIGBREAK,SIGABRT } ;
  for (int i=0 ; i < 7 ; i++)
    signal( signals[i], test_signal) ;
}
#endif

static void unlock_locked_tables(THD *thd)
{
  if (thd->locked_tables)
  {
    thd->lock=thd->locked_tables;
    thd->locked_tables=0;			// Will be automaticly closed
    close_thread_tables(thd);			// Free tables
  }
}

static bool end_active_trans(THD *thd)
{
  int error=0;
  if (thd->options & (OPTION_NOT_AUTOCOMMIT | OPTION_BEGIN |
		      OPTION_TABLE_LOCK))
  {
    thd->options&= ~(ulong) (OPTION_BEGIN | OPTION_STATUS_NO_TRANS_UPDATE);
    thd->server_status&= ~SERVER_STATUS_IN_TRANS;
    if (ha_commit(thd))
      error=1;
  }
  return error;
}


static HASH hash_user_connections;
extern  pthread_mutex_t LOCK_user_conn;

static int get_or_create_user_conn(THD *thd, const char *user,
				   const char *host,
				   USER_RESOURCES *mqh) 
{
  int return_val=0;
  uint temp_len, user_len, host_len;
  char temp_user[USERNAME_LENGTH+HOSTNAME_LENGTH+2];
  struct  user_conn *uc;

  DBUG_ASSERT(user != 0);
  DBUG_ASSERT(host != 0);

  user_len=strlen(user);
  host_len=strlen(host);
  temp_len= (strmov(strmov(temp_user, user)+1, host) - temp_user)+1;
  (void) pthread_mutex_lock(&LOCK_user_conn);
  if (!(uc = (struct  user_conn *) hash_search(&hash_user_connections,
					       (byte*) temp_user, temp_len)))
  {
    /* First connection for user; Create a user connection object */
    if (!(uc= ((struct user_conn*)
	       my_malloc(sizeof(struct user_conn) + temp_len+1,
			 MYF(MY_WME)))))
    {
      send_error(thd, 0, NullS);		// Out of memory
      return_val=1;
      goto end;
    }
    uc->user=(char*) (uc+1);
    memcpy(uc->user,temp_user,temp_len+1);
    uc->user_len= user_len;
    uc->host=uc->user + uc->user_len +  1;
    uc->len = temp_len;
    uc->connections = 1;
    uc->questions=uc->updates=uc->conn_per_hour=0;
    uc->user_resources=*mqh;
    if (max_user_connections && mqh->connections > max_user_connections) 
      uc->user_resources.connections = max_user_connections;
    uc->intime=thd->thr_create_time;
    if (hash_insert(&hash_user_connections, (byte*) uc))
    {
      my_free((char*) uc,0);
      send_error(thd, 0, NullS);		// Out of memory
      return_val=1;
      goto end;
    }
  }
  thd->user_connect=uc;
end:
  (void) pthread_mutex_unlock(&LOCK_user_conn);
  return return_val;
 
}


/*
  Check if user is ok
  Updates:
  thd->user, thd->master_access, thd->priv_user, thd->db, thd->db_access
*/

static bool check_user(THD *thd,enum_server_command command, const char *user,
		       const char *passwd, const char *db, bool check_count)
{
  thd->db=0;
  thd->db_length=0;
  USER_RESOURCES ur;

  if (!(thd->user = my_strdup(user, MYF(0))))
  {
    send_error(thd,ER_OUT_OF_RESOURCES);
    return 1;
  }
  thd->master_access=acl_getroot(thd, thd->host, thd->ip, thd->user,
				 passwd, thd->scramble, &thd->priv_user,
				 protocol_version == 9 ||
				 !(thd->client_capabilities &
				   CLIENT_LONG_PASSWORD),&ur);
  DBUG_PRINT("info",
	     ("Capabilities: %d  packet_length: %d  Host: '%s'  User: '%s'  Using password: %s  Access: %u  db: '%s'",
	      thd->client_capabilities, thd->max_client_packet_length,
	      thd->host_or_ip, thd->priv_user,
	      passwd[0] ? "yes": "no",
	      thd->master_access, thd->db ? thd->db : "*none*"));
  if (thd->master_access & NO_ACCESS)
  {
    net_printf(thd, ER_ACCESS_DENIED_ERROR,
	       thd->user,
	       thd->host_or_ip,
	       passwd[0] ? ER(ER_YES) : ER(ER_NO));
    mysql_log.write(thd,COM_CONNECT,ER(ER_ACCESS_DENIED_ERROR),
		    thd->user,
		    thd->host_or_ip,
		    passwd[0] ? ER(ER_YES) : ER(ER_NO));
    return(1);					// Error already given
  }
  if (check_count)
  {
    VOID(pthread_mutex_lock(&LOCK_thread_count));
    bool tmp=(thread_count - delayed_insert_threads >= max_connections &&
	      !(thd->master_access & SUPER_ACL));
    VOID(pthread_mutex_unlock(&LOCK_thread_count));
    if (tmp)
    {						// Too many connections
      send_error(thd, ER_CON_COUNT_ERROR);
      return(1);
    }
  }
  mysql_log.write(thd,command,
		  (thd->priv_user == thd->user ?
		   (char*) "%s@%s on %s" :
		   (char*) "%s@%s as anonymous on %s"),
		  user,
		  thd->host_or_ip,
		  db ? db : (char*) "");
  thd->db_access=0;
  /* Don't allow user to connect if he has done too many queries */
  if ((ur.questions || ur.updates || ur.connections) &&
      get_or_create_user_conn(thd,user,thd->host_or_ip,&ur))
    return -1;
  if (thd->user_connect && thd->user_connect->user_resources.connections && 
      check_for_max_user_connections(thd, thd->user_connect))
    return -1;
  if (db && db[0])
  {
    bool error=test(mysql_change_db(thd,db));
    if (error && thd->user_connect)
      decrease_user_connections(thd->user_connect);
    return error;
  }
  else
    send_ok(thd);				// Ready to handle questions
  return 0;					// ok
}


/*
  Check for maximum allowable user connections, if the mysqld server is
  started with corresponding variable that is greater then 0.
*/

extern "C" byte *get_key_conn(user_conn *buff, uint *length,
			      my_bool not_used __attribute__((unused)))
{
  *length=buff->len;
  return (byte*) buff->user;
}

extern "C" void free_user(struct user_conn *uc)
{
  my_free((char*) uc,MYF(0));
}

void init_max_user_conn(void) 
{
  (void) hash_init(&hash_user_connections,system_charset_info,max_connections,
		   0,0,
		   (hash_get_key) get_key_conn, (hash_free_key) free_user,
		   0);
}


static int check_for_max_user_connections(THD *thd, USER_CONN *uc)
{
  int error=0;
  DBUG_ENTER("check_for_max_user_connections");
  
  if (max_user_connections &&
      (max_user_connections <=  (uint) uc->connections))
  {
    net_printf(thd,ER_TOO_MANY_USER_CONNECTIONS, uc->user);
    error=1;
    goto end;
  }
  uc->connections++; 
  if (uc->user_resources.connections &&
      uc->conn_per_hour++ >= uc->user_resources.connections)
  {
    net_printf(thd, ER_USER_LIMIT_REACHED, uc->user,
	       "max_connections",
	       (long) uc->user_resources.connections);
    error=1;
  }
end:
  DBUG_RETURN(error);
}


static void decrease_user_connections(USER_CONN *uc)
{
  DBUG_ENTER("decrease_user_connections");
  if ((uc->connections && !--uc->connections) && !mqh_used)
  {
    /* Last connection for user; Delete it */
    (void) pthread_mutex_lock(&LOCK_user_conn);
    (void) hash_delete(&hash_user_connections,(byte*) uc);
    (void) pthread_mutex_unlock(&LOCK_user_conn);
  }
  DBUG_VOID_RETURN;
}


void free_max_user_conn(void)
{
  hash_free(&hash_user_connections);
}


/*
  Mark all commands that somehow changes a table
  This is used to check number of updates / hour
*/

char  uc_update_queries[SQLCOM_END];

void init_update_queries(void)
{
  uc_update_queries[SQLCOM_CREATE_TABLE]=1;
  uc_update_queries[SQLCOM_CREATE_INDEX]=1;
  uc_update_queries[SQLCOM_ALTER_TABLE]=1;
  uc_update_queries[SQLCOM_UPDATE]=1;
  uc_update_queries[SQLCOM_INSERT]=1;
  uc_update_queries[SQLCOM_INSERT_SELECT]=1;
  uc_update_queries[SQLCOM_DELETE]=1;
  uc_update_queries[SQLCOM_TRUNCATE]=1;
  uc_update_queries[SQLCOM_DROP_TABLE]=1;
  uc_update_queries[SQLCOM_LOAD]=1;
  uc_update_queries[SQLCOM_CREATE_DB]=1;
  uc_update_queries[SQLCOM_DROP_DB]=1;
  uc_update_queries[SQLCOM_REPLACE]=1;
  uc_update_queries[SQLCOM_REPLACE_SELECT]=1;
  uc_update_queries[SQLCOM_RENAME_TABLE]=1;
  uc_update_queries[SQLCOM_BACKUP_TABLE]=1;
  uc_update_queries[SQLCOM_RESTORE_TABLE]=1;
  uc_update_queries[SQLCOM_DELETE_MULTI]=1;
  uc_update_queries[SQLCOM_DROP_INDEX]=1;
  uc_update_queries[SQLCOM_UPDATE_MULTI]=1;
}


/*
  Check if maximum queries per hour limit has been reached
  returns 0 if OK.

  In theory we would need a mutex in the USER_CONN structure for this to
  be 100 % safe, but as the worst scenario is that we would miss counting
  a couple of queries, this isn't critical.
*/


static bool check_mqh(THD *thd, uint check_command)
{
  bool error=0;
  time_t check_time = thd->start_time ?  thd->start_time : time(NULL);
  USER_CONN *uc=thd->user_connect;
  DBUG_ENTER("check_mqh");
  DBUG_ASSERT(uc != 0);

  /* If more than a hour since last check, reset resource checking */
  if (check_time  - uc->intime >= 3600)
  {
    (void) pthread_mutex_lock(&LOCK_user_conn);
    uc->questions=1;
    uc->updates=0;
    uc->conn_per_hour=0;
    uc->intime=check_time;
    (void) pthread_mutex_unlock(&LOCK_user_conn);
  }
  /* Check that we have not done too many questions / hour */
  if (uc->user_resources.questions &&
      uc->questions++ >= uc->user_resources.questions)
  {
    net_printf(thd, ER_USER_LIMIT_REACHED, uc->user, "max_questions",
	       (long) uc->user_resources.questions);
    error=1;
    goto end;
  }
  if (check_command < (uint) SQLCOM_END)
  {
    /* Check that we have not done too many updates / hour */
    if (uc->user_resources.updates && uc_update_queries[check_command] &&
	uc->updates++ >= uc->user_resources.updates)
    {
      net_printf(thd, ER_USER_LIMIT_REACHED, uc->user, "max_updates",
		 (long) uc->user_resources.updates);
      error=1;
      goto end;
    }
  }
end:
  DBUG_RETURN(error);
}


static void reset_mqh(THD *thd, LEX_USER *lu, bool get_them=false)
{

  (void) pthread_mutex_lock(&LOCK_user_conn);
  if (lu)  // for GRANT 
  {
    USER_CONN *uc;
    uint temp_len=lu->user.length+lu->host.length+2;
    char temp_user[USERNAME_LENGTH+HOSTNAME_LENGTH+2];

    memcpy(temp_user,lu->user.str,lu->user.length);
    memcpy(temp_user+lu->user.length+1,lu->host.str,lu->host.length);
    temp_user[lu->user.length]='\0'; temp_user[temp_len-1]=0;
    if ((uc = (struct  user_conn *) hash_search(&hash_user_connections,
						(byte*) temp_user, temp_len)))
    {
      uc->questions=0;
      get_mqh(temp_user,&temp_user[lu->user.length+1],uc);
      uc->updates=0;
      uc->conn_per_hour=0;
    }
  }
  else // for FLUSH PRIVILEGES and FLUSH USER_RESOURCES
  {
    for (uint idx=0;idx < hash_user_connections.records; idx++)
    {
      USER_CONN *uc=(struct user_conn *) hash_element(&hash_user_connections, idx);
      if (get_them)
	get_mqh(uc->user,uc->host,uc);
      uc->questions=0;
      uc->updates=0;
      uc->conn_per_hour=0;
    }
  }
  (void) pthread_mutex_unlock(&LOCK_user_conn);
}


/*
  Check connnetion and get priviliges
  Returns 0 on ok, -1 < if error is given > 0 on error.
*/

static int
check_connections(THD *thd)
{
  uint connect_errors=0;
  NET *net= &thd->net;
  /* Store the connection details */
  DBUG_PRINT("info", (("check_connections called by thread %d"),
	     thd->thread_id));
  DBUG_PRINT("info",("New connection received on %s",
			vio_description(net->vio)));
  if (!thd->host)                           // If TCP/IP connection
  {
    char ip[30];

    if (vio_peer_addr(net->vio,ip))
      return (ER_BAD_HOST_ERROR);
    if (!(thd->ip = my_strdup(ip,MYF(0))))
      return (ER_OUT_OF_RESOURCES);
    thd->host_or_ip=thd->ip;
#if !defined(HAVE_SYS_UN_H) || defined(HAVE_mit_thread)
    /* Fast local hostname resolve for Win32 */
    if (!strcmp(thd->ip,"127.0.0.1"))
      thd->host=(char*) localhost;
    else
#endif
    if (!(specialflag & SPECIAL_NO_RESOLVE))
    {
      vio_in_addr(net->vio,&thd->remote.sin_addr);
      thd->host=ip_to_hostname(&thd->remote.sin_addr,&connect_errors);
      if (connect_errors > max_connect_errors)
	return(ER_HOST_IS_BLOCKED);
    }
    DBUG_PRINT("info",("Host: %s  ip: %s",
		       thd->host ? thd->host : "unknown host",
		       thd->ip ? thd->ip : "unknown ip"));
    if (acl_check_host(thd->host,thd->ip))
      return(ER_HOST_NOT_PRIVILEGED);
  }
  else /* Hostname given means that the connection was on a socket */
  {
    DBUG_PRINT("info",("Host: %s",thd->host));
    thd->host_or_ip=thd->host;
    thd->ip=0;
    bzero((char*) &thd->remote,sizeof(struct sockaddr));
  }
  vio_keepalive(net->vio, TRUE);

  ulong pkt_len=0;
  {
    /* buff[] needs to big enough to hold the server_version variable */
    char buff[SERVER_VERSION_LENGTH + SCRAMBLE_LENGTH+32],*end;
    int client_flags = CLIENT_LONG_FLAG | CLIENT_CONNECT_WITH_DB | CLIENT_PROTOCOL_41;

    if (opt_using_transactions)
      client_flags|=CLIENT_TRANSACTIONS;
#ifdef HAVE_COMPRESS
    client_flags |= CLIENT_COMPRESS;
#endif /* HAVE_COMPRESS */
#ifdef HAVE_OPENSSL
    if (ssl_acceptor_fd)
      client_flags |= CLIENT_SSL;       /* Wow, SSL is avalaible! */
#endif /* HAVE_OPENSSL */

    end=strnmov(buff,server_version,SERVER_VERSION_LENGTH)+1;
    int4store((uchar*) end,thd->thread_id);
    end+=4;
    memcpy(end,thd->scramble,SCRAMBLE_LENGTH+1);
    end+=SCRAMBLE_LENGTH +1;
    int2store(end,client_flags);
    end[2]=(char) MY_CHARSET_CURRENT;
    int2store(end+3,thd->server_status);
    bzero(end+5,13);
    end+=18;
    if (net_write_command(net,(uchar) protocol_version, "", 0, buff,
			  (uint) (end-buff)) ||
       (pkt_len= my_net_read(net)) == packet_error ||
	pkt_len < MIN_HANDSHAKE_SIZE)
    {
      inc_host_errors(&thd->remote.sin_addr);
      return(ER_HANDSHAKE_ERROR);
    }
  }
#ifdef _CUSTOMCONFIG_
#include "_cust_sql_parse.h"
#endif
  if (connect_errors)
    reset_host_errors(&thd->remote.sin_addr);
  if (thd->packet.alloc(thd->variables.net_buffer_length))
    return(ER_OUT_OF_RESOURCES);

  thd->client_capabilities=uint2korr(net->read_pos);
  if (thd->client_capabilities & CLIENT_IGNORE_SPACE)
    thd->sql_mode|= MODE_IGNORE_SPACE;
#ifdef HAVE_OPENSSL
  DBUG_PRINT("info", ("client capabilities: %d", thd->client_capabilities));
  if (thd->client_capabilities & CLIENT_SSL)
  {
    /* Do the SSL layering. */
    DBUG_PRINT("info", ("IO layer change in progress..."));
    if (sslaccept(ssl_acceptor_fd, net->vio, thd->variables.net_wait_timeout))
    {
      DBUG_PRINT("error", ("Failed to read user information (pkt_len= %lu)",
			   pkt_len));
      inc_host_errors(&thd->remote.sin_addr);
      return(ER_HANDSHAKE_ERROR);    
    }
    DBUG_PRINT("info", ("Reading user information over SSL layer"));
    if ((pkt_len=my_net_read(net)) == packet_error ||
	pkt_len < NORMAL_HANDSHAKE_SIZE)
    {
      DBUG_PRINT("error", ("Failed to read user information (pkt_len= %lu)",
			   pkt_len));
      inc_host_errors(&thd->remote.sin_addr);
      return(ER_HANDSHAKE_ERROR);
    }
  }
  else
  {
    DBUG_PRINT("info", ("Leaving IO layer intact"));
    if (pkt_len < NORMAL_HANDSHAKE_SIZE)
    {
      inc_host_errors(&thd->remote.sin_addr);
      return ER_HANDSHAKE_ERROR;
    }
  }
#endif

  thd->max_client_packet_length=uint3korr(net->read_pos+2);
  char *user=   (char*) net->read_pos+5;
  char *passwd= strend(user)+1;
  char *db=0;
  if (passwd[0] && strlen(passwd) != SCRAMBLE_LENGTH)
    return ER_HANDSHAKE_ERROR;
  if (thd->client_capabilities & CLIENT_CONNECT_WITH_DB)
    db=strend(passwd)+1;
  if (thd->client_capabilities & CLIENT_INTERACTIVE)
    thd->variables.net_wait_timeout= thd->variables.net_interactive_timeout;
  if ((thd->client_capabilities & CLIENT_TRANSACTIONS) &&
      opt_using_transactions)
    thd->net.return_status= &thd->server_status;
  net->read_timeout=(uint) thd->variables.net_read_timeout;
  if (check_user(thd,COM_CONNECT, user, passwd, db, 1))
    return (-1);
  thd->password=test(passwd[0]);
  return 0;
}


pthread_handler_decl(handle_one_connection,arg)
{
  THD *thd=(THD*) arg;
  uint launch_time  =
    (uint) ((thd->thr_create_time = time(NULL)) - thd->connect_time);
  if (launch_time >= slow_launch_time)
    statistic_increment(slow_launch_threads,&LOCK_status );

  pthread_detach_this_thread();

#if !defined( __WIN__) && !defined(OS2)	// Win32 calls this in pthread_create
  // The following calls needs to be done before we call DBUG_ macros
  if (!(test_flags & TEST_NO_THREADS) & my_thread_init())
  {
    close_connection(&thd->net,ER_OUT_OF_RESOURCES);
    statistic_increment(aborted_connects,&LOCK_status);
    end_thread(thd,0);
    return 0;
  }
#endif

  /*
    handle_one_connection() is the only way a thread would start
    and would always be on top of the stack, therefore, the thread
    stack always starts at the address of the first local variable
    of handle_one_connection, which is thd. We need to know the
    start of the stack so that we could check for stack overruns.
  */
  DBUG_PRINT("info", ("handle_one_connection called by thread %d\n",
		      thd->thread_id));
  // now that we've called my_thread_init(), it is safe to call DBUG_*

#if defined(__WIN__)
  init_signals();				// IRENA; testing ?
#elif !defined(OS2)
  sigset_t set;
  VOID(sigemptyset(&set));			// Get mask in use
  VOID(pthread_sigmask(SIG_UNBLOCK,&set,&thd->block_signals));
#endif
  if (thd->store_globals())
  {
    close_connection(&thd->net,ER_OUT_OF_RESOURCES);
    statistic_increment(aborted_connects,&LOCK_status);
    end_thread(thd,0);
    return 0;
  }

  do
  {
    int error;
    NET *net= &thd->net;
    thd->thread_stack= (char*) &thd;

    if ((error=check_connections(thd)))
    {						// Wrong permissions
      if (error > 0)
	net_printf(thd,error,thd->host_or_ip);
#ifdef __NT__
      if (vio_type(net->vio) == VIO_TYPE_NAMEDPIPE)
	sleep(1);				/* must wait after eof() */
#endif
      statistic_increment(aborted_connects,&LOCK_status);
      goto end_thread;
    }

    if ((ulong) thd->variables.max_join_size == (ulonglong) HA_POS_ERROR)
      thd->options |= OPTION_BIG_SELECTS;
    if (thd->client_capabilities & CLIENT_COMPRESS)
      net->compress=1;				// Use compression

    thd->proc_info=0;				// Remove 'login'
    thd->command=COM_SLEEP;
    thd->version=refresh_version;
    thd->set_time();
    init_sql_alloc(&thd->mem_root, MEM_ROOT_BLOCK_SIZE, MEM_ROOT_PREALLOC);
    init_sql_alloc(&thd->transaction.mem_root,
		   TRANS_MEM_ROOT_BLOCK_SIZE, TRANS_MEM_ROOT_PREALLOC);
    while (!net->error && net->vio != 0 && !thd->killed)
    {
      if (do_command(thd))
	break;
    }
    if (thd->user_connect)
      decrease_user_connections(thd->user_connect);
    free_root(&thd->mem_root,MYF(0));
    if (net->error && net->vio != 0 && net->report_error)
    {
      if (!thd->killed && thd->variables.log_warnings)
	sql_print_error(ER(ER_NEW_ABORTING_CONNECTION),
			thd->thread_id,(thd->db ? thd->db : "unconnected"),
			thd->user ? thd->user : "unauthenticated",
			thd->host_or_ip,
			(net->last_errno ? ER(net->last_errno) :
			 ER(ER_UNKNOWN_ERROR)));
      send_error(thd,net->last_errno,NullS);
      statistic_increment(aborted_threads,&LOCK_status);
    }
    
end_thread:
    close_connection(net);
    end_thread(thd,1);
    /*
      If end_thread returns, we are either running with --one-thread
      or this thread has been schedule to handle the next query
    */
    thd= current_thd;
  } while (!(test_flags & TEST_NO_THREADS));
  /* The following is only executed if we are not using --one-thread */
  return(0);					/* purecov: deadcode */
}

/*
  Execute commands from bootstrap_file.
  Used when creating the initial grant tables
*/

extern "C" pthread_handler_decl(handle_bootstrap,arg)
{
  THD *thd=(THD*) arg;
  FILE *file=bootstrap_file;
  char *buff;

  /* The following must be called before DBUG_ENTER */
  if (my_thread_init() || thd->store_globals())
  {
    close_connection(&thd->net,ER_OUT_OF_RESOURCES);
    thd->fatal_error=1;
    goto end;
  }
  DBUG_ENTER("handle_bootstrap");

  pthread_detach_this_thread();
  thd->thread_stack= (char*) &thd;
#if !defined(__WIN__) && !defined(OS2)
  sigset_t set;
  VOID(sigemptyset(&set));			// Get mask in use
  VOID(pthread_sigmask(SIG_UNBLOCK,&set,&thd->block_signals));


#endif

  if ((ulong) thd->variables.max_join_size == (ulonglong) HA_POS_ERROR)
    thd->options |= OPTION_BIG_SELECTS;

  thd->proc_info=0;
  thd->version=refresh_version;
  thd->priv_user=thd->user=(char*) my_strdup("boot", MYF(MY_WME));

  buff= (char*) thd->net.buff;
  init_sql_alloc(&thd->mem_root, MEM_ROOT_BLOCK_SIZE, MEM_ROOT_PREALLOC);
  init_sql_alloc(&thd->transaction.mem_root,
		 TRANS_MEM_ROOT_BLOCK_SIZE, TRANS_MEM_ROOT_PREALLOC);
  while (fgets(buff, thd->net.max_packet, file))
  {
    uint length=(uint) strlen(buff);
    while (length && (my_isspace(system_charset_info, buff[length-1]) || 
           buff[length-1] == ';'))
      length--;
    buff[length]=0;
    thd->current_tablenr=0;
    thd->query_length=length;
    thd->query= thd->memdup_w_gap(buff, length+1, thd->db_length+1);
    thd->query[length] = '\0';
    thd->query_id=query_id++;
    if (mqh_used && thd->user_connect && check_mqh(thd, SQLCOM_END))
    {
      thd->net.error = 0;
      close_thread_tables(thd);			// Free tables
      free_root(&thd->mem_root,MYF(MY_KEEP_PREALLOC));
      break;
    }
    mysql_parse(thd,thd->query,length);
    close_thread_tables(thd);			// Free tables
    if (thd->fatal_error)
      break;
    free_root(&thd->mem_root,MYF(MY_KEEP_PREALLOC));
    free_root(&thd->transaction.mem_root,MYF(MY_KEEP_PREALLOC));
  }

  /* thd->fatal_error should be set in case something went wrong */
end:
  (void) pthread_mutex_lock(&LOCK_thread_count);
  thread_count--;
  (void) pthread_mutex_unlock(&LOCK_thread_count);
  (void) pthread_cond_broadcast(&COND_thread_count);
  my_thread_end();
  pthread_exit(0);
  DBUG_RETURN(0);				// Never reached
}

    /* This works because items are allocated with sql_alloc() */

void free_items(Item *item)
{
  for (; item ; item=item->next)
    delete item;
}

int mysql_table_dump(THD* thd, char* db, char* tbl_name, int fd)
{
  TABLE* table;
  TABLE_LIST* table_list;
  int error = 0;
  DBUG_ENTER("mysql_table_dump");
  db = (db && db[0]) ? db : thd->db;
  if (!(table_list = (TABLE_LIST*) thd->calloc(sizeof(TABLE_LIST))))
    DBUG_RETURN(1); // out of memory
  table_list->db = db;
  table_list->real_name = table_list->alias = tbl_name;
  table_list->lock_type = TL_READ_NO_INSERT;
  table_list->next = 0;
  remove_escape(table_list->real_name);

  if (!(table=open_ltable(thd, table_list, TL_READ_NO_INSERT)))
    DBUG_RETURN(1);

  if (!db || check_db_name(db))
  {
    net_printf(thd,ER_WRONG_DB_NAME, db ? db : "NULL");
    goto err;
  }
  if (check_access(thd, SELECT_ACL, db, &table_list->grant.privilege))
    goto err;
  if (grant_option && check_grant(thd, SELECT_ACL, table_list))
    goto err;

  thd->free_list = 0;
  thd->query_length=(uint) strlen(tbl_name);
  thd->query = tbl_name;
  if ((error = mysqld_dump_create_info(thd, table, -1)))
  {
    my_error(ER_GET_ERRNO, MYF(0));
    goto err;
  }
  net_flush(&thd->net);
  if ((error = table->file->dump(thd,fd)))
    my_error(ER_GET_ERRNO, MYF(0));

err:
  close_thread_tables(thd);
  DBUG_RETURN(error);
}


	/* Execute one command from socket (query or simple command) */

bool do_command(THD *thd)
{
  char *packet;
  uint old_timeout;
  ulong packet_length;
  NET *net;
  enum enum_server_command command;
  DBUG_ENTER("do_command");

  net= &thd->net;
  thd->current_tablenr=0;

  packet=0;
  old_timeout=net->read_timeout;
  // Wait max for 8 hours
  net->read_timeout=(uint) thd->variables.net_wait_timeout;
  thd->clear_error();				// Clear error message

  net_new_transaction(net);
  if ((packet_length=my_net_read(net)) == packet_error)
  {
     DBUG_PRINT("info",("Got error reading command from socket %s",
			vio_description(net->vio) ));
    return TRUE;
  }
  else
  {
    packet=(char*) net->read_pos;
    command = (enum enum_server_command) (uchar) packet[0];
    DBUG_PRINT("info",("Command on %s = %d (%s)",
		       vio_description(net->vio), command,
		       command_name[command]));
  }
  net->read_timeout=old_timeout;		// restore it
  DBUG_RETURN(dispatch_command(command,thd, packet+1, (uint) packet_length));
}


bool dispatch_command(enum enum_server_command command, THD *thd,
		      char* packet, uint packet_length)
{
  NET *net= &thd->net;
  bool	error=0;
  /*
    Commands which will always take a long time should be marked with
    this so that they will not get logged to the slow query log
  */
  bool slow_command=FALSE;
  DBUG_ENTER("dispatch_command");

  thd->command=command;
  thd->set_time();
  VOID(pthread_mutex_lock(&LOCK_thread_count));
  thd->query_id=query_id;
  if (command != COM_STATISTICS && command != COM_PING)
    query_id++;
  thread_running++;
  VOID(pthread_mutex_unlock(&LOCK_thread_count));

  thd->lex.select_lex.options=0;		// We store status here
  switch (command) {
  case COM_INIT_DB:
    statistic_increment(com_stat[SQLCOM_CHANGE_DB],&LOCK_status);
    if (!mysql_change_db(thd,packet))
      mysql_log.write(thd,command,"%s",thd->db);
    break;
  case COM_REGISTER_SLAVE:
  {
    if (!register_slave(thd, (uchar*)packet, packet_length))
      send_ok(thd);
    break;
  }
  case COM_TABLE_DUMP:
    {
      statistic_increment(com_other, &LOCK_status);
      slow_command = TRUE;
      uint db_len = *(uchar*)packet;
      uint tbl_len = *(uchar*)(packet + db_len + 1);
      char* db = thd->alloc(db_len + tbl_len + 2);
      memcpy(db, packet + 1, db_len);
      char* tbl_name = db + db_len;
      *tbl_name++ = 0;
      memcpy(tbl_name, packet + db_len + 2, tbl_len);
      tbl_name[tbl_len] = 0;
      if (mysql_table_dump(thd, db, tbl_name, -1))
	send_error(thd); // dump to NET

      break;
    }
  case COM_CHANGE_USER:
  {
    thd->change_user();
    clear_error_message(thd);			// If errors from rollback

    statistic_increment(com_other,&LOCK_status);
    char *user=   (char*) packet;
    char *passwd= strend(user)+1;
    char *db=     strend(passwd)+1;

    /* Save user and privileges */
    uint save_master_access=thd->master_access;
    uint save_db_access=    thd->db_access;
    uint save_db_length=    thd->db_length;
    char *save_user=	    thd->user;
    char *save_priv_user=   thd->priv_user;
    char *save_db=	    thd->db;
    USER_CONN *save_uc=            thd->user_connect;

    if ((uint) ((uchar*) db - net->read_pos) > packet_length)
    {						// Check if protocol is ok
      send_error(thd, ER_UNKNOWN_COM_ERROR);
      break;
    }
    if (check_user(thd, COM_CHANGE_USER, user, passwd, db, 0))
    {						// Restore old user
      x_free(thd->user);
      x_free(thd->db);
      thd->master_access=save_master_access;
      thd->db_access=save_db_access;
      thd->db=save_db;
      thd->db_length=save_db_length;
      thd->user=save_user;
      thd->priv_user=save_priv_user;
      break;
    }
    if (max_connections && save_uc)
      decrease_user_connections(save_uc);
    x_free((gptr) save_db);
    x_free((gptr) save_user);
    thd->password=test(passwd[0]);
    break;
  }
  case COM_EXECUTE:
  {
    mysql_stmt_execute(thd, packet);
    break;
  }
  case COM_LONG_DATA:
  {
    mysql_stmt_get_longdata(thd, packet, packet_length);
    break;
  }
  case COM_PREPARE:
  {
    mysql_stmt_prepare(thd, packet, packet_length);
    break;
  }
  case COM_CLOSE_STMT:
  {
    mysql_stmt_free(thd, packet);
    break;
  }
  case COM_QUERY:
  {
    if (alloc_query(thd, packet, packet_length))
      break;					// fatal error is set
    mysql_log.write(thd,command,"%s",thd->query);
    DBUG_PRINT("query",("%s",thd->query));
    mysql_parse(thd,thd->query, thd->query_length);
    if (!(specialflag & SPECIAL_NO_PRIOR))
      my_pthread_setprio(pthread_self(),WAIT_PRIOR);
    DBUG_PRINT("info",("query ready"));
    break;
  }
  case COM_FIELD_LIST:				// This isn't actually needed
#ifdef DONT_ALLOW_SHOW_COMMANDS
    send_error(thd,ER_NOT_ALLOWED_COMMAND);	/* purecov: inspected */
    break;
#else
  {
    char *fields;
    TABLE_LIST table_list;
    statistic_increment(com_stat[SQLCOM_SHOW_FIELDS],&LOCK_status);
    bzero((char*) &table_list,sizeof(table_list));
    if (!(table_list.db=thd->db))
    {
      send_error(thd,ER_NO_DB_ERROR);
      break;
    }
    thd->free_list=0;
    table_list.alias= table_list.real_name= thd->strdup(packet);
    packet=strend(packet)+1;
    // command not cachable => no gap for data base name
    if (!(thd->query=fields=thd->memdup(packet,thd->query_length+1)))
      break;
    mysql_log.write(thd,command,"%s %s",table_list.real_name,fields);
    remove_escape(table_list.real_name);	// This can't have wildcards

    if (check_access(thd,SELECT_ACL,table_list.db,&thd->col_access))
      break;
    table_list.grant.privilege=thd->col_access;
    if (grant_option && check_grant(thd,SELECT_ACL,&table_list,2))
      break;
    mysqld_list_fields(thd,&table_list,fields);
    free_items(thd->free_list);
    break;
  }
#endif
  case COM_QUIT:
    /* We don't calculate statistics for this command */
    mysql_log.write(thd,command,NullS);
    net->error=0;				// Don't give 'abort' message
    error=TRUE;					// End server
    break;

  case COM_CREATE_DB:				// QQ: To be removed
    {
      statistic_increment(com_stat[SQLCOM_CREATE_DB],&LOCK_status);
      char *db=thd->strdup(packet);
      // null test to handle EOM
      if (!db || !strip_sp(db) || check_db_name(db))
      {
	net_printf(thd,ER_WRONG_DB_NAME, db ? db : "NULL");
	break;
      }
      if (lower_case_table_names)
	my_casedn_str(system_charset_info, db);
      if (check_access(thd,CREATE_ACL,db,0,1))
	break;
      mysql_log.write(thd,command,packet);
      mysql_create_db(thd,db,0,0);
      break;
    }
  case COM_DROP_DB:				// QQ: To be removed
    {
      statistic_increment(com_stat[SQLCOM_DROP_DB],&LOCK_status);
      char *db=thd->strdup(packet);
      // null test to handle EOM
      if (!db || !strip_sp(db) || check_db_name(db))
      {
	net_printf(thd,ER_WRONG_DB_NAME, db ? db : "NULL");
	break;
      }
      if (lower_case_table_names)
	my_casedn_str(system_charset_info, db);
      if (thd->locked_tables || thd->active_transaction())
      {
	send_error(thd,ER_LOCK_OR_ACTIVE_TRANSACTION);
	break;
      }
      mysql_log.write(thd,command,db);
      mysql_rm_db(thd,db,0,0);
      break;
    }
  case COM_BINLOG_DUMP:
    {
      statistic_increment(com_other,&LOCK_status);
      slow_command = TRUE;
      if (check_global_access(thd, REPL_SLAVE_ACL))
	break;
      mysql_log.write(thd,command, 0);

      ulong pos;
      ushort flags;
      uint32 slave_server_id;
      /* TODO: The following has to be changed to an 8 byte integer */
      pos = uint4korr(packet);
      flags = uint2korr(packet + 4);
      thd->server_id=0; /* avoid suicide */
      kill_zombie_dump_threads(slave_server_id = uint4korr(packet+6));
      thd->server_id = slave_server_id;
      mysql_binlog_send(thd, thd->strdup(packet + 10), (my_off_t) pos, flags);
      unregister_slave(thd,1,1);
      // fake COM_QUIT -- if we get here, the thread needs to terminate
      error = TRUE;
      net->error = 0;
      break;
    }
  case COM_REFRESH:
    {
      statistic_increment(com_stat[SQLCOM_FLUSH],&LOCK_status);
      ulong options= (ulong) (uchar) packet[0];
      if (check_global_access(thd,RELOAD_ACL))
	break;
      mysql_log.write(thd,command,NullS);
      if (reload_acl_and_cache(thd, options, (TABLE_LIST*) 0))
	send_error(thd,0);
      else
	send_eof(thd);
      break;
    }
  case COM_SHUTDOWN:
    statistic_increment(com_other,&LOCK_status);
    if (check_global_access(thd,SHUTDOWN_ACL))
      break; /* purecov: inspected */
    DBUG_PRINT("quit",("Got shutdown command"));
    mysql_log.write(thd,command,NullS);
    send_eof(thd);
#ifdef __WIN__
    sleep(1);					// must wait after eof()
#endif
#ifndef OS2
    send_eof(thd);				// This is for 'quit request'
#endif
    close_connection(net);
    close_thread_tables(thd);			// Free before kill
    free_root(&thd->mem_root,MYF(0));
    free_root(&thd->transaction.mem_root,MYF(0));
    kill_mysql();
    error=TRUE;
    break;

  case COM_STATISTICS:
  {
    mysql_log.write(thd,command,NullS);
    statistic_increment(com_stat[SQLCOM_SHOW_STATUS],&LOCK_status);
    char buff[200];
    ulong uptime = (ulong) (thd->start_time - start_time);
    sprintf((char*) buff,
	    "Uptime: %ld  Threads: %d  Questions: %lu  Slow queries: %ld  Opens: %ld  Flush tables: %ld  Open tables: %u  Queries per second avg: %.3f",
	    uptime,
	    (int) thread_count,thd->query_id,long_query_count,
	    opened_tables,refresh_version, cached_tables(),
	    uptime ? (float)thd->query_id/(float)uptime : 0);
#ifdef SAFEMALLOC
    if (lCurMemory)				// Using SAFEMALLOC
      sprintf(strend(buff), "  Memory in use: %ldK  Max memory used: %ldK",
	      (lCurMemory+1023L)/1024L,(lMaxMemory+1023L)/1024L);
 #endif
    VOID(my_net_write(net, buff,(uint) strlen(buff)));
    VOID(net_flush(net));
    break;
  }
  case COM_PING:
    statistic_increment(com_other,&LOCK_status);
    send_ok(thd);				// Tell client we are alive
    break;
  case COM_PROCESS_INFO:
    statistic_increment(com_stat[SQLCOM_SHOW_PROCESSLIST],&LOCK_status);
    if (!thd->priv_user[0] && check_global_access(thd,PROCESS_ACL))
      break;
    mysql_log.write(thd,command,NullS);
    mysqld_list_processes(thd,thd->master_access & PROCESS_ACL ? NullS :
			  thd->priv_user,0);
    break;
  case COM_PROCESS_KILL:
  {
    statistic_increment(com_stat[SQLCOM_KILL],&LOCK_status);
    ulong id=(ulong) uint4korr(packet);
    kill_one_thread(thd,id);
    break;
  }
  case COM_DEBUG:
    statistic_increment(com_other,&LOCK_status);
    if (check_global_access(thd, SUPER_ACL))
      break;					/* purecov: inspected */
    mysql_print_status(thd);
    mysql_log.write(thd,command,NullS);
    send_eof(thd);
    break;
  case COM_SLEEP:
  case COM_CONNECT:				// Impossible here
  case COM_TIME:				// Impossible from client
  case COM_DELAYED_INSERT:
  default:
    send_error(thd, ER_UNKNOWN_COM_ERROR);
    break;
  }
  if (thd->lock || thd->open_tables)
  {
    thd->proc_info="closing tables";
    close_thread_tables(thd);			/* Free tables */
  }

  if (thd->fatal_error)
    send_error(thd,0);				// End of memory ?

  time_t start_of_query=thd->start_time;
  thd->end_time();				// Set start time

  /* If not reading from backup and if the query took too long */
  if (!slow_command && !thd->user_time) // do not log 'slow_command' queries
  {
    thd->proc_info="logging slow query";

    if ((ulong) (thd->start_time - thd->time_after_lock) >
	thd->variables.long_query_time ||
	((thd->lex.select_lex.options &
	  (QUERY_NO_INDEX_USED | QUERY_NO_GOOD_INDEX_USED)) &&
	 (specialflag & SPECIAL_LONG_LOG_FORMAT)))
    {
      long_query_count++;
      mysql_slow_log.write(thd, thd->query, thd->query_length, start_of_query);
    }
  }
  thd->proc_info="cleaning up";
  VOID(pthread_mutex_lock(&LOCK_thread_count)); // For process list
  thd->proc_info=0;
  thd->command=COM_SLEEP;
  thd->query=0;
  thread_running--;
  VOID(pthread_mutex_unlock(&LOCK_thread_count));
  thd->packet.shrink(thd->variables.net_buffer_length);	// Reclaim some memory
  free_root(&thd->mem_root,MYF(MY_KEEP_PREALLOC));
  DBUG_RETURN(error);
}


/*
  Read query from packet and store in thd->query
  Used in COM_QUERY and COM_PREPARE

  DESCRIPTION
    Sets the following THD variables:
      query
      query_length

  RETURN VALUES
    0	ok
    1	error;  In this case thd->fatal_error is set
*/

bool alloc_query(THD *thd, char *packet, ulong packet_length)
{
  packet_length--;				// Remove end null
  /* Remove garage at start and end of query */
  while (my_isspace(system_charset_info,packet[0]) && packet_length > 0)
  {
    packet++;
    packet_length--;
  }
  char *pos=packet+packet_length;		// Point at end null
  while (packet_length > 0 && 
	 (pos[-1] == ';' || my_isspace(system_charset_info,pos[-1])))
  {
    pos--;
    packet_length--;
  }
  /* We must allocate some extra memory for query cache */
  if (!(thd->query= (char*) thd->memdup_w_gap((gptr) (packet),
					      packet_length,
					      thd->db_length+2)))
    return 1;
  thd->query[packet_length]=0;
  thd->query_length= packet_length;
  thd->packet.shrink(thd->variables.net_buffer_length);// Reclaim some memory

  if (!(specialflag & SPECIAL_NO_PRIOR))
    my_pthread_setprio(pthread_self(),QUERY_PRIOR);
  return 0;
}

/****************************************************************************
** mysql_execute_command
** Execute command saved in thd and current_lex->sql_command
****************************************************************************/

void
mysql_execute_command(THD *thd)
{
  int	res= 0;
  LEX	*lex= &thd->lex;
  TABLE_LIST *tables= (TABLE_LIST*) lex->select_lex.table_list.first;
  TABLE_LIST *cursor;
  SELECT_LEX *select_lex= &lex->select_lex;
  SELECT_LEX_UNIT *unit= &lex->unit;
  DBUG_ENTER("mysql_execute_command");

  /*
    Reset warning count for each query that uses tables
    A better approach would be to reset this for any commands
    that is not a SHOW command or a select that only access local
    variables, but for now this is probably good enough.
  */
  if (tables || &lex->select_lex != lex->all_selects_list)
    mysql_reset_errors(thd);
  /*
    Save old warning count to be able to send to client how many warnings we
    got
  */
  thd->old_total_warn_count= thd->total_warn_count;

  if (thd->slave_thread)
  {
    /* 
      Skip if we are in the slave thread, some table rules have been
      given and the table list says the query should not be replicated
    */
    if (table_rules_on && tables && !tables_ok(thd,tables))
      DBUG_VOID_RETURN;
#ifndef TO_BE_DELETED
    /*
       This is a workaround to deal with the shortcoming in 3.23.44-3.23.46
       masters in RELEASE_LOCK() logging. We re-write SELECT RELEASE_LOCK()
       as DO RELEASE_LOCK()
    */
    if (lex->sql_command == SQLCOM_SELECT)
    {
      lex->sql_command = SQLCOM_DO;
      lex->insert_list = &select_lex->item_list;
    }
#endif
  }
  
  /*
    TODO: make derived tables processing 'inside' SELECT processing.
    TODO: solve problem with depended derived tables in subselects
  */
  if (lex->derived_tables)
  {
    for (SELECT_LEX *sl= lex->all_selects_list;
	 sl;
	 sl= sl->next_select_in_list())
      for (TABLE_LIST *cursor= sl->get_table_list();
	   cursor;
	   cursor= cursor->next)
	if (cursor->derived && (res=mysql_derived(thd, lex,
						  (SELECT_LEX_UNIT *)
						  cursor->derived,
						  cursor)))
	{  
	  if (res < 0 || thd->net.report_error)
	    send_error(thd,thd->killed ? ER_SERVER_SHUTDOWN : 0);
	  DBUG_VOID_RETURN;
	}
  }
  if ((&lex->select_lex != lex->all_selects_list && 
       lex->unit.create_total_list(thd, lex, &tables)) ||
      (table_rules_on && tables && thd->slave_thread &&
       !tables_ok(thd,tables)))
    DBUG_VOID_RETURN;

  statistic_increment(com_stat[lex->sql_command],&LOCK_status);
  switch (lex->sql_command) {
  case SQLCOM_SELECT:
  {
    select_result *result=lex->result;
    if (tables)
    {
      res=check_table_access(thd,
			     lex->exchange ? SELECT_ACL | FILE_ACL :
			     SELECT_ACL,
			     tables);
    }
    else
      res=check_access(thd, lex->exchange ? SELECT_ACL | FILE_ACL : SELECT_ACL,
		       any_db);
    if (res)
    {
      res=0;
      break;					// Error message is given
    }

    unit->offset_limit_cnt= (ha_rows) unit->global_parameters->offset_limit;
    unit->select_limit_cnt= (ha_rows) (unit->global_parameters->select_limit+
      unit->global_parameters->offset_limit);
    if (unit->select_limit_cnt < 
	(ha_rows) unit->global_parameters->select_limit)
      unit->select_limit_cnt= HA_POS_ERROR;		// no limit
    if (unit->select_limit_cnt == HA_POS_ERROR)
      select_lex->options&= ~OPTION_FOUND_ROWS;

    if (!(res=open_and_lock_tables(thd,tables)))
    {
      if (lex->describe)
      {
	if (!(result= new select_send()))
	{
	  send_error(thd, ER_OUT_OF_RESOURCES);
	  DBUG_VOID_RETURN;
	}
	else
	  thd->send_explain_fields(result);
	fix_tables_pointers(lex->all_selects_list);
	res= mysql_explain_union(thd, &thd->lex.unit, result);
	MYSQL_LOCK *save_lock= thd->lock;
	thd->lock= (MYSQL_LOCK *)0;
	result->send_eof();
	thd->lock= save_lock;
      }
      else
      {
	if (!result)
	{
	  if (!(result=new select_send()))
	  {
	    res= -1;
#ifdef DELETE_ITEMS
	    delete select_lex->having;
	    delete select_lex->where;
#endif
	    break;
	  }
	}
	query_cache_store_query(thd, tables);
	res=handle_select(thd, lex, result);
      }
    }
    break;
  }
  case SQLCOM_DO:
    res=mysql_do(thd, *lex->insert_list);
    break;

  case SQLCOM_EMPTY_QUERY:
    send_ok(thd);
    break;

  case SQLCOM_HELP:
    res= mysqld_help(thd,lex->help_arg);
    break;

  case SQLCOM_PURGE:
  {
    if (check_global_access(thd, SUPER_ACL))
      goto error;
    res = purge_master_logs(thd, lex->to_log);
    break;
  }
  case SQLCOM_SHOW_WARNS:
  {
    res= mysqld_show_warnings(thd, (ulong)
			      ((1L << (uint) MYSQL_ERROR::WARN_LEVEL_NOTE) |
			       (1L << (uint) MYSQL_ERROR::WARN_LEVEL_WARN)));
    break;
  }
  case SQLCOM_SHOW_ERRORS:
  {
    res= mysqld_show_warnings(thd, (ulong)
			      (1L << (uint) MYSQL_ERROR::WARN_LEVEL_ERROR));
    break;
  }
  case SQLCOM_SHOW_NEW_MASTER:
  {
    if (check_global_access(thd, REPL_SLAVE_ACL))
      goto error;
#ifndef WORKING_NEW_MASTER
    net_printf(thd, ER_NOT_SUPPORTED_YET, "SHOW NEW MASTER");
    res= 1;
#else
    res = show_new_master(thd);
#endif
    break;
  }
  case SQLCOM_SHOW_SLAVE_HOSTS:
  {
    if (check_global_access(thd, REPL_SLAVE_ACL))
      goto error;
    res = show_slave_hosts(thd);
    break;
  }
  case SQLCOM_SHOW_BINLOG_EVENTS:
  {
    if (check_global_access(thd, REPL_SLAVE_ACL))
      goto error;
    res = show_binlog_events(thd);
    break;
  }
  case SQLCOM_BACKUP_TABLE:
  {
    if (check_db_used(thd,tables) ||
	check_table_access(thd,SELECT_ACL, tables) ||
	check_global_access(thd, FILE_ACL))
      goto error; /* purecov: inspected */
    res = mysql_backup_table(thd, tables);

    break;
  }
  case SQLCOM_RESTORE_TABLE:
  {
    if (check_db_used(thd,tables) ||
	check_table_access(thd, INSERT_ACL, tables) ||
	check_global_access(thd, FILE_ACL))
      goto error; /* purecov: inspected */
    res = mysql_restore_table(thd, tables);
    break;
  }
  case SQLCOM_CHANGE_MASTER:
  {
    if (check_global_access(thd, SUPER_ACL))
      goto error;
    LOCK_ACTIVE_MI;
    res = change_master(thd,active_mi);
    UNLOCK_ACTIVE_MI;
    break;
  }
  case SQLCOM_SHOW_SLAVE_STAT:
  {
    if (check_global_access(thd, SUPER_ACL))
      goto error;
    LOCK_ACTIVE_MI;
    res = show_master_info(thd,active_mi);
    UNLOCK_ACTIVE_MI;
    break;
  }
  case SQLCOM_SHOW_MASTER_STAT:
  {
    if (check_global_access(thd, SUPER_ACL))
      goto error;
    res = show_binlog_info(thd);
    break;
  }
    
  case SQLCOM_LOAD_MASTER_DATA: // sync with master
    if (check_global_access(thd, SUPER_ACL))
      goto error;
    if (end_active_trans(thd))
      res= -1;
    else
      res = load_master_data(thd);
    break;
    
#ifdef HAVE_INNOBASE_DB
  case SQLCOM_SHOW_INNODB_STATUS:
    {
      if (check_global_access(thd, SUPER_ACL))
	goto error;
      res = innodb_show_status(thd);
      break;
    }
#endif

  case SQLCOM_LOAD_MASTER_TABLE:
  {
    if (!tables->db)
      tables->db=thd->db;
    if (check_access(thd,CREATE_ACL,tables->db,&tables->grant.privilege))
      goto error;				/* purecov: inspected */
    if (grant_option)
    {
      /* Check that the first table has CREATE privilege */
      TABLE_LIST *tmp_table_list=tables->next;
      tables->next=0;
      bool error=check_grant(thd,CREATE_ACL,tables);
      tables->next=tmp_table_list;
      if (error)
	goto error;
    }
    if (strlen(tables->real_name) > NAME_LEN)
    {
      net_printf(thd,ER_WRONG_TABLE_NAME,tables->real_name);
      break;
    }
    LOCK_ACTIVE_MI;
    // fetch_master_table will send the error to the client on failure
    if (!fetch_master_table(thd, tables->db, tables->real_name,
			    active_mi, 0))
    {
      send_ok(thd);
    }
    UNLOCK_ACTIVE_MI;
    break;
  }
  case SQLCOM_CREATE_TABLE:
  {
    ulong want_priv= ((lex->create_info.options & HA_LEX_CREATE_TMP_TABLE) ?
		      CREATE_TMP_ACL : CREATE_ACL);
    if (!tables->db)
      tables->db=thd->db;
    if (check_access(thd,want_priv,tables->db,&tables->grant.privilege) ||
	check_merge_table_access(thd, tables->db,
				 (TABLE_LIST *)
				 lex->create_info.merge_list.first))
      goto error;				/* purecov: inspected */
    if (grant_option && want_priv != CREATE_TMP_ACL)
    {
      /* Check that the first table has CREATE privilege */
      TABLE_LIST *tmp_table_list=tables->next;
      tables->next=0;
      bool error=check_grant(thd, want_priv, tables);
      tables->next=tmp_table_list;
      if (error)
	goto error;
    }
    if (strlen(tables->real_name) > NAME_LEN)
    {
      net_printf(thd, ER_WRONG_TABLE_NAME, tables->alias);
      res=0;
      break;
    }
#ifndef HAVE_READLINK
    lex->create_info.data_file_name=lex->create_info.index_file_name=0;
#else
    /* Fix names if symlinked tables */
    if (append_file_to_dir(thd, &lex->create_info.data_file_name,
			   tables->real_name) ||
	append_file_to_dir(thd,&lex->create_info.index_file_name,
			   tables->real_name))
    {
      res=-1;
      break;
    }
#endif
    if (select_lex->item_list.elements)		// With select
    {
      select_result *result;

      if (!(lex->create_info.options & HA_LEX_CREATE_TMP_TABLE) &&
	  find_real_table_in_list(tables->next, tables->db, tables->real_name))
      {
	net_printf(thd,ER_INSERT_TABLE_USED,tables->real_name);
	DBUG_VOID_RETURN;
      }
      if (tables->next)
      {
	TABLE_LIST *table;
	if (check_table_access(thd, SELECT_ACL, tables->next))
	  goto error;				// Error message is given
      }
      unit->offset_limit_cnt= select_lex->offset_limit;
      unit->select_limit_cnt= select_lex->select_limit+
	select_lex->offset_limit;
      if (unit->select_limit_cnt < select_lex->select_limit)
	unit->select_limit_cnt= HA_POS_ERROR;		// No limit

      /* Skip first table, which is the table we are creating */
      lex->select_lex.table_list.first=
	(byte*) (((TABLE_LIST *) lex->select_lex.table_list.first)->next);
      if (!(res=open_and_lock_tables(thd,tables->next)))
      {
        if ((result=new select_create(tables->db ? tables->db : thd->db,
                                      tables->real_name, &lex->create_info,
                                      lex->create_list,
                                      lex->key_list,
                                      select_lex->item_list,lex->duplicates)))
          res=handle_select(thd, lex, result);
	else
	  res= -1;
      }
    }
    else // regular create
    {
      res = mysql_create_table(thd,tables->db ? tables->db : thd->db,
			       tables->real_name, &lex->create_info,
			       lex->create_list,
			       lex->key_list,0,0,0); // do logging
      if (!res)
	send_ok(thd);
    }
    break;
  }
  case SQLCOM_CREATE_INDEX:
    if (!tables->db)
      tables->db=thd->db;
    if (check_access(thd,INDEX_ACL,tables->db,&tables->grant.privilege))
      goto error; /* purecov: inspected */
    if (grant_option && check_grant(thd,INDEX_ACL,tables))
      goto error;
    if (end_active_trans(thd))
      res= -1;
    else
      res = mysql_create_index(thd, tables, lex->key_list);
    break;

  case SQLCOM_SLAVE_START:
  {
    LOCK_ACTIVE_MI;
    start_slave(thd,active_mi,1 /* net report*/);
    UNLOCK_ACTIVE_MI;
    break;
  }
  case SQLCOM_SLAVE_STOP:
  {
    LOCK_ACTIVE_MI;
    stop_slave(thd,active_mi,1/* net report*/);
    UNLOCK_ACTIVE_MI;
    break;
  }
  case SQLCOM_ALTER_TABLE:
#if defined(DONT_ALLOW_SHOW_COMMANDS)
    send_error(thd,ER_NOT_ALLOWED_COMMAND); /* purecov: inspected */
    break;
#else
    {
      ulong priv=0;
      if (lex->name && (!lex->name[0] || strlen(lex->name) > NAME_LEN))
      {
	net_printf(thd,ER_WRONG_TABLE_NAME,lex->name);
	res=0;
	break;
      }
      if (!tables->db)
	tables->db=thd->db;
      if (!select_lex->db)
	select_lex->db=tables->db;
      if (check_access(thd,ALTER_ACL,tables->db,&tables->grant.privilege) ||
	  check_access(thd,INSERT_ACL | CREATE_ACL,select_lex->db,&priv) ||
	  check_merge_table_access(thd, tables->db, 
				   (TABLE_LIST *)
				   lex->create_info.merge_list.first))
	goto error;				/* purecov: inspected */
      if (!tables->db)
	tables->db=thd->db;
      if (grant_option)
      {
	if (check_grant(thd,ALTER_ACL,tables))
	  goto error;
	if (lex->name && !test_all_bits(priv,INSERT_ACL | CREATE_ACL))
	{					// Rename of table
	  TABLE_LIST tmp_table;
	  bzero((char*) &tmp_table,sizeof(tmp_table));
	  tmp_table.real_name=lex->name;
	  tmp_table.db=select_lex->db;
	  tmp_table.grant.privilege=priv;
	  if (check_grant(thd,INSERT_ACL | CREATE_ACL,tables))
	    goto error;
	}
      }
      /* Don't yet allow changing of symlinks with ALTER TABLE */
      lex->create_info.data_file_name=lex->create_info.index_file_name=0;
      /* ALTER TABLE ends previous transaction */
      if (end_active_trans(thd))
	res= -1;
      else
      {
	res= mysql_alter_table(thd, select_lex->db, lex->name,
			       &lex->create_info,
			       tables, lex->create_list,
			       lex->key_list, lex->drop_list, lex->alter_list,
                               (ORDER *) select_lex->order_list.first,
			       lex->drop_primary, lex->duplicates,
			       lex->alter_keys_onoff, lex->simple_alter);
      }
      break;
    }
#endif
  case SQLCOM_RENAME_TABLE:
  {
    TABLE_LIST *table;
    if (check_db_used(thd,tables))
      goto error;
    for (table=tables ; table ; table=table->next->next)
    {
      if (check_access(thd, ALTER_ACL | DROP_ACL, table->db,
		       &table->grant.privilege) ||
	  check_access(thd, INSERT_ACL | CREATE_ACL, table->next->db,
		       &table->next->grant.privilege))
	goto error;
      if (grant_option)
      {
	TABLE_LIST old_list,new_list;
	old_list=table[0];
	new_list=table->next[0];
	old_list.next=new_list.next=0;
	if (check_grant(thd,ALTER_ACL,&old_list) ||
	    (!test_all_bits(table->next->grant.privilege,
			    INSERT_ACL | CREATE_ACL) &&
	     check_grant(thd,INSERT_ACL | CREATE_ACL, &new_list)))
	  goto error;
      }
    }
    query_cache_invalidate3(thd, tables, 0);
    if (end_active_trans(thd))
      res= -1;
    else if (mysql_rename_tables(thd,tables))
      res= -1;
    break;
  }
  case SQLCOM_SHOW_BINLOGS:
#ifdef DONT_ALLOW_SHOW_COMMANDS
    send_error(thd,ER_NOT_ALLOWED_COMMAND); /* purecov: inspected */
    DBUG_VOID_RETURN;
#else
    {
      if (check_global_access(thd, SUPER_ACL))
	goto error;
      res = show_binlogs(thd);
      break;
    }
#endif    
  case SQLCOM_SHOW_CREATE:
#ifdef DONT_ALLOW_SHOW_COMMANDS
    send_error(thd,ER_NOT_ALLOWED_COMMAND); /* purecov: inspected */
    DBUG_VOID_RETURN;
#else
    {
      if (check_db_used(thd, tables) ||
	  check_access(thd, SELECT_ACL | EXTRA_ACL, tables->db,
		       &tables->grant.privilege))
	goto error;
      res = mysqld_show_create(thd, tables);
      break;
    }
#endif
  case SQLCOM_REPAIR:
  {
    if (check_db_used(thd,tables) ||
	check_table_access(thd,SELECT_ACL | INSERT_ACL, tables))
      goto error; /* purecov: inspected */
    res = mysql_repair_table(thd, tables, &lex->check_opt);
    break;
  }
  case SQLCOM_CHECK:
  {
    if (check_db_used(thd,tables) ||
	check_table_access(thd, SELECT_ACL | EXTRA_ACL , tables))
      goto error; /* purecov: inspected */
    res = mysql_check_table(thd, tables, &lex->check_opt);
    break;
  }
  case SQLCOM_ANALYZE:
  {
    if (check_db_used(thd,tables) ||
	check_table_access(thd,SELECT_ACL | INSERT_ACL, tables))
      goto error; /* purecov: inspected */
    res = mysql_analyze_table(thd, tables, &lex->check_opt);
    break;
  }

  case SQLCOM_OPTIMIZE:
  {
    HA_CREATE_INFO create_info;
    if (check_db_used(thd,tables) ||
	check_table_access(thd,SELECT_ACL | INSERT_ACL, tables))
      goto error; /* purecov: inspected */
    if (specialflag & (SPECIAL_SAFE_MODE | SPECIAL_NO_NEW_FUNC))
    {
      /* Use ALTER TABLE */
      lex->create_list.empty();
      lex->key_list.empty();
      lex->col_list.empty();
      lex->drop_list.empty();
      lex->alter_list.empty();
      bzero((char*) &create_info,sizeof(create_info));
      create_info.db_type=DB_TYPE_DEFAULT;
      create_info.row_type=ROW_TYPE_DEFAULT;
      create_info.table_charset=default_charset_info;
      res= mysql_alter_table(thd, NullS, NullS, &create_info,
			     tables, lex->create_list,
			     lex->key_list, lex->drop_list, lex->alter_list,
                             (ORDER *) 0,
			     0,DUP_ERROR);
    }
    else
      res = mysql_optimize_table(thd, tables, &lex->check_opt);
    break;
  }
  case SQLCOM_UPDATE:
    if (check_access(thd,UPDATE_ACL,tables->db,&tables->grant.privilege))
      goto error;
    if (grant_option && check_grant(thd,UPDATE_ACL,tables))
      goto error;
    if (select_lex->item_list.elements != lex->value_list.elements)
    {
      send_error(thd,ER_WRONG_VALUE_COUNT);
      DBUG_VOID_RETURN;
    }
    res= mysql_update(thd,tables,
                      select_lex->item_list,
                      lex->value_list,
                      select_lex->where,
                      (ORDER *) select_lex->order_list.first,
                      select_lex->select_limit,
                      lex->duplicates);
    if (thd->net.report_error)
      res= -1;
    break;
  case SQLCOM_UPDATE_MULTI:
    if (check_access(thd,UPDATE_ACL,tables->db,&tables->grant.privilege))
      goto error;
    if (grant_option && check_grant(thd,UPDATE_ACL,tables))
      goto error;
    if (select_lex->item_list.elements != lex->value_list.elements)
    {
      send_error(thd,ER_WRONG_VALUE_COUNT);
      DBUG_VOID_RETURN;
    }
    {
      multi_update  *result;
      uint table_count;
      TABLE_LIST *auxi;
      const char *msg=0;

      for (auxi= (TABLE_LIST*) tables, table_count=0 ; auxi ; auxi=auxi->next)
	table_count++;

      if (select_lex->order_list.elements)
	msg="ORDER BY";
      else if (select_lex->select_limit && select_lex->select_limit !=
	       HA_POS_ERROR)
	msg="LIMIT";
      if (msg)
      {
	net_printf(thd, ER_WRONG_USAGE, "UPDATE", msg);
	res= 1;
	break;
      }

      tables->grant.want_privilege=(SELECT_ACL & ~tables->grant.privilege);
      if ((res=open_and_lock_tables(thd,tables)))
	break;
      unit->select_limit_cnt= HA_POS_ERROR;
      if (!setup_fields(thd,tables,select_lex->item_list,1,0,0) &&
	  !setup_fields(thd,tables,lex->value_list,0,0,0) &&
	  !thd->fatal_error &&
	  (result=new multi_update(thd,tables,select_lex->item_list,
				   lex->duplicates, table_count)))
      {
	List <Item> total_list;
	List_iterator <Item> field_list(select_lex->item_list);
	List_iterator <Item> value_list(lex->value_list);
	Item *item;
	while ((item=field_list++))
	  total_list.push_back(item);
	while ((item=value_list++))
	  total_list.push_back(item);

	res= mysql_select(thd, tables, total_list,
			  select_lex->where,
			  (ORDER *)NULL, (ORDER *)NULL, (Item *)NULL,
			  (ORDER *)NULL,
			  select_lex->options | thd->options |
			  SELECT_NO_JOIN_CACHE,
			  result, unit, select_lex, 0);
	delete result;
	if (thd->net.report_error)
	  res= -1;
      }
      else
	res= -1;					// Error is not sent
      close_thread_tables(thd);
    }
    break;
  case SQLCOM_REPLACE:
  case SQLCOM_INSERT:
  {
    my_bool update=(lex->value_list.elements ? UPDATE_ACL : 0);
    ulong privilege= (lex->duplicates == DUP_REPLACE ?
                      INSERT_ACL | DELETE_ACL : INSERT_ACL | update);
    if (check_access(thd,privilege,tables->db,&tables->grant.privilege))
      goto error; /* purecov: inspected */
    if (grant_option && check_grant(thd,privilege,tables))
      goto error;
    if (select_lex->item_list.elements != lex->value_list.elements)
    {
      send_error(thd,ER_WRONG_VALUE_COUNT);
      DBUG_VOID_RETURN;
    }
    res = mysql_insert(thd,tables,lex->field_list,lex->many_values,
<<<<<<< HEAD
		       lex->duplicates);
    if (thd->net.report_error)
      res= -1;
=======
                       select_lex->item_list, lex->value_list,
	               (update ? DUP_UPDATE : lex->duplicates));
>>>>>>> d802efa4
    break;
  }
  case SQLCOM_REPLACE_SELECT:
  case SQLCOM_INSERT_SELECT:
  {

    /*
      Check that we have modify privileges for the first table and
      select privileges for the rest
    */
    {
      ulong privilege= (lex->duplicates == DUP_REPLACE ?
                        INSERT_ACL | DELETE_ACL : INSERT_ACL);
      TABLE_LIST *save_next=tables->next;
      tables->next=0;
      if (check_access(thd, privilege,
		       tables->db,&tables->grant.privilege) ||
	  (grant_option && check_grant(thd, privilege, tables)))
	goto error;
      tables->next=save_next;
      if ((res=check_table_access(thd, SELECT_ACL, save_next)))
	goto error;
    }

    select_result *result;
    unit->offset_limit_cnt= select_lex->offset_limit;
    unit->select_limit_cnt= select_lex->select_limit+select_lex->offset_limit;
    if (unit->select_limit_cnt < select_lex->select_limit)
      unit->select_limit_cnt= HA_POS_ERROR;		// No limit

    if (find_real_table_in_list(tables->next, tables->db, tables->real_name))
    {
      net_printf(thd,ER_INSERT_TABLE_USED,tables->real_name);
      DBUG_VOID_RETURN;
    }

    /* Skip first table, which is the table we are inserting in */
    lex->select_lex.table_list.first=
      (byte*) (((TABLE_LIST *) lex->select_lex.table_list.first)->next);
    if (!(res=open_and_lock_tables(thd, tables)))
    {
      if ((result=new select_insert(tables->table,&lex->field_list,
				    lex->duplicates)))
	res=handle_select(thd,lex,result);
      if (thd->net.report_error)
	res= -1;
    }
    else
      res= -1;
    break;
  }
  case SQLCOM_TRUNCATE:
    if (check_access(thd,DELETE_ACL,tables->db,&tables->grant.privilege))
      goto error; /* purecov: inspected */
    /*
      Don't allow this within a transaction because we want to use
      re-generate table
    */
    if (thd->locked_tables || thd->active_transaction())
    {
      send_error(thd,ER_LOCK_OR_ACTIVE_TRANSACTION,NullS);
      goto error;
    }
    res=mysql_truncate(thd,tables);
    break;
  case SQLCOM_DELETE:
  {
    if (check_access(thd,DELETE_ACL,tables->db,&tables->grant.privilege))
      goto error; /* purecov: inspected */
    if (grant_option && check_grant(thd,DELETE_ACL,tables))
      goto error;
    // Set privilege for the WHERE clause
    tables->grant.want_privilege=(SELECT_ACL & ~tables->grant.privilege);
    res = mysql_delete(thd,tables, select_lex->where,
                       (ORDER*) select_lex->order_list.first,
                       select_lex->select_limit, select_lex->options);
    if (thd->net.report_error)
      res= -1;
    break;
  }
  case SQLCOM_DELETE_MULTI:
  {
    TABLE_LIST *aux_tables=(TABLE_LIST *)thd->lex.auxilliary_table_list.first;
    TABLE_LIST *auxi;
    uint table_count=0;
    multi_delete *result;

    /* sql_yacc guarantees that tables and aux_tables are not zero */
    if (check_db_used(thd, tables) || check_db_used(thd,aux_tables) ||
	check_table_access(thd,SELECT_ACL, tables) ||
	check_table_access(thd,DELETE_ACL, aux_tables))
      goto error;
    if ((thd->options & OPTION_SAFE_UPDATES) && !select_lex->where)
    {
      send_error(thd,ER_UPDATE_WITHOUT_KEY_IN_SAFE_MODE);
      goto error;
    }
    for (auxi=(TABLE_LIST*) aux_tables ; auxi ; auxi=auxi->next)
    {
      table_count++;
      /* All tables in aux_tables must be found in FROM PART */
      TABLE_LIST *walk;
      for (walk=(TABLE_LIST*) tables ; walk ; walk=walk->next)
      {
	if (!strcmp(auxi->real_name,walk->real_name) &&
	    !strcmp(walk->db,auxi->db))
	  break;
      }
      if (!walk)
      {
	net_printf(thd,ER_NONUNIQ_TABLE,auxi->real_name);
	goto error;
      }
      walk->lock_type= auxi->lock_type;
      auxi->table_list=  walk;		// Remember corresponding table
    }
    if (add_item_to_list(new Item_null()))
    {
      res= -1;
      break;
    }
    thd->proc_info="init";
    if ((res=open_and_lock_tables(thd,tables)))
      break;
    /* Fix tables-to-be-deleted-from list to point at opened tables */
    for (auxi=(TABLE_LIST*) aux_tables ; auxi ; auxi=auxi->next)
      auxi->table= auxi->table_list->table;
    if (&lex->select_lex != lex->all_selects_list)
      for (TABLE_LIST *t= select_lex->get_table_list();
	   t; t= t->next)
      {
	if (find_real_table_in_list(t->table_list->next, t->db, t->real_name))
	{
	  my_error(ER_INSERT_TABLE_USED, MYF(0), t->real_name);
	  res= -1;
	  break;
	}
      }
    fix_tables_pointers(lex->all_selects_list);
    if (!thd->fatal_error && (result= new multi_delete(thd,aux_tables,
						       table_count)))
    {
      res= mysql_select(thd,select_lex->get_table_list(),
			select_lex->item_list,
			select_lex->where,
			(ORDER *)NULL,(ORDER *)NULL,(Item *)NULL,
			(ORDER *)NULL,
			select_lex->options | thd->options |
			SELECT_NO_JOIN_CACHE,
			result, unit, select_lex, 0);
      if (thd->net.report_error)
	res= -1;
      delete result;
    }
    else
      res= -1;					// Error is not sent
    close_thread_tables(thd);
    break;
  }
  case SQLCOM_DROP_TABLE:
  {
    if (check_table_access(thd,DROP_ACL,tables))
      goto error;				/* purecov: inspected */
    if (end_active_trans(thd))
      res= -1;
    else
      res = mysql_rm_table(thd,tables,lex->drop_if_exists);
  }
  break;
  case SQLCOM_DROP_INDEX:
    if (!tables->db)
      tables->db=thd->db;
    if (check_access(thd,INDEX_ACL,tables->db,&tables->grant.privilege))
      goto error;				/* purecov: inspected */
    if (grant_option && check_grant(thd,INDEX_ACL,tables))
      goto error;
    if (end_active_trans(thd))
      res= -1;
    else
      res = mysql_drop_index(thd, tables, lex->drop_list);
    break;
  case SQLCOM_SHOW_DATABASES:
#if defined(DONT_ALLOW_SHOW_COMMANDS)
    send_error(thd,ER_NOT_ALLOWED_COMMAND);   /* purecov: inspected */
    DBUG_VOID_RETURN;
#else
    if ((specialflag & SPECIAL_SKIP_SHOW_DB) &&
	check_global_access(thd, SHOW_DB_ACL))
      goto error;
    res= mysqld_show_dbs(thd, (lex->wild ? lex->wild->ptr() : NullS));
    break;
#endif
  case SQLCOM_SHOW_PROCESSLIST:
    if (!thd->priv_user[0] && check_global_access(thd,PROCESS_ACL))
      break;
    mysqld_list_processes(thd,thd->master_access & PROCESS_ACL ? NullS :
			  thd->priv_user,lex->verbose);
    break;
  case SQLCOM_SHOW_TABLE_TYPES:
    res= mysqld_show_table_types(thd);
    break;
  case SQLCOM_SHOW_PRIVILEGES:
    res= mysqld_show_privileges(thd);
    break;
  case SQLCOM_SHOW_COLUMN_TYPES:
    res= mysqld_show_column_types(thd);
    break;
  case SQLCOM_SHOW_STATUS:
    res= mysqld_show(thd,(lex->wild ? lex->wild->ptr() : NullS),status_vars,
		     OPT_GLOBAL);
    break;
  case SQLCOM_SHOW_VARIABLES:
    res= mysqld_show(thd, (lex->wild ? lex->wild->ptr() : NullS),
		     init_vars, lex->option_type);
    break;
  case SQLCOM_SHOW_LOGS:
#ifdef DONT_ALLOW_SHOW_COMMANDS
    send_error(thd,ER_NOT_ALLOWED_COMMAND);	/* purecov: inspected */
    DBUG_VOID_RETURN;
#else
    {
      if (grant_option && check_access(thd, FILE_ACL, any_db))
	goto error;
      res= mysqld_show_logs(thd);
      break;
    }
#endif
  case SQLCOM_SHOW_TABLES:
    /* FALL THROUGH */
#ifdef DONT_ALLOW_SHOW_COMMANDS
    send_error(thd,ER_NOT_ALLOWED_COMMAND);	/* purecov: inspected */
    DBUG_VOID_RETURN;
#else
    {
      char *db=select_lex->db ? select_lex->db : thd->db;
      if (!db)
      {
	send_error(thd,ER_NO_DB_ERROR);	/* purecov: inspected */
	goto error;				/* purecov: inspected */
      }
      remove_escape(db);				// Fix escaped '_'
      if (check_db_name(db))
      {
        net_printf(thd,ER_WRONG_DB_NAME, db);
        goto error;
      }
      if (check_access(thd,SELECT_ACL,db,&thd->col_access))
	goto error;				/* purecov: inspected */
      /* grant is checked in mysqld_show_tables */
      if (select_lex->options & SELECT_DESCRIBE)
        res= mysqld_extend_show_tables(thd,db,
				       (lex->wild ? lex->wild->ptr() : NullS));
      else
	res= mysqld_show_tables(thd,db,
				(lex->wild ? lex->wild->ptr() : NullS));
      break;
    }
#endif
  case SQLCOM_SHOW_OPEN_TABLES:
    res= mysqld_show_open_tables(thd,(lex->wild ? lex->wild->ptr() : NullS));
    break;
  case SQLCOM_SHOW_CHARSETS:
    res= mysqld_show_charsets(thd,(lex->wild ? lex->wild->ptr() : NullS));
    break;
  case SQLCOM_SHOW_FIELDS:
#ifdef DONT_ALLOW_SHOW_COMMANDS
    send_error(thd,ER_NOT_ALLOWED_COMMAND);	/* purecov: inspected */
    DBUG_VOID_RETURN;
#else
    {
      char *db=tables->db;
      if (!*db)
      {
	send_error(thd,ER_NO_DB_ERROR);	/* purecov: inspected */
	goto error;				/* purecov: inspected */
      }
      remove_escape(db);			// Fix escaped '_'
      remove_escape(tables->real_name);
      if (check_access(thd,SELECT_ACL | EXTRA_ACL,db,&thd->col_access))
	goto error;				/* purecov: inspected */
      tables->grant.privilege=thd->col_access;
      if (grant_option && check_grant(thd,SELECT_ACL,tables,2))
	goto error;
      res= mysqld_show_fields(thd,tables,
			      (lex->wild ? lex->wild->ptr() : NullS),
			      lex->verbose);
      break;
    }
#endif
  case SQLCOM_SHOW_KEYS:
#ifdef DONT_ALLOW_SHOW_COMMANDS
    send_error(thd,ER_NOT_ALLOWED_COMMAND);	/* purecov: inspected */
    DBUG_VOID_RETURN;
#else
    {
      char *db=tables->db;
      if (!db)
      {
	send_error(thd,ER_NO_DB_ERROR);	/* purecov: inspected */
	goto error;				/* purecov: inspected */
      }
      remove_escape(db);			// Fix escaped '_'
      remove_escape(tables->real_name);
      if (!tables->db)
	tables->db=thd->db;
      if (check_access(thd,SELECT_ACL,db,&thd->col_access))
	goto error; /* purecov: inspected */
      tables->grant.privilege=thd->col_access;
      if (grant_option && check_grant(thd,SELECT_ACL,tables,2))
	goto error;
      res= mysqld_show_keys(thd,tables);
      break;
    }
#endif
  case SQLCOM_CHANGE_DB:
    mysql_change_db(thd,select_lex->db);
    break;
  case SQLCOM_LOAD:
  {
    uint privilege= (lex->duplicates == DUP_REPLACE ?
		     INSERT_ACL | DELETE_ACL : INSERT_ACL);

    if (!lex->local_file)
    {
      if (check_access(thd,privilege | FILE_ACL,tables->db))
	goto error;
    }
    else
    {
      if (!(thd->client_capabilities & CLIENT_LOCAL_FILES) ||
	  ! opt_local_infile)
      {
	send_error(thd,ER_NOT_ALLOWED_COMMAND);
	goto error;
      }
      if (check_access(thd,privilege,tables->db,&tables->grant.privilege) ||
	  grant_option && check_grant(thd,privilege,tables))
	goto error;
    }
    res=mysql_load(thd, lex->exchange, tables, lex->field_list,
		   lex->duplicates, (bool) lex->local_file, lex->lock_option);
    break;
  }
  case SQLCOM_SET_OPTION:
    if (!(res=sql_set_variables(thd, &lex->var_list)))
      send_ok(thd);
    break;
  case SQLCOM_UNLOCK_TABLES:
    unlock_locked_tables(thd);
    if (thd->options & OPTION_TABLE_LOCK)
    {
      end_active_trans(thd);
      thd->options&= ~(ulong) (OPTION_TABLE_LOCK);
    }
    if (thd->global_read_lock)
      unlock_global_read_lock(thd);
    send_ok(thd);
    break;
  case SQLCOM_LOCK_TABLES:
    unlock_locked_tables(thd);
    if (check_db_used(thd,tables) || end_active_trans(thd))
      goto error;
    if (check_table_access(thd, LOCK_TABLES_ACL | SELECT_ACL, tables))
      goto error;
    thd->in_lock_tables=1;
    thd->options|= OPTION_TABLE_LOCK;
    if (!(res=open_and_lock_tables(thd,tables)))
    {
      thd->locked_tables=thd->lock;
      thd->lock=0;
      send_ok(thd);
    }
    else
      thd->options&= ~(ulong) (OPTION_TABLE_LOCK);
    thd->in_lock_tables=0;
    break;
  case SQLCOM_CREATE_DB:
  {
    if (!strip_sp(lex->name) || check_db_name(lex->name))
    {
      net_printf(thd,ER_WRONG_DB_NAME, lex->name);
      break;
    }
    if (lower_case_table_names)
      my_casedn_str(system_charset_info, lex->name);
    if (check_access(thd,CREATE_ACL,lex->name,0,1))
      break;
    res=mysql_create_db(thd,lex->name,&lex->create_info,0);
    break;
  }
  case SQLCOM_DROP_DB:
  {
    if (!strip_sp(lex->name) || check_db_name(lex->name))
    {
      net_printf(thd,ER_WRONG_DB_NAME, lex->name);
      break;
    }
    if (lower_case_table_names)
      my_casedn_str(system_charset_info, lex->name);
    if (check_access(thd,DROP_ACL,lex->name,0,1))
      break;
    if (thd->locked_tables || thd->active_transaction())
    {
      send_error(thd,ER_LOCK_OR_ACTIVE_TRANSACTION);
      goto error;
    }
    res=mysql_rm_db(thd,lex->name,lex->drop_if_exists,0);
    break;
  }
  case SQLCOM_ALTER_DB:
  {
    if (!strip_sp(lex->name) || check_db_name(lex->name))
    {
      net_printf(thd,ER_WRONG_DB_NAME, lex->name);
      break;
    }
    if (check_access(thd,ALTER_ACL,lex->name,0,1))
      break;
    if (thd->locked_tables || thd->active_transaction())
    {
      send_error(thd,ER_LOCK_OR_ACTIVE_TRANSACTION);
      goto error;
    }
    res=mysql_alter_db(thd,lex->name,&lex->create_info);
    break;
  }
  case SQLCOM_SHOW_CREATE_DB:
  {
    if (!strip_sp(lex->name) || check_db_name(lex->name))
    {
      net_printf(thd,ER_WRONG_DB_NAME, lex->name);
      break;
    }
    if (check_access(thd,DROP_ACL,lex->name,0,1))
      break;
    if (thd->locked_tables || thd->active_transaction())
    {
      send_error(thd,ER_LOCK_OR_ACTIVE_TRANSACTION);
      goto error;
    }
    res=mysqld_show_create_db(thd,lex->name,&lex->create_info);
    break;
  }
  case SQLCOM_CREATE_FUNCTION:
    if (check_access(thd,INSERT_ACL,"mysql",0,1))
      break;
#ifdef HAVE_DLOPEN
    if (!(res = mysql_create_function(thd,&lex->udf)))
      send_ok(thd);
#else
    res= -1;
#endif
    break;
  case SQLCOM_DROP_FUNCTION:
    if (check_access(thd,DELETE_ACL,"mysql",0,1))
      break;
#ifdef HAVE_DLOPEN
    if (!(res = mysql_drop_function(thd,lex->udf.name)))
      send_ok(thd);
#else
    res= -1;
#endif
    break;
  case SQLCOM_REVOKE:
  case SQLCOM_GRANT:
  {
    if (check_access(thd, lex->grant | lex->grant_tot_col | GRANT_ACL,
		     tables && tables->db ? tables->db : select_lex->db,
		     tables ? &tables->grant.privilege : 0,
		     tables ? 0 : 1))
      goto error;

    /*
      Check that the user isn't trying to change a password for another
      user if he doesn't have UPDATE privilege to the MySQL database
    */

    if (thd->user)				// If not replication
    {
      LEX_USER *user;
      List_iterator <LEX_USER> user_list(lex->users_list);
      while ((user=user_list++))
      {
	if (user->password.str &&
	    (strcmp(thd->user,user->user.str) ||
	     user->host.str &&
	     my_strcasecmp(system_charset_info, 
                           user->host.str, thd->host_or_ip)))
	{
	  if (check_access(thd, UPDATE_ACL, "mysql",0,1))
	    goto error;
	  break;			// We are allowed to do changes
	}
      }
    }
    if (tables)
    {
      if (grant_option && check_grant(thd,
				      (lex->grant | lex->grant_tot_col |
				       GRANT_ACL),
				      tables))
	goto error;
      if (!(res = mysql_table_grant(thd,tables,lex->users_list, lex->columns,
				    lex->grant,
				    lex->sql_command == SQLCOM_REVOKE)))
      {
	mysql_update_log.write(thd, thd->query, thd->query_length);
	if (mysql_bin_log.is_open())
	{
	  Query_log_event qinfo(thd, thd->query, thd->query_length, 0);
	  mysql_bin_log.write(&qinfo);
	}
      }
    }
    else
    {
      if (lex->columns.elements)
      {
	send_error(thd,ER_ILLEGAL_GRANT_FOR_TABLE);
	res=1;
      }
      else
	res = mysql_grant(thd, select_lex->db, lex->users_list, lex->grant,
			  lex->sql_command == SQLCOM_REVOKE);
      if (!res)
      {
	mysql_update_log.write(thd, thd->query, thd->query_length);
	if (mysql_bin_log.is_open())
	{
	  Query_log_event qinfo(thd, thd->query, thd->query_length, 0);
	  mysql_bin_log.write(&qinfo);
	}
	if (mqh_used && lex->sql_command == SQLCOM_GRANT)
	{
	  List_iterator <LEX_USER> str_list(lex->users_list);
	  LEX_USER *user;
	  while ((user=str_list++))
	    reset_mqh(thd,user);
	}
      }
    }
    break;
  }
  case SQLCOM_FLUSH:
  case SQLCOM_RESET:
    if (check_global_access(thd,RELOAD_ACL) || check_db_used(thd, tables))
      goto error;
    if (reload_acl_and_cache(thd, lex->type, tables))
      send_error(thd,0);
    else
      send_ok(thd);
    break;
  case SQLCOM_KILL:
    kill_one_thread(thd,lex->thread_id);
    break;
  case SQLCOM_SHOW_GRANTS:
    res=0;
    if ((thd->priv_user &&
	 !strcmp(thd->priv_user,lex->grant_user->user.str)) ||
	!check_access(thd, SELECT_ACL, "mysql",0,1))
    {
      res = mysql_show_grants(thd,lex->grant_user);
    }
    break;
  case SQLCOM_HA_OPEN:
    if (check_db_used(thd,tables) ||
	check_table_access(thd,SELECT_ACL, tables))
      goto error;
    res = mysql_ha_open(thd, tables);
    break;
  case SQLCOM_HA_CLOSE:
    if (check_db_used(thd,tables))
      goto error;
    res = mysql_ha_close(thd, tables);
    break;
  case SQLCOM_HA_READ:
    if (check_db_used(thd,tables) ||
	check_table_access(thd,SELECT_ACL, tables))
      goto error;
    res = mysql_ha_read(thd, tables, lex->ha_read_mode, lex->backup_dir,
			lex->insert_list, lex->ha_rkey_mode, select_lex->where,
			select_lex->select_limit, select_lex->offset_limit);
    break;

  case SQLCOM_BEGIN:
    if (thd->locked_tables)
    {
      thd->lock=thd->locked_tables;
      thd->locked_tables=0;			// Will be automaticly closed
      close_thread_tables(thd);			// Free tables
    }
    if (end_active_trans(thd))
    {
      res= -1;
    }
    else
    {
      thd->options= ((thd->options & (ulong) ~(OPTION_STATUS_NO_TRANS_UPDATE)) |
		     OPTION_BEGIN);
      thd->server_status|= SERVER_STATUS_IN_TRANS;
      send_ok(thd);
    }
    break;
  case SQLCOM_COMMIT:
    /*
      We don't use end_active_trans() here to ensure that this works
      even if there is a problem with the OPTION_AUTO_COMMIT flag
      (Which of course should never happen...)
    */
  {
    thd->options&= ~(ulong) (OPTION_BEGIN | OPTION_STATUS_NO_TRANS_UPDATE);
    thd->server_status&= ~SERVER_STATUS_IN_TRANS;
    if (!ha_commit(thd))
    {
      send_ok(thd);
    }
    else
      res= -1;
    break;
  }
  case SQLCOM_ROLLBACK:
    thd->server_status&= ~SERVER_STATUS_IN_TRANS;
    if (!ha_rollback(thd))
    {
      if (thd->options & OPTION_STATUS_NO_TRANS_UPDATE)
	send_warning(thd,ER_WARNING_NOT_COMPLETE_ROLLBACK,0);
      else
	send_ok(thd);
    }
    else
      res= -1;
    thd->options&= ~(ulong) (OPTION_BEGIN | OPTION_STATUS_NO_TRANS_UPDATE);
    break;
  default:					/* Impossible */
    send_ok(thd);
    break;
  }
  thd->proc_info="query end";			// QQ
  if (res < 0)
    send_error(thd,thd->killed ? ER_SERVER_SHUTDOWN : 0);

error:
  DBUG_VOID_RETURN;
}


/****************************************************************************
  Get the user (global) and database privileges for all used tables
  Returns true (error) if we can't get the privileges and we don't use
  table/column grants.
  The idea of EXTRA_ACL is that one will be granted access to the table if
  one has the asked privilege on any column combination of the table; For
  example to be able to check a table one needs to have SELECT privilege on
  any column of the table.
****************************************************************************/

bool
check_access(THD *thd, ulong want_access, const char *db, ulong *save_priv,
	     bool dont_check_global_grants, bool no_errors)
{
  DBUG_ENTER("check_access");
  DBUG_PRINT("enter",("want_access: %lu  master_access: %lu", want_access,
		      thd->master_access));
  ulong db_access,dummy;
  if (save_priv)
    *save_priv=0;
  else
    save_priv= &dummy;

  if ((!db || !db[0]) && !thd->db && !dont_check_global_grants)
  {
    if (!no_errors)
      send_error(thd,ER_NO_DB_ERROR);	/* purecov: tested */
    DBUG_RETURN(TRUE);				/* purecov: tested */
  }

  if ((thd->master_access & want_access) == want_access)
  {
    *save_priv=thd->master_access;
    DBUG_RETURN(FALSE);
  }
  if (((want_access & ~thd->master_access) & ~(DB_ACLS | EXTRA_ACL)) ||
      ! db && dont_check_global_grants)
  {						// We can never grant this
    if (!no_errors)
      net_printf(thd,ER_ACCESS_DENIED_ERROR,
		 thd->priv_user,
		 thd->host_or_ip,
		 thd->password ? ER(ER_YES) : ER(ER_NO));/* purecov: tested */
    DBUG_RETURN(TRUE);				/* purecov: tested */
  }

  if (db == any_db)
    DBUG_RETURN(FALSE);				// Allow select on anything

  if (db && (!thd->db || strcmp(db,thd->db)))
    db_access=acl_get(thd->host, thd->ip, (char*) &thd->remote.sin_addr,
		      thd->priv_user, db); /* purecov: inspected */
  else
    db_access=thd->db_access;
  // Remove SHOW attribute and access rights we already have
  want_access &= ~(thd->master_access | EXTRA_ACL);
  db_access= ((*save_priv=(db_access | thd->master_access)) & want_access);

  /* grant_option is set if there exists a single table or column grant */
  if (db_access == want_access ||
      ((grant_option && !dont_check_global_grants) &&
       !(want_access & ~TABLE_ACLS)))
    DBUG_RETURN(FALSE);				/* Ok */
  if (!no_errors)
    net_printf(thd,ER_DBACCESS_DENIED_ERROR,
	       thd->priv_user,
	       thd->host_or_ip,
	       db ? db : thd->db ? thd->db : "unknown"); /* purecov: tested */
  DBUG_RETURN(TRUE);				/* purecov: tested */
}


/* check for global access and give descriptive error message if it fails */

bool check_global_access(THD *thd, ulong want_access)
{
  char command[128];
  if ((thd->master_access & want_access) == want_access)
    return 0;
  get_privilege_desc(command, sizeof(command), want_access);
  net_printf(thd,ER_SPECIFIC_ACCESS_DENIED_ERROR,
	     command);
  return 1;
}


/*
  Check the privilege for all used tables.  Table privileges are cached
  in the table list for GRANT checking
*/

bool
check_table_access(THD *thd, ulong want_access,TABLE_LIST *tables,
		   bool no_errors)
{
  uint found=0;
  ulong found_access=0;
  TABLE_LIST *org_tables=tables;
  for (; tables ; tables=tables->next)
  {
    if (tables->derived || (tables->table && (int)tables->table->tmp_table))
      continue;
    if ((thd->master_access & want_access) == (want_access & ~EXTRA_ACL) &&
	thd->db)
      tables->grant.privilege= want_access;
    else if (tables->db && tables->db == thd->db)
    {
      if (found && !grant_option)		// db already checked
	tables->grant.privilege=found_access;
      else
      {
	if (check_access(thd,want_access,tables->db,&tables->grant.privilege,
			 0, no_errors))
	  return TRUE;				// Access denied
	found_access=tables->grant.privilege;
	found=1;
      }
    }
    else if (check_access(thd,want_access,tables->db,&tables->grant.privilege,
			  0, no_errors))
      return TRUE;
  }
  if (grant_option)
    return check_grant(thd,want_access & ~EXTRA_ACL,org_tables,
		       test(want_access & EXTRA_ACL), no_errors);
  return FALSE;
}


static bool check_db_used(THD *thd,TABLE_LIST *tables)
{
  for (; tables ; tables=tables->next)
  {
    if (!tables->db)
    {
      if (!(tables->db=thd->db))
      {
	send_error(thd,ER_NO_DB_ERROR);	/* purecov: tested */
	return TRUE;				/* purecov: tested */
      }
    }
  }
  return FALSE;
}


static bool check_merge_table_access(THD *thd, char *db,
				     TABLE_LIST *table_list)
{
  int error=0;
  if (table_list)
  {
    /* Check that all tables use the current database */
    TABLE_LIST *tmp;
    for (tmp=table_list; tmp ; tmp=tmp->next)
    {
      if (!tmp->db || !tmp->db[0])
	tmp->db=db;
      else if (strcmp(tmp->db,db))
      {
	send_error(thd,ER_UNION_TABLES_IN_DIFFERENT_DIR);
	return 1;
      }
    }
    error=check_table_access(thd, SELECT_ACL | UPDATE_ACL | DELETE_ACL,
			     table_list);
  }
  return error;
}


/****************************************************************************
	Check stack size; Send error if there isn't enough stack to continue
****************************************************************************/

#if STACK_DIRECTION < 0
#define used_stack(A,B) (long) (A - B)
#else
#define used_stack(A,B) (long) (B - A)
#endif

bool check_stack_overrun(THD *thd,char *buf __attribute__((unused)))
{
  long stack_used;
  if ((stack_used=used_stack(thd->thread_stack,(char*) &stack_used)) >=
      (long) thread_stack_min)
  {
    sprintf(errbuff[0],ER(ER_STACK_OVERRUN),stack_used,thread_stack);
    my_message(ER_STACK_OVERRUN,errbuff[0],MYF(0));
    thd->fatal_error=1;
    return 1;
  }
  return 0;
}

#define MY_YACC_INIT 1000			// Start with big alloc
#define MY_YACC_MAX  32000			// Because of 'short'

bool my_yyoverflow(short **yyss, YYSTYPE **yyvs, int *yystacksize)
{
  LEX	*lex=current_lex;
  int  old_info=0;
  if ((uint) *yystacksize >= MY_YACC_MAX)
    return 1;
  if (!lex->yacc_yyvs)
    old_info= *yystacksize;
  *yystacksize= set_zone((*yystacksize)*2,MY_YACC_INIT,MY_YACC_MAX);
  if (!(lex->yacc_yyvs= (char*)
	my_realloc((gptr) lex->yacc_yyvs,
		   *yystacksize*sizeof(**yyvs),
		   MYF(MY_ALLOW_ZERO_PTR | MY_FREE_ON_ERROR))) ||
      !(lex->yacc_yyss= (char*)
	my_realloc((gptr) lex->yacc_yyss,
		   *yystacksize*sizeof(**yyss),
		   MYF(MY_ALLOW_ZERO_PTR | MY_FREE_ON_ERROR))))
    return 1;
  if (old_info)
  {						// Copy old info from stack
    memcpy(lex->yacc_yyss, (gptr) *yyss, old_info*sizeof(**yyss));
    memcpy(lex->yacc_yyvs, (gptr) *yyvs, old_info*sizeof(**yyvs));
  }
  *yyss=(short*) lex->yacc_yyss;
  *yyvs=(YYSTYPE*) lex->yacc_yyvs;
  return 0;
}


/****************************************************************************
	Initialize global thd variables needed for query
****************************************************************************/

void
mysql_init_query(THD *thd)
{
  DBUG_ENTER("mysql_init_query");
  LEX *lex=&thd->lex;
  lex->unit.init_query();
  lex->unit.init_select();
  lex->select_lex.init_query();
  lex->value_list.empty();
  lex->param_list.empty();
  lex->unit.global_parameters= lex->unit.slave= lex->current_select= 
    lex->all_selects_list= &lex->select_lex;
  lex->select_lex.master= &lex->unit;
  lex->select_lex.prev= &lex->unit.slave;
  lex->select_lex.link_next= 0;
  lex->select_lex.link_prev= (st_select_lex_node**)&(lex->all_selects_list);
  lex->olap=lex->describe=0;
  lex->derived_tables= false;
  thd->check_loops_counter= thd->select_number= 
    lex->select_lex.select_number= 1;
  thd->free_list= 0;
  thd->total_warn_count=0;			// Warnings for this query
  thd->last_insert_id_used= thd->query_start_used= thd->insert_id_used=0;
  thd->sent_row_count= thd->examined_row_count= 0;
  thd->fatal_error= thd->rand_used= 0;
  thd->possible_loops= 0;
  DBUG_VOID_RETURN;
}

void
mysql_init_select(LEX *lex)
{
  SELECT_LEX *select_lex= lex->current_select->select_lex();
  DBUG_ASSERT(select_lex->linkage != GLOBAL_OPTIONS_TYPE);
  select_lex->init_select();
  select_lex->master_unit()->select_limit= select_lex->select_limit= 
    lex->thd->variables.select_limit;
  lex->exchange= 0;
  lex->result= 0;
  lex->proc_list.first= 0;
}


bool
mysql_new_select(LEX *lex, bool move_down)
{
  SELECT_LEX *select_lex = new SELECT_LEX();
  select_lex->select_number= ++lex->thd->select_number;
  if (!select_lex)
    return 1;
  select_lex->init_query();
  select_lex->init_select();
  if (move_down)
  {
    /* first select_lex of subselect or derived table */
    SELECT_LEX_UNIT *unit= new SELECT_LEX_UNIT();
    if (!unit)
      return 1;
    unit->init_query();
    unit->init_select();
    unit->include_down(lex->current_select);
    select_lex->include_down(unit);
  }
  else
    select_lex->include_neighbour(lex->current_select);
    
  select_lex->master_unit()->global_parameters= select_lex;
  DBUG_ASSERT(lex->current_select->linkage != GLOBAL_OPTIONS_TYPE);
  select_lex->include_global((st_select_lex_node**)&lex->all_selects_list);
  lex->current_select= select_lex;
  return 0;
}

/*
  Create a select to return the same output as 'SELECT @@var_name'.

  SYNOPSIS
    create_select_for_variable()
    var_name		Variable name

  DESCRIPTION
    Used for SHOW COUNT(*) [ WARNINGS | ERROR]

    This will crash with a core dump if the variable doesn't exists
*/

void create_select_for_variable(const char *var_name)
{
  LEX *lex;
  LEX_STRING tmp;
  DBUG_ENTER("create_select_for_variable");
  lex= current_lex;
  mysql_init_select(lex);
  lex->sql_command= SQLCOM_SELECT;
  tmp.str= (char*) var_name;
  tmp.length=strlen(var_name);
  add_item_to_list(get_system_var(OPT_SESSION, tmp));
  DBUG_VOID_RETURN;
}


void mysql_init_multi_delete(LEX *lex)
{
  lex->sql_command=  SQLCOM_DELETE_MULTI;
  mysql_init_select(lex);
  lex->select_lex.select_limit= lex->unit.select_limit_cnt=
    HA_POS_ERROR;
  lex->auxilliary_table_list= lex->select_lex.table_list;
  lex->select_lex.init_query();
}


void
mysql_parse(THD *thd, char *inBuf, uint length)
{
  DBUG_ENTER("mysql_parse");

  mysql_init_query(thd);
  thd->query_length = length;
  thd->net.report_error= 0;

  if (query_cache_send_result_to_client(thd, inBuf, length) <= 0)
  {
    LEX *lex=lex_start(thd, (uchar*) inBuf, length);
    if (!yyparse((void *)thd) && ! thd->fatal_error)
    {
      if (mqh_used && thd->user_connect &&
	  check_mqh(thd, lex->sql_command))
      {
	thd->net.error = 0;
      }
      else
      {
	if (thd->net.report_error)
	  send_error(thd, 0, NullS);
	else
	{
	  mysql_execute_command(thd);
	  query_cache_end_of_result(&thd->net);
	}
      }
    }
    else
    {
      DBUG_PRINT("info",("Command aborted. Fatal_error: %d",
			 thd->fatal_error));
      query_cache_abort(&thd->net);
    }
    thd->proc_info="freeing items";
    free_items(thd->free_list);  /* Free strings used by items */
    lex_end(lex);
  }
  DBUG_VOID_RETURN;
}


inline static void
link_in_list(SQL_LIST *list,byte *element,byte **next)
{
  list->elements++;
  (*list->next)=element;
  list->next=next;
  *next=0;
}


/*****************************************************************************
** Store field definition for create
** Return 0 if ok
******************************************************************************/

bool add_field_to_list(char *field_name, enum_field_types type,
		       char *length, char *decimals,
		       uint type_modifier,
		       Item *default_value, Item *comment,
		       char *change, TYPELIB *interval, CHARSET_INFO *cs)
{
  register create_field *new_field;
  THD	*thd=current_thd;
  LEX  *lex= &thd->lex;
  uint allowed_type_modifier=0;
  char warn_buff[MYSQL_ERRMSG_SIZE];
  DBUG_ENTER("add_field_to_list");

  if (strlen(field_name) > NAME_LEN)
  {
    net_printf(thd, ER_TOO_LONG_IDENT, field_name); /* purecov: inspected */
    DBUG_RETURN(1);				/* purecov: inspected */
  }
  if (type_modifier & PRI_KEY_FLAG)
  {
    lex->col_list.push_back(new key_part_spec(field_name,0));
    lex->key_list.push_back(new Key(Key::PRIMARY, NullS, HA_KEY_ALG_UNDEF,
				    lex->col_list));
    lex->col_list.empty();
  }
  if (type_modifier & (UNIQUE_FLAG | UNIQUE_KEY_FLAG))
  {
    lex->col_list.push_back(new key_part_spec(field_name,0));
    lex->key_list.push_back(new Key(Key::UNIQUE, NullS, HA_KEY_ALG_UNDEF,
				    lex->col_list));
    lex->col_list.empty();
  }

  if (default_value && default_value->type() == Item::NULL_ITEM)
  {
    if ((type_modifier & (NOT_NULL_FLAG | AUTO_INCREMENT_FLAG)) ==
	NOT_NULL_FLAG)
    {
      net_printf(thd,ER_INVALID_DEFAULT,field_name);
      DBUG_RETURN(1);
    }
    default_value=0;
  }
  if (!(new_field=new create_field()))
    DBUG_RETURN(1);
  new_field->field=0;
  new_field->field_name=field_name;
  new_field->def= (type_modifier & AUTO_INCREMENT_FLAG ? 0 : default_value);
  new_field->flags= type_modifier;
  new_field->unireg_check= (type_modifier & AUTO_INCREMENT_FLAG ?
			    Field::NEXT_NUMBER : Field::NONE);
  new_field->decimals= decimals ? (uint) set_zone(atoi(decimals),0,
						  NOT_FIXED_DEC-1) : 0;
  new_field->sql_type=type;
  new_field->length=0;
  new_field->change=change;
  new_field->interval=0;
  new_field->pack_length=0;
  new_field->charset=cs;

  if (!comment)
  {
    new_field->comment.str=0;
    new_field->comment.length=0;
  }
  else
  {
    /* In this case comment is always of type Item_string */
    new_field->comment.str=   (char*) comment->str_value.ptr();
    new_field->comment.length=comment->str_value.length();
  }
  if (length)
    if (!(new_field->length= (uint) atoi(length)))
      length=0; /* purecov: inspected */
  uint sign_len=type_modifier & UNSIGNED_FLAG ? 0 : 1;

  if (new_field->length && new_field->decimals &&
      new_field->length < new_field->decimals+1 &&
      new_field->decimals != NOT_FIXED_DEC)
    new_field->length=new_field->decimals+1; /* purecov: inspected */

  switch (type) {
  case FIELD_TYPE_TINY:
    if (!length) new_field->length=3+sign_len;
    allowed_type_modifier= AUTO_INCREMENT_FLAG;
    break;
  case FIELD_TYPE_SHORT:
    if (!length) new_field->length=5+sign_len;
    allowed_type_modifier= AUTO_INCREMENT_FLAG;
    break;
  case FIELD_TYPE_INT24:
    if (!length) new_field->length=8+sign_len;
    allowed_type_modifier= AUTO_INCREMENT_FLAG;
    break;
  case FIELD_TYPE_LONG:
    if (!length) new_field->length=10+sign_len;
    allowed_type_modifier= AUTO_INCREMENT_FLAG;
    break;
  case FIELD_TYPE_LONGLONG:
    if (!length) new_field->length=20;
    allowed_type_modifier= AUTO_INCREMENT_FLAG;
    break;
  case FIELD_TYPE_NULL:
  case FIELD_TYPE_GEOMETRY:
    break;
  case FIELD_TYPE_DECIMAL:
    if (!length)
      new_field->length = 10;			// Default length for DECIMAL
    new_field->length+=sign_len;
    if (new_field->decimals)
      new_field->length++;
    break;
  case FIELD_TYPE_STRING:
  case FIELD_TYPE_VAR_STRING:
    if (new_field->length < MAX_FIELD_WIDTH || default_value)
      break;
    /* Convert long CHAR() and VARCHAR columns to TEXT or BLOB */
    new_field->sql_type= FIELD_TYPE_BLOB;
    sprintf(warn_buff, ER(ER_AUTO_CONVERT), field_name, "CHAR",
	    (cs == my_charset_bin) ? "BLOB" : "TEXT");
    push_warning(thd, MYSQL_ERROR::WARN_LEVEL_WARN, ER_AUTO_CONVERT,
		 warn_buff);
    /* fall through */
  case FIELD_TYPE_BLOB:
  case FIELD_TYPE_TINY_BLOB:
  case FIELD_TYPE_LONG_BLOB:
  case FIELD_TYPE_MEDIUM_BLOB:
    if (new_field->length)
    {
      /* The user has given a length to the blob column */
      if (new_field->length < 256)
	type= FIELD_TYPE_TINY_BLOB;
      if (new_field->length < 65536)
	type= FIELD_TYPE_BLOB;
      else if (new_field->length < 256L*256L*256L)
	type= FIELD_TYPE_MEDIUM_BLOB;
      else
	type= FIELD_TYPE_LONG_BLOB;
      new_field->length= 0;
    }
    new_field->sql_type= type;
    if (default_value)				// Allow empty as default value
    {
      String str,*res;
      res=default_value->val_str(&str);
      if (res->length())
      {
	net_printf(thd,ER_BLOB_CANT_HAVE_DEFAULT,field_name); /* purecov: inspected */
	DBUG_RETURN(1); /* purecov: inspected */
      }
      new_field->def=0;
    }
    new_field->flags|=BLOB_FLAG;
    break;
  case FIELD_TYPE_YEAR:
    if (!length || new_field->length != 2)
      new_field->length=4;			// Default length
    new_field->flags|= ZEROFILL_FLAG | UNSIGNED_FLAG;
    break;
  case FIELD_TYPE_FLOAT:
    /* change FLOAT(precision) to FLOAT or DOUBLE */
    allowed_type_modifier= AUTO_INCREMENT_FLAG;
    if (length && !decimals)
    {
      uint tmp_length=new_field->length;
      if (tmp_length > PRECISION_FOR_DOUBLE)
      {
	net_printf(thd,ER_WRONG_FIELD_SPEC,field_name);
	DBUG_RETURN(1);
      }
      else if (tmp_length > PRECISION_FOR_FLOAT)
      {
	new_field->sql_type=FIELD_TYPE_DOUBLE;
	new_field->length=DBL_DIG+7;			// -[digits].E+###
      }
      else
	new_field->length=FLT_DIG+6;			// -[digits].E+##
      new_field->decimals= NOT_FIXED_DEC;
      break;
    }
    if (!length)
    {
      new_field->length =  FLT_DIG+6;
      new_field->decimals= NOT_FIXED_DEC;
    }
    break;
  case FIELD_TYPE_DOUBLE:
    allowed_type_modifier= AUTO_INCREMENT_FLAG;
    if (!length)
    {
      new_field->length = DBL_DIG+7;
      new_field->decimals=NOT_FIXED_DEC;
    }
    break;
  case FIELD_TYPE_TIMESTAMP:
    if (!length)
      new_field->length= 14;			// Full date YYYYMMDDHHMMSS
    else
    {
      new_field->length=((new_field->length+1)/2)*2; /* purecov: inspected */
      new_field->length= min(new_field->length,14); /* purecov: inspected */
    }
    new_field->flags|= ZEROFILL_FLAG | UNSIGNED_FLAG | NOT_NULL_FLAG;
    break;
  case FIELD_TYPE_DATE:				// Old date type
    if (protocol_version != PROTOCOL_VERSION-1)
      new_field->sql_type=FIELD_TYPE_NEWDATE;
    /* fall trough */
  case FIELD_TYPE_NEWDATE:
    new_field->length=10;
    break;
  case FIELD_TYPE_TIME:
    new_field->length=10;
    break;
  case FIELD_TYPE_DATETIME:
    new_field->length=19;
    break;
  case FIELD_TYPE_SET:
    {
      if (interval->count > sizeof(longlong)*8)
      {
	net_printf(thd,ER_TOO_BIG_SET,field_name); /* purecov: inspected */
	DBUG_RETURN(1);				/* purecov: inspected */
      }
      new_field->pack_length=(interval->count+7)/8;
      if (new_field->pack_length > 4)
	new_field->pack_length=8;
      new_field->interval=interval;
      new_field->length=0;
      for (const char **pos=interval->type_names; *pos ; pos++)
      {
	new_field->length+=(uint) strip_sp((char*) *pos)+1;
      }
      new_field->length--;
      set_if_smaller(new_field->length,MAX_FIELD_WIDTH-1);
      if (default_value)
      {
	thd->cuted_fields=0;
	String str,*res;
	res=default_value->val_str(&str);
	(void) find_set(interval,res->ptr(),res->length());
	if (thd->cuted_fields)
	{
	  net_printf(thd,ER_INVALID_DEFAULT,field_name);
	  DBUG_RETURN(1);
	}
      }
    }
    break;
  case FIELD_TYPE_ENUM:
    {
      new_field->interval=interval;
      new_field->pack_length=interval->count < 256 ? 1 : 2; // Should be safe
      new_field->length=(uint) strip_sp((char*) interval->type_names[0]);
      for (const char **pos=interval->type_names+1; *pos ; pos++)
      {
	uint length=(uint) strip_sp((char*) *pos);
	set_if_bigger(new_field->length,length);
      }
      set_if_smaller(new_field->length,MAX_FIELD_WIDTH-1);
      if (default_value)
      {
	String str,*res;
	res=default_value->val_str(&str);
	if (!find_enum(interval,res->ptr(),res->length()))
	{
	  net_printf(thd,ER_INVALID_DEFAULT,field_name);
	  DBUG_RETURN(1);
	}
      }
      break;
    }
  }

  if (new_field->length >= MAX_FIELD_WIDTH ||
      (!new_field->length && !(new_field->flags & BLOB_FLAG) &&
       type != FIELD_TYPE_STRING && type != FIELD_TYPE_VAR_STRING))
  {
    net_printf(thd,ER_TOO_BIG_FIELDLENGTH,field_name,
	       MAX_FIELD_WIDTH-1);		/* purecov: inspected */
    DBUG_RETURN(1);				/* purecov: inspected */
  }
  type_modifier&= AUTO_INCREMENT_FLAG;
  if ((~allowed_type_modifier) & type_modifier)
  {
    net_printf(thd,ER_WRONG_FIELD_SPEC,field_name);
    DBUG_RETURN(1);
  }
  if (!new_field->pack_length)
    new_field->pack_length=calc_pack_length(new_field->sql_type ==
					    FIELD_TYPE_VAR_STRING ?
					    FIELD_TYPE_STRING :
					    new_field->sql_type,
					    new_field->length);
  lex->create_list.push_back(new_field);
  lex->last_field=new_field;
  DBUG_RETURN(0);
}

/* Store position for column in ALTER TABLE .. ADD column */

void store_position_for_column(const char *name)
{
  current_lex->last_field->after=my_const_cast(char*) (name);
}

bool
add_proc_to_list(Item *item)
{
  ORDER *order;
  Item	**item_ptr;

  if (!(order = (ORDER *) sql_alloc(sizeof(ORDER)+sizeof(Item*))))
    return 1;
  item_ptr = (Item**) (order+1);
  *item_ptr= item;
  order->item=item_ptr;
  order->free_me=0;
  link_in_list(&current_lex->proc_list,(byte*) order,(byte**) &order->next);
  return 0;
}


/* Fix escaping of _, % and \ in database and table names (for ODBC) */

static void remove_escape(char *name)
{
  if (!*name)					// For empty DB names
    return;
  char *to;
#ifdef USE_MB
  char *strend=name+(uint) strlen(name);
#endif
  for (to=name; *name ; name++)
  {
#ifdef USE_MB
    int l;
/*    if ((l = ismbchar(name, name+MBMAXLEN))) { Wei He: I think it's wrong */
    if (use_mb(system_charset_info) &&
        (l = my_ismbchar(system_charset_info, name, strend)))
    {
	while (l--)
	    *to++ = *name++;
	name--;
	continue;
    }
#endif
    if (*name == '\\' && name[1])
      name++;					// Skip '\\'
    *to++= *name;
  }
  *to=0;
}

/****************************************************************************
** save order by and tables in own lists
****************************************************************************/


bool add_to_list(SQL_LIST &list,Item *item,bool asc)
{
  ORDER *order;
  Item	**item_ptr;
  DBUG_ENTER("add_to_list");
  if (!(order = (ORDER *) sql_alloc(sizeof(ORDER)+sizeof(Item*))))
    DBUG_RETURN(1);
  item_ptr = (Item**) (order+1);
  *item_ptr=item;
  order->item= item_ptr;
  order->asc = asc;
  order->free_me=0;
  order->used=0;
  link_in_list(&list,(byte*) order,(byte**) &order->next);
  DBUG_RETURN(0);
}


TABLE_LIST *st_select_lex::add_table_to_list(Table_ident *table,
					     LEX_STRING *alias,
					     bool updating,
					     thr_lock_type flags,
					     List<String> *use_index,
					     List<String> *ignore_index)
{
  register TABLE_LIST *ptr;
  THD	*thd=current_thd;
  char *alias_str;
  DBUG_ENTER("add_table_to_list");

  if (!table)
    DBUG_RETURN(0);				// End of memory
  alias_str= alias ? alias->str : table->table.str;
  if (table->table.length > NAME_LEN ||
      (table->table.length &&
       check_table_name(table->table.str,table->table.length)) ||
      table->db.str && check_db_name(table->db.str))
  {
    net_printf(thd,ER_WRONG_TABLE_NAME,table->table.str);
    DBUG_RETURN(0);
  }

  if (!alias)					/* Alias is case sensitive */
  {
    if (table->sel)
    {
      net_printf(thd,ER_DERIVED_MUST_HAVE_ALIAS);
      DBUG_RETURN(0);
    }
    if (!(alias_str=thd->memdup(alias_str,table->table.length+1)))
      DBUG_RETURN(0);
  }
    
  if (!(ptr = (TABLE_LIST *) thd->calloc(sizeof(TABLE_LIST))))
    DBUG_RETURN(0);				/* purecov: inspected */
  if (table->db.str) 
  {
    ptr->db= table->db.str;
    ptr->db_length= table->db.length;
  }
  else if (thd->db)
  {
    ptr->db= thd->db;
    ptr->db_length= thd->db_length;
  }
  else
  {
    /* The following can't be "" as we may do 'casedn_str()' on it */
    ptr->db= empty_c_string;
    ptr->db_length= 0;
  }
    
  ptr->alias= alias_str;
  if (lower_case_table_names)
  {
    my_casedn_str(system_charset_info,ptr->db);
    my_casedn_str(system_charset_info,table->table.str);
  }
  ptr->real_name=table->table.str;
  ptr->real_name_length=table->table.length;
  ptr->lock_type=flags;
  ptr->updating=updating;
  ptr->derived= (SELECT_LEX_UNIT *) table->sel;
  if (use_index)
    ptr->use_index=(List<String> *) thd->memdup((gptr) use_index,
					       sizeof(*use_index));
  if (ignore_index)
    ptr->ignore_index=(List<String> *) thd->memdup((gptr) ignore_index,
						   sizeof(*ignore_index));

  /* check that used name is unique */
  if (flags != TL_IGNORE)
  {
    for (TABLE_LIST *tables=(TABLE_LIST*) table_list.first ;
	 tables ;
	 tables=tables->next)
    {
      if (!strcmp(alias_str,tables->alias) && !strcmp(ptr->db, tables->db))
      {
	net_printf(thd,ER_NONUNIQ_TABLE,alias_str); /* purecov: tested */
	DBUG_RETURN(0);				/* purecov: tested */
      }
    }
  }
  link_in_list(&table_list, (byte*) ptr, (byte**) &ptr->next);
  DBUG_RETURN(ptr);
}


/*
  Set lock for all tables in current select level

  SYNOPSIS:
    set_lock_for_tables()
    lock_type			Lock to set for tables

  NOTE:
    If lock is a write lock, then tables->updating is set 1
    This is to get tables_ok to know that the table is updated by the
    query
*/

void st_select_lex::set_lock_for_tables(thr_lock_type lock_type)
{
  bool for_update= lock_type >= TL_READ_NO_INSERT;
  DBUG_ENTER("set_lock_for_tables");
  DBUG_PRINT("enter", ("lock_type: %d  for_update: %d", lock_type,
		       for_update));

  for (TABLE_LIST *tables= (TABLE_LIST*) table_list.first ;
       tables ;
       tables=tables->next)
  {
    tables->lock_type= lock_type;
    tables->updating=  for_update;
  }
  DBUG_VOID_RETURN;
}


void add_join_on(TABLE_LIST *b,Item *expr)
{
  if (expr)
  {
    if (!b->on_expr)
      b->on_expr=expr;
    else
    {
      // This only happens if you have both a right and left join
      b->on_expr=new Item_cond_and(b->on_expr,expr);
    }
    b->on_expr->top_level_item();
  }
}


void add_join_natural(TABLE_LIST *a,TABLE_LIST *b)
{
  b->natural_join=a;
}

bool reload_acl_and_cache(THD *thd, ulong options, TABLE_LIST *tables)
{
  bool result=0;

  select_errors=0;				/* Write if more errors */
  if (options & REFRESH_GRANT)
  {
    acl_reload(thd);
    grant_reload(thd);
    if (mqh_used)
      reset_mqh(thd,(LEX_USER *) NULL,true);
  }
  if (options & REFRESH_LOG)
  {
    mysql_log.new_file(1);
    mysql_update_log.new_file(1);
    mysql_bin_log.new_file(1);
    mysql_slow_log.new_file(1);
    if (ha_flush_logs())
      result=1;
  }
#ifdef HAVE_QUERY_CACHE
  if (options & REFRESH_QUERY_CACHE_FREE)
  {
    query_cache.pack();				// FLUSH QUERY CACHE
    options &= ~REFRESH_QUERY_CACHE; //don't flush all cache, just free memory
  }
  if (options & (REFRESH_TABLES | REFRESH_QUERY_CACHE))
  {
    query_cache.flush();			// RESET QUERY CACHE
  }
#endif /*HAVE_QUERY_CACHE*/
  if (options & (REFRESH_TABLES | REFRESH_READ_LOCK))
  {
    if ((options & REFRESH_READ_LOCK) && thd)
    {
      if (lock_global_read_lock(thd))
	return 1;
    }
    result=close_cached_tables(thd,(options & REFRESH_FAST) ? 0 : 1, tables);
  }
  if (options & REFRESH_HOSTS)
    hostname_cache_refresh();
  if (options & REFRESH_STATUS)
    refresh_status();
  if (options & REFRESH_THREADS)
    flush_thread_cache();
  if (options & REFRESH_MASTER)
    if (reset_master(thd))
      result=1;
#ifdef OPENSSL
   if (options & REFRESH_DES_KEY_FILE)
   {
     if (des_key_file)
       result=load_des_key_file(des_key_file);
   }
#endif
 if (options & REFRESH_SLAVE)
 {
   LOCK_ACTIVE_MI;
   if (reset_slave(thd, active_mi))
     result=1;
   UNLOCK_ACTIVE_MI;
 }
 if (options & REFRESH_USER_RESOURCES)
   reset_mqh(thd,(LEX_USER *) NULL);
 return result;
}


/*
  kill on thread

  SYNOPSIS
    kill_one_thread()
    thd			Thread class
    id			Thread id

  NOTES
    This is written such that we have a short lock on LOCK_thread_count
*/

void kill_one_thread(THD *thd, ulong id)
{
  THD *tmp;
  uint error=ER_NO_SUCH_THREAD;
  VOID(pthread_mutex_lock(&LOCK_thread_count)); // For unlink from list
  I_List_iterator<THD> it(threads);
  while ((tmp=it++))
  {
    if (tmp->thread_id == id)
    {
      pthread_mutex_lock(&tmp->LOCK_delete);	// Lock from delete
      break;
    }
  }
  VOID(pthread_mutex_unlock(&LOCK_thread_count));
  if (tmp)
  {
    if ((thd->master_access & SUPER_ACL) ||
	!strcmp(thd->user,tmp->user))
    {
      tmp->awake(1 /*prepare to die*/);
      error=0;
    }
    else
      error=ER_KILL_DENIED_ERROR;
    pthread_mutex_unlock(&tmp->LOCK_delete);
  }

  if (!error)
    send_ok(thd);
  else
    net_printf(thd,error,id);
}

/* Clear most status variables */

static void refresh_status(void)
{
  pthread_mutex_lock(&THR_LOCK_keycache);
  pthread_mutex_lock(&LOCK_status);
  for (struct show_var_st *ptr=status_vars; ptr->name; ptr++)
  {
    if (ptr->type == SHOW_LONG)
      *(ulong*) ptr->value=0;
  }
  pthread_mutex_unlock(&LOCK_status);
  pthread_mutex_unlock(&THR_LOCK_keycache);
}


	/* If pointer is not a null pointer, append filename to it */

static bool append_file_to_dir(THD *thd, char **filename_ptr, char *table_name)
{
  char buff[FN_REFLEN],*ptr, *end;
  if (!*filename_ptr)
    return 0;					// nothing to do

  /* Check that the filename is not too long and it's a hard path */
  if (strlen(*filename_ptr)+strlen(table_name) >= FN_REFLEN-1 ||
      !test_if_hard_path(*filename_ptr))
  {
    my_error(ER_WRONG_TABLE_NAME, MYF(0), *filename_ptr);
    return 1;
  }
  /* Fix is using unix filename format on dos */
  strmov(buff,*filename_ptr);
  end=convert_dirname(buff, *filename_ptr, NullS);
  if (!(ptr=thd->alloc((uint) (end-buff)+(uint) strlen(table_name)+1)))
    return 1;					// End of memory
  *filename_ptr=ptr;
  strxmov(ptr,buff,table_name,NullS);
  return 0;
}

/*
  Check if the select is a simple select (not an union)

  SYNOPSIS
    check_simple_select()

  RETURN VALUES
    0	ok
    1	error	; In this case the error messege is sent to the client
*/

bool check_simple_select()
{
  THD *thd= current_thd;
  if (thd->lex.current_select != &thd->lex.select_lex)
  {
    char command[80];
    strmake(command, thd->lex.yylval->symbol.str,
	    min(thd->lex.yylval->symbol.length, sizeof(command)-1));
    net_printf(thd, ER_CANT_USE_OPTION_HERE, command);
    return 1;
  }
  return 0;
}

compare_func_creator comp_eq_creator(bool invert)
{
  return invert?&Item_bool_func2::ne_creator:&Item_bool_func2::eq_creator;
}

compare_func_creator comp_ge_creator(bool invert)
{
  return invert?&Item_bool_func2::lt_creator:&Item_bool_func2::ge_creator;
}

compare_func_creator comp_gt_creator(bool invert)
{
  return invert?&Item_bool_func2::le_creator:&Item_bool_func2::gt_creator;
}

compare_func_creator comp_le_creator(bool invert)
{
  return invert?&Item_bool_func2::gt_creator:&Item_bool_func2::le_creator;
}

compare_func_creator comp_lt_creator(bool invert)
{
  return invert?&Item_bool_func2::ge_creator:&Item_bool_func2::lt_creator;
}

compare_func_creator comp_ne_creator(bool invert)
{
  return invert?&Item_bool_func2::eq_creator:&Item_bool_func2::ne_creator;
}<|MERGE_RESOLUTION|>--- conflicted
+++ resolved
@@ -1985,14 +1985,10 @@
       DBUG_VOID_RETURN;
     }
     res = mysql_insert(thd,tables,lex->field_list,lex->many_values,
-<<<<<<< HEAD
-		       lex->duplicates);
+                       select_lex->item_list, lex->value_list,
+                       (update ? DUP_UPDATE : lex->duplicates));
     if (thd->net.report_error)
       res= -1;
-=======
-                       select_lex->item_list, lex->value_list,
-	               (update ? DUP_UPDATE : lex->duplicates));
->>>>>>> d802efa4
     break;
   }
   case SQLCOM_REPLACE_SELECT:

/* Copyright (C) 2000-2008 MySQL AB, 2008-2009 Sun Microsystems, Inc.
   2009-2010 Monty Program Ab

   This program is free software; you can redistribute it and/or modify
   it under the terms of the GNU General Public License as published by
   the Free Software Foundation; version 2 of the License.

   This program is distributed in the hope that it will be useful,
   but WITHOUT ANY WARRANTY; without even the implied warranty of
   MERCHANTABILITY or FITNESS FOR A PARTICULAR PURPOSE.  See the
   GNU General Public License for more details.

   You should have received a copy of the GNU General Public License
   along with this program; if not, write to the Free Software
   Foundation, Inc., 59 Temple Place, Suite 330, Boston, MA  02111-1307  USA */

#define DEFINE_VARIABLES_LOG_SLOW          // Declare variables in log_slow.h
#include "mysql_priv.h"
#include <m_ctype.h>
#include <my_dir.h>
#include <my_bit.h>
#include "slave.h"
#include "rpl_mi.h"
#include "sql_repl.h"
#include "rpl_filter.h"
#include "client_settings.h"
#include "repl_failsafe.h"
#include <my_stacktrace.h>
#include "mysqld_suffix.h"
#include "mysys_err.h"
#include "events.h"
#include <waiting_threads.h>
#include "debug_sync.h"

#include "../storage/myisam/ha_myisam.h"

#include "rpl_injector.h"

#ifdef HAVE_SYS_PRCTL_H
#include <sys/prctl.h>
#endif

#ifdef WITH_NDBCLUSTER_STORAGE_ENGINE
#if defined(NOT_ENOUGH_TESTED) \
  && defined(NDB_SHM_TRANSPORTER) && MYSQL_VERSION_ID >= 50000
#define OPT_NDB_SHM_DEFAULT 1
#else
#define OPT_NDB_SHM_DEFAULT 0
#endif
#endif

#ifndef DEFAULT_SKIP_THREAD_PRIORITY
#define DEFAULT_SKIP_THREAD_PRIORITY 0
#endif

#include <thr_alarm.h>
#include <ft_global.h>
#include <errmsg.h>
#include "sp_rcontext.h"
#include "sp_cache.h"

#define mysqld_charset &my_charset_latin1

#if SIZEOF_CHARP == 4
#define MAX_MEM_TABLE_SIZE ~(ulong) 0
#else
#define MAX_MEM_TABLE_SIZE ~(ulonglong) 0
#endif

/* stack traces are only supported on linux intel */
#if defined(__linux__)  && defined(__i386__) && defined(USE_PSTACK)
#define	HAVE_STACK_TRACE_ON_SEGV
#include "../pstack/pstack.h"
char pstack_file_name[80];
#endif /* __linux__ */

/* We have HAVE_valgrind below as this speeds up the shutdown of MySQL */

#if defined(HAVE_DEC_3_2_THREADS) || defined(SIGNALS_DONT_BREAK_READ) || defined(HAVE_valgrind) && defined(__linux__)
#define HAVE_CLOSE_SERVER_SOCK 1
#endif

extern "C" {					// Because of SCO 3.2V4.2
#include <errno.h>
#include <sys/stat.h>
#ifndef __GNU_LIBRARY__
#define __GNU_LIBRARY__				// Skip warnings in getopt.h
#endif
#include <my_getopt.h>
#ifdef HAVE_SYSENT_H
#include <sysent.h>
#endif
#ifdef HAVE_PWD_H
#include <pwd.h>				// For getpwent
#endif
#ifdef HAVE_GRP_H
#include <grp.h>
#endif
#include <my_net.h>

#if !defined(__WIN__)
#  ifndef __NETWARE__
#include <sys/resource.h>
#  endif /* __NETWARE__ */
#ifdef HAVE_SYS_UN_H
#  include <sys/un.h>
#endif
#include <netdb.h>
#ifdef HAVE_SELECT_H
#  include <select.h>
#endif
#ifdef HAVE_SYS_SELECT_H
#include <sys/select.h>
#endif
#include <sys/utsname.h>
#endif /* __WIN__ */

#include <my_libwrap.h>

#ifdef HAVE_SYS_MMAN_H
#include <sys/mman.h>
#endif

#ifdef __WIN__ 
#include <crtdbg.h>
#define SIGNAL_FMT "exception 0x%x"
#else
#define SIGNAL_FMT "signal %d"
#endif

#ifdef __NETWARE__
#define zVOLSTATE_ACTIVE 6
#define zVOLSTATE_DEACTIVE 2
#define zVOLSTATE_MAINTENANCE 3

#undef __event_h__
#include <../include/event.h>
/*
  This #undef exists here because both libc of NetWare and MySQL have
  files named event.h which causes compilation errors.
*/

#include <nks/netware.h>
#include <nks/vm.h>
#include <library.h>
#include <monitor.h>
#include <zOmni.h>                              //For NEB
#include <neb.h>                                //For NEB
#include <nebpub.h>                             //For NEB
#include <zEvent.h>                             //For NSS event structures
#include <zPublics.h>

static void *neb_consumer_id= NULL;             //For storing NEB consumer id
static char datavolname[256]= {0};
static VolumeID_t datavolid;
static event_handle_t eh;
static Report_t ref;
static void *refneb= NULL;
my_bool event_flag= FALSE;
static int volumeid= -1;

  /* NEB event callback */
unsigned long neb_event_callback(struct EventBlock *eblock);
static void registerwithneb();
static void getvolumename();
static void getvolumeID(BYTE *volumeName);
#endif /* __NETWARE__ */


#ifdef _AIX41
int initgroups(const char *,unsigned int);
#endif

#if defined(__FreeBSD__) && defined(HAVE_IEEEFP_H)
#include <ieeefp.h>
#ifdef HAVE_FP_EXCEPT				// Fix type conflict
typedef fp_except fp_except_t;
#endif
#endif /* __FreeBSD__ && HAVE_IEEEFP_H */
#ifdef HAVE_SYS_FPU_H
/* for IRIX to use set_fpc_csr() */
#include <sys/fpu.h>
#endif
#ifdef HAVE_FPU_CONTROL_H
#include <fpu_control.h>
#endif
#if defined(__i386__) && !defined(HAVE_FPU_CONTROL_H)
# define fpu_control_t unsigned int
# define _FPU_EXTENDED 0x300
# define _FPU_DOUBLE 0x200
# if defined(__GNUC__) || (defined(__SUNPRO_CC) && __SUNPRO_CC >= 0x590)
#  define _FPU_GETCW(cw) asm volatile ("fnstcw %0" : "=m" (*&cw))
#  define _FPU_SETCW(cw) asm volatile ("fldcw %0" : : "m" (*&cw))
# else
#  define _FPU_GETCW(cw) (cw= 0)
#  define _FPU_SETCW(cw)
# endif
#endif

extern "C" my_bool reopen_fstreams(const char *filename,
                                   FILE *outstream, FILE *errstream);

inline void setup_fpu()
{
#if defined(__FreeBSD__) && defined(HAVE_IEEEFP_H)
  /* We can't handle floating point exceptions with threads, so disable
     this on freebsd
     Don't fall for overflow, underflow,divide-by-zero or loss of precision
  */
#if defined(__i386__)
  fpsetmask(~(FP_X_INV | FP_X_DNML | FP_X_OFL | FP_X_UFL | FP_X_DZ |
	      FP_X_IMP));
#else
  fpsetmask(~(FP_X_INV |             FP_X_OFL | FP_X_UFL | FP_X_DZ |
              FP_X_IMP));
#endif /* __i386__ */
#endif /* __FreeBSD__ && HAVE_IEEEFP_H */

#ifdef HAVE_FESETROUND
    /* Set FPU rounding mode to "round-to-nearest" */
  fesetround(FE_TONEAREST);
#endif /* HAVE_FESETROUND */

  /*
    x86 (32-bit) requires FPU precision to be explicitly set to 64 bit
    (double precision) for portable results of floating point operations.
    However, there is no need to do so if compiler is using SSE2 for floating
    point, double values will be stored and processed in 64 bits anyway.
  */
#if defined(__i386__) && !defined(__SSE2_MATH__)
#if defined(_WIN32)
#if !defined(_WIN64)
  _control87(_PC_53, MCW_PC);
#endif /* !_WIN64 */
#else /* !_WIN32 */
  fpu_control_t cw;
  _FPU_GETCW(cw);
  cw= (cw & ~_FPU_EXTENDED) | _FPU_DOUBLE;
  _FPU_SETCW(cw);
#endif /* _WIN32 && */
#endif /* __i386__ */

#if defined(__sgi) && defined(HAVE_SYS_FPU_H)
  /* Enable denormalized DOUBLE values support for IRIX */
  union fpc_csr n;
  n.fc_word = get_fpc_csr();
  n.fc_struct.flush = 0;
  set_fpc_csr(n.fc_word);
#endif
}

} /* cplusplus */

#define MYSQL_KILL_SIGNAL SIGTERM

#ifdef HAVE_GLIBC2_STYLE_GETHOSTBYNAME_R
#include <sys/types.h>
#else
#include <my_pthread.h>			// For thr_setconcurency()
#endif

#ifdef SOLARIS
extern "C" int gethostname(char *name, int namelen);
#endif

extern "C" sig_handler handle_segfault(int sig);

#if defined(__linux__)
#define ENABLE_TEMP_POOL 1
#else
#define ENABLE_TEMP_POOL 0
#endif

/* Constants */

const char *show_comp_option_name[]= {"YES", "NO", "DISABLED"};
/*
  WARNING: When adding new SQL modes don't forget to update the
           tables definitions that stores it's value.
           (ie: mysql.event, mysql.proc)
*/
static const char *sql_mode_names[]=
{
  "REAL_AS_FLOAT", "PIPES_AS_CONCAT", "ANSI_QUOTES", "IGNORE_SPACE",
  "IGNORE_BAD_TABLE_OPTIONS", "ONLY_FULL_GROUP_BY", "NO_UNSIGNED_SUBTRACTION",
  "NO_DIR_IN_CREATE",
  "POSTGRESQL", "ORACLE", "MSSQL", "DB2", "MAXDB", "NO_KEY_OPTIONS",
  "NO_TABLE_OPTIONS", "NO_FIELD_OPTIONS", "MYSQL323", "MYSQL40", "ANSI",
  "NO_AUTO_VALUE_ON_ZERO", "NO_BACKSLASH_ESCAPES", "STRICT_TRANS_TABLES",
  "STRICT_ALL_TABLES",
  "NO_ZERO_IN_DATE", "NO_ZERO_DATE", "ALLOW_INVALID_DATES",
  "ERROR_FOR_DIVISION_BY_ZERO",
  "TRADITIONAL", "NO_AUTO_CREATE_USER", "HIGH_NOT_PRECEDENCE",
  "NO_ENGINE_SUBSTITUTION",
  "PAD_CHAR_TO_FULL_LENGTH",
  NullS
};

static const unsigned int sql_mode_names_len[]=
{
  /*REAL_AS_FLOAT*/               13,
  /*PIPES_AS_CONCAT*/             15,
  /*ANSI_QUOTES*/                 11,
  /*IGNORE_SPACE*/                12,
  /*IGNORE_BAD_TABLE_OPTIONS*/    24,
  /*ONLY_FULL_GROUP_BY*/          18,
  /*NO_UNSIGNED_SUBTRACTION*/     23,
  /*NO_DIR_IN_CREATE*/            16,
  /*POSTGRESQL*/                  10,
  /*ORACLE*/                      6,
  /*MSSQL*/                       5,
  /*DB2*/                         3,
  /*MAXDB*/                       5,
  /*NO_KEY_OPTIONS*/              14,
  /*NO_TABLE_OPTIONS*/            16,
  /*NO_FIELD_OPTIONS*/            16,
  /*MYSQL323*/                    8,
  /*MYSQL40*/                     7,
  /*ANSI*/                        4,
  /*NO_AUTO_VALUE_ON_ZERO*/       21,
  /*NO_BACKSLASH_ESCAPES*/        20,
  /*STRICT_TRANS_TABLES*/         19,
  /*STRICT_ALL_TABLES*/           17,
  /*NO_ZERO_IN_DATE*/             15,
  /*NO_ZERO_DATE*/                12,
  /*ALLOW_INVALID_DATES*/         19,
  /*ERROR_FOR_DIVISION_BY_ZERO*/  26,
  /*TRADITIONAL*/                 11,
  /*NO_AUTO_CREATE_USER*/         19,
  /*HIGH_NOT_PRECEDENCE*/         19,
  /*NO_ENGINE_SUBSTITUTION*/      22,
  /*PAD_CHAR_TO_FULL_LENGTH*/     23
};

TYPELIB sql_mode_typelib= { array_elements(sql_mode_names)-1,"",
			    sql_mode_names,
                            (unsigned int *)sql_mode_names_len };

static const char *optimizer_switch_names[]=
{
  "index_merge","index_merge_union","index_merge_sort_union",
  "index_merge_intersection",
#ifndef DBUG_OFF
  "table_elimination",
#endif
  "default", NullS
};

/* Corresponding defines are named OPTIMIZER_SWITCH_XXX */
static const unsigned int optimizer_switch_names_len[]=
{
  sizeof("index_merge") - 1,
  sizeof("index_merge_union") - 1,
  sizeof("index_merge_sort_union") - 1,
  sizeof("index_merge_intersection") - 1,
#ifndef DBUG_OFF
  sizeof("table_elimination") - 1,
#endif
  sizeof("default") - 1
};
TYPELIB optimizer_switch_typelib= { array_elements(optimizer_switch_names)-1,"",
                                    optimizer_switch_names,
                                    (unsigned int *)optimizer_switch_names_len };

static const char *tc_heuristic_recover_names[]=
{
  "COMMIT", "ROLLBACK", NullS
};
static TYPELIB tc_heuristic_recover_typelib=
{
  array_elements(tc_heuristic_recover_names)-1,"",
  tc_heuristic_recover_names, NULL
};

static const char *thread_handling_names[]=
{ "one-thread-per-connection", "no-threads",
#if HAVE_POOL_OF_THREADS == 1
  "pool-of-threads",
#endif
  NullS};

TYPELIB thread_handling_typelib=
{
  array_elements(thread_handling_names) - 1, "",
  thread_handling_names, NULL
};

const char *plugin_maturity_names[]=
{ "unknown", "experimental", "alpha", "beta", "gamma", "stable", 0 };

TYPELIB plugin_maturity_values=
{
  array_elements(plugin_maturity_names) - 1, "", plugin_maturity_names, 0
};

const int server_maturity= MariaDB_PLUGIN_MATURITY_UNKNOWN;

const char *first_keyword= "first", *binary_keyword= "BINARY";
const char *my_localhost= "localhost", *delayed_user= "DELAYED";
#if SIZEOF_OFF_T > 4 && defined(BIG_TABLES)
#define GET_HA_ROWS GET_ULL
#else
#define GET_HA_ROWS GET_ULONG
#endif

bool opt_large_files= sizeof(my_off_t) > 4;

/*
  Used with --help for detailed option
*/
static my_bool opt_help= 0, opt_verbose= 0;

arg_cmp_func Arg_comparator::comparator_matrix[5][2] =
{{&Arg_comparator::compare_string,     &Arg_comparator::compare_e_string},
 {&Arg_comparator::compare_real,       &Arg_comparator::compare_e_real},
 {&Arg_comparator::compare_int_signed, &Arg_comparator::compare_e_int},
 {&Arg_comparator::compare_row,        &Arg_comparator::compare_e_row},
 {&Arg_comparator::compare_decimal,    &Arg_comparator::compare_e_decimal}};

const char *log_output_names[] = { "NONE", "FILE", "TABLE", NullS};
static const unsigned int log_output_names_len[]= { 4, 4, 5, 0 };
TYPELIB log_output_typelib= {array_elements(log_output_names)-1,"",
                             log_output_names,
                             (unsigned int *) log_output_names_len};

/* static variables */

/* the default log output is log tables */
static bool lower_case_table_names_used= 0;
static bool volatile select_thread_in_use, signal_thread_in_use;
static bool volatile ready_to_exit;
static my_bool opt_debugging= 0, opt_external_locking= 0, opt_console= 0;
static my_bool opt_short_log_format= 0;
static my_bool opt_ignore_wrong_options= 0, opt_expect_abort= 0;
static my_bool opt_sync= 0;
static uint kill_cached_threads, wake_thread;
ulong thread_created;
uint thread_handling;
static ulong max_used_connections;
static ulong my_bind_addr;			/**< the address we bind to */
static volatile ulong cached_thread_count= 0;
static const char *sql_mode_str= "OFF";
/* Text representation for OPTIMIZER_SWITCH_DEFAULT */
static const char *optimizer_switch_str="index_merge=on,index_merge_union=on,"
                                        "index_merge_sort_union=on,"
                                        "index_merge_intersection=on"
#ifndef DBUG_OFF                                        
                                        ",table_elimination=on";
#else
                                        ;
#endif
static char *mysqld_user, *mysqld_chroot, *log_error_file_ptr;
static char *opt_init_slave, *language_ptr, *opt_init_connect;
static char *default_character_set_name;
static char *character_set_filesystem_name;
static char *lc_time_names_name;
static char *my_bind_addr_str;
static char *default_collation_name;
static char *default_storage_engine_str;
static char compiled_default_collation_name[]= MYSQL_DEFAULT_COLLATION_NAME;
static I_List<THD> thread_cache;
static double long_query_time;
static ulong opt_my_crc_dbug_check;

static pthread_cond_t COND_thread_cache, COND_flush_thread_cache;

/* Global variables */

bool opt_update_log, opt_bin_log, opt_ignore_builtin_innodb= 0;
my_bool opt_log, opt_slow_log, debug_assert_if_crashed_table;
my_bool opt_userstat_running;
ulong log_output_options;
my_bool opt_log_queries_not_using_indexes= 0;
bool opt_error_log= IF_WIN(1,0);
bool opt_disable_networking=0, opt_skip_show_db=0;
bool opt_skip_name_resolve=0;
my_bool opt_character_set_client_handshake= 1;
bool server_id_supplied = 0;
bool opt_endinfo, using_udf_functions;
my_bool locked_in_memory;
bool opt_using_transactions;
bool volatile abort_loop;
bool volatile shutdown_in_progress;
/*
  True if the bootstrap thread is running. Protected by LOCK_thread_count,
  just like thread_count.
  Used in bootstrap() function to determine if the bootstrap thread
  has completed. Note, that we can't use 'thread_count' instead,
  since in 5.1, in presence of the Event Scheduler, there may be
  event threads running in parallel, so it's impossible to know
  what value of 'thread_count' is a sign of completion of the
  bootstrap thread.

  At the same time, we can't start the event scheduler after
  bootstrap either, since we want to be able to process event-related
  SQL commands in the init file and in --bootstrap mode.
*/
bool in_bootstrap= FALSE;
/**
   @brief 'grant_option' is used to indicate if privileges needs
   to be checked, in which case the lock, LOCK_grant, is used
   to protect access to the grant table.
   @note This flag is dropped in 5.1
   @see grant_init()
 */
bool volatile grant_option;

my_bool opt_skip_slave_start = 0; ///< If set, slave is not autostarted
my_bool opt_reckless_slave = 0;
my_bool opt_enable_named_pipe= 0;
my_bool opt_local_infile, opt_slave_compressed_protocol;
my_bool opt_safe_user_create = 0, opt_no_mix_types = 0;
my_bool opt_show_slave_auth_info, opt_sql_bin_update = 0;
my_bool opt_log_slave_updates= 0;
bool slave_warning_issued = false;

/*
  Legacy global handlerton. These will be removed (please do not add more).
*/
handlerton *heap_hton;
handlerton *myisam_hton;
handlerton *partition_hton;

#ifdef WITH_NDBCLUSTER_STORAGE_ENGINE
const char *opt_ndbcluster_connectstring= 0;
const char *opt_ndb_connectstring= 0;
char opt_ndb_constrbuf[1024]= {0};
unsigned opt_ndb_constrbuf_len= 0;
my_bool	opt_ndb_shm, opt_ndb_optimized_node_selection;
ulong opt_ndb_cache_check_time;
const char *opt_ndb_mgmd;
ulong opt_ndb_nodeid;
ulong ndb_extra_logging;
#ifdef HAVE_NDB_BINLOG
ulong ndb_report_thresh_binlog_epoch_slip;
ulong ndb_report_thresh_binlog_mem_usage;
#endif

extern const char *ndb_distribution_names[];
extern TYPELIB ndb_distribution_typelib;
extern const char *opt_ndb_distribution;
extern enum ndb_distribution opt_ndb_distribution_id;
#endif
my_bool opt_readonly, use_temp_pool, relay_log_purge;
my_bool opt_sync_frm, opt_allow_suspicious_udfs;
my_bool opt_secure_auth= 0;
char* opt_secure_file_priv= 0;
my_bool opt_log_slow_admin_statements= 0;
my_bool opt_log_slow_slave_statements= 0;
my_bool lower_case_file_system= 0;
my_bool opt_large_pages= 0;
my_bool opt_myisam_use_mmap= 0;
uint    opt_large_page_size= 0;
#if defined(ENABLED_DEBUG_SYNC)
uint    opt_debug_sync_timeout= 0;
#endif /* defined(ENABLED_DEBUG_SYNC) */
my_bool opt_old_style_user_limits= 0, trust_function_creators= 0;
/*
  True if there is at least one per-hour limit for some user, so we should
  check them before each query (and possibly reset counters when hour is
  changed). False otherwise.
*/
volatile bool mqh_used = 0;
my_bool opt_noacl;
my_bool sp_automatic_privileges= 1;

ulong opt_binlog_rows_event_max_size;
const char *binlog_format_names[]= {"MIXED", "STATEMENT", "ROW", NullS};
TYPELIB binlog_format_typelib=
  { array_elements(binlog_format_names) - 1, "",
    binlog_format_names, NULL };
ulong opt_binlog_format_id= (ulong) BINLOG_FORMAT_UNSPEC;
const char *opt_binlog_format= binlog_format_names[opt_binlog_format_id];
#ifdef HAVE_INITGROUPS
static bool calling_initgroups= FALSE; /**< Used in SIGSEGV handler. */
#endif
uint mysqld_port, test_flags, select_errors, dropping_tables, ha_open_options;
uint mysqld_extra_port;
uint mysqld_port_timeout;
uint delay_key_write_options, protocol_version;
uint lower_case_table_names;
uint tc_heuristic_recover= 0;
uint volatile thread_count, thread_running;
ulonglong thd_startup_options;
ulong back_log, connect_timeout, concurrency, server_id;
ulong table_cache_size, table_def_size;
ulong what_to_log;
ulong query_buff_size, slow_launch_time, slave_open_temp_tables;
ulong open_files_limit, max_binlog_size, max_relay_log_size;
ulong slave_net_timeout, slave_trans_retries;
ulong slave_exec_mode_options;
static const char *slave_exec_mode_str= "STRICT";
ulong thread_cache_size=0, thread_pool_size= 0;
ulong binlog_cache_size=0;
ulonglong  max_binlog_cache_size=0;
ulong query_cache_size=0;
ulong refresh_version;  /* Increments on each reload */
query_id_t global_query_id;
ulong aborted_threads, aborted_connects;
ulong delayed_insert_timeout, delayed_insert_limit, delayed_queue_size;
ulong delayed_insert_threads, delayed_insert_writes, delayed_rows_in_use;
ulong delayed_insert_errors,flush_time;
ulong specialflag=0;
ulong binlog_cache_use= 0, binlog_cache_disk_use= 0;
ulong max_connections, max_connect_errors;
ulong extra_max_connections;
uint  max_user_connections= 0;
ulonglong denied_connections;
/**
  Limit of the total number of prepared statements in the server.
  Is necessary to protect the server against out-of-memory attacks.
*/
ulong max_prepared_stmt_count;
/**
  Current total number of prepared statements in the server. This number
  is exact, and therefore may not be equal to the difference between
  `com_stmt_prepare' and `com_stmt_close' (global status variables), as
  the latter ones account for all registered attempts to prepare
  a statement (including unsuccessful ones).  Prepared statements are
  currently connection-local: if the same SQL query text is prepared in
  two different connections, this counts as two distinct prepared
  statements.
*/
ulong prepared_stmt_count=0;
ulong thread_id=1L,current_pid;
ulong slow_launch_threads = 0, sync_binlog_period;
ulong expire_logs_days = 0;
ulong rpl_recovery_rank=0;
const char *log_output_str= "FILE";

time_t server_start_time, flush_status_time;

char mysql_home[FN_REFLEN], pidfile_name[FN_REFLEN], system_time_zone[30];
char *default_tz_name;
char log_error_file[FN_REFLEN], glob_hostname[FN_REFLEN];
char mysql_real_data_home[FN_REFLEN],
     language[FN_REFLEN], reg_ext[FN_EXTLEN], mysql_charsets_dir[FN_REFLEN],
     *opt_init_file, *opt_tc_log_file,
     def_ft_boolean_syntax[sizeof(ft_boolean_syntax)];
char mysql_unpacked_real_data_home[FN_REFLEN];
int mysql_unpacked_real_data_home_len;
uint reg_ext_length;
const key_map key_map_empty(0);
key_map key_map_full(0);                        // Will be initialized later

const char *opt_date_time_formats[3];

uint mysql_data_home_len;
char mysql_data_home_buff[2], *mysql_data_home=mysql_real_data_home;
char server_version[SERVER_VERSION_LENGTH];
char *mysqld_unix_port, *opt_mysql_tmpdir;
const char **errmesg;			/**< Error messages */
const char *myisam_recover_options_str="OFF";
const char *myisam_stats_method_str="nulls_unequal";
const char *opt_thread_handling= thread_handling_typelib.type_names[0];

/** name of reference on left espression in rewritten IN subquery */
const char *in_left_expr_name= "<left expr>";
/** name of additional condition */
const char *in_additional_cond= "<IN COND>";
const char *in_having_cond= "<IN HAVING>";

my_decimal decimal_zero;
/* classes for comparation parsing/processing */
Eq_creator eq_creator;
Ne_creator ne_creator;
Gt_creator gt_creator;
Lt_creator lt_creator;
Ge_creator ge_creator;
Le_creator le_creator;

FILE *bootstrap_file;
int bootstrap_error;
FILE *stderror_file=0;

I_List<THD> threads;
I_List<NAMED_LIST> key_caches;
Rpl_filter* rpl_filter;
Rpl_filter* binlog_filter;

struct system_variables global_system_variables;
struct system_variables max_system_variables;
struct system_status_var global_status_var;

MY_TMPDIR mysql_tmpdir_list;
MY_BITMAP temp_pool;

CHARSET_INFO *system_charset_info, *files_charset_info ;
CHARSET_INFO *national_charset_info, *table_alias_charset;
CHARSET_INFO *character_set_filesystem;

MY_LOCALE *my_default_lc_time_names;

SHOW_COMP_OPTION have_ssl, have_symlink, have_dlopen, have_query_cache;
SHOW_COMP_OPTION have_geometry, have_rtree_keys;
SHOW_COMP_OPTION have_crypt, have_compress;
SHOW_COMP_OPTION have_community_features;

/* Thread specific variables */

pthread_key(MEM_ROOT**,THR_MALLOC);
pthread_key(THD*, THR_THD);
pthread_mutex_t LOCK_mysql_create_db, LOCK_Acl, LOCK_open, LOCK_thread_count,
		LOCK_mapped_file, LOCK_status, LOCK_global_read_lock,
		LOCK_error_log,
		LOCK_delayed_insert, LOCK_delayed_status, LOCK_delayed_create,
		LOCK_crypt, LOCK_bytes_sent, LOCK_bytes_received,
	        LOCK_global_system_variables,
                LOCK_user_conn, LOCK_slave_list, LOCK_active_mi,
<<<<<<< HEAD
                LOCK_connection_count, LOCK_uuid_generator;
pthread_mutex_t LOCK_stats, LOCK_global_user_client_stats;
pthread_mutex_t LOCK_global_table_stats, LOCK_global_index_stats;

=======
                LOCK_connection_count, LOCK_short_uuid_generator;
>>>>>>> a967802a
/**
  The below lock protects access to two global server variables:
  max_prepared_stmt_count and prepared_stmt_count. These variables
  set the limit and hold the current total number of prepared statements
  in the server, respectively. As PREPARE/DEALLOCATE rate in a loaded
  server may be fairly high, we need a dedicated lock.
*/
pthread_mutex_t LOCK_prepared_stmt_count;
#ifdef HAVE_OPENSSL
pthread_mutex_t LOCK_des_key_file;
#endif
rw_lock_t	LOCK_grant, LOCK_sys_init_connect, LOCK_sys_init_slave;
rw_lock_t	LOCK_system_variables_hash;
pthread_cond_t COND_refresh, COND_thread_count, COND_global_read_lock;
pthread_t signal_thread;
pthread_attr_t connection_attrib;
pthread_mutex_t  LOCK_server_started;
pthread_cond_t  COND_server_started;

int mysqld_server_started= 0;

File_parser_dummy_hook file_parser_dummy_hook;

/* replication parameters, if master_host is not NULL, we are a slave */
uint master_port= MYSQL_PORT, master_connect_retry = 60;
uint report_port= MYSQL_PORT;
ulong master_retry_count=0;
char *master_user, *master_password, *master_host, *master_info_file;
char *relay_log_info_file;
char *report_user, *report_password, *report_host;
char *opt_relay_logname = 0, *opt_relaylog_index_name=0;
my_bool master_ssl;
char *master_ssl_key, *master_ssl_cert;
char *master_ssl_ca, *master_ssl_capath, *master_ssl_cipher;
char *opt_logname, *opt_slow_logname;

/* Static variables */

static bool kill_in_progress, segfaulted;
#ifdef HAVE_STACK_TRACE_ON_SEGV
static my_bool opt_do_pstack;
#endif /* HAVE_STACK_TRACE_ON_SEGV */
static my_bool opt_bootstrap, opt_myisam_log;
static int cleanup_done;
static ulong opt_specialflag, opt_myisam_block_size;
static char *opt_update_logname, *opt_binlog_index_name;
static char *opt_tc_heuristic_recover;
static char *mysql_home_ptr, *pidfile_name_ptr;
static int defaults_argc;
static char **defaults_argv;
static char *opt_bin_logname;

int orig_argc;
char **orig_argv;

static my_socket unix_sock, base_ip_sock, extra_ip_sock;
struct my_rnd_struct sql_rand; ///< used by sql_class.cc:THD::THD()

#ifndef EMBEDDED_LIBRARY
struct passwd *user_info;
static pthread_t select_thread;
#endif

/* OS specific variables */

#ifdef __WIN__
#undef	 getpid
#include <process.h>

static pthread_cond_t COND_handler_count;
static uint handler_count;
static bool start_mode=0, use_opt_args;
static int opt_argc;
static char **opt_argv;

#if !defined(EMBEDDED_LIBRARY)
static HANDLE hEventShutdown;
static char shutdown_event_name[40];
#include "nt_servc.h"
static	 NTService  Service;	      ///< Service object for WinNT
#endif /* EMBEDDED_LIBRARY */
#endif /* __WIN__ */

#ifdef __NT__
static char pipe_name[512];
static SECURITY_ATTRIBUTES saPipeSecurity;
static SECURITY_DESCRIPTOR sdPipeDescriptor;
static HANDLE hPipe = INVALID_HANDLE_VALUE;
#endif

#ifndef EMBEDDED_LIBRARY
bool mysqld_embedded=0;
#else
bool mysqld_embedded=1;
#endif

static my_bool plugins_are_initialized= FALSE;

#ifndef DBUG_OFF
static const char* default_dbug_option, *current_dbug_option;
#endif
#ifdef HAVE_LIBWRAP
const char *libwrapName= NULL;
int allow_severity = LOG_INFO;
int deny_severity = LOG_WARNING;
#endif
#ifdef HAVE_QUERY_CACHE
static ulong query_cache_limit= 0;
ulong query_cache_min_res_unit= QUERY_CACHE_MIN_RESULT_DATA_SIZE;
Query_cache query_cache;
#endif
#ifdef HAVE_SMEM
char *shared_memory_base_name= default_shared_memory_base_name;
my_bool opt_enable_shared_memory;
HANDLE smem_event_connect_request= 0;
#endif

scheduler_functions thread_scheduler, extra_thread_scheduler;

#define SSL_VARS_NOT_STATIC
#include "sslopt-vars.h"
#ifdef HAVE_OPENSSL
#include <openssl/crypto.h>
#ifndef HAVE_YASSL
typedef struct CRYPTO_dynlock_value
{
  rw_lock_t lock;
} openssl_lock_t;

static openssl_lock_t *openssl_stdlocks;
static openssl_lock_t *openssl_dynlock_create(const char *, int);
static void openssl_dynlock_destroy(openssl_lock_t *, const char *, int);
static void openssl_lock_function(int, int, const char *, int);
static void openssl_lock(int, openssl_lock_t *, const char *, int);
static unsigned long openssl_id_function();
#endif
char *des_key_file;
struct st_VioSSLFd *ssl_acceptor_fd;
#endif /* HAVE_OPENSSL */

/**
  Number of currently active user connections. The variable is protected by
  LOCK_connection_count.
*/
uint connection_count= 0, extra_connection_count= 0;

/* Function declarations */

pthread_handler_t signal_hand(void *arg);
static int mysql_init_variables(void);
static int get_options(int *argc,char **argv);
extern "C" my_bool mysqld_get_one_option(int, const struct my_option *, char *);
static void set_server_version(void);
static int init_thread_environment();
static char *get_relative_path(const char *path);
static int fix_paths(void);
pthread_handler_t handle_connections_sockets(void *arg);
pthread_handler_t kill_server_thread(void *arg);
static void bootstrap(FILE *file);
static bool read_init_file(char *file_name);
#ifdef __NT__
pthread_handler_t handle_connections_namedpipes(void *arg);
#endif
#ifdef HAVE_SMEM
pthread_handler_t handle_connections_shared_memory(void *arg);
#endif
pthread_handler_t handle_slave(void *arg);
static ulong find_bit_type(const char *x, TYPELIB *bit_lib);
static ulong find_bit_type_or_exit(const char *x, TYPELIB *bit_lib,
                                   const char *option, int *error);
static void clean_up(bool print_message);
static int test_if_case_insensitive(const char *dir_name);
static void register_mutex_order();

#ifndef EMBEDDED_LIBRARY
static void usage(void);
static void start_signal_handler(void);
static void close_server_sock();
static void clean_up_mutexes(void);
static void wait_for_signal_thread_to_end(void);
static void create_pid_file();
static void end_ssl();
#endif


#ifndef EMBEDDED_LIBRARY
/****************************************************************************
** Code to end mysqld
****************************************************************************/

static void close_connections(void)
{
#ifdef EXTRA_DEBUG
  int count=0;
#endif
  DBUG_ENTER("close_connections");

  /* Clear thread cache */
  kill_cached_threads++;
  flush_thread_cache();

  /* kill connection thread */
#if !defined(__WIN__) && !defined(__NETWARE__)
  DBUG_PRINT("quit", ("waiting for select thread: 0x%lx",
                      (ulong) select_thread));
  (void) pthread_mutex_lock(&LOCK_thread_count);

  while (select_thread_in_use)
  {
    struct timespec abstime;
    int error;
    LINT_INIT(error);
    DBUG_PRINT("info",("Waiting for select thread"));

#ifndef DONT_USE_THR_ALARM
    if (pthread_kill(select_thread, thr_client_alarm))
      break;					// allready dead
#endif
    set_timespec(abstime, 2);
    for (uint tmp=0 ; tmp < 10 && select_thread_in_use; tmp++)
    {
      error=pthread_cond_timedwait(&COND_thread_count,&LOCK_thread_count,
				   &abstime);
      if (error != EINTR)
	break;
    }
#ifdef EXTRA_DEBUG
    if (error != 0 && error != ETIMEDOUT && !count++)
      sql_print_error("Got error %d from pthread_cond_timedwait",error);
#endif
    close_server_sock();
  }
  (void) pthread_mutex_unlock(&LOCK_thread_count);
#endif /* __WIN__ */


  /* Abort listening to new connections */
  DBUG_PRINT("quit",("Closing sockets"));
  if (!opt_disable_networking )
  {
    if (base_ip_sock != INVALID_SOCKET)
    {
      (void) shutdown(base_ip_sock, SHUT_RDWR);
      (void) closesocket(base_ip_sock);
      base_ip_sock= INVALID_SOCKET;
    }
    if (extra_ip_sock != INVALID_SOCKET)
    {
      (void) shutdown(extra_ip_sock, SHUT_RDWR);
      (void) closesocket(extra_ip_sock);
      extra_ip_sock= INVALID_SOCKET;
    }
  }
#ifdef __NT__
  if (hPipe != INVALID_HANDLE_VALUE && opt_enable_named_pipe)
  {
    HANDLE temp;
    DBUG_PRINT("quit", ("Closing named pipes") );

    /* Create connection to the handle named pipe handler to break the loop */
    if ((temp = CreateFile(pipe_name,
			   GENERIC_READ | GENERIC_WRITE,
			   0,
			   NULL,
			   OPEN_EXISTING,
			   0,
			   NULL )) != INVALID_HANDLE_VALUE)
    {
      WaitNamedPipe(pipe_name, 1000);
      DWORD dwMode = PIPE_READMODE_BYTE | PIPE_WAIT;
      SetNamedPipeHandleState(temp, &dwMode, NULL, NULL);
      CancelIo(temp);
      DisconnectNamedPipe(temp);
      CloseHandle(temp);
    }
  }
#endif
#ifdef HAVE_SYS_UN_H
  if (unix_sock != INVALID_SOCKET)
  {
    (void) shutdown(unix_sock, SHUT_RDWR);
    (void) closesocket(unix_sock);
    (void) unlink(mysqld_unix_port);
    unix_sock= INVALID_SOCKET;
  }
#endif
  end_thr_alarm(0);			 // Abort old alarms.

  /*
    First signal all threads that it's time to die
    This will give the threads some time to gracefully abort their
    statements and inform their clients that the server is about to die.
  */

  THD *tmp;
  (void) pthread_mutex_lock(&LOCK_thread_count); // For unlink from list

  I_List_iterator<THD> it(threads);
  while ((tmp=it++))
  {
    DBUG_PRINT("quit",("Informing thread %ld that it's time to die",
		       tmp->thread_id));
    /* We skip slave threads & scheduler on this first loop through. */
    if (tmp->slave_thread)
      continue;

    tmp->killed= THD::KILL_CONNECTION;
    thread_scheduler.post_kill_notification(tmp);
    pthread_mutex_lock(&tmp->LOCK_thd_data);
    if (tmp->mysys_var)
    {
      tmp->mysys_var->abort=1;
      pthread_mutex_lock(&tmp->mysys_var->mutex);
      if (tmp->mysys_var->current_cond)
      {
        uint i;
        for (i=0; i < 2; i++)
        {
          int ret= pthread_mutex_trylock(tmp->mysys_var->current_mutex);
          pthread_cond_broadcast(tmp->mysys_var->current_cond);
          if (!ret)
          {
            /* Thread has surely got the signal, unlock and abort */
            pthread_mutex_unlock(tmp->mysys_var->current_mutex);
            break;
          }
          sleep(1);
        }
      }
      pthread_mutex_unlock(&tmp->mysys_var->mutex);
    }
    pthread_mutex_unlock(&tmp->LOCK_thd_data);
  }
  (void) pthread_mutex_unlock(&LOCK_thread_count); // For unlink from list

  Events::deinit();
  end_slave();

  /* Give threads time to die. */
  for (int i= 0; thread_count && i < 100; i++)
    my_sleep(20000);

  /*
    Force remaining threads to die by closing the connection to the client
    This will ensure that threads that are waiting for a command from the
    client on a blocking read call are aborted.
  */

  for (;;)
  {
    DBUG_PRINT("quit",("Locking LOCK_thread_count"));
    (void) pthread_mutex_lock(&LOCK_thread_count); // For unlink from list
    if (!(tmp=threads.get()))
    {
      DBUG_PRINT("quit",("Unlocking LOCK_thread_count"));
      (void) pthread_mutex_unlock(&LOCK_thread_count);
      break;
    }
#ifndef __bsdi__				// Bug in BSDI kernel
    if (tmp->vio_ok())
    {
      if (global_system_variables.log_warnings)
        sql_print_warning(ER(ER_FORCING_CLOSE),my_progname,
                          tmp->thread_id,
                          (tmp->main_security_ctx.user ?
                           tmp->main_security_ctx.user : ""));
      close_connection(tmp,0,0);
    }
#endif
    DBUG_PRINT("quit",("Unlocking LOCK_thread_count"));
    (void) pthread_mutex_unlock(&LOCK_thread_count);
  }
  /* All threads has now been aborted */
  DBUG_PRINT("quit",("Waiting for threads to die (count=%u)",thread_count));
  (void) pthread_mutex_lock(&LOCK_thread_count);
  while (thread_count)
  {
    (void) pthread_cond_wait(&COND_thread_count,&LOCK_thread_count);
    DBUG_PRINT("quit",("One thread died (count=%u)",thread_count));
  }
  (void) pthread_mutex_unlock(&LOCK_thread_count);

  close_active_mi();
  DBUG_PRINT("quit",("close_connections thread"));
  DBUG_VOID_RETURN;
}


#ifdef HAVE_CLOSE_SERVER_SOCK
static void close_socket(my_socket sock, const char *info)
{
  DBUG_ENTER("close_socket");

  if (sock != INVALID_SOCKET)
  {
    DBUG_PRINT("info", ("calling shutdown on %s socket", info));
    (void) shutdown(sock, SHUT_RDWR);
#if defined(__NETWARE__)
    /*
      The following code is disabled for normal systems as it causes MySQL
      to hang on AIX 4.3 during shutdown
    */
    DBUG_PRINT("info", ("calling closesocket on %s socket", info));
    (void) closesocket(tmp_sock);
#endif
  }
  DBUG_VOID_RETURN;
}
#endif


static void close_server_sock()
{
#ifdef HAVE_CLOSE_SERVER_SOCK
  DBUG_ENTER("close_server_sock");

  close_socket(base_ip_sock, "TCP/IP");
  close_socket(extra_ip_sock, "TCP/IP");
  close_socket(unix_sock, "unix/IP");

  if (unix_sock != INVALID_SOCKET)
    VOID(unlink(mysqld_unix_port));
  base_ip_sock= extra_ip_sock= unix_sock= INVALID_SOCKET;
  DBUG_VOID_RETURN;
#endif
}

#endif /*EMBEDDED_LIBRARY*/


void kill_mysql(void)
{
  DBUG_ENTER("kill_mysql");

#if defined(SIGNALS_DONT_BREAK_READ) && !defined(EMBEDDED_LIBRARY)
  abort_loop=1;					// Break connection loops
  close_server_sock();				// Force accept to wake up
#endif

#if defined(__WIN__)
#if !defined(EMBEDDED_LIBRARY)
  {
    if (!SetEvent(hEventShutdown))
    {
      DBUG_PRINT("error",("Got error: %ld from SetEvent",GetLastError()));
    }
    /*
      or:
      HANDLE hEvent=OpenEvent(0, FALSE, "MySqlShutdown");
      SetEvent(hEventShutdown);
      CloseHandle(hEvent);
    */
  }
#endif
#elif defined(HAVE_PTHREAD_KILL)
  if (pthread_kill(signal_thread, MYSQL_KILL_SIGNAL))
  {
    DBUG_PRINT("error",("Got error %d from pthread_kill",errno)); /* purecov: inspected */
  }
#elif !defined(SIGNALS_DONT_BREAK_READ)
  kill(current_pid, MYSQL_KILL_SIGNAL);
#endif
  DBUG_PRINT("quit",("After pthread_kill"));
  shutdown_in_progress=1;			// Safety if kill didn't work
#ifdef SIGNALS_DONT_BREAK_READ
  if (!kill_in_progress)
  {
    pthread_t tmp;
    abort_loop=1;
    if (pthread_create(&tmp,&connection_attrib, kill_server_thread,
			   (void*) 0))
      sql_print_error("Can't create thread to kill server");
  }
#endif
  DBUG_VOID_RETURN;
}

/**
  Force server down. Kill all connections and threads and exit.

  @param  sig_ptr       Signal number that caused kill_server to be called.

  @note
    A signal number of 0 mean that the function was not called
    from a signal handler and there is thus no signal to block
    or stop, we just want to kill the server.
*/

#if defined(__NETWARE__)
extern "C" void kill_server(int sig_ptr)
#define RETURN_FROM_KILL_SERVER return
#elif !defined(__WIN__)
static void *kill_server(void *sig_ptr)
#define RETURN_FROM_KILL_SERVER return 0
#else
static void __cdecl kill_server(int sig_ptr)
#define RETURN_FROM_KILL_SERVER return
#endif
{
  DBUG_ENTER("kill_server");
#ifndef EMBEDDED_LIBRARY
  int sig=(int) (long) sig_ptr;			// This is passed a int
  // if there is a signal during the kill in progress, ignore the other
  if (kill_in_progress)				// Safety
  {
    DBUG_LEAVE;
    RETURN_FROM_KILL_SERVER;
  }
  kill_in_progress=TRUE;
  abort_loop=1;					// This should be set
  if (sig != 0) // 0 is not a valid signal number
    my_sigset(sig, SIG_IGN);                    /* purify inspected */
  if (sig == MYSQL_KILL_SIGNAL || sig == 0)
    sql_print_information(ER(ER_NORMAL_SHUTDOWN),my_progname);
  else
    sql_print_error(ER(ER_GOT_SIGNAL),my_progname,sig); /* purecov: inspected */

#if defined(HAVE_SMEM) && defined(__WIN__)
  /*
   Send event to smem_event_connect_request for aborting
   */
  if (opt_enable_shared_memory)
  {
    if (!SetEvent(smem_event_connect_request))
    {
      DBUG_PRINT("error",
                 ("Got error: %ld from SetEvent of smem_event_connect_request",
                  GetLastError()));
    }
  }
#endif

  close_connections();
  if (sig != MYSQL_KILL_SIGNAL &&
      sig != 0)
    unireg_abort(1);				/* purecov: inspected */
  else
    unireg_end();

  /* purecov: begin deadcode */
#ifdef __NETWARE__
  if (!event_flag)
    pthread_join(select_thread, NULL);		// wait for main thread
#endif /* __NETWARE__ */

  DBUG_LEAVE;                                   // Must match DBUG_ENTER()
  my_thread_end();
  pthread_exit(0);
  /* purecov: end */

  RETURN_FROM_KILL_SERVER;                      // Avoid compiler warnings

#else /* EMBEDDED_LIBRARY*/

  DBUG_LEAVE;
  RETURN_FROM_KILL_SERVER;

#endif /* EMBEDDED_LIBRARY */
}


#if defined(USE_ONE_SIGNAL_HAND) || (defined(__NETWARE__) && defined(SIGNALS_DONT_BREAK_READ))
pthread_handler_t kill_server_thread(void *arg __attribute__((unused)))
{
  my_thread_init();				// Initialize new thread
  kill_server(0);
  /* purecov: begin deadcode */
  my_thread_end();
  pthread_exit(0);
  return 0;
  /* purecov: end */
}
#endif


extern "C" sig_handler print_signal_warning(int sig)
{
  if (global_system_variables.log_warnings)
    sql_print_warning("Got signal %d from thread %ld", sig,my_thread_id());
#ifdef SIGNAL_HANDLER_RESET_ON_DELIVERY
  my_sigset(sig,print_signal_warning);		/* int. thread system calls */
#endif
#if !defined(__WIN__) && !defined(__NETWARE__)
  if (sig == SIGALRM)
    alarm(2);					/* reschedule alarm */
#endif
}

#ifndef EMBEDDED_LIBRARY

/**
  cleanup all memory and end program nicely.

    If SIGNALS_DONT_BREAK_READ is defined, this function is called
    by the main thread. To get MySQL to shut down nicely in this case
    (Mac OS X) we have to call exit() instead if pthread_exit().

  @note
    This function never returns.
*/
void unireg_end(void)
{
  clean_up(1);
  my_thread_end();
#if defined(SIGNALS_DONT_BREAK_READ) && !defined(__NETWARE__)
  exit(0);
#else
  pthread_exit(0);				// Exit is in main thread
#endif
}

extern "C" void unireg_abort(int exit_code)
{
  DBUG_ENTER("unireg_abort");

  if (opt_help)
    usage();
  if (exit_code)
    sql_print_error("Aborting\n");
  clean_up(!opt_help && (exit_code || !opt_bootstrap)); /* purecov: inspected */
  DBUG_PRINT("quit",("done with cleanup in unireg_abort"));
  wait_for_signal_thread_to_end();
  clean_up_mutexes();
  my_end(opt_endinfo ? MY_CHECK_ERROR | MY_GIVE_INFO : 0);
  exit(exit_code); /* purecov: inspected */
}

#endif /*EMBEDDED_LIBRARY*/


void clean_up(bool print_message)
{
  DBUG_PRINT("exit",("clean_up"));
  if (cleanup_done++)
    return; /* purecov: inspected */

  stop_handle_manager();
  release_ddl_log();

  /*
    make sure that handlers finish up
    what they have that is dependent on the binlog
  */
  ha_binlog_end(current_thd);

  logger.cleanup_base();

  injector::free_instance();
  mysql_bin_log.cleanup();

#ifdef HAVE_REPLICATION
  if (use_slave_mask)
    bitmap_free(&slave_error_mask);
#endif
  my_tz_free();
  my_database_names_free();
#ifndef NO_EMBEDDED_ACCESS_CHECKS
  servers_free(1);
  acl_free(1);
  grant_free();
#endif
  query_cache_destroy();
  table_cache_free();
  table_def_free();
  hostname_cache_free();
  item_user_lock_free();
  lex_free();				/* Free some memory */
  item_create_cleanup();
  set_var_free();
  free_charsets();
  if (!opt_noacl)
  {
#ifdef HAVE_DLOPEN
    udf_free();
#endif
  }
  plugin_shutdown();
  ha_end();
  if (tc_log)
    tc_log->close();
  xid_cache_free();
  wt_end();
  delete_elements(&key_caches, (void (*)(const char*, uchar*)) free_key_cache);
  multi_keycache_free();
  sp_cache_end();
  free_status_vars();
  end_thr_alarm(1);			/* Free allocated memory */
  my_free_open_file_info();
  my_free((char*) global_system_variables.date_format,
	  MYF(MY_ALLOW_ZERO_PTR));
  my_free((char*) global_system_variables.time_format,
	  MYF(MY_ALLOW_ZERO_PTR));
  my_free((char*) global_system_variables.datetime_format,
	  MYF(MY_ALLOW_ZERO_PTR));
  if (defaults_argv)
    free_defaults(defaults_argv);
  my_free(sys_init_connect.value, MYF(MY_ALLOW_ZERO_PTR));
  my_free(sys_init_slave.value, MYF(MY_ALLOW_ZERO_PTR));
  my_free(sys_var_general_log_path.value, MYF(MY_ALLOW_ZERO_PTR));
  my_free(sys_var_slow_log_path.value, MYF(MY_ALLOW_ZERO_PTR));
  free_tmpdir(&mysql_tmpdir_list);
#ifdef HAVE_REPLICATION
  my_free(slave_load_tmpdir,MYF(MY_ALLOW_ZERO_PTR));
#endif
  x_free(opt_bin_logname);
  x_free(opt_relay_logname);
  x_free(opt_secure_file_priv);
  bitmap_free(&temp_pool);
  free_max_user_conn();
  free_global_user_stats();
  free_global_client_stats();
  free_global_table_stats();
  free_global_index_stats();
#ifdef HAVE_REPLICATION
  end_slave_list();
#endif
  my_uuid_end();
  delete binlog_filter;
  delete rpl_filter;
#ifndef EMBEDDED_LIBRARY
  end_ssl();
#endif
  vio_end();
#ifdef USE_REGEX
  my_regex_end();
#endif
#if defined(ENABLED_DEBUG_SYNC)
  /* End the debug sync facility. See debug_sync.cc. */
  debug_sync_end();
#endif /* defined(ENABLED_DEBUG_SYNC) */

#if !defined(EMBEDDED_LIBRARY)
  if (!opt_bootstrap)
    (void) my_delete(pidfile_name,MYF(0));	// This may not always exist
#endif
  if (print_message && errmesg && server_start_time)
    sql_print_information(ER(ER_SHUTDOWN_COMPLETE),my_progname);
  thread_scheduler.end();
  mysql_library_end();
  finish_client_errs();
  my_free((uchar*) my_error_unregister(ER_ERROR_FIRST, ER_ERROR_LAST),
          MYF(MY_WME | MY_FAE | MY_ALLOW_ZERO_PTR));
  DBUG_PRINT("quit", ("Error messages freed"));
  /* Tell main we are ready */
  logger.cleanup_end();
  (void) pthread_mutex_lock(&LOCK_thread_count);
  DBUG_PRINT("quit", ("got thread count lock"));
  ready_to_exit=1;
  /* do the broadcast inside the lock to ensure that my_end() is not called */
  (void) pthread_cond_broadcast(&COND_thread_count);
  (void) pthread_mutex_unlock(&LOCK_thread_count);

  /*
    The following lines may never be executed as the main thread may have
    killed us
  */
  DBUG_PRINT("quit", ("done with cleanup"));
} /* clean_up */


#ifndef EMBEDDED_LIBRARY

/**
  This is mainly needed when running with purify, but it's still nice to
  know that all child threads have died when mysqld exits.
*/
static void wait_for_signal_thread_to_end()
{
#ifndef __NETWARE__
  uint i;
  /*
    Wait up to 10 seconds for signal thread to die. We use this mainly to
    avoid getting warnings that my_thread_end has not been called
  */
  for (i= 0 ; i < 100 && signal_thread_in_use; i++)
  {
    if (pthread_kill(signal_thread, MYSQL_KILL_SIGNAL) != ESRCH)
      break;
    my_sleep(100);				// Give it time to die
  }
#endif
}


static void clean_up_mutexes()
{
  DBUG_ENTER("clean_up_mutexes");
  (void) pthread_mutex_destroy(&LOCK_mysql_create_db);
  (void) pthread_mutex_destroy(&LOCK_lock_db);
  (void) pthread_mutex_destroy(&LOCK_Acl);
  (void) rwlock_destroy(&LOCK_grant);
  (void) pthread_mutex_destroy(&LOCK_open);
  (void) pthread_mutex_destroy(&LOCK_thread_count);
  (void) pthread_mutex_destroy(&LOCK_mapped_file);
  (void) pthread_mutex_destroy(&LOCK_status);
  (void) pthread_mutex_destroy(&LOCK_error_log);
  (void) pthread_mutex_destroy(&LOCK_delayed_insert);
  (void) pthread_mutex_destroy(&LOCK_delayed_status);
  (void) pthread_mutex_destroy(&LOCK_delayed_create);
  (void) pthread_mutex_destroy(&LOCK_manager);
  (void) pthread_mutex_destroy(&LOCK_crypt);
  (void) pthread_mutex_destroy(&LOCK_bytes_sent);
  (void) pthread_mutex_destroy(&LOCK_bytes_received);
  (void) pthread_mutex_destroy(&LOCK_user_conn);
  (void) pthread_mutex_destroy(&LOCK_connection_count);
  (void) pthread_mutex_destroy(&LOCK_stats);
  (void) pthread_mutex_destroy(&LOCK_global_user_client_stats);
  (void) pthread_mutex_destroy(&LOCK_global_table_stats);
  (void) pthread_mutex_destroy(&LOCK_global_index_stats);

  Events::destroy_mutexes();
#ifdef HAVE_OPENSSL
  (void) pthread_mutex_destroy(&LOCK_des_key_file);
#ifndef HAVE_YASSL
  for (int i= 0; i < CRYPTO_num_locks(); ++i)
    (void) rwlock_destroy(&openssl_stdlocks[i].lock);
  OPENSSL_free(openssl_stdlocks);
#endif
#endif
#ifdef HAVE_REPLICATION
  (void) pthread_mutex_destroy(&LOCK_rpl_status);
  (void) pthread_cond_destroy(&COND_rpl_status);
#endif
  (void) pthread_mutex_destroy(&LOCK_server_started);
  (void) pthread_cond_destroy(&COND_server_started);
  (void) pthread_mutex_destroy(&LOCK_active_mi);
  (void) rwlock_destroy(&LOCK_sys_init_connect);
  (void) rwlock_destroy(&LOCK_sys_init_slave);
  (void) pthread_mutex_destroy(&LOCK_global_system_variables);
  (void) pthread_mutex_destroy(&LOCK_short_uuid_generator);
  (void) rwlock_destroy(&LOCK_system_variables_hash);
  (void) pthread_mutex_destroy(&LOCK_global_read_lock);
  (void) pthread_mutex_destroy(&LOCK_prepared_stmt_count);
  (void) pthread_cond_destroy(&COND_thread_count);
  (void) pthread_cond_destroy(&COND_refresh);
  (void) pthread_cond_destroy(&COND_global_read_lock);
  (void) pthread_cond_destroy(&COND_thread_cache);
  (void) pthread_cond_destroy(&COND_flush_thread_cache);
  (void) pthread_cond_destroy(&COND_manager);
  DBUG_VOID_RETURN;
}

#endif /*EMBEDDED_LIBRARY*/


/**
   Register order of mutex for wrong mutex deadlock detector

   By aquiring all mutex in order here, the mutex order detector in
   mysys/thr_mutex.c, will give a warning on first wrong mutex usage!
*/

#ifdef SAFE_MUTEX
#define always_in_that_order(A,B)               \
  pthread_mutex_lock(A); pthread_mutex_lock(B); \
  pthread_mutex_unlock(B); pthread_mutex_unlock(A)
#else
#define always_in_that_order(A,B)
#endif

static void register_mutex_order()
{
  /*
    We must have LOCK_open before LOCK_global_system_variables because
    LOCK_open is hold while sql_plugin.c::intern_sys_var_ptr() is called.
  */
  always_in_that_order(&LOCK_open, &LOCK_global_system_variables);
}
#undef always_in_that_order


/****************************************************************************
** Init IP and UNIX socket
****************************************************************************/

#ifndef EMBEDDED_LIBRARY
static void set_ports()
{
  char	*env;
  if (!mysqld_port && !opt_disable_networking)
  {					// Get port if not from commandline
    mysqld_port= MYSQL_PORT;

    /*
      if builder specifically requested a default port, use that
      (even if it coincides with our factory default).
      only if they didn't do we check /etc/services (and, failing
      on that, fall back to the factory default of 3306).
      either default can be overridden by the environment variable
      MYSQL_TCP_PORT, which in turn can be overridden with command
      line options.
    */

#if MYSQL_PORT_DEFAULT == 0
    struct  servent *serv_ptr;
    if ((serv_ptr= getservbyname("mysql", "tcp")))
      mysqld_port= ntohs((u_short) serv_ptr->s_port); /* purecov: inspected */
#endif
    if ((env = getenv("MYSQL_TCP_PORT")))
      mysqld_port= (uint) atoi(env);		/* purecov: inspected */
  }
  if (!mysqld_unix_port)
  {
#ifdef __WIN__
    mysqld_unix_port= (char*) MYSQL_NAMEDPIPE;
#else
    mysqld_unix_port= (char*) MYSQL_UNIX_ADDR;
#endif
    if ((env = getenv("MYSQL_UNIX_PORT")))
      mysqld_unix_port= env;			/* purecov: inspected */
  }
}

/* Change to run as another user if started with --user */

static struct passwd *check_user(const char *user)
{
#if !defined(__WIN__) && !defined(__NETWARE__)
  struct passwd *tmp_user_info;
  uid_t user_id= geteuid();

  // Don't bother if we aren't superuser
  if (user_id)
  {
    if (user)
    {
      /* Don't give a warning, if real user is same as given with --user */
      /* purecov: begin tested */
      tmp_user_info= getpwnam(user);
      if ((!tmp_user_info || user_id != tmp_user_info->pw_uid) &&
	  global_system_variables.log_warnings)
        sql_print_warning(
                    "One can only use the --user switch if running as root\n");
      /* purecov: end */
    }
    return NULL;
  }
  if (!user)
  {
    if (!opt_bootstrap)
    {
      sql_print_error("Fatal error: Please read \"Security\" section of the manual to find out how to run mysqld as root!\n");
      unireg_abort(1);
    }
    return NULL;
  }
  /* purecov: begin tested */
  if (!strcmp(user,"root"))
    return NULL;                        // Avoid problem with dynamic libraries

  if (!(tmp_user_info= getpwnam(user)))
  {
    // Allow a numeric uid to be used
    const char *pos;
    for (pos= user; my_isdigit(mysqld_charset,*pos); pos++) ;
    if (*pos)                                   // Not numeric id
      goto err;
    if (!(tmp_user_info= getpwuid(atoi(user))))
      goto err;
  }
  return tmp_user_info;
  /* purecov: end */

err:
  sql_print_error("Fatal error: Can't change to run as user '%s' ;  Please check that the user exists!\n",user);
  unireg_abort(1);

#ifdef PR_SET_DUMPABLE
  if (test_flags & TEST_CORE_ON_SIGNAL)
  {
    /* inform kernel that process is dumpable */
    (void) prctl(PR_SET_DUMPABLE, 1);
  }
#endif

#endif
  return NULL;
}

static void set_user(const char *user, struct passwd *user_info_arg)
{
  /* purecov: begin tested */
#if !defined(__WIN__) && !defined(__NETWARE__)
  DBUG_ASSERT(user_info_arg != 0);
#ifdef HAVE_INITGROUPS
  /*
    We can get a SIGSEGV when calling initgroups() on some systems when NSS
    is configured to use LDAP and the server is statically linked.  We set
    calling_initgroups as a flag to the SIGSEGV handler that is then used to
    output a specific message to help the user resolve this problem.
  */
  calling_initgroups= TRUE;
  initgroups((char*) user, user_info_arg->pw_gid);
  calling_initgroups= FALSE;
#endif
  if (setgid(user_info_arg->pw_gid) == -1)
  {
    sql_perror("setgid");
    unireg_abort(1);
  }
  if (setuid(user_info_arg->pw_uid) == -1)
  {
    sql_perror("setuid");
    unireg_abort(1);
  }
#endif
  /* purecov: end */
}


static void set_effective_user(struct passwd *user_info_arg)
{
#if !defined(__WIN__) && !defined(__NETWARE__)
  DBUG_ASSERT(user_info_arg != 0);
  if (setregid((gid_t)-1, user_info_arg->pw_gid) == -1)
  {
    sql_perror("setregid");
    unireg_abort(1);
  }
  if (setreuid((uid_t)-1, user_info_arg->pw_uid) == -1)
  {
    sql_perror("setreuid");
    unireg_abort(1);
  }
#endif
}


/** Change root user if started with @c --chroot . */
static void set_root(const char *path)
{
#if !defined(__WIN__) && !defined(__NETWARE__)
  if (chroot(path) == -1)
  {
    sql_perror("chroot");
    unireg_abort(1);
  }
  my_setwd("/", MYF(0));
#endif
}

/**
   Activate usage of a tcp port
*/

static my_socket activate_tcp_port(uint port)
{
  struct sockaddr_in IPaddr;
  my_socket ip_sock;
  int	arg=1;
  int   ret;
  uint  waited;
  uint  this_wait;
  uint  retry;
  DBUG_ENTER("activate_tcp_port");
  DBUG_PRINT("enter",("port: %u", port));
  LINT_INIT(ret);

  ip_sock = socket(AF_INET, SOCK_STREAM, 0);
  if (ip_sock == INVALID_SOCKET)
  {
    DBUG_PRINT("error",("Got error: %d from socket()",socket_errno));
    sql_perror(ER(ER_IPSOCK_ERROR));		/* purecov: tested */
    unireg_abort(1);				/* purecov: tested */
  }
  bzero((char*) &IPaddr, sizeof(IPaddr));
  IPaddr.sin_family = AF_INET;
  IPaddr.sin_addr.s_addr = my_bind_addr;
  IPaddr.sin_port = (unsigned short) htons((unsigned short) port);

#ifndef __WIN__
  /*
    We should not use SO_REUSEADDR on windows as this would enable a
    user to open two mysqld servers with the same TCP/IP port.
  */
  (void) setsockopt(ip_sock,SOL_SOCKET,SO_REUSEADDR,(char*)&arg,sizeof(arg));
#endif /* __WIN__ */
  /*
    Sometimes the port is not released fast enough when stopping and
    restarting the server. This happens quite often with the test suite
    on busy Linux systems. Retry to bind the address at these intervals:
    Sleep intervals: 1, 2, 4,  6,  9, 13, 17, 22, ...
    Retry at second: 1, 3, 7, 13, 22, 35, 52, 74, ...
    Limit the sequence by mysqld_port_timeout (set --port-open-timeout=#).
  */

  for (waited= 0, retry= 1; ; retry++, waited+= this_wait)
  {
    if (((ret= bind(ip_sock, my_reinterpret_cast(struct sockaddr *) (&IPaddr),
                    sizeof(IPaddr))) >= 0) ||
        (socket_errno != SOCKET_EADDRINUSE) ||
        (waited >= mysqld_port_timeout))
      break;
    sql_print_information("Retrying bind on TCP/IP port %u", port);
    this_wait= retry * retry / 3 + 1;
    sleep(this_wait);
  }
  if (ret < 0)
  {
    DBUG_PRINT("error",("Got error: %d from bind",socket_errno));
    sql_perror("Can't start server: Bind on TCP/IP port");
    sql_print_error("Do you already have another mysqld server running on "
                    "port: %u ?", port);
    unireg_abort(1);
  }
  if (listen(ip_sock,(int) back_log) < 0)
  {
    sql_perror("Can't start server: listen() on TCP/IP port");
    sql_print_error("listen() on TCP/IP failed with error %d",
                    socket_errno);
    unireg_abort(1);
  }
  DBUG_RETURN(ip_sock);
}


static void network_init(void)
{
#ifdef HAVE_SYS_UN_H
  struct sockaddr_un	UNIXaddr;
#endif
  int	arg=1;
  DBUG_ENTER("network_init");

  if (thread_scheduler.init())
    unireg_abort(1);			/* purecov: inspected */

  set_ports();

  if (!opt_disable_networking && !opt_bootstrap)
  {
    if (mysqld_port)
      base_ip_sock= activate_tcp_port(mysqld_port);
    if (mysqld_extra_port)
      extra_ip_sock= activate_tcp_port(mysqld_extra_port);
  }

#ifdef __NT__
  /* create named pipe */
  if (Service.IsNT() && mysqld_unix_port[0] && !opt_bootstrap &&
      opt_enable_named_pipe)
  {

    strxnmov(pipe_name, sizeof(pipe_name)-1, "\\\\.\\pipe\\",
	     mysqld_unix_port, NullS);
    bzero((char*) &saPipeSecurity, sizeof(saPipeSecurity));
    bzero((char*) &sdPipeDescriptor, sizeof(sdPipeDescriptor));
    if (!InitializeSecurityDescriptor(&sdPipeDescriptor,
				      SECURITY_DESCRIPTOR_REVISION))
    {
      sql_perror("Can't start server : Initialize security descriptor");
      unireg_abort(1);
    }
    if (!SetSecurityDescriptorDacl(&sdPipeDescriptor, TRUE, NULL, FALSE))
    {
      sql_perror("Can't start server : Set security descriptor");
      unireg_abort(1);
    }
    saPipeSecurity.nLength = sizeof(SECURITY_ATTRIBUTES);
    saPipeSecurity.lpSecurityDescriptor = &sdPipeDescriptor;
    saPipeSecurity.bInheritHandle = FALSE;
    if ((hPipe= CreateNamedPipe(pipe_name,
				PIPE_ACCESS_DUPLEX|FILE_FLAG_OVERLAPPED,
				PIPE_TYPE_BYTE |
				PIPE_READMODE_BYTE |
				PIPE_WAIT,
				PIPE_UNLIMITED_INSTANCES,
				(int) global_system_variables.net_buffer_length,
				(int) global_system_variables.net_buffer_length,
				NMPWAIT_USE_DEFAULT_WAIT,
				&saPipeSecurity)) == INVALID_HANDLE_VALUE)
      {
	LPVOID lpMsgBuf;
	int error=GetLastError();
	FormatMessage(FORMAT_MESSAGE_ALLOCATE_BUFFER |
		      FORMAT_MESSAGE_FROM_SYSTEM,
		      NULL, error, MAKELANGID(LANG_NEUTRAL, SUBLANG_DEFAULT),
		      (LPTSTR) &lpMsgBuf, 0, NULL );
	sql_perror((char *)lpMsgBuf);
	LocalFree(lpMsgBuf);
	unireg_abort(1);
      }
  }
#endif

#if defined(HAVE_SYS_UN_H)
  /*
  ** Create the UNIX socket
  */
  if (mysqld_unix_port[0] && !opt_bootstrap)
  {
    DBUG_PRINT("general",("UNIX Socket is %s",mysqld_unix_port));

    if (strlen(mysqld_unix_port) > (sizeof(UNIXaddr.sun_path) - 1))
    {
      sql_print_error("The socket file path is too long (> %u): %s",
                      (uint) sizeof(UNIXaddr.sun_path) - 1, mysqld_unix_port);
      unireg_abort(1);
    }
    if ((unix_sock= socket(AF_UNIX, SOCK_STREAM, 0)) < 0)
    {
      sql_perror("Can't start server : UNIX Socket "); /* purecov: inspected */
      unireg_abort(1);				/* purecov: inspected */
    }
    bzero((char*) &UNIXaddr, sizeof(UNIXaddr));
    UNIXaddr.sun_family = AF_UNIX;
    strmov(UNIXaddr.sun_path, mysqld_unix_port);
    (void) unlink(mysqld_unix_port);
    (void) setsockopt(unix_sock,SOL_SOCKET,SO_REUSEADDR,(char*)&arg,
		      sizeof(arg));
    umask(0);
    if (bind(unix_sock, my_reinterpret_cast(struct sockaddr *) (&UNIXaddr),
	     sizeof(UNIXaddr)) < 0)
    {
      sql_perror("Can't start server : Bind on unix socket"); /* purecov: tested */
      sql_print_error("Do you already have another mysqld server running on socket: %s ?",mysqld_unix_port);
      unireg_abort(1);					/* purecov: tested */
    }
    umask(((~my_umask) & 0666));
#if defined(S_IFSOCK) && defined(SECURE_SOCKETS)
    (void) chmod(mysqld_unix_port,S_IFSOCK);	/* Fix solaris 2.6 bug */
#endif
    if (listen(unix_sock,(int) back_log) < 0)
      sql_print_warning("listen() on Unix socket failed with error %d",
		      socket_errno);
  }
#endif
  DBUG_PRINT("info",("server started"));
  DBUG_VOID_RETURN;
}

#endif /*!EMBEDDED_LIBRARY*/


#ifndef EMBEDDED_LIBRARY
/**
  Close a connection.

  @param thd		Thread handle
  @param errcode	Error code to print to console
  @param lock	        1 if we have have to lock LOCK_thread_count

  @note
    For the connection that is doing shutdown, this is called twice
*/
void close_connection(THD *thd, uint errcode, bool lock)
{
  st_vio *vio;
  DBUG_ENTER("close_connection");
  DBUG_PRINT("enter",("fd: %s  error: '%s'",
		      thd->net.vio ? vio_description(thd->net.vio) :
		      "(not connected)",
		      errcode ? ER(errcode) : ""));
  if (lock)
    (void) pthread_mutex_lock(&LOCK_thread_count);
  thd->killed= THD::KILL_CONNECTION;
  if ((vio= thd->net.vio) != 0)
  {
    if (errcode)
      net_send_error(thd, errcode, ER(errcode)); /* purecov: inspected */
    vio_close(vio);			/* vio is freed in delete thd */
  }
  if (lock)
    (void) pthread_mutex_unlock(&LOCK_thread_count);
  DBUG_VOID_RETURN;
}
#endif /* EMBEDDED_LIBRARY */


/** Called when mysqld is aborted with ^C */
/* ARGSUSED */
extern "C" sig_handler end_mysqld_signal(int sig __attribute__((unused)))
{
  DBUG_ENTER("end_mysqld_signal");
  /* Don't call kill_mysql() if signal thread is not running */
  if (signal_thread_in_use)
    kill_mysql();                          // Take down mysqld nicely 
  DBUG_VOID_RETURN;				/* purecov: deadcode */
}


/*
  Unlink thd from global list of available connections and free thd

  SYNOPSIS
    unlink_thd()
    thd		 Thread handler

  NOTES
    LOCK_thread_count is locked and left locked
*/

void unlink_thd(THD *thd)
{
  DBUG_ENTER("unlink_thd");
  DBUG_PRINT("enter", ("thd: 0x%lx", (long) thd));
  thd->cleanup();

  pthread_mutex_lock(&LOCK_connection_count);
  (*thd->scheduler->connection_count)--;
  pthread_mutex_unlock(&LOCK_connection_count);

  (void) pthread_mutex_lock(&LOCK_thread_count);
  thread_count--;
  delete thd;
  DBUG_VOID_RETURN;
}


/*
  Store thread in cache for reuse by new connections

  SYNOPSIS
    cache_thread()

  NOTES
    LOCK_thread_count has to be locked

  RETURN
    0  Thread was not put in cache
    1  Thread is to be reused by new connection.
       (ie, caller should return, not abort with pthread_exit())
*/


static bool cache_thread()
{
  safe_mutex_assert_owner(&LOCK_thread_count);
  if (cached_thread_count < thread_cache_size &&
      ! abort_loop && !kill_cached_threads)
  {
    /* Don't kill the thread, just put it in cache for reuse */
    DBUG_PRINT("info", ("Adding thread to cache"));
    cached_thread_count++;
    while (!abort_loop && ! wake_thread && ! kill_cached_threads)
      (void) pthread_cond_wait(&COND_thread_cache, &LOCK_thread_count);
    cached_thread_count--;
    if (kill_cached_threads)
      pthread_cond_signal(&COND_flush_thread_cache);
    if (wake_thread)
    {
      THD *thd;
      wake_thread--;
      thd= thread_cache.get();
      thd->thread_stack= (char*) &thd;          // For store_globals
      (void) thd->store_globals();
      /*
        THD::mysys_var::abort is associated with physical thread rather
        than with THD object. So we need to reset this flag before using
        this thread for handling of new THD object/connection.
      */
      thd->mysys_var->abort= 0;
      thd->thr_create_utime= my_micro_time();
      threads.append(thd);
      return(1);
    }
  }
  return(0);
}


/*
  End thread for the current connection

  SYNOPSIS
    one_thread_per_connection_end()
    thd		  Thread handler
    put_in_cache  Store thread in cache, if there is room in it
                  Normally this is true in all cases except when we got
                  out of resources initializing the current thread

  NOTES
    If thread is cached, we will wait until thread is scheduled to be
    reused and then we will return.
    If thread is not cached, we end the thread.

  RETURN
    0    Signal to handle_one_connection to reuse connection
*/

bool one_thread_per_connection_end(THD *thd, bool put_in_cache)
{
  DBUG_ENTER("one_thread_per_connection_end");
  unlink_thd(thd);
  /* Mark that current_thd is not valid anymore */
  my_pthread_setspecific_ptr(THR_THD,  0);
  if (put_in_cache)
    put_in_cache= cache_thread();
  pthread_mutex_unlock(&LOCK_thread_count);
  if (put_in_cache)
    DBUG_RETURN(0);                             // Thread is reused

  /* It's safe to broadcast outside a lock (COND... is not deleted here) */
  DBUG_PRINT("signal", ("Broadcasting COND_thread_count"));
  DBUG_LEAVE;                                   // Must match DBUG_ENTER()
  my_thread_end();
  (void) pthread_cond_broadcast(&COND_thread_count);

  pthread_exit(0);
  return 0;                                     // Avoid compiler warnings
}


void flush_thread_cache()
{
  (void) pthread_mutex_lock(&LOCK_thread_count);
  kill_cached_threads++;
  while (cached_thread_count)
  {
    pthread_cond_broadcast(&COND_thread_cache);
    pthread_cond_wait(&COND_flush_thread_cache,&LOCK_thread_count);
  }
  kill_cached_threads--;
  (void) pthread_mutex_unlock(&LOCK_thread_count);
}


#ifdef THREAD_SPECIFIC_SIGPIPE
/**
  Aborts a thread nicely. Comes here on SIGPIPE.

  @todo
    One should have to fix that thr_alarm know about this thread too.
*/
extern "C" sig_handler abort_thread(int sig __attribute__((unused)))
{
  THD *thd=current_thd;
  DBUG_ENTER("abort_thread");
  if (thd)
    thd->killed= THD::KILL_CONNECTION;
  DBUG_VOID_RETURN;
}
#endif


/******************************************************************************
  Setup a signal thread with handles all signals.
  Because Linux doesn't support schemas use a mutex to check that
  the signal thread is ready before continuing
******************************************************************************/

#if defined(__WIN__)


/*
  On Windows, we use native SetConsoleCtrlHandler for handle events like Ctrl-C
  with graceful shutdown.
  Also, we do not use signal(), but SetUnhandledExceptionFilter instead - as it
  provides possibility to pass the exception to just-in-time debugger, collect
  dumps and potentially also the exception and thread context used to output
  callstack.
*/

static BOOL WINAPI console_event_handler( DWORD type ) 
{
  DBUG_ENTER("console_event_handler");
#ifndef EMBEDDED_LIBRARY
  if(type == CTRL_C_EVENT)
  {
     /*
       Do not shutdown before startup is finished and shutdown
       thread is initialized. Otherwise there is a race condition 
       between main thread doing initialization and CTRL-C thread doing
       cleanup, which can result into crash.
     */
#ifndef EMBEDDED_LIBRARY
     if(hEventShutdown)
       kill_mysql();
     else
#endif
       sql_print_warning("CTRL-C ignored during startup");
     DBUG_RETURN(TRUE);
  }
#endif
  DBUG_RETURN(FALSE);
}


/*
  In Visual Studio 2005 and later, default SIGABRT handler will overwrite
  any unhandled exception filter set by the application  and will try to
  call JIT debugger. This is not what we want, this we calling __debugbreak
  to stop in debugger, if process is being debugged or to generate 
  EXCEPTION_BREAKPOINT and then handle_segfault will do its magic.
*/

#if (_MSC_VER >= 1400)
static void my_sigabrt_handler(int sig)
{
  __debugbreak();
}
#endif /*_MSC_VER >=1400 */

void win_install_sigabrt_handler(void)
{
#if (_MSC_VER >=1400)
  /*abort() should not override our exception filter*/
  _set_abort_behavior(0,_CALL_REPORTFAULT);
  signal(SIGABRT,my_sigabrt_handler);
#endif /* _MSC_VER >=1400 */
}

#ifdef DEBUG_UNHANDLED_EXCEPTION_FILTER
#define DEBUGGER_ATTACH_TIMEOUT 120
/*
  Wait for debugger to attach and break into debugger. If debugger is
  not attached, resume after timeout.
*/
static void wait_for_debugger(int timeout_sec)
{
   if(!IsDebuggerPresent())
   {
     int i;
     printf("Waiting for debugger to attach, pid=%u\n",GetCurrentProcessId());
     fflush(stdout);
     for(i= 0; i < timeout_sec; i++)
     {
       Sleep(1000);
       if(IsDebuggerPresent())
       {
         /* Break into debugger */
         __debugbreak();
         return;
       }
     }
     printf("pid=%u, debugger not attached after %d seconds, resuming\n",GetCurrentProcessId(),
       timeout_sec);
     fflush(stdout);
   }
}
#endif /* DEBUG_UNHANDLED_EXCEPTION_FILTER */

LONG WINAPI my_unhandler_exception_filter(EXCEPTION_POINTERS *ex_pointers)
{
   static BOOL first_time= TRUE;
   if(!first_time)
   {
     /*
       This routine can be called twice, typically
       when detaching in JIT debugger.
       Return EXCEPTION_EXECUTE_HANDLER to terminate process.
     */
     return EXCEPTION_EXECUTE_HANDLER;
   }
   first_time= FALSE;
#ifdef DEBUG_UNHANDLED_EXCEPTION_FILTER
   /*
    Unfortunately there is no clean way to debug unhandled exception filters,
    as debugger does not stop there(also documented in MSDN) 
    To overcome, one could put a MessageBox, but this will not work in service.
    Better solution is to print error message and sleep some minutes 
    until debugger is attached
  */
  wait_for_debugger(DEBUGGER_ATTACH_TIMEOUT);
#endif /* DEBUG_UNHANDLED_EXCEPTION_FILTER */
  __try
  {
    my_set_exception_pointers(ex_pointers);
    handle_segfault(ex_pointers->ExceptionRecord->ExceptionCode);
  }
  __except(EXCEPTION_EXECUTE_HANDLER)
  {
    DWORD written;
    const char msg[] = "Got exception in exception handler!\n";
    WriteFile(GetStdHandle(STD_OUTPUT_HANDLE),msg, sizeof(msg)-1, 
      &written,NULL);
  }
  /*
    Return EXCEPTION_CONTINUE_SEARCH to give JIT debugger
    (drwtsn32 or vsjitdebugger) possibility to attach,
    if JIT debugger is configured.
    Windows Error reporting might generate a dump here.
  */
  return EXCEPTION_CONTINUE_SEARCH;
}


static void init_signals(void)
{
  win_install_sigabrt_handler();
  if(opt_console)
    SetConsoleCtrlHandler(console_event_handler,TRUE);

    /* Avoid MessageBox()es*/
  _CrtSetReportMode(_CRT_WARN, _CRTDBG_MODE_FILE);
  _CrtSetReportFile(_CRT_WARN, _CRTDBG_FILE_STDERR);
  _CrtSetReportMode(_CRT_ERROR, _CRTDBG_MODE_FILE);
  _CrtSetReportFile(_CRT_ERROR, _CRTDBG_FILE_STDERR);
  _CrtSetReportMode(_CRT_ASSERT, _CRTDBG_MODE_FILE);
  _CrtSetReportFile(_CRT_ASSERT, _CRTDBG_FILE_STDERR);

   /*
     Do not use SEM_NOGPFAULTERRORBOX in the following SetErrorMode (),
     because it would prevent JIT debugger and Windows error reporting
     from working. We need WER or JIT-debugging, since our own unhandled
     exception filter is not guaranteed to work in all situation
     (like heap corruption or stack overflow)
   */
  SetErrorMode(SetErrorMode(0) | SEM_FAILCRITICALERRORS
                               | SEM_NOOPENFILEERRORBOX);
  SetUnhandledExceptionFilter(my_unhandler_exception_filter);
}


static void start_signal_handler(void)
{
#ifndef EMBEDDED_LIBRARY
  // Save vm id of this process
  if (!opt_bootstrap)
    create_pid_file();
#endif /* EMBEDDED_LIBRARY */
}


static void check_data_home(const char *path)
{}


#elif defined(__NETWARE__)

/// down server event callback.
void mysql_down_server_cb(void *, void *)
{
  event_flag= TRUE;
  kill_server(0);
}


/// destroy callback resources.
void mysql_cb_destroy(void *)
{
  UnRegisterEventNotification(eh);  // cleanup down event notification
  NX_UNWRAP_INTERFACE(ref);
  /* Deregister NSS volume deactivation event */
  NX_UNWRAP_INTERFACE(refneb);
  if (neb_consumer_id)
    UnRegisterConsumer(neb_consumer_id, NULL);
}


/// initialize callbacks.
void mysql_cb_init()
{
  // register for down server event
  void *handle = getnlmhandle();
  rtag_t rt= AllocateResourceTag(handle, "MySQL Down Server Callback",
                                 EventSignature);
  NX_WRAP_INTERFACE((void *)mysql_down_server_cb, 2, (void **)&ref);
  eh= RegisterForEventNotification(rt, EVENT_PRE_DOWN_SERVER,
                                   EVENT_PRIORITY_APPLICATION,
                                   NULL, ref, NULL);

  /*
    Register for volume deactivation event
    Wrap the callback function, as it is called by non-LibC thread
  */
  (void *) NX_WRAP_INTERFACE(neb_event_callback, 1, &refneb);
  registerwithneb();

  NXVmRegisterExitHandler(mysql_cb_destroy, NULL);  // clean-up
}


/** To get the name of the NetWare volume having MySQL data folder. */
static void getvolumename()
{
  char *p;
  /*
    We assume that data path is already set.
    If not it won't come here. Terminate after volume name
  */
  if ((p= strchr(mysql_real_data_home, ':')))
    strmake(datavolname, mysql_real_data_home,
            (uint) (p - mysql_real_data_home));
}


/**
  Registering with NEB for NSS Volume Deactivation event.
*/

static void registerwithneb()
{

  ConsumerRegistrationInfo reg_info;

  /* Clear NEB registration structure */
  bzero((char*) &reg_info, sizeof(struct ConsumerRegistrationInfo));

  /* Fill the NEB consumer information structure */
  reg_info.CRIVersion= 1;  	            // NEB version
  /* NEB Consumer name */
  reg_info.CRIConsumerName= (BYTE *) "MySQL Database Server";
  /* Event of interest */
  reg_info.CRIEventName= (BYTE *) "NSS.ChangeVolState.Enter";
  reg_info.CRIUserParameter= NULL;	    // Consumer Info
  reg_info.CRIEventFlags= 0;	            // Event flags
  /* Consumer NLM handle */
  reg_info.CRIOwnerID= (LoadDefinitionStructure *)getnlmhandle();
  reg_info.CRIConsumerESR= NULL;	    // No consumer ESR required
  reg_info.CRISecurityToken= 0;	            // No security token for the event
  reg_info.CRIConsumerFlags= 0;             // SMP_ENABLED_BIT;
  reg_info.CRIFilterName= 0;	            // No event filtering
  reg_info.CRIFilterDataLength= 0;          // No filtering data
  reg_info.CRIFilterData= 0;	            // No filtering data
  /* Callback function for the event */
  (void *)reg_info.CRIConsumerCallback= (void *) refneb;
  reg_info.CRIOrder= 0;	                    // Event callback order
  reg_info.CRIConsumerType= CHECK_CONSUMER; // Consumer type

  /* Register for the event with NEB */
  if (RegisterConsumer(&reg_info))
  {
    consoleprintf("Failed to register for NSS Volume Deactivation event \n");
    return;
  }
  /* This ID is required for deregistration */
  neb_consumer_id= reg_info.CRIConsumerID;

  /* Get MySQL data volume name, stored in global variable datavolname */
  getvolumename();

  /*
    Get the NSS volume ID of the MySQL Data volume.
    Volume ID is stored in a global variable
  */
  getvolumeID((BYTE*) datavolname);
}


/**
  Callback for NSS Volume Deactivation event.
*/

ulong neb_event_callback(struct EventBlock *eblock)
{
  EventChangeVolStateEnter_s *voldata;
  extern bool nw_panic;

  voldata= (EventChangeVolStateEnter_s *)eblock->EBEventData;

  /* Deactivation of a volume */
  if ((voldata->oldState == zVOLSTATE_ACTIVE &&
       voldata->newState == zVOLSTATE_DEACTIVE ||
       voldata->newState == zVOLSTATE_MAINTENANCE))
  {
    /*
      Ensure that we bring down MySQL server only for MySQL data
      volume deactivation
    */
    if (!memcmp(&voldata->volID, &datavolid, sizeof(VolumeID_t)))
    {
      consoleprintf("MySQL data volume is deactivated, shutting down MySQL Server \n");
      event_flag= TRUE;
      nw_panic = TRUE;
      event_flag= TRUE;
      kill_server(0);
    }
  }
  return 0;
}


#define ADMIN_VOL_PATH					"_ADMIN:/Volumes/"

/**
  Function to get NSS volume ID of the MySQL data.
*/
static void getvolumeID(BYTE *volumeName)
{
  char path[zMAX_FULL_NAME];
  Key_t rootKey= 0, fileKey= 0;
  QUAD getInfoMask;
  zInfo_s info;
  STATUS status;

  /* Get the root key */
  if ((status= zRootKey(0, &rootKey)) != zOK)
  {
    consoleprintf("\nGetNSSVolumeProperties - Failed to get root key, status: %d\n.", (int) status);
    goto exit;
  }

  /*
    Get the file key. This is the key to the volume object in the
    NSS admin volumes directory.
  */

  strxmov(path, (const char *) ADMIN_VOL_PATH, (const char *) volumeName,
          NullS);
  if ((status= zOpen(rootKey, zNSS_TASK, zNSPACE_LONG|zMODE_UTF8,
                     (BYTE *) path, zRR_READ_ACCESS, &fileKey)) != zOK)
  {
    consoleprintf("\nGetNSSVolumeProperties - Failed to get file, status: %d\n.", (int) status);
    goto exit;
  }

  getInfoMask= zGET_IDS | zGET_VOLUME_INFO ;
  if ((status= zGetInfo(fileKey, getInfoMask, sizeof(info),
                        zINFO_VERSION_A, &info)) != zOK)
  {
    consoleprintf("\nGetNSSVolumeProperties - Failed in zGetInfo, status: %d\n.", (int) status);
    goto exit;
  }

  /* Copy the data to global variable */
  datavolid.timeLow= info.vol.volumeID.timeLow;
  datavolid.timeMid= info.vol.volumeID.timeMid;
  datavolid.timeHighAndVersion= info.vol.volumeID.timeHighAndVersion;
  datavolid.clockSeqHighAndReserved= info.vol.volumeID.clockSeqHighAndReserved;
  datavolid.clockSeqLow= info.vol.volumeID.clockSeqLow;
  /* This is guranteed to be 6-byte length (but sizeof() would be better) */
  memcpy(datavolid.node, info.vol.volumeID.node, (unsigned int) 6);

exit:
  if (rootKey)
    zClose(rootKey);
  if (fileKey)
    zClose(fileKey);
}


static void init_signals(void)
{
  int signals[] = {SIGINT,SIGILL,SIGFPE,SIGSEGV,SIGTERM,SIGABRT};

  for (uint i=0 ; i < sizeof(signals)/sizeof(int) ; i++)
    signal(signals[i], kill_server);
  mysql_cb_init();  // initialize callbacks

}


static void start_signal_handler(void)
{
  // Save vm id of this process
  if (!opt_bootstrap)
    create_pid_file();
  // no signal handler
}


/**
  Warn if the data is on a Traditional volume.

  @note
    Already done by mysqld_safe
*/

static void check_data_home(const char *path)
{
}

#endif /*__WIN__ || __NETWARE */

#ifdef HAVE_LINUXTHREADS
#define UNSAFE_DEFAULT_LINUX_THREADS 200
#endif


#if BACKTRACE_DEMANGLE
#include <cxxabi.h>
extern "C" char *my_demangle(const char *mangled_name, int *status)
{
  return abi::__cxa_demangle(mangled_name, NULL, NULL, status);
}
#endif


extern "C" sig_handler handle_segfault(int sig)
{
  time_t curr_time;
  struct tm tm;
#ifdef HAVE_STACKTRACE
  THD *thd=current_thd;
#endif

  /*
    Strictly speaking, one needs a mutex here
    but since we have got SIGSEGV already, things are a mess
    so not having the mutex is not as bad as possibly using a buggy
    mutex - so we keep things simple
  */
  if (segfaulted)
  {
    fprintf(stderr, "Fatal " SIGNAL_FMT " while backtracing\n", sig);
    exit(1);
  }

  segfaulted = 1;

  curr_time= my_time(0);
  localtime_r(&curr_time, &tm);

  fprintf(stderr, "%02d%02d%02d %2d:%02d:%02d ",
          tm.tm_year % 100, tm.tm_mon+1, tm.tm_mday,
          tm.tm_hour, tm.tm_min, tm.tm_sec);
  if (opt_expect_abort && sig == SIGABRT)
  {
    fprintf(stderr,"[Note] mysqld did an expected abort\n");
    goto end;
  }

  fprintf(stderr,"[ERROR] mysqld got " SIGNAL_FMT " ;\n\
This could be because you hit a bug. It is also possible that this binary\n\
or one of the libraries it was linked against is corrupt, improperly built,\n\
or misconfigured. This error can also be caused by malfunctioning hardware.\n",
	  sig);
  fprintf(stderr, "\
We will try our best to scrape up some info that will hopefully help diagnose\n\
the problem, but since we have already crashed, something is definitely wrong\n\
and this may fail.\n\n");
  fprintf(stderr, "key_buffer_size=%lu\n",
          (ulong) dflt_key_cache->key_cache_mem_size);
  fprintf(stderr, "read_buffer_size=%ld\n", (long) global_system_variables.read_buff_size);
  fprintf(stderr, "max_used_connections=%lu\n", max_used_connections);
  fprintf(stderr, "max_threads=%u\n", thread_scheduler.max_threads +
          (uint) extra_max_connections);
  fprintf(stderr, "threads_connected=%u\n", thread_count);
  fprintf(stderr, "It is possible that mysqld could use up to \n\
key_buffer_size + (read_buffer_size + sort_buffer_size)*max_threads = %lu K\n\
bytes of memory\n", ((ulong) dflt_key_cache->key_cache_mem_size +
		     (global_system_variables.read_buff_size +
		      global_system_variables.sortbuff_size) *
		     (thread_scheduler.max_threads + extra_max_connections) +
                     (max_connections + extra_max_connections)* sizeof(THD))
          / 1024);
  fprintf(stderr, "Hope that's ok; if not, decrease some variables in the equation.\n\n");

#if defined(HAVE_LINUXTHREADS)
  if (sizeof(char*) == 4 && thread_count > UNSAFE_DEFAULT_LINUX_THREADS)
  {
    fprintf(stderr, "\
You seem to be running 32-bit Linux and have %d concurrent connections.\n\
If you have not changed STACK_SIZE in LinuxThreads and built the binary \n\
yourself, LinuxThreads is quite likely to steal a part of the global heap for\n\
the thread stack. Please read http://dev.mysql.com/doc/mysql/en/linux.html\n\n",
	    thread_count);
  }
#endif /* HAVE_LINUXTHREADS */

#ifdef HAVE_STACKTRACE

  if (!(test_flags & TEST_NO_STACKTRACE))
  {
    fprintf(stderr, "thd: 0x%lx\n",(long) thd);
    fprintf(stderr, "Attempting backtrace. You can use the following "
                    "information to find out\nwhere mysqld died. If "
                    "you see no messages after this, something went\n"
                    "terribly wrong...\n");
    my_print_stacktrace(thd ? (uchar*) thd->thread_stack : NULL,
                        my_thread_stack_size);
  }
  if (thd)
  {
    const char *kreason= "UNKNOWN";
    switch (thd->killed) {
    case THD::NOT_KILLED:
      kreason= "NOT_KILLED";
      break;
    case THD::KILL_BAD_DATA:
      kreason= "KILL_BAD_DATA";
      break;
    case THD::KILL_CONNECTION:
      kreason= "KILL_CONNECTION";
      break;
    case THD::KILL_QUERY:
      kreason= "KILL_QUERY";
      break;
    case THD::KILLED_NO_VALUE:
      kreason= "KILLED_NO_VALUE";
      break;
    }
    fprintf(stderr, "Trying to get some variables.\n\
Some pointers may be invalid and cause the dump to abort...\n");
    my_safe_print_str("thd->query", thd->query(), 1024);
    fprintf(stderr, "thd->thread_id=%lu\n", (ulong) thd->thread_id);
    fprintf(stderr, "thd->killed=%s\n", kreason);
  }
  fprintf(stderr, "\
The manual page at http://dev.mysql.com/doc/mysql/en/crashing.html contains\n\
information that should help you find out what is causing the crash.\n");
  fflush(stderr);
#endif /* HAVE_STACKTRACE */

#ifdef HAVE_INITGROUPS
  if (calling_initgroups)
    fprintf(stderr, "\n\
This crash occured while the server was calling initgroups(). This is\n\
often due to the use of a mysqld that is statically linked against glibc\n\
and configured to use LDAP in /etc/nsswitch.conf. You will need to either\n\
upgrade to a version of glibc that does not have this problem (2.3.4 or\n\
later when used with nscd), disable LDAP in your nsswitch.conf, or use a\n\
mysqld that is not statically linked.\n");
#endif

#ifdef HAVE_NPTL
  if (thd_lib_detected == THD_LIB_LT && !getenv("LD_ASSUME_KERNEL"))
    fprintf(stderr,"\n\
You are running a statically-linked LinuxThreads binary on an NPTL system.\n\
This can result in crashes on some distributions due to LT/NPTL conflicts.\n\
You should either build a dynamically-linked binary, or force LinuxThreads\n\
to be used with the LD_ASSUME_KERNEL environment variable. Please consult\n\
the documentation for your distribution on how to do that.\n");
#endif

  if (locked_in_memory)
  {
    fprintf(stderr, "\n\
The \"--memlock\" argument, which was enabled, uses system calls that are\n\
unreliable and unstable on some operating systems and operating-system\n\
versions (notably, some versions of Linux).  This crash could be due to use\n\
of those buggy OS calls.  You should consider whether you really need the\n\
\"--memlock\" parameter and/or consult the OS distributer about \"mlockall\"\n\
bugs.\n");
  }

#ifdef HAVE_WRITE_CORE
  if (test_flags & TEST_CORE_ON_SIGNAL)
  {
    fprintf(stderr, "Writing a core file\n");
    fflush(stderr);
    my_write_core(sig);
  }
#endif

end:
#ifndef __WIN__
  /* Terminate */
  exit(1);
#else
  /* On Windows, do not terminate, but pass control to exception filter */
  ;
#endif
}

#if !defined(__WIN__) && !defined(__NETWARE__)
#ifndef SA_RESETHAND
#define SA_RESETHAND 0
#endif
#ifndef SA_NODEFER
#define SA_NODEFER 0
#endif

#ifndef EMBEDDED_LIBRARY

static void init_signals(void)
{
  sigset_t set;
  struct sigaction sa;
  DBUG_ENTER("init_signals");

  my_sigset(THR_SERVER_ALARM,print_signal_warning); // Should never be called!

  if (!(test_flags & TEST_NO_STACKTRACE) || (test_flags & TEST_CORE_ON_SIGNAL))
  {
    sa.sa_flags = SA_RESETHAND | SA_NODEFER;
    sigemptyset(&sa.sa_mask);
    sigprocmask(SIG_SETMASK,&sa.sa_mask,NULL);

#ifdef HAVE_STACKTRACE
    my_init_stacktrace();
#endif
#if defined(__amiga__)
    sa.sa_handler=(void(*)())handle_segfault;
#else
    sa.sa_handler=handle_segfault;
#endif
    sigaction(SIGSEGV, &sa, NULL);
    sigaction(SIGABRT, &sa, NULL);
#ifdef SIGBUS
    sigaction(SIGBUS, &sa, NULL);
#endif
    sigaction(SIGILL, &sa, NULL);
    sigaction(SIGFPE, &sa, NULL);
  }

#ifdef HAVE_GETRLIMIT
  if (test_flags & TEST_CORE_ON_SIGNAL)
  {
    /* Change limits so that we will get a core file */
    STRUCT_RLIMIT rl;
    rl.rlim_cur = rl.rlim_max = (rlim_t) RLIM_INFINITY;
    if (setrlimit(RLIMIT_CORE, &rl) && global_system_variables.log_warnings)
      sql_print_warning("setrlimit could not change the size of core files to 'infinity';  We may not be able to generate a core file on signals");
  }
#endif
  (void) sigemptyset(&set);
  my_sigset(SIGPIPE,SIG_IGN);
  sigaddset(&set,SIGPIPE);
#ifndef IGNORE_SIGHUP_SIGQUIT
  sigaddset(&set,SIGQUIT);
  sigaddset(&set,SIGHUP);
#endif
  sigaddset(&set,SIGTERM);

  /* Fix signals if blocked by parents (can happen on Mac OS X) */
  sigemptyset(&sa.sa_mask);
  sa.sa_flags = 0;
  sa.sa_handler = print_signal_warning;
  sigaction(SIGTERM, &sa, (struct sigaction*) 0);
  sa.sa_flags = 0;
  sa.sa_handler = print_signal_warning;
  sigaction(SIGHUP, &sa, (struct sigaction*) 0);
#ifdef SIGTSTP
  sigaddset(&set,SIGTSTP);
#endif
  if (thd_lib_detected != THD_LIB_LT)
    sigaddset(&set,THR_SERVER_ALARM);
  if (test_flags & TEST_SIGINT)
  {
    /* Allow SIGINT to break mysqld. This is for debugging with --gdb */
    my_sigset(SIGINT, end_mysqld_signal);
    sigdelset(&set, SIGINT);
  }
  else
    sigaddset(&set,SIGINT);

  sigprocmask(SIG_SETMASK,&set,NULL);
  pthread_sigmask(SIG_SETMASK,&set,NULL);
  DBUG_VOID_RETURN;
}


static void start_signal_handler(void)
{
  int error;
  pthread_attr_t thr_attr;
  DBUG_ENTER("start_signal_handler");

  (void) pthread_attr_init(&thr_attr);
#if !defined(HAVE_DEC_3_2_THREADS)
  pthread_attr_setscope(&thr_attr,PTHREAD_SCOPE_SYSTEM);
  (void) pthread_attr_setdetachstate(&thr_attr,PTHREAD_CREATE_DETACHED);
  if (!(opt_specialflag & SPECIAL_NO_PRIOR))
    my_pthread_attr_setprio(&thr_attr,INTERRUPT_PRIOR);
#if defined(__ia64__) || defined(__ia64)
  /*
    Peculiar things with ia64 platforms - it seems we only have half the
    stack size in reality, so we have to double it here
  */
  pthread_attr_setstacksize(&thr_attr,my_thread_stack_size*2);
#else
  pthread_attr_setstacksize(&thr_attr,my_thread_stack_size);
#endif
#endif

  (void) pthread_mutex_lock(&LOCK_thread_count);
  if ((error=pthread_create(&signal_thread,&thr_attr,signal_hand,0)))
  {
    sql_print_error("Can't create interrupt-thread (error %d, errno: %d)",
		    error,errno);
    exit(1);
  }
  (void) pthread_cond_wait(&COND_thread_count,&LOCK_thread_count);
  pthread_mutex_unlock(&LOCK_thread_count);

  (void) pthread_attr_destroy(&thr_attr);
  DBUG_VOID_RETURN;
}


/** This threads handles all signals and alarms. */
/* ARGSUSED */
pthread_handler_t signal_hand(void *arg __attribute__((unused)))
{
  sigset_t set;
  int sig;
  my_thread_init();				// Init new thread
  DBUG_ENTER("signal_hand");
  signal_thread_in_use= 1;

  /*
    Setup alarm handler
    This should actually be '+ max_number_of_slaves' instead of +10,
    but the +10 should be quite safe.
  */
  init_thr_alarm(thread_scheduler.max_threads + extra_max_connections +
		 global_system_variables.max_insert_delayed_threads + 10);
  if (test_flags & TEST_SIGINT)
  {
    /* Allow SIGINT to break mysqld. This is for debugging with --gdb */
    (void) sigemptyset(&set);
    (void) sigaddset(&set,SIGINT);
    (void) pthread_sigmask(SIG_UNBLOCK,&set,NULL);
  }
  (void) sigemptyset(&set);			// Setup up SIGINT for debug
#ifdef USE_ONE_SIGNAL_HAND
  (void) sigaddset(&set,THR_SERVER_ALARM);	// For alarms
#endif
#ifndef IGNORE_SIGHUP_SIGQUIT
  (void) sigaddset(&set,SIGQUIT);
  (void) sigaddset(&set,SIGHUP);
#endif
  (void) sigaddset(&set,SIGTERM);
  (void) sigaddset(&set,SIGTSTP);

  /* Save pid to this process (or thread on Linux) */
  if (!opt_bootstrap)
    create_pid_file();

#ifdef HAVE_STACK_TRACE_ON_SEGV
  if (opt_do_pstack)
  {
    sprintf(pstack_file_name,"mysqld-%lu-%%d-%%d.backtrace", (ulong)getpid());
    pstack_install_segv_action(pstack_file_name);
  }
#endif /* HAVE_STACK_TRACE_ON_SEGV */

  /*
    signal to start_signal_handler that we are ready
    This works by waiting for start_signal_handler to free mutex,
    after which we signal it that we are ready.
    At this pointer there is no other threads running, so there
    should not be any other pthread_cond_signal() calls.
  */
  (void) pthread_mutex_lock(&LOCK_thread_count);
  (void) pthread_mutex_unlock(&LOCK_thread_count);
  (void) pthread_cond_broadcast(&COND_thread_count);

  (void) pthread_sigmask(SIG_BLOCK,&set,NULL);
  for (;;)
  {
    int error;					// Used when debugging
    if (shutdown_in_progress && !abort_loop)
    {
      sig= SIGTERM;
      error=0;
    }
    else
      while ((error=my_sigwait(&set,&sig)) == EINTR) ;
    if (cleanup_done)
    {
      DBUG_PRINT("quit",("signal_handler: calling my_thread_end()"));
      my_thread_end();
      signal_thread_in_use= 0;
      DBUG_LEAVE;                               // Must match DBUG_ENTER()
      pthread_exit(0);				// Safety
      return 0;                                 // Avoid compiler warnings
    }
    switch (sig) {
    case SIGTERM:
    case SIGQUIT:
    case SIGKILL:
#ifdef EXTRA_DEBUG
      sql_print_information("Got signal %d to shutdown mysqld",sig);
#endif
      /* switch to the old log message processing */
      logger.set_handlers(LOG_FILE, opt_slow_log ? LOG_FILE:LOG_NONE,
                          opt_log ? LOG_FILE:LOG_NONE);
      DBUG_PRINT("info",("Got signal: %d  abort_loop: %d",sig,abort_loop));
      if (!abort_loop)
      {
	abort_loop=1;				// mark abort for threads
#ifdef USE_ONE_SIGNAL_HAND
	pthread_t tmp;
	if (!(opt_specialflag & SPECIAL_NO_PRIOR))
	  my_pthread_attr_setprio(&connection_attrib,INTERRUPT_PRIOR);
	if (pthread_create(&tmp,&connection_attrib, kill_server_thread,
			   (void*) &sig))
	  sql_print_error("Can't create thread to kill server");
#else
	kill_server((void*) sig);	// MIT THREAD has a alarm thread
#endif
      }
      break;
    case SIGHUP:
      if (!abort_loop)
      {
        bool not_used;
	mysql_print_status();		// Print some debug info
	reload_acl_and_cache((THD*) 0,
			     (REFRESH_LOG | REFRESH_TABLES | REFRESH_FAST |
			      REFRESH_GRANT |
			      REFRESH_THREADS | REFRESH_HOSTS),
			     (TABLE_LIST*) 0, &not_used); // Flush logs
      }
      /* reenable logs after the options were reloaded */
      if (log_output_options & LOG_NONE)
      {
        logger.set_handlers(LOG_FILE,
                            opt_slow_log ? LOG_TABLE : LOG_NONE,
                            opt_log ? LOG_TABLE : LOG_NONE);
      }
      else
      {
        logger.set_handlers(LOG_FILE,
                            opt_slow_log ? log_output_options : LOG_NONE,
                            opt_log ? log_output_options : LOG_NONE);
      }
      break;
#ifdef USE_ONE_SIGNAL_HAND
    case THR_SERVER_ALARM:
      process_alarm(sig);			// Trigger alarms.
      break;
#endif
    default:
#ifdef EXTRA_DEBUG
      sql_print_warning("Got signal: %d  error: %d",sig,error); /* purecov: tested */
#endif
      break;					/* purecov: tested */
    }
  }
  return(0);					/* purecov: deadcode */
}

static void check_data_home(const char *path)
{}

#endif /*!EMBEDDED_LIBRARY*/
#endif	/* __WIN__*/


/**
  All global error messages are sent here where the first one is stored
  for the client.
*/
/* ARGSUSED */
extern "C" int my_message_sql(uint error, const char *str, myf MyFlags);

int my_message_sql(uint error, const char *str, myf MyFlags)
{
  THD *thd;
  MYSQL_ERROR::enum_warning_level level;
  sql_print_message_func func;
  DBUG_ENTER("my_message_sql");
  DBUG_PRINT("error", ("error: %u  message: '%s'", error, str));

  DBUG_ASSERT(str != NULL);
  /*
    An error should have a valid error number (!= 0), so it can be caught
    in stored procedures by SQL exception handlers.
    Calling my_error() with error == 0 is a bug.
    Remaining known places to fix:
    - storage/myisam/mi_create.c, my_printf_error()
    TODO:
    DBUG_ASSERT(error != 0);
  */
  if (error == 0)
  {
    /* At least, prevent new abuse ... */
    DBUG_ASSERT(strncmp(str, "MyISAM table", 12) == 0 ||
                strncmp(str, "Aria table", 11) == 0);
    error= ER_UNKNOWN_ERROR;
  }

  if (MyFlags & ME_JUST_INFO)
  {
    level= MYSQL_ERROR::WARN_LEVEL_NOTE;
    func= sql_print_information;
  }
  else if (MyFlags & ME_JUST_WARNING)
  {
    level= MYSQL_ERROR::WARN_LEVEL_WARN;
    func= sql_print_warning;
  }
  else
  {
    level= MYSQL_ERROR::WARN_LEVEL_ERROR;
    func= sql_print_error;
  }

  if ((thd= current_thd))
  {
    /*
      TODO: There are two exceptions mechanism (THD and sp_rcontext),
      this could be improved by having a common stack of handlers.
    */
    if (thd->handle_error(error, str, level))
      DBUG_RETURN(0);

    if (level == MYSQL_ERROR::WARN_LEVEL_WARN)
      push_warning(thd, MYSQL_ERROR::WARN_LEVEL_WARN, error, str);
    if (level != MYSQL_ERROR::WARN_LEVEL_ERROR)
      goto to_error_log;

    thd->is_slave_error=  1; // needed to catch query errors during replication

    /*
      thd->lex->current_select == 0 if lex structure is not inited
      (not query command (COM_QUERY))
    */
    if (thd->lex->current_select &&
	thd->lex->current_select->no_error && !thd->is_fatal_error)
    {
      DBUG_PRINT("error",
                 ("Error converted to warning: current_select: no_error %d  "
                  "fatal_error: %d",
                  (thd->lex->current_select ?
                   thd->lex->current_select->no_error : 0),
                  (int) thd->is_fatal_error));
    }
    else
    {
      if (thd->main_da.is_ok() && !thd->main_da.can_overwrite_status)
      {
        /*
          Client has already got ok packet and we are not in net_flush(), so
          we write a message to error log.
          This could happen if we get an error in implicit commit.
          This should never happen in normal operation, so lets
          assert here in debug builds.
        */
        DBUG_ASSERT(0);
        func= sql_print_error;
        MyFlags|= ME_NOREFRESH;
      }
      else if (! thd->main_da.is_error()) // Return only first message
      {
        thd->main_da.set_error_status(thd, error, str);
      }
      query_cache_abort(&thd->net);
    }
    /*
      If a continue handler is found, the error message will be cleared
      by the stored procedures code.
    */
    if (thd->spcont &&
        ! (MyFlags & ME_NO_SP_HANDLER) &&
        thd->spcont->handle_error(error, MYSQL_ERROR::WARN_LEVEL_ERROR, thd))
    {
      /*
        Do not push any warnings, a handled error must be completely
        silenced.
      */
      DBUG_RETURN(0);
    }

    /* When simulating OOM, skip writing to error log to avoid mtr errors */
    DBUG_EXECUTE_IF("simulate_out_of_memory", DBUG_RETURN(0););

    if (!thd->no_warnings_for_error &&
        !(MyFlags & ME_NO_WARNING_FOR_ERROR))
    {
      /*
        Suppress infinite recursion if there a memory allocation error
        inside push_warning.
      */
      thd->no_warnings_for_error= TRUE;
      push_warning(thd, MYSQL_ERROR::WARN_LEVEL_ERROR, error, str);
      thd->no_warnings_for_error= FALSE;
    }
  }

to_error_log:
  /* When simulating OOM, skip writing to error log to avoid mtr errors */
  DBUG_EXECUTE_IF("simulate_out_of_memory", DBUG_RETURN(0););

  if (!thd || (MyFlags & ME_NOREFRESH))
    (*func)("%s: %s", my_progname_short, str); /* purecov: inspected */
  DBUG_RETURN(0);
}


#ifndef EMBEDDED_LIBRARY
extern "C" void *my_str_malloc_mysqld(size_t size);
extern "C" void my_str_free_mysqld(void *ptr);

void *my_str_malloc_mysqld(size_t size)
{
  return my_malloc(size, MYF(MY_FAE));
}


void my_str_free_mysqld(void *ptr)
{
  my_free((uchar*)ptr, MYF(MY_FAE));
}
#endif /* EMBEDDED_LIBRARY */


#ifdef __WIN__

pthread_handler_t handle_shutdown(void *arg)
{
  MSG msg;
  my_thread_init();

  /* this call should create the message queue for this thread */
  PeekMessage(&msg, NULL, 1, 65534,PM_NOREMOVE);
#if !defined(EMBEDDED_LIBRARY)
  if (WaitForSingleObject(hEventShutdown,INFINITE)==WAIT_OBJECT_0)
#endif /* EMBEDDED_LIBRARY */
     kill_server(MYSQL_KILL_SIGNAL);
  return 0;
}
#endif

const char *load_default_groups[]= {
#ifdef WITH_NDBCLUSTER_STORAGE_ENGINE
"mysql_cluster",
#endif
"mysqld", "server", MYSQL_BASE_VERSION,
"mariadb", MARIADB_BASE_VERSION,
0, 0};

#if defined(__WIN__) && !defined(EMBEDDED_LIBRARY)
static const int load_default_groups_sz=
sizeof(load_default_groups)/sizeof(load_default_groups[0]);
#endif


/**
  Initialize one of the global date/time format variables.

  @param format_type		What kind of format should be supported
  @param var_ptr		Pointer to variable that should be updated

  @note
    The default value is taken from either opt_date_time_formats[] or
    the ISO format (ANSI SQL)

  @retval 0 ok
  @retval 1 error
*/

static bool init_global_datetime_format(timestamp_type format_type,
                                        DATE_TIME_FORMAT **var_ptr)
{
  /* Get command line option */
  const char *str= opt_date_time_formats[format_type];

  if (!str)					// No specified format
  {
    str= get_date_time_format_str(&known_date_time_formats[ISO_FORMAT],
				  format_type);
    /*
      Set the "command line" option to point to the generated string so
      that we can set global formats back to default
    */
    opt_date_time_formats[format_type]= str;
  }
  if (!(*var_ptr= date_time_format_make(format_type, str, strlen(str))))
  {
    fprintf(stderr, "Wrong date/time format specifier: %s\n", str);
    return 1;
  }
  return 0;
}

SHOW_VAR com_status_vars[]= {
  {"admin_commands",       (char*) offsetof(STATUS_VAR, com_other), SHOW_LONG_STATUS},
  {"assign_to_keycache",   (char*) offsetof(STATUS_VAR, com_stat[(uint) SQLCOM_ASSIGN_TO_KEYCACHE]), SHOW_LONG_STATUS},
  {"alter_db",             (char*) offsetof(STATUS_VAR, com_stat[(uint) SQLCOM_ALTER_DB]), SHOW_LONG_STATUS},
  {"alter_db_upgrade",     (char*) offsetof(STATUS_VAR, com_stat[(uint) SQLCOM_ALTER_DB_UPGRADE]), SHOW_LONG_STATUS},
  {"alter_event",          (char*) offsetof(STATUS_VAR, com_stat[(uint) SQLCOM_ALTER_EVENT]), SHOW_LONG_STATUS},
  {"alter_function",       (char*) offsetof(STATUS_VAR, com_stat[(uint) SQLCOM_ALTER_FUNCTION]), SHOW_LONG_STATUS},
  {"alter_procedure",      (char*) offsetof(STATUS_VAR, com_stat[(uint) SQLCOM_ALTER_PROCEDURE]), SHOW_LONG_STATUS},
  {"alter_server",         (char*) offsetof(STATUS_VAR, com_stat[(uint) SQLCOM_ALTER_SERVER]), SHOW_LONG_STATUS},
  {"alter_table",          (char*) offsetof(STATUS_VAR, com_stat[(uint) SQLCOM_ALTER_TABLE]), SHOW_LONG_STATUS},
  {"alter_tablespace",     (char*) offsetof(STATUS_VAR, com_stat[(uint) SQLCOM_ALTER_TABLESPACE]), SHOW_LONG_STATUS},
  {"analyze",              (char*) offsetof(STATUS_VAR, com_stat[(uint) SQLCOM_ANALYZE]), SHOW_LONG_STATUS},
  {"backup_table",         (char*) offsetof(STATUS_VAR, com_stat[(uint) SQLCOM_BACKUP_TABLE]), SHOW_LONG_STATUS},
  {"begin",                (char*) offsetof(STATUS_VAR, com_stat[(uint) SQLCOM_BEGIN]), SHOW_LONG_STATUS},
  {"binlog",               (char*) offsetof(STATUS_VAR, com_stat[(uint) SQLCOM_BINLOG_BASE64_EVENT]), SHOW_LONG_STATUS},
  {"call_procedure",       (char*) offsetof(STATUS_VAR, com_stat[(uint) SQLCOM_CALL]), SHOW_LONG_STATUS},
  {"change_db",            (char*) offsetof(STATUS_VAR, com_stat[(uint) SQLCOM_CHANGE_DB]), SHOW_LONG_STATUS},
  {"change_master",        (char*) offsetof(STATUS_VAR, com_stat[(uint) SQLCOM_CHANGE_MASTER]), SHOW_LONG_STATUS},
  {"check",                (char*) offsetof(STATUS_VAR, com_stat[(uint) SQLCOM_CHECK]), SHOW_LONG_STATUS},
  {"checksum",             (char*) offsetof(STATUS_VAR, com_stat[(uint) SQLCOM_CHECKSUM]), SHOW_LONG_STATUS},
  {"commit",               (char*) offsetof(STATUS_VAR, com_stat[(uint) SQLCOM_COMMIT]), SHOW_LONG_STATUS},
  {"create_db",            (char*) offsetof(STATUS_VAR, com_stat[(uint) SQLCOM_CREATE_DB]), SHOW_LONG_STATUS},
  {"create_event",         (char*) offsetof(STATUS_VAR, com_stat[(uint) SQLCOM_CREATE_EVENT]), SHOW_LONG_STATUS},
  {"create_function",      (char*) offsetof(STATUS_VAR, com_stat[(uint) SQLCOM_CREATE_SPFUNCTION]), SHOW_LONG_STATUS},
  {"create_index",         (char*) offsetof(STATUS_VAR, com_stat[(uint) SQLCOM_CREATE_INDEX]), SHOW_LONG_STATUS},
  {"create_procedure",     (char*) offsetof(STATUS_VAR, com_stat[(uint) SQLCOM_CREATE_PROCEDURE]), SHOW_LONG_STATUS},
  {"create_server",        (char*) offsetof(STATUS_VAR, com_stat[(uint) SQLCOM_CREATE_SERVER]), SHOW_LONG_STATUS},
  {"create_table",         (char*) offsetof(STATUS_VAR, com_stat[(uint) SQLCOM_CREATE_TABLE]), SHOW_LONG_STATUS},
  {"create_trigger",       (char*) offsetof(STATUS_VAR, com_stat[(uint) SQLCOM_CREATE_TRIGGER]), SHOW_LONG_STATUS},
  {"create_udf",           (char*) offsetof(STATUS_VAR, com_stat[(uint) SQLCOM_CREATE_FUNCTION]), SHOW_LONG_STATUS},
  {"create_user",          (char*) offsetof(STATUS_VAR, com_stat[(uint) SQLCOM_CREATE_USER]), SHOW_LONG_STATUS},
  {"create_view",          (char*) offsetof(STATUS_VAR, com_stat[(uint) SQLCOM_CREATE_VIEW]), SHOW_LONG_STATUS},
  {"dealloc_sql",          (char*) offsetof(STATUS_VAR, com_stat[(uint) SQLCOM_DEALLOCATE_PREPARE]), SHOW_LONG_STATUS},
  {"delete",               (char*) offsetof(STATUS_VAR, com_stat[(uint) SQLCOM_DELETE]), SHOW_LONG_STATUS},
  {"delete_multi",         (char*) offsetof(STATUS_VAR, com_stat[(uint) SQLCOM_DELETE_MULTI]), SHOW_LONG_STATUS},
  {"do",                   (char*) offsetof(STATUS_VAR, com_stat[(uint) SQLCOM_DO]), SHOW_LONG_STATUS},
  {"drop_db",              (char*) offsetof(STATUS_VAR, com_stat[(uint) SQLCOM_DROP_DB]), SHOW_LONG_STATUS},
  {"drop_event",           (char*) offsetof(STATUS_VAR, com_stat[(uint) SQLCOM_DROP_EVENT]), SHOW_LONG_STATUS},
  {"drop_function",        (char*) offsetof(STATUS_VAR, com_stat[(uint) SQLCOM_DROP_FUNCTION]), SHOW_LONG_STATUS},
  {"drop_index",           (char*) offsetof(STATUS_VAR, com_stat[(uint) SQLCOM_DROP_INDEX]), SHOW_LONG_STATUS},
  {"drop_procedure",       (char*) offsetof(STATUS_VAR, com_stat[(uint) SQLCOM_DROP_PROCEDURE]), SHOW_LONG_STATUS},
  {"drop_server",          (char*) offsetof(STATUS_VAR, com_stat[(uint) SQLCOM_DROP_SERVER]), SHOW_LONG_STATUS},
  {"drop_table",           (char*) offsetof(STATUS_VAR, com_stat[(uint) SQLCOM_DROP_TABLE]), SHOW_LONG_STATUS},
  {"drop_trigger",         (char*) offsetof(STATUS_VAR, com_stat[(uint) SQLCOM_DROP_TRIGGER]), SHOW_LONG_STATUS},
  {"drop_user",            (char*) offsetof(STATUS_VAR, com_stat[(uint) SQLCOM_DROP_USER]), SHOW_LONG_STATUS},
  {"drop_view",            (char*) offsetof(STATUS_VAR, com_stat[(uint) SQLCOM_DROP_VIEW]), SHOW_LONG_STATUS},
  {"empty_query",          (char*) offsetof(STATUS_VAR, com_stat[(uint) SQLCOM_EMPTY_QUERY]), SHOW_LONG_STATUS},
  {"execute_sql",          (char*) offsetof(STATUS_VAR, com_stat[(uint) SQLCOM_EXECUTE]), SHOW_LONG_STATUS},
  {"flush",                (char*) offsetof(STATUS_VAR, com_stat[(uint) SQLCOM_FLUSH]), SHOW_LONG_STATUS},
  {"grant",                (char*) offsetof(STATUS_VAR, com_stat[(uint) SQLCOM_GRANT]), SHOW_LONG_STATUS},
  {"ha_close",             (char*) offsetof(STATUS_VAR, com_stat[(uint) SQLCOM_HA_CLOSE]), SHOW_LONG_STATUS},
  {"ha_open",              (char*) offsetof(STATUS_VAR, com_stat[(uint) SQLCOM_HA_OPEN]), SHOW_LONG_STATUS},
  {"ha_read",              (char*) offsetof(STATUS_VAR, com_stat[(uint) SQLCOM_HA_READ]), SHOW_LONG_STATUS},
  {"help",                 (char*) offsetof(STATUS_VAR, com_stat[(uint) SQLCOM_HELP]), SHOW_LONG_STATUS},
  {"insert",               (char*) offsetof(STATUS_VAR, com_stat[(uint) SQLCOM_INSERT]), SHOW_LONG_STATUS},
  {"insert_select",        (char*) offsetof(STATUS_VAR, com_stat[(uint) SQLCOM_INSERT_SELECT]), SHOW_LONG_STATUS},
  {"install_plugin",       (char*) offsetof(STATUS_VAR, com_stat[(uint) SQLCOM_INSTALL_PLUGIN]), SHOW_LONG_STATUS},
  {"kill",                 (char*) offsetof(STATUS_VAR, com_stat[(uint) SQLCOM_KILL]), SHOW_LONG_STATUS},
  {"load",                 (char*) offsetof(STATUS_VAR, com_stat[(uint) SQLCOM_LOAD]), SHOW_LONG_STATUS},
  {"load_master_data",     (char*) offsetof(STATUS_VAR, com_stat[(uint) SQLCOM_LOAD_MASTER_DATA]), SHOW_LONG_STATUS},
  {"load_master_table",    (char*) offsetof(STATUS_VAR, com_stat[(uint) SQLCOM_LOAD_MASTER_TABLE]), SHOW_LONG_STATUS},
  {"lock_tables",          (char*) offsetof(STATUS_VAR, com_stat[(uint) SQLCOM_LOCK_TABLES]), SHOW_LONG_STATUS},
  {"optimize",             (char*) offsetof(STATUS_VAR, com_stat[(uint) SQLCOM_OPTIMIZE]), SHOW_LONG_STATUS},
  {"preload_keys",         (char*) offsetof(STATUS_VAR, com_stat[(uint) SQLCOM_PRELOAD_KEYS]), SHOW_LONG_STATUS},
  {"prepare_sql",          (char*) offsetof(STATUS_VAR, com_stat[(uint) SQLCOM_PREPARE]), SHOW_LONG_STATUS},
  {"purge",                (char*) offsetof(STATUS_VAR, com_stat[(uint) SQLCOM_PURGE]), SHOW_LONG_STATUS},
  {"purge_before_date",    (char*) offsetof(STATUS_VAR, com_stat[(uint) SQLCOM_PURGE_BEFORE]), SHOW_LONG_STATUS},
  {"release_savepoint",    (char*) offsetof(STATUS_VAR, com_stat[(uint) SQLCOM_RELEASE_SAVEPOINT]), SHOW_LONG_STATUS},
  {"rename_table",         (char*) offsetof(STATUS_VAR, com_stat[(uint) SQLCOM_RENAME_TABLE]), SHOW_LONG_STATUS},
  {"rename_user",          (char*) offsetof(STATUS_VAR, com_stat[(uint) SQLCOM_RENAME_USER]), SHOW_LONG_STATUS},
  {"repair",               (char*) offsetof(STATUS_VAR, com_stat[(uint) SQLCOM_REPAIR]), SHOW_LONG_STATUS},
  {"replace",              (char*) offsetof(STATUS_VAR, com_stat[(uint) SQLCOM_REPLACE]), SHOW_LONG_STATUS},
  {"replace_select",       (char*) offsetof(STATUS_VAR, com_stat[(uint) SQLCOM_REPLACE_SELECT]), SHOW_LONG_STATUS},
  {"reset",                (char*) offsetof(STATUS_VAR, com_stat[(uint) SQLCOM_RESET]), SHOW_LONG_STATUS},
  {"restore_table",        (char*) offsetof(STATUS_VAR, com_stat[(uint) SQLCOM_RESTORE_TABLE]), SHOW_LONG_STATUS},
  {"revoke",               (char*) offsetof(STATUS_VAR, com_stat[(uint) SQLCOM_REVOKE]), SHOW_LONG_STATUS},
  {"revoke_all",           (char*) offsetof(STATUS_VAR, com_stat[(uint) SQLCOM_REVOKE_ALL]), SHOW_LONG_STATUS},
  {"rollback",             (char*) offsetof(STATUS_VAR, com_stat[(uint) SQLCOM_ROLLBACK]), SHOW_LONG_STATUS},
  {"rollback_to_savepoint",(char*) offsetof(STATUS_VAR, com_stat[(uint) SQLCOM_ROLLBACK_TO_SAVEPOINT]), SHOW_LONG_STATUS},
  {"savepoint",            (char*) offsetof(STATUS_VAR, com_stat[(uint) SQLCOM_SAVEPOINT]), SHOW_LONG_STATUS},
  {"select",               (char*) offsetof(STATUS_VAR, com_stat[(uint) SQLCOM_SELECT]), SHOW_LONG_STATUS},
  {"set_option",           (char*) offsetof(STATUS_VAR, com_stat[(uint) SQLCOM_SET_OPTION]), SHOW_LONG_STATUS},
  {"show_authors",         (char*) offsetof(STATUS_VAR, com_stat[(uint) SQLCOM_SHOW_AUTHORS]), SHOW_LONG_STATUS},
  {"show_binlog_events",   (char*) offsetof(STATUS_VAR, com_stat[(uint) SQLCOM_SHOW_BINLOG_EVENTS]), SHOW_LONG_STATUS},
  {"show_binlogs",         (char*) offsetof(STATUS_VAR, com_stat[(uint) SQLCOM_SHOW_BINLOGS]), SHOW_LONG_STATUS},
  {"show_charsets",        (char*) offsetof(STATUS_VAR, com_stat[(uint) SQLCOM_SHOW_CHARSETS]), SHOW_LONG_STATUS},
  {"show_client_statistics",    (char*) offsetof(STATUS_VAR, com_stat[(uint) SQLCOM_SHOW_CLIENT_STATS]), SHOW_LONG_STATUS},
  {"show_collations",      (char*) offsetof(STATUS_VAR, com_stat[(uint) SQLCOM_SHOW_COLLATIONS]), SHOW_LONG_STATUS},
  {"show_column_types",    (char*) offsetof(STATUS_VAR, com_stat[(uint) SQLCOM_SHOW_COLUMN_TYPES]), SHOW_LONG_STATUS},
  {"show_contributors",    (char*) offsetof(STATUS_VAR, com_stat[(uint) SQLCOM_SHOW_CONTRIBUTORS]), SHOW_LONG_STATUS},
  {"show_create_db",       (char*) offsetof(STATUS_VAR, com_stat[(uint) SQLCOM_SHOW_CREATE_DB]), SHOW_LONG_STATUS},
  {"show_create_event",    (char*) offsetof(STATUS_VAR, com_stat[(uint) SQLCOM_SHOW_CREATE_EVENT]), SHOW_LONG_STATUS},
  {"show_create_func",     (char*) offsetof(STATUS_VAR, com_stat[(uint) SQLCOM_SHOW_CREATE_FUNC]), SHOW_LONG_STATUS},
  {"show_create_proc",     (char*) offsetof(STATUS_VAR, com_stat[(uint) SQLCOM_SHOW_CREATE_PROC]), SHOW_LONG_STATUS},
  {"show_create_table",    (char*) offsetof(STATUS_VAR, com_stat[(uint) SQLCOM_SHOW_CREATE]), SHOW_LONG_STATUS},
  {"show_create_trigger",  (char*) offsetof(STATUS_VAR, com_stat[(uint) SQLCOM_SHOW_CREATE_TRIGGER]), SHOW_LONG_STATUS},
  {"show_databases",       (char*) offsetof(STATUS_VAR, com_stat[(uint) SQLCOM_SHOW_DATABASES]), SHOW_LONG_STATUS},
  {"show_engine_logs",     (char*) offsetof(STATUS_VAR, com_stat[(uint) SQLCOM_SHOW_ENGINE_LOGS]), SHOW_LONG_STATUS},
  {"show_engine_mutex",    (char*) offsetof(STATUS_VAR, com_stat[(uint) SQLCOM_SHOW_ENGINE_MUTEX]), SHOW_LONG_STATUS},
  {"show_engine_status",   (char*) offsetof(STATUS_VAR, com_stat[(uint) SQLCOM_SHOW_ENGINE_STATUS]), SHOW_LONG_STATUS},
  {"show_events",          (char*) offsetof(STATUS_VAR, com_stat[(uint) SQLCOM_SHOW_EVENTS]), SHOW_LONG_STATUS},
  {"show_errors",          (char*) offsetof(STATUS_VAR, com_stat[(uint) SQLCOM_SHOW_ERRORS]), SHOW_LONG_STATUS},
  {"show_fields",          (char*) offsetof(STATUS_VAR, com_stat[(uint) SQLCOM_SHOW_FIELDS]), SHOW_LONG_STATUS},
#ifndef DBUG_OFF
  {"show_function_code",   (char*) offsetof(STATUS_VAR, com_stat[(uint) SQLCOM_SHOW_FUNC_CODE]), SHOW_LONG_STATUS},
#endif
  {"show_function_status", (char*) offsetof(STATUS_VAR, com_stat[(uint) SQLCOM_SHOW_STATUS_FUNC]), SHOW_LONG_STATUS},
  {"show_grants",          (char*) offsetof(STATUS_VAR, com_stat[(uint) SQLCOM_SHOW_GRANTS]), SHOW_LONG_STATUS},
  {"show_keys",            (char*) offsetof(STATUS_VAR, com_stat[(uint) SQLCOM_SHOW_KEYS]), SHOW_LONG_STATUS},
  {"show_index_statistics",     (char*) offsetof(STATUS_VAR, com_stat[(uint) SQLCOM_SHOW_INDEX_STATS]), SHOW_LONG_STATUS},
  {"show_master_status",   (char*) offsetof(STATUS_VAR, com_stat[(uint) SQLCOM_SHOW_MASTER_STAT]), SHOW_LONG_STATUS},
  {"show_new_master",      (char*) offsetof(STATUS_VAR, com_stat[(uint) SQLCOM_SHOW_NEW_MASTER]), SHOW_LONG_STATUS},
  {"show_open_tables",     (char*) offsetof(STATUS_VAR, com_stat[(uint) SQLCOM_SHOW_OPEN_TABLES]), SHOW_LONG_STATUS},
  {"show_plugins",         (char*) offsetof(STATUS_VAR, com_stat[(uint) SQLCOM_SHOW_PLUGINS]), SHOW_LONG_STATUS},
  {"show_privileges",      (char*) offsetof(STATUS_VAR, com_stat[(uint) SQLCOM_SHOW_PRIVILEGES]), SHOW_LONG_STATUS},
#ifndef DBUG_OFF
  {"show_procedure_code",  (char*) offsetof(STATUS_VAR, com_stat[(uint) SQLCOM_SHOW_PROC_CODE]), SHOW_LONG_STATUS},
#endif
  {"show_procedure_status",(char*) offsetof(STATUS_VAR, com_stat[(uint) SQLCOM_SHOW_STATUS_PROC]), SHOW_LONG_STATUS},
  {"show_processlist",     (char*) offsetof(STATUS_VAR, com_stat[(uint) SQLCOM_SHOW_PROCESSLIST]), SHOW_LONG_STATUS},
  {"show_profile",         (char*) offsetof(STATUS_VAR, com_stat[(uint) SQLCOM_SHOW_PROFILE]), SHOW_LONG_STATUS},
  {"show_profiles",        (char*) offsetof(STATUS_VAR, com_stat[(uint) SQLCOM_SHOW_PROFILES]), SHOW_LONG_STATUS},
  {"show_slave_hosts",     (char*) offsetof(STATUS_VAR, com_stat[(uint) SQLCOM_SHOW_SLAVE_HOSTS]), SHOW_LONG_STATUS},
  {"show_slave_status",    (char*) offsetof(STATUS_VAR, com_stat[(uint) SQLCOM_SHOW_SLAVE_STAT]), SHOW_LONG_STATUS},
  {"show_status",          (char*) offsetof(STATUS_VAR, com_stat[(uint) SQLCOM_SHOW_STATUS]), SHOW_LONG_STATUS},
  {"show_storage_engines", (char*) offsetof(STATUS_VAR, com_stat[(uint) SQLCOM_SHOW_STORAGE_ENGINES]), SHOW_LONG_STATUS},
  {"show_table_statistics",     (char*) offsetof(STATUS_VAR, com_stat[(uint) SQLCOM_SHOW_TABLE_STATS]), SHOW_LONG_STATUS},
  {"show_table_status",    (char*) offsetof(STATUS_VAR, com_stat[(uint) SQLCOM_SHOW_TABLE_STATUS]), SHOW_LONG_STATUS},
  {"show_tables",          (char*) offsetof(STATUS_VAR, com_stat[(uint) SQLCOM_SHOW_TABLES]), SHOW_LONG_STATUS},
  {"show_triggers",        (char*) offsetof(STATUS_VAR, com_stat[(uint) SQLCOM_SHOW_TRIGGERS]), SHOW_LONG_STATUS},
  {"show_user_statistics",      (char*) offsetof(STATUS_VAR, com_stat[(uint) SQLCOM_SHOW_USER_STATS]), SHOW_LONG_STATUS},
  {"show_variables",       (char*) offsetof(STATUS_VAR, com_stat[(uint) SQLCOM_SHOW_VARIABLES]), SHOW_LONG_STATUS},
  {"show_warnings",        (char*) offsetof(STATUS_VAR, com_stat[(uint) SQLCOM_SHOW_WARNS]), SHOW_LONG_STATUS},
  {"slave_start",          (char*) offsetof(STATUS_VAR, com_stat[(uint) SQLCOM_SLAVE_START]), SHOW_LONG_STATUS},
  {"slave_stop",           (char*) offsetof(STATUS_VAR, com_stat[(uint) SQLCOM_SLAVE_STOP]), SHOW_LONG_STATUS},
  {"stmt_close",           (char*) offsetof(STATUS_VAR, com_stmt_close), SHOW_LONG_STATUS},
  {"stmt_execute",         (char*) offsetof(STATUS_VAR, com_stmt_execute), SHOW_LONG_STATUS},
  {"stmt_fetch",           (char*) offsetof(STATUS_VAR, com_stmt_fetch), SHOW_LONG_STATUS},
  {"stmt_prepare",         (char*) offsetof(STATUS_VAR, com_stmt_prepare), SHOW_LONG_STATUS},
  {"stmt_reprepare",       (char*) offsetof(STATUS_VAR, com_stmt_reprepare), SHOW_LONG_STATUS},
  {"stmt_reset",           (char*) offsetof(STATUS_VAR, com_stmt_reset), SHOW_LONG_STATUS},
  {"stmt_send_long_data",  (char*) offsetof(STATUS_VAR, com_stmt_send_long_data), SHOW_LONG_STATUS},
  {"truncate",             (char*) offsetof(STATUS_VAR, com_stat[(uint) SQLCOM_TRUNCATE]), SHOW_LONG_STATUS},
  {"uninstall_plugin",     (char*) offsetof(STATUS_VAR, com_stat[(uint) SQLCOM_UNINSTALL_PLUGIN]), SHOW_LONG_STATUS},
  {"unlock_tables",        (char*) offsetof(STATUS_VAR, com_stat[(uint) SQLCOM_UNLOCK_TABLES]), SHOW_LONG_STATUS},
  {"update",               (char*) offsetof(STATUS_VAR, com_stat[(uint) SQLCOM_UPDATE]), SHOW_LONG_STATUS},
  {"update_multi",         (char*) offsetof(STATUS_VAR, com_stat[(uint) SQLCOM_UPDATE_MULTI]), SHOW_LONG_STATUS},
  {"xa_commit",            (char*) offsetof(STATUS_VAR, com_stat[(uint) SQLCOM_XA_COMMIT]),SHOW_LONG_STATUS},
  {"xa_end",               (char*) offsetof(STATUS_VAR, com_stat[(uint) SQLCOM_XA_END]),SHOW_LONG_STATUS},
  {"xa_prepare",           (char*) offsetof(STATUS_VAR, com_stat[(uint) SQLCOM_XA_PREPARE]),SHOW_LONG_STATUS},
  {"xa_recover",           (char*) offsetof(STATUS_VAR, com_stat[(uint) SQLCOM_XA_RECOVER]),SHOW_LONG_STATUS},
  {"xa_rollback",          (char*) offsetof(STATUS_VAR, com_stat[(uint) SQLCOM_XA_ROLLBACK]),SHOW_LONG_STATUS},
  {"xa_start",             (char*) offsetof(STATUS_VAR, com_stat[(uint) SQLCOM_XA_START]),SHOW_LONG_STATUS},
  {NullS, NullS, SHOW_LONG}
};

static int init_common_variables(const char *conf_file_name, int argc,
				 char **argv, const char **groups)
{
  char buff[FN_REFLEN], *s;
  umask(((~my_umask) & 0666));
  my_decimal_set_zero(&decimal_zero); // set decimal_zero constant;
  tzset();			// Set tzname

  max_system_variables.pseudo_thread_id= (ulong)~0;
  server_start_time= flush_status_time= my_time(0);
  /* TODO: remove this when my_time_t is 64 bit compatible */
  if (server_start_time >= (time_t) MY_TIME_T_MAX)
  {
    sql_print_error("This MySQL server doesn't support dates later then 2038");
    return 1;
  }

  rpl_filter= new Rpl_filter;
  binlog_filter= new Rpl_filter;
  if (!rpl_filter || !binlog_filter)
  {
    sql_perror("Could not allocate replication and binlog filters");
    return 1;
  }

  if (init_thread_environment() ||
      mysql_init_variables())
    return 1;

#ifdef HAVE_TZNAME
  {
    struct tm tm_tmp;
    localtime_r(&server_start_time,&tm_tmp);
    strmake(system_time_zone, tzname[tm_tmp.tm_isdst != 0 ? 1 : 0],
            sizeof(system_time_zone)-1);

 }
#endif
  /*
    We set SYSTEM time zone as reasonable default and
    also for failure of my_tz_init() and bootstrap mode.
    If user explicitly set time zone with --default-time-zone
    option we will change this value in my_tz_init().
  */
  global_system_variables.time_zone= my_tz_SYSTEM;

  /*
    Init mutexes for the global MYSQL_BIN_LOG objects.
    As safe_mutex depends on what MY_INIT() does, we can't init the mutexes of
    global MYSQL_BIN_LOGs in their constructors, because then they would be
    inited before MY_INIT(). So we do it here.
  */
  mysql_bin_log.init_pthread_objects();

  if (gethostname(glob_hostname,sizeof(glob_hostname)) < 0)
  {
    strmake(glob_hostname, STRING_WITH_LEN("localhost"));
    sql_print_warning("gethostname failed, using '%s' as hostname",
                      glob_hostname);
    strmake(pidfile_name, STRING_WITH_LEN("mysql"));
  }
  else
  strmake(pidfile_name, glob_hostname, sizeof(pidfile_name)-5);
  strmov(fn_ext(pidfile_name),".pid");		// Add proper extension

  /*
    Add server status variables to the dynamic list of
    status variables that is shown by SHOW STATUS.
    Later, in plugin_init, and mysql_install_plugin
    new entries could be added to that list.
  */
  if (add_status_vars(status_vars))
    return 1; // an error was already reported

#ifndef DBUG_OFF
  /*
    We have few debug-only commands in com_status_vars, only visible in debug
    builds. for simplicity we enable the assert only in debug builds

    There are 8 Com_ variables which don't have corresponding SQLCOM_ values:
    (TODO strictly speaking they shouldn't be here, should not have Com_ prefix
    that is. Perhaps Stmt_ ? Comstmt_ ? Prepstmt_ ?)

      Com_admin_commands       => com_other
      Com_stmt_close           => com_stmt_close
      Com_stmt_execute         => com_stmt_execute
      Com_stmt_fetch           => com_stmt_fetch
      Com_stmt_prepare         => com_stmt_prepare
      Com_stmt_reprepare       => com_stmt_reprepare
      Com_stmt_reset           => com_stmt_reset
      Com_stmt_send_long_data  => com_stmt_send_long_data

    With this correction the number of Com_ variables (number of elements in
    the array, excluding the last element - terminator) must match the number
    of SQLCOM_ constants.
  */
  compile_time_assert(sizeof(com_status_vars)/sizeof(com_status_vars[0]) - 1 ==
                     SQLCOM_END + 8);
#endif

  orig_argc=argc;
  orig_argv=argv;
  load_defaults(conf_file_name, groups, &argc, &argv);
  defaults_argv=argv;
  defaults_argc=argc;
  if (get_options(&defaults_argc, defaults_argv))
    return 1;
  set_server_version();

  DBUG_PRINT("info",("%s  Ver %s for %s on %s\n",my_progname,
		     server_version, SYSTEM_TYPE,MACHINE_TYPE));

#ifdef HAVE_LARGE_PAGES
  /* Initialize large page size */
  if (opt_large_pages && (opt_large_page_size= my_get_large_page_size()))
  {
      my_use_large_pages= 1;
      my_large_page_size= opt_large_page_size;
  }
#endif /* HAVE_LARGE_PAGES */

  /* connections and databases needs lots of files */
  {
    uint files, wanted_files, max_open_files;

    /* MyISAM requires two file handles per table. */
    wanted_files= (10 + max_connections + extra_max_connections +
                   table_cache_size*2);
    /*
      We are trying to allocate no less than max_connections*5 file
      handles (i.e. we are trying to set the limit so that they will
      be available).  In addition, we allocate no less than how much
      was already allocated.  However below we report a warning and
      recompute values only if we got less file handles than were
      explicitly requested.  No warning and re-computation occur if we
      can't get max_connections*5 but still got no less than was
      requested (value of wanted_files).
    */
    max_open_files= max(max(wanted_files,
                            (max_connections + extra_max_connections)*5),
                        open_files_limit);
    files= my_set_max_open_files(max_open_files);

    if (files < wanted_files)
    {
      if (!open_files_limit)
      {
        /*
          If we have requested too much file handles than we bring
          max_connections in supported bounds.
        */
        max_connections= (ulong) min(files-10-TABLE_OPEN_CACHE_MIN*2,
                                     max_connections);
        /*
          Decrease table_cache_size according to max_connections, but
          not below TABLE_OPEN_CACHE_MIN.  Outer min() ensures that we
          never increase table_cache_size automatically (that could
          happen if max_connections is decreased above).
        */
        table_cache_size= (ulong) min(max((files-10-max_connections)/2,
                                          TABLE_OPEN_CACHE_MIN),
                                      table_cache_size);
	DBUG_PRINT("warning",
		   ("Changed limits: max_open_files: %u  max_connections: %ld  table_cache: %ld",
		    files, max_connections, table_cache_size));
	if (global_system_variables.log_warnings)
	  sql_print_warning("Changed limits: max_open_files: %u  max_connections: %ld  table_cache: %ld",
			files, max_connections, table_cache_size);
      }
      else if (global_system_variables.log_warnings)
	sql_print_warning("Could not increase number of max_open_files to more than %u (request: %u)", files, wanted_files);
    }
    open_files_limit= files;
  }
  unireg_init(opt_specialflag); /* Set up extern variabels */
  if (init_errmessage())	/* Read error messages from file */
    return 1;
  init_client_errs();
  mysql_library_init(never,never,never); /* for replication */
  lex_init();
  if (item_create_init())
    return 1;
  item_init();
  if (set_var_init())
    return 1;
#ifdef HAVE_REPLICATION
  if (init_replication_sys_vars())
    return 1;
#endif
  mysys_uses_curses=0;
#ifdef USE_REGEX
  my_regex_init(&my_charset_latin1);
#endif
  /*
    Process a comma-separated character set list and choose
    the first available character set. This is mostly for
    test purposes, to be able to start "mysqld" even if
    the requested character set is not available (see bug#18743).
  */
  for (;;)
  {
    char *next_character_set_name= strchr(default_character_set_name, ',');
    if (next_character_set_name)
      *next_character_set_name++= '\0';
    if (!(default_charset_info=
          get_charset_by_csname(default_character_set_name,
                                MY_CS_PRIMARY, MYF(MY_WME))))
    {
      if (next_character_set_name)
      {
        default_character_set_name= next_character_set_name;
        default_collation_name= 0;          // Ignore collation
      }
      else
        return 1;                           // Eof of the list
    }
    else
      break;
  }

  if (default_collation_name)
  {
    CHARSET_INFO *default_collation;
    default_collation= get_charset_by_name(default_collation_name, MYF(0));
    if (!default_collation)
    {
      sql_print_error(ER(ER_UNKNOWN_COLLATION), default_collation_name);
      return 1;
    }
    if (!my_charset_same(default_charset_info, default_collation))
    {
      sql_print_error(ER(ER_COLLATION_CHARSET_MISMATCH),
		      default_collation_name,
		      default_charset_info->csname);
      return 1;
    }
    default_charset_info= default_collation;
  }
  /* Set collactions that depends on the default collation */
  global_system_variables.collation_server=	 default_charset_info;
  global_system_variables.collation_database=	 default_charset_info;
  global_system_variables.collation_connection=  default_charset_info;
  global_system_variables.character_set_results= default_charset_info;
  global_system_variables.character_set_client= default_charset_info;

  if (!(character_set_filesystem=
        get_charset_by_csname(character_set_filesystem_name,
                              MY_CS_PRIMARY, MYF(MY_WME))))
    return 1;
  global_system_variables.character_set_filesystem= character_set_filesystem;

  if (!(my_default_lc_time_names=
        my_locale_by_name(lc_time_names_name)))
  {
    sql_print_error("Unknown locale: '%s'", lc_time_names_name);
    return 1;
  }
  global_system_variables.lc_time_names= my_default_lc_time_names;

  sys_init_connect.value_length= 0;
  if ((sys_init_connect.value= opt_init_connect))
    sys_init_connect.value_length= strlen(opt_init_connect);
  else
    sys_init_connect.value=my_strdup("",MYF(0));
  sys_init_connect.is_os_charset= TRUE;

  sys_init_slave.value_length= 0;
  if ((sys_init_slave.value= opt_init_slave))
    sys_init_slave.value_length= strlen(opt_init_slave);
  else
    sys_init_slave.value=my_strdup("",MYF(0));
  sys_init_slave.is_os_charset= TRUE;

  /* check log options and issue warnings if needed */
  if (opt_log && opt_logname && *opt_logname &&
      !(log_output_options & (LOG_FILE | LOG_NONE)))
    sql_print_warning("Although a path was specified for the "
                      "--log option, log tables are used. "
                      "To enable logging to files use the --log-output option.");

  if (opt_slow_log && opt_slow_logname && *opt_slow_logname &&
      !(log_output_options & (LOG_FILE | LOG_NONE)))
    sql_print_warning("Although a path was specified for the "
                      "--log_slow_queries option, log tables are used. "
                      "To enable logging to files use the --log-output=file option.");

  s= opt_logname && *opt_logname ? opt_logname : make_default_log_name(buff, ".log");
  sys_var_general_log_path.value= my_strdup(s, MYF(0));
  sys_var_general_log_path.value_length= strlen(s);

  s= opt_slow_logname && *opt_slow_logname ? opt_slow_logname : make_default_log_name(buff, "-slow.log");
  sys_var_slow_log_path.value= my_strdup(s, MYF(0));
  sys_var_slow_log_path.value_length= strlen(s);

#if defined(ENABLED_DEBUG_SYNC)
  /* Initialize the debug sync facility. See debug_sync.cc. */
  if (debug_sync_init())
    return 1; /* purecov: tested */
#endif /* defined(ENABLED_DEBUG_SYNC) */

#if (ENABLE_TEMP_POOL)
  if (use_temp_pool && bitmap_init(&temp_pool,0,1024,1))
    return 1;
#else
  use_temp_pool= 0;
#endif

  if (my_database_names_init())
    return 1;

  /*
    Ensure that lower_case_table_names is set on system where we have case
    insensitive names.  If this is not done the users MyISAM tables will
    get corrupted if accesses with names of different case.
  */
  DBUG_PRINT("info", ("lower_case_table_names: %d", lower_case_table_names));
  lower_case_file_system= test_if_case_insensitive(mysql_real_data_home);
  if (!lower_case_table_names && lower_case_file_system == 1)
  {
    if (lower_case_table_names_used)
    {
      if (global_system_variables.log_warnings)
	sql_print_warning("\
You have forced lower_case_table_names to 0 through a command-line \
option, even though your file system '%s' is case insensitive.  This means \
that you can corrupt a MyISAM table by accessing it with different cases. \
You should consider changing lower_case_table_names to 1 or 2",
			mysql_real_data_home);
    }
    else
    {
      if (global_system_variables.log_warnings)
	sql_print_warning("Setting lower_case_table_names=2 because file system for %s is case insensitive", mysql_real_data_home);
      lower_case_table_names= 2;
    }
  }
  else if (lower_case_table_names == 2 &&
           !(lower_case_file_system=
             (test_if_case_insensitive(mysql_real_data_home) == 1)))
  {
    if (global_system_variables.log_warnings)
      sql_print_warning("lower_case_table_names was set to 2, even though your "
                        "the file system '%s' is case sensitive.  Now setting "
                        "lower_case_table_names to 0 to avoid future problems.",
			mysql_real_data_home);
    lower_case_table_names= 0;
  }
  else
  {
    lower_case_file_system=
      (test_if_case_insensitive(mysql_real_data_home) == 1);
  }

  /* Reset table_alias_charset, now that lower_case_table_names is set. */
  table_alias_charset= (lower_case_table_names ?
			files_charset_info :
			&my_charset_bin);

  return 0;
}


static int init_thread_environment()
{
  (void) pthread_mutex_init(&LOCK_mysql_create_db,MY_MUTEX_INIT_SLOW);
  (void) pthread_mutex_init(&LOCK_lock_db,MY_MUTEX_INIT_SLOW);
  (void) pthread_mutex_init(&LOCK_Acl,MY_MUTEX_INIT_SLOW);
  (void) pthread_mutex_init(&LOCK_open, MY_MUTEX_INIT_FAST);
  (void) pthread_mutex_init(&LOCK_thread_count,MY_MUTEX_INIT_FAST);
  (void) pthread_mutex_init(&LOCK_mapped_file,MY_MUTEX_INIT_SLOW);
  (void) pthread_mutex_init(&LOCK_status,MY_MUTEX_INIT_FAST);
  (void) pthread_mutex_init(&LOCK_error_log,MY_MUTEX_INIT_FAST);
  (void) pthread_mutex_init(&LOCK_delayed_insert,MY_MUTEX_INIT_FAST);
  (void) pthread_mutex_init(&LOCK_delayed_status,MY_MUTEX_INIT_FAST);
  (void) pthread_mutex_init(&LOCK_delayed_create,MY_MUTEX_INIT_SLOW);
  (void) pthread_mutex_init(&LOCK_manager,MY_MUTEX_INIT_FAST);
  (void) pthread_mutex_init(&LOCK_crypt,MY_MUTEX_INIT_FAST);
  (void) pthread_mutex_init(&LOCK_bytes_sent,MY_MUTEX_INIT_FAST);
  (void) pthread_mutex_init(&LOCK_bytes_received,MY_MUTEX_INIT_FAST);
  (void) pthread_mutex_init(&LOCK_user_conn, MY_MUTEX_INIT_FAST);
  (void) pthread_mutex_init(&LOCK_active_mi, MY_MUTEX_INIT_FAST);
  (void) pthread_mutex_init(&LOCK_global_system_variables, MY_MUTEX_INIT_FAST);
  (void) my_rwlock_init(&LOCK_system_variables_hash, NULL);
  (void) pthread_mutex_init(&LOCK_global_read_lock, MY_MUTEX_INIT_FAST);
  (void) pthread_mutex_init(&LOCK_prepared_stmt_count, MY_MUTEX_INIT_FAST);
  (void) pthread_mutex_init(&LOCK_short_uuid_generator, MY_MUTEX_INIT_FAST);
  (void) pthread_mutex_init(&LOCK_connection_count, MY_MUTEX_INIT_FAST);
  (void) pthread_mutex_init(&LOCK_stats, MY_MUTEX_INIT_FAST);
  (void) pthread_mutex_init(&LOCK_global_user_client_stats,
                            MY_MUTEX_INIT_FAST);
  (void) pthread_mutex_init(&LOCK_global_table_stats, MY_MUTEX_INIT_FAST);
  (void) pthread_mutex_init(&LOCK_global_index_stats, MY_MUTEX_INIT_FAST);

#ifdef HAVE_OPENSSL
  (void) pthread_mutex_init(&LOCK_des_key_file,MY_MUTEX_INIT_FAST);
#ifndef HAVE_YASSL
  openssl_stdlocks= (openssl_lock_t*) OPENSSL_malloc(CRYPTO_num_locks() *
                                                     sizeof(openssl_lock_t));
  for (int i= 0; i < CRYPTO_num_locks(); ++i)
    (void) my_rwlock_init(&openssl_stdlocks[i].lock, NULL);
  CRYPTO_set_dynlock_create_callback(openssl_dynlock_create);
  CRYPTO_set_dynlock_destroy_callback(openssl_dynlock_destroy);
  CRYPTO_set_dynlock_lock_callback(openssl_lock);
  CRYPTO_set_locking_callback(openssl_lock_function);
  CRYPTO_set_id_callback(openssl_id_function);
#endif
#endif
  (void) my_rwlock_init(&LOCK_sys_init_connect, NULL);
  (void) my_rwlock_init(&LOCK_sys_init_slave, NULL);
  (void) my_rwlock_init(&LOCK_grant, NULL);
  (void) pthread_cond_init(&COND_thread_count,NULL);
  (void) pthread_cond_init(&COND_refresh,NULL);
  (void) pthread_cond_init(&COND_global_read_lock,NULL);
  (void) pthread_cond_init(&COND_thread_cache,NULL);
  (void) pthread_cond_init(&COND_flush_thread_cache,NULL);
  (void) pthread_cond_init(&COND_manager,NULL);
#ifdef HAVE_REPLICATION
  (void) pthread_mutex_init(&LOCK_rpl_status, MY_MUTEX_INIT_FAST);
  (void) pthread_cond_init(&COND_rpl_status, NULL);
#endif
  (void) pthread_mutex_init(&LOCK_server_started, MY_MUTEX_INIT_FAST);
  (void) pthread_cond_init(&COND_server_started,NULL);
  sp_cache_init();
#ifdef HAVE_EVENT_SCHEDULER
  Events::init_mutexes();
#endif
  /* Parameter for threads created for connections */
  (void) pthread_attr_init(&connection_attrib);
  (void) pthread_attr_setdetachstate(&connection_attrib,
				     PTHREAD_CREATE_DETACHED);
  pthread_attr_setscope(&connection_attrib, PTHREAD_SCOPE_SYSTEM);
  if (!(opt_specialflag & SPECIAL_NO_PRIOR))
    my_pthread_attr_setprio(&connection_attrib,WAIT_PRIOR);

  if (pthread_key_create(&THR_THD,NULL) ||
      pthread_key_create(&THR_MALLOC,NULL))
  {
    sql_print_error("Can't create thread-keys");
    return 1;
  }
  register_mutex_order();
  return 0;
}


#if defined(HAVE_OPENSSL) && !defined(HAVE_YASSL)
static unsigned long openssl_id_function()
{
  return (unsigned long) pthread_self();
}


static openssl_lock_t *openssl_dynlock_create(const char *file, int line)
{
  openssl_lock_t *lock= new openssl_lock_t;
  my_rwlock_init(&lock->lock, NULL);
  return lock;
}


static void openssl_dynlock_destroy(openssl_lock_t *lock, const char *file,
				    int line)
{
  rwlock_destroy(&lock->lock);
  delete lock;
}


static void openssl_lock_function(int mode, int n, const char *file, int line)
{
  if (n < 0 || n > CRYPTO_num_locks())
  {
    /* Lock number out of bounds. */
    sql_print_error("Fatal: OpenSSL interface problem (n = %d)", n);
    abort();
  }
  openssl_lock(mode, &openssl_stdlocks[n], file, line);
}


static void openssl_lock(int mode, openssl_lock_t *lock, const char *file,
			 int line)
{
  int err;
  char const *what;

  switch (mode) {
  case CRYPTO_LOCK|CRYPTO_READ:
    what = "read lock";
    err = rw_rdlock(&lock->lock);
    break;
  case CRYPTO_LOCK|CRYPTO_WRITE:
    what = "write lock";
    err = rw_wrlock(&lock->lock);
    break;
  case CRYPTO_UNLOCK|CRYPTO_READ:
  case CRYPTO_UNLOCK|CRYPTO_WRITE:
    what = "unlock";
    err = rw_unlock(&lock->lock);
    break;
  default:
    /* Unknown locking mode. */
    sql_print_error("Fatal: OpenSSL interface problem (mode=0x%x)", mode);
    abort();
  }
  if (err)
  {
    sql_print_error("Fatal: can't %s OpenSSL lock", what);
    abort();
  }
}
#endif /* HAVE_OPENSSL */


#ifndef EMBEDDED_LIBRARY

static void init_ssl()
{
#ifdef HAVE_OPENSSL
  if (opt_use_ssl)
  {
    enum enum_ssl_init_error error= SSL_INITERR_NOERROR;

    /* having ssl_acceptor_fd != 0 signals the use of SSL */
    ssl_acceptor_fd= new_VioSSLAcceptorFd(opt_ssl_key, opt_ssl_cert,
					  opt_ssl_ca, opt_ssl_capath,
					  opt_ssl_cipher, &error);
    DBUG_PRINT("info",("ssl_acceptor_fd: 0x%lx", (long) ssl_acceptor_fd));
    if (!ssl_acceptor_fd)
    {
      sql_print_warning("Failed to setup SSL");
      sql_print_warning("SSL error: %s", sslGetErrString(error));
      opt_use_ssl = 0;
      have_ssl= SHOW_OPTION_DISABLED;
    }
  }
  else
  {
    have_ssl= SHOW_OPTION_DISABLED;
  }
  if (des_key_file)
    load_des_key_file(des_key_file);
#endif /* HAVE_OPENSSL */
}


static void end_ssl()
{
#ifdef HAVE_OPENSSL
  if (ssl_acceptor_fd)
  {
    free_vio_ssl_acceptor_fd(ssl_acceptor_fd);
    ssl_acceptor_fd= 0;
  }
#endif /* HAVE_OPENSSL */
}

#endif /* EMBEDDED_LIBRARY */


static int init_server_components()
{
  DBUG_ENTER("init_server_components");
  /*
    We need to call each of these following functions to ensure that
    all things are initialized so that unireg_abort() doesn't fail
  */
  if (table_cache_init() | table_def_init() | hostname_cache_init())
    unireg_abort(1);

  query_cache_result_size_limit(query_cache_limit);
  query_cache_set_min_res_unit(query_cache_min_res_unit);
  query_cache_init();
  query_cache_resize(query_cache_size);
  my_rnd_init(&sql_rand,(ulong) server_start_time,(ulong) server_start_time/2);
  setup_fpu();
  init_thr_lock();
  my_uuid_init((ulong) (my_rnd(&sql_rand))*12345,12345);
#ifdef HAVE_REPLICATION
  init_slave_list();
#endif
  wt_init();

  /* Setup logs */

  /*
    Enable old-fashioned error log, except when the user has requested
    help information. Since the implementation of plugin server
    variables the help output is now written much later.
  */
  if (opt_error_log && !opt_help)
  {
    if (!log_error_file_ptr[0])
      fn_format(log_error_file, pidfile_name, mysql_data_home, ".err",
                MY_REPLACE_EXT); /* replace '.<domain>' by '.err', bug#4997 */
    else
      fn_format(log_error_file, log_error_file_ptr, mysql_data_home, ".err",
                MY_UNPACK_FILENAME | MY_SAFE_PATH);
    if (!log_error_file[0])
      opt_error_log= 1;				// Too long file name
    else
    {
      my_bool res;
#ifndef EMBEDDED_LIBRARY
      res= reopen_fstreams(log_error_file, stdout, stderr);
#else
      res= reopen_fstreams(log_error_file, NULL, stderr);
#endif

      if (!res)
        setbuf(stderr, NULL);
    }
  }

  /* set up the hook before initializing plugins which may use it */
  error_handler_hook= my_message_sql;
  proc_info_hook= (const char *(*)(void *, const char *, const char *,
                                   const char *, const unsigned int))
                  set_thd_proc_info;

  if (xid_cache_init())
  {
    sql_print_error("Out of memory");
    unireg_abort(1);
  }

  /* need to configure logging before initializing storage engines */
  if (opt_update_log)
  {
    /*
      Update log is removed since 5.0. But we still accept the option.
      The idea is if the user already uses the binlog and the update log,
      we completely ignore any option/variable related to the update log, like
      if the update log did not exist. But if the user uses only the update
      log, then we translate everything into binlog for him (with warnings).
      Implementation of the above :
      - If mysqld is started with --log-update and --log-bin,
      ignore --log-update (print a warning), push a warning when SQL_LOG_UPDATE
      is used, and turn off --sql-bin-update-same.
      This will completely ignore SQL_LOG_UPDATE
      - If mysqld is started with --log-update only,
      change it to --log-bin (with the filename passed to log-update,
      plus '-bin') (print a warning), push a warning when SQL_LOG_UPDATE is
      used, and turn on --sql-bin-update-same.
      This will translate SQL_LOG_UPDATE to SQL_LOG_BIN.

      Note that we tell the user that --sql-bin-update-same is deprecated and
      does nothing, and we don't take into account if he used this option or
      not; but internally we give this variable a value to have the behaviour
      we want (i.e. have SQL_LOG_UPDATE influence SQL_LOG_BIN or not).
      As sql-bin-update-same, log-update and log-bin cannot be changed by the
      user after starting the server (they are not variables), the user will
      not later interfere with the settings we do here.
    */
    if (opt_bin_log)
    {
      opt_sql_bin_update= 0;
      sql_print_error("The update log is no longer supported by MySQL in \
version 5.0 and above. It is replaced by the binary log.");
    }
    else
    {
      opt_sql_bin_update= 1;
      opt_bin_log= 1;
      if (opt_update_logname)
      {
        /* as opt_bin_log==0, no need to free opt_bin_logname */
        if (!(opt_bin_logname= my_strdup(opt_update_logname, MYF(MY_WME))))
        {
          sql_print_error("Out of memory");
          return EXIT_OUT_OF_MEMORY;
        }
        sql_print_error("The update log is no longer supported by MySQL in \
version 5.0 and above. It is replaced by the binary log. Now starting MySQL \
with --log-bin='%s' instead.",opt_bin_logname);
      }
      else
        sql_print_error("The update log is no longer supported by MySQL in \
version 5.0 and above. It is replaced by the binary log. Now starting MySQL \
with --log-bin instead.");
    }
  }
  if (opt_log_slave_updates && !opt_bin_log)
  {
    sql_print_error("You need to use --log-bin to make "
                    "--log-slave-updates work.");
    unireg_abort(1);
  }
  if (!opt_bin_log)
  {
    if (opt_binlog_format_id != BINLOG_FORMAT_UNSPEC)
    {
      sql_print_error("You need to use --log-bin to make "
                      "--binlog-format work.");
      unireg_abort(1);
    }
    else
    {
      global_system_variables.binlog_format= BINLOG_FORMAT_STMT;
    }
  }
  else
    if (opt_binlog_format_id == BINLOG_FORMAT_UNSPEC)
      global_system_variables.binlog_format= BINLOG_FORMAT_STMT;
    else
    {
      DBUG_ASSERT(global_system_variables.binlog_format != BINLOG_FORMAT_UNSPEC);
    }

  /* Check that we have not let the format to unspecified at this point */
  DBUG_ASSERT((uint)global_system_variables.binlog_format <=
              array_elements(binlog_format_names)-1);

#ifdef HAVE_REPLICATION
  if (opt_log_slave_updates && replicate_same_server_id)
  {
    sql_print_error("\
using --replicate-same-server-id in conjunction with \
--log-slave-updates is impossible, it would lead to infinite loops in this \
server.");
    unireg_abort(1);
  }
#endif

  if (opt_bin_log)
  {
    /* Reports an error and aborts, if the --log-bin's path 
       is a directory.*/
    if (opt_bin_logname && 
        opt_bin_logname[strlen(opt_bin_logname) - 1] == FN_LIBCHAR)
    {
      sql_print_error("Path '%s' is a directory name, please specify \
a file name for --log-bin option", opt_bin_logname);
      unireg_abort(1);
    }

    /* Reports an error and aborts, if the --log-bin-index's path 
       is a directory.*/
    if (opt_binlog_index_name && 
        opt_binlog_index_name[strlen(opt_binlog_index_name) - 1] 
        == FN_LIBCHAR)
    {
      sql_print_error("Path '%s' is a directory name, please specify \
a file name for --log-bin-index option", opt_binlog_index_name);
      unireg_abort(1);
    }

    char buf[FN_REFLEN];
    const char *ln;
    ln= mysql_bin_log.generate_name(opt_bin_logname, "-bin", 1, buf);
    if (!opt_bin_logname && !opt_binlog_index_name)
    {
      /*
        User didn't give us info to name the binlog index file.
        Picking `hostname`-bin.index like did in 4.x, causes replication to
        fail if the hostname is changed later. So, we would like to instead
        require a name. But as we don't want to break many existing setups, we
        only give warning, not error.
      */
      sql_print_warning("No argument was provided to --log-bin, and "
                        "--log-bin-index was not used; so replication "
                        "may break when this MySQL server acts as a "
                        "master and has his hostname changed!! Please "
                        "use '--log-bin=%s' to avoid this problem.", ln);
    }
    if (ln == buf)
    {
      my_free(opt_bin_logname, MYF(MY_ALLOW_ZERO_PTR));
      opt_bin_logname=my_strdup(buf, MYF(0));
    }
    if (mysql_bin_log.open_index_file(opt_binlog_index_name, ln, TRUE))
    {
      unireg_abort(1);
    }
  }

  /* call ha_init_key_cache() on all key caches to init them */
  process_key_caches(&ha_init_key_cache);

  init_global_table_stats();
  init_global_index_stats();

  /* Allow storage engine to give real error messages */
  if (ha_init_errors())
    DBUG_RETURN(1);

  { 
    if (plugin_init(&defaults_argc, defaults_argv,
		    (opt_noacl ? PLUGIN_INIT_SKIP_PLUGIN_TABLE : 0) |
		    (opt_help ? PLUGIN_INIT_SKIP_INITIALIZATION : 0)))
    {
      sql_print_error("Failed to initialize plugins.");
      unireg_abort(1);
    }
    plugins_are_initialized= TRUE;  /* Don't separate from init function */
  }

  /* we do want to exit if there are any other unknown options */
  if (defaults_argc > 1)
  {
    int ho_error;
    char **tmp_argv= defaults_argv;
    struct my_option no_opts[]=
    {
      {0, 0, 0, 0, 0, 0, GET_NO_ARG, NO_ARG, 0, 0, 0, 0, 0, 0}
    };
    /*
      We need to eat any 'loose' arguments first before we conclude
      that there are unprocessed options.
      But we need to preserve defaults_argv pointer intact for
      free_defaults() to work. Thus we use a copy here.
    */
    my_getopt_skip_unknown= 0;

    if ((ho_error= handle_options(&defaults_argc, &tmp_argv, no_opts,
                                  mysqld_get_one_option)))
      unireg_abort(ho_error);
    my_getopt_skip_unknown= TRUE;

    if (defaults_argc)
    {
      fprintf(stderr, "%s: Too many arguments (first extra is '%s').\n",
              my_progname, *tmp_argv);
      unireg_abort(1);
    }
  }

  if (opt_help)
    unireg_abort(0);

  /* if the errmsg.sys is not loaded, terminate to maintain behaviour */
  if (!errmesg[0][0])
    unireg_abort(1);

  /* We have to initialize the storage engines before CSV logging */
  if (ha_init())
  {
    sql_print_error("Can't init databases");
    unireg_abort(1);
  }

  if (opt_bootstrap)
    log_output_options= LOG_FILE;
  else
    logger.init_log_tables();

  if (log_output_options & LOG_NONE)
  {
    /*
      Issue a warining if there were specified additional options to the
      log-output along with NONE. Probably this wasn't what user wanted.
    */
    if ((log_output_options & LOG_NONE) && (log_output_options & ~LOG_NONE))
      sql_print_warning("There were other values specified to "
                        "log-output besides NONE. Disabling slow "
                        "and general logs anyway.");
    logger.set_handlers(LOG_FILE, LOG_NONE, LOG_NONE);
  }
  else
  {
    /* fall back to the log files if tables are not present */
    LEX_STRING csv_name={C_STRING_WITH_LEN("csv")};
    if (!plugin_is_ready(&csv_name, MYSQL_STORAGE_ENGINE_PLUGIN))
    {
      /* purecov: begin inspected */
      sql_print_error("CSV engine is not present, falling back to the "
                      "log files");
      log_output_options= (log_output_options & ~LOG_TABLE) | LOG_FILE;
      /* purecov: end */
    }

    logger.set_handlers(LOG_FILE, opt_slow_log ? log_output_options:LOG_NONE,
                        opt_log ? log_output_options:LOG_NONE);
  }

  /*
    Check that the default storage engine is actually available.
  */
  if (default_storage_engine_str)
  {
    LEX_STRING name= { default_storage_engine_str,
                       strlen(default_storage_engine_str) };
    plugin_ref plugin;
    handlerton *hton;

    if ((plugin= ha_resolve_by_name(0, &name)))
      hton= plugin_data(plugin, handlerton*);
    else
    {
      sql_print_error("Unknown/unsupported table type: %s",
                      default_storage_engine_str);
      unireg_abort(1);
    }
    if (!ha_storage_engine_is_enabled(hton))
    {
      if (!opt_bootstrap)
      {
        sql_print_error("Default storage engine (%s) is not available",
                        default_storage_engine_str);
        unireg_abort(1);
      }
      DBUG_ASSERT(global_system_variables.table_plugin);
    }
    else
    {
      /*
        Need to unlock as global_system_variables.table_plugin
        was acquired during plugin_init()
      */
      pthread_mutex_lock(&LOCK_global_system_variables);
      plugin_unlock(0, global_system_variables.table_plugin);
      global_system_variables.table_plugin= plugin;
      pthread_mutex_unlock(&LOCK_global_system_variables);
    }
  }
#if defined(WITH_ARIA_STORAGE_ENGINE) && defined(USE_MARIA_FOR_TMP_TABLES)
  if (!ha_storage_engine_is_enabled(maria_hton) && !opt_bootstrap)
  {
    sql_print_error("Aria engine is not enabled or did not start. The Aria engine must be enabled to continue as mysqld was configured with --with-aria-tmp-tables");
    unireg_abort(1);
  }
#endif

  tc_log= (total_ha_2pc > 1 ? (opt_bin_log  ?
                               (TC_LOG *) &mysql_bin_log :
                               (TC_LOG *) &tc_log_mmap) :
           (TC_LOG *) &tc_log_dummy);

  if (tc_log->open(opt_bin_log ? opt_bin_logname : opt_tc_log_file))
  {
    sql_print_error("Can't init tc log");
    unireg_abort(1);
  }

  if (ha_recover(0))
  {
    unireg_abort(1);
  }

  if (opt_bin_log && mysql_bin_log.open(opt_bin_logname, LOG_BIN, 0,
                                        WRITE_CACHE, 0, max_binlog_size, 0, TRUE))
    unireg_abort(1);

#ifdef HAVE_REPLICATION
  if (opt_bin_log && expire_logs_days)
  {
    time_t purge_time= server_start_time - expire_logs_days*24*60*60;
    if (purge_time >= 0)
      mysql_bin_log.purge_logs_before_date(purge_time);
  }
#endif
#ifdef __NETWARE__
  /* Increasing stacksize of threads on NetWare */
  pthread_attr_setstacksize(&connection_attrib, NW_THD_STACKSIZE);
#endif

  if (opt_myisam_log)
    (void) mi_log(1);

#if defined(HAVE_MLOCKALL) && defined(MCL_CURRENT) && !defined(EMBEDDED_LIBRARY)
  if (locked_in_memory && !getuid())
  {
    if (setreuid((uid_t)-1, 0) == -1)
    {                        // this should never happen
      sql_perror("setreuid");
      unireg_abort(1);
    }
    if (mlockall(MCL_CURRENT))
    {
      if (global_system_variables.log_warnings)
	sql_print_warning("Failed to lock memory. Errno: %d\n",errno);
      locked_in_memory= 0;
    }
    if (user_info)
      set_user(mysqld_user, user_info);
  }
  else
#endif
    locked_in_memory=0;

  ft_init_stopwords();

  init_max_user_conn();
  init_update_queries();
  init_global_user_stats();
  init_global_client_stats();
  DBUG_RETURN(0);
}


#ifndef EMBEDDED_LIBRARY

static void create_shutdown_thread()
{
#ifdef __WIN__
  hEventShutdown=CreateEvent(0, FALSE, FALSE, shutdown_event_name);
  pthread_t hThread;
  if (pthread_create(&hThread,&connection_attrib,handle_shutdown,0))
    sql_print_warning("Can't create thread to handle shutdown requests");

  // On "Stop Service" we have to do regular shutdown
  Service.SetShutdownEvent(hEventShutdown);
#endif /* __WIN__ */
}

#endif /* EMBEDDED_LIBRARY */


#if (defined(__NT__) || defined(HAVE_SMEM)) && !defined(EMBEDDED_LIBRARY)
static void handle_connections_methods()
{
  pthread_t hThread;
  DBUG_ENTER("handle_connections_methods");
#ifdef __NT__
  if (hPipe == INVALID_HANDLE_VALUE &&
      (!have_tcpip || opt_disable_networking) &&
      !opt_enable_shared_memory)
  {
    sql_print_error("TCP/IP, --shared-memory, or --named-pipe should be configured on NT OS");
    unireg_abort(1);				// Will not return
  }
#endif

  pthread_mutex_lock(&LOCK_thread_count);
  (void) pthread_cond_init(&COND_handler_count,NULL);
  handler_count=0;
#ifdef __NT__
  if (hPipe != INVALID_HANDLE_VALUE)
  {
    handler_count++;
    if (pthread_create(&hThread,&connection_attrib,
		       handle_connections_namedpipes, 0))
    {
      sql_print_warning("Can't create thread to handle named pipes");
      handler_count--;
    }
  }
#endif /* __NT__ */
  if (have_tcpip && !opt_disable_networking)
  {
    handler_count++;
    if (pthread_create(&hThread,&connection_attrib,
		       handle_connections_sockets, 0))
    {
      sql_print_warning("Can't create thread to handle TCP/IP");
      handler_count--;
    }
  }
#ifdef HAVE_SMEM
  if (opt_enable_shared_memory)
  {
    handler_count++;
    if (pthread_create(&hThread,&connection_attrib,
		       handle_connections_shared_memory, 0))
    {
      sql_print_warning("Can't create thread to handle shared memory");
      handler_count--;
    }
  }
#endif

  while (handler_count > 0)
    pthread_cond_wait(&COND_handler_count,&LOCK_thread_count);
  pthread_mutex_unlock(&LOCK_thread_count);
  DBUG_VOID_RETURN;
}

void decrement_handler_count()
{
  pthread_mutex_lock(&LOCK_thread_count);
  handler_count--;
  pthread_cond_signal(&COND_handler_count);
  pthread_mutex_unlock(&LOCK_thread_count);
  my_thread_end();
}
#else
#define decrement_handler_count()
#endif /* defined(__NT__) || defined(HAVE_SMEM) */


#ifndef EMBEDDED_LIBRARY
#ifndef DBUG_OFF
/*
  Debugging helper function to keep the locale database
  (see sql_locale.cc) and max_month_name_length and
  max_day_name_length variable values in consistent state.
*/
static void test_lc_time_sz()
{
  DBUG_ENTER("test_lc_time_sz");
  for (MY_LOCALE **loc= my_locales; *loc; loc++)
  {
    uint max_month_len= 0;
    uint max_day_len = 0;
    for (const char **month= (*loc)->month_names->type_names; *month; month++)
    {
      set_if_bigger(max_month_len,
                    my_numchars_mb(&my_charset_utf8_general_ci,
                                   *month, *month + strlen(*month)));
    }
    for (const char **day= (*loc)->day_names->type_names; *day; day++)
    {
      set_if_bigger(max_day_len,
                    my_numchars_mb(&my_charset_utf8_general_ci,
                                   *day, *day + strlen(*day)));
    }
    if ((*loc)->max_month_name_length != max_month_len ||
        (*loc)->max_day_name_length != max_day_len)
    {
      DBUG_PRINT("Wrong max day name(or month name) length for locale:",
                 ("%s", (*loc)->name));
      DBUG_ASSERT(0);
    }
  }
  DBUG_VOID_RETURN;
}
#endif//DBUG_OFF


#ifdef __WIN__
int win_main(int argc, char **argv)
#else
int main(int argc, char **argv)
#endif
{
  MY_INIT(argv[0]);		// init my_sys library & pthreads
  /* nothing should come before this line ^^^ */

  /*
    Perform basic logger initialization logger. Should be called after
    MY_INIT, as it initializes mutexes. Log tables are inited later.
  */
  logger.init_base();

#ifdef _CUSTOMSTARTUPCONFIG_
  if (_cust_check_startup())
  {
    / * _cust_check_startup will report startup failure error * /
    exit(1);
  }
#endif

#ifdef	__WIN__
  /*
    Before performing any socket operation (like retrieving hostname
    in init_common_variables we have to call WSAStartup
  */
  {
    WSADATA WsaData;
    if (SOCKET_ERROR == WSAStartup (0x0101, &WsaData))
    {
      /* errors are not read yet, so we use english text here */
      my_message(ER_WSAS_FAILED, "WSAStartup Failed", MYF(0));
      unireg_abort(1);
    }
  }
#endif /* __WIN__ */

  if (init_common_variables(MYSQL_CONFIG_NAME,
			    argc, argv, load_default_groups))
    unireg_abort(1);				// Will do exit

  init_signals();
  if (!(opt_specialflag & SPECIAL_NO_PRIOR))
    my_pthread_setprio(pthread_self(),CONNECT_PRIOR);
#if defined(__ia64__) || defined(__ia64)
  /*
    Peculiar things with ia64 platforms - it seems we only have half the
    stack size in reality, so we have to double it here
  */
  pthread_attr_setstacksize(&connection_attrib,my_thread_stack_size*2);
#else
  pthread_attr_setstacksize(&connection_attrib,my_thread_stack_size);
#endif
#ifdef HAVE_PTHREAD_ATTR_GETSTACKSIZE
  {
    /* Retrieve used stack size;  Needed for checking stack overflows */
    size_t stack_size= 0;
    pthread_attr_getstacksize(&connection_attrib, &stack_size);
#if defined(__ia64__) || defined(__ia64)
    stack_size/= 2;
#endif
    /* We must check if stack_size = 0 as Solaris 2.9 can return 0 here */
    if (stack_size && stack_size < my_thread_stack_size)
    {
      if (global_system_variables.log_warnings)
	sql_print_warning("Asked for %lu thread stack, but got %ld",
			  my_thread_stack_size, (long) stack_size);
#if defined(__ia64__) || defined(__ia64)
      my_thread_stack_size= stack_size*2;
#else
      my_thread_stack_size= stack_size;
#endif
    }
  }
#endif
#ifdef __NETWARE__
  /* Increasing stacksize of threads on NetWare */
  pthread_attr_setstacksize(&connection_attrib, NW_THD_STACKSIZE);
#endif

  (void) thr_setconcurrency(concurrency);	// 10 by default

  select_thread=pthread_self();
  select_thread_in_use=1;

#ifdef HAVE_LIBWRAP
  libwrapName= my_progname+dirname_length(my_progname);
  openlog(libwrapName, LOG_PID, LOG_AUTH);
#endif

#ifndef DBUG_OFF
  test_lc_time_sz();
#endif

  /*
    We have enough space for fiddling with the argv, continue
  */
  check_data_home(mysql_real_data_home);
  if (my_setwd(mysql_real_data_home,MYF(MY_WME)) && !opt_help)
    unireg_abort(1);				/* purecov: inspected */
  mysql_data_home= mysql_data_home_buff;
  mysql_data_home[0]=FN_CURLIB;		// all paths are relative from here
  mysql_data_home[1]=0;
  mysql_data_home_len= 2;

  if ((user_info= check_user(mysqld_user)))
  {
#if defined(HAVE_MLOCKALL) && defined(MCL_CURRENT)
    if (locked_in_memory) // getuid() == 0 here
      set_effective_user(user_info);
    else
#endif
      set_user(mysqld_user, user_info);
  }

  if (opt_bin_log && !server_id)
  {
    server_id= !master_host ? 1 : 2;
#ifdef EXTRA_DEBUG
    switch (server_id) {
    case 1:
      sql_print_warning("\
You have enabled the binary log, but you haven't set server-id to \
a non-zero value: we force server id to 1; updates will be logged to the \
binary log, but connections from slaves will not be accepted.");
      break;
    case 2:
      sql_print_warning("\
You should set server-id to a non-0 value if master_host is set; \
we force server id to 2, but this MySQL server will not act as a slave.");
      break;
    }
#endif
  }

  if (init_server_components())
    unireg_abort(1);

  init_ssl();
  network_init();

#ifdef __WIN__
  if (!opt_console)
  {
    if (reopen_fstreams(log_error_file, stdout, stderr))
      unireg_abort(1);
    setbuf(stderr, NULL);
    FreeConsole();				// Remove window
  }
#endif

  /*
   Initialize my_str_malloc() and my_str_free()
  */
  my_str_malloc= &my_str_malloc_mysqld;
  my_str_free= &my_str_free_mysqld;

  /*
    init signals & alarm
    After this we can't quit by a simple unireg_abort
  */
  start_signal_handler();				// Creates pidfile

  if (mysql_rm_tmp_tables() || acl_init(opt_noacl) ||
      my_tz_init((THD *)0, default_tz_name, opt_bootstrap))
  {
    abort_loop=1;
    select_thread_in_use=0;
#ifndef __NETWARE__
    (void) pthread_kill(signal_thread, MYSQL_KILL_SIGNAL);
#endif /* __NETWARE__ */

    if (!opt_bootstrap)
      (void) my_delete(pidfile_name,MYF(MY_WME));	// Not needed anymore

    if (unix_sock != INVALID_SOCKET)
      unlink(mysqld_unix_port);
    exit(1);
  }
  if (!opt_noacl)
    (void) grant_init();

  if (!opt_bootstrap)
    servers_init(0);

  if (!opt_noacl)
  {
#ifdef HAVE_DLOPEN
    udf_init();
#endif
  }

  init_status_vars();
  if (opt_bootstrap) /* If running with bootstrap, do not start replication. */
    opt_skip_slave_start= 1;
  /*
    init_slave() must be called after the thread keys are created.
    Some parts of the code (e.g. SHOW STATUS LIKE 'slave_running' and other
    places) assume that active_mi != 0, so let's fail if it's 0 (out of
    memory); a message has already been printed.
  */
  if (init_slave() && !active_mi)
  {
    unireg_abort(1);
  }

  execute_ddl_log_recovery();

  if (Events::init(opt_noacl || opt_bootstrap))
    unireg_abort(1);

  if (opt_bootstrap)
  {
    select_thread_in_use= 0;                    // Allow 'kill' to work
    bootstrap(stdin);
    if (!kill_in_progress)
      unireg_abort(bootstrap_error ? 1 : 0);
    else
    {
      sleep(2);                                 // Wait for kill
      exit(0);
    }
  }
  if (opt_init_file)
  {
    if (read_init_file(opt_init_file))
      unireg_abort(1);
  }

  create_shutdown_thread();
  start_handle_manager();

  sql_print_information(ER(ER_STARTUP),my_progname,server_version,
                        ((unix_sock == INVALID_SOCKET) ? (char*) ""
                                                       : mysqld_unix_port),
                         mysqld_port,
                         MYSQL_COMPILATION_COMMENT);
#if defined(_WIN32) && !defined(EMBEDDED_LIBRARY)
  Service.SetRunning();
#endif


  /* Signal threads waiting for server to be started */
  pthread_mutex_lock(&LOCK_server_started);
  mysqld_server_started= 1;
  pthread_cond_signal(&COND_server_started);
  pthread_mutex_unlock(&LOCK_server_started);

#if defined(__NT__) || defined(HAVE_SMEM)
  handle_connections_methods();
#else
#ifdef __WIN__
  if (!have_tcpip || opt_disable_networking)
  {
    sql_print_error("TCP/IP unavailable or disabled with --skip-networking; no available interfaces");
    unireg_abort(1);
  }
#endif
  handle_connections_sockets(0);
#endif /* __NT__ */

  /* (void) pthread_attr_destroy(&connection_attrib); */

  DBUG_PRINT("quit",("Exiting main thread"));

#ifndef __WIN__
#ifdef EXTRA_DEBUG2
  sql_print_error("Before Lock_thread_count");
#endif
  (void) pthread_mutex_lock(&LOCK_thread_count);
  DBUG_PRINT("quit", ("Got thread_count mutex"));
  select_thread_in_use=0;			// For close_connections
  (void) pthread_mutex_unlock(&LOCK_thread_count);
  (void) pthread_cond_broadcast(&COND_thread_count);
#ifdef EXTRA_DEBUG2
  sql_print_error("After lock_thread_count");
#endif
#endif /* __WIN__ */

  /* Wait until cleanup is done */
  (void) pthread_mutex_lock(&LOCK_thread_count);
  while (!ready_to_exit)
    pthread_cond_wait(&COND_thread_count,&LOCK_thread_count);
  (void) pthread_mutex_unlock(&LOCK_thread_count);

#if defined(__WIN__) && !defined(EMBEDDED_LIBRARY)
  if (Service.IsNT() && start_mode)
    Service.Stop();
  else
  {
    Service.SetShutdownEvent(0);
    if (hEventShutdown)
      CloseHandle(hEventShutdown);
  }
#endif
  clean_up(1);
  wait_for_signal_thread_to_end();
  clean_up_mutexes();
  my_end(opt_endinfo ? MY_CHECK_ERROR | MY_GIVE_INFO : 0);

  exit(0);
  return(0);					/* purecov: deadcode */
}

#endif /* EMBEDDED_LIBRARY */


/****************************************************************************
  Main and thread entry function for Win32
  (all this is needed only to run mysqld as a service on WinNT)
****************************************************************************/

#if defined(__WIN__) && !defined(EMBEDDED_LIBRARY)
int mysql_service(void *p)
{
  if (use_opt_args)
    win_main(opt_argc, opt_argv);
  else
    win_main(Service.my_argc, Service.my_argv);
  return 0;
}


/* Quote string if it contains space, else copy */

static char *add_quoted_string(char *to, const char *from, char *to_end)
{
  uint length= (uint) (to_end-to);

  if (!strchr(from, ' '))
    return strmake(to, from, length-1);
  return strxnmov(to, length-1, "\"", from, "\"", NullS);
}


/**
  Handle basic handling of services, like installation and removal.

  @param argv	   	        Pointer to argument list
  @param servicename		Internal name of service
  @param displayname		Display name of service (in taskbar ?)
  @param file_path		Path to this program
  @param startup_option	Startup option to mysqld

  @retval 0	option handled
  @retval 1	Could not handle option
*/

static bool
default_service_handling(char **argv,
			 const char *servicename,
			 const char *displayname,
			 const char *file_path,
			 const char *extra_opt,
			 const char *account_name)
{
  char path_and_service[FN_REFLEN+FN_REFLEN+32], *pos, *end;
  const char *opt_delim;
  end= path_and_service + sizeof(path_and_service)-3;

  /* We have to quote filename if it contains spaces */
  pos= add_quoted_string(path_and_service, file_path, end);
  if (*extra_opt)
  {
    /* 
     Add option after file_path. There will be zero or one extra option.  It's 
     assumed to be --defaults-file=file but isn't checked.  The variable (not
     the option name) should be quoted if it contains a string.  
    */
    *pos++= ' ';
    if (opt_delim= strchr(extra_opt, '='))
    {
      size_t length= ++opt_delim - extra_opt;
      pos= strnmov(pos, extra_opt, length);
    }
    else
      opt_delim= extra_opt;
    
    pos= add_quoted_string(pos, opt_delim, end);
  }
  /* We must have servicename last */
  *pos++= ' ';
  (void) add_quoted_string(pos, servicename, end);

  if (Service.got_service_option(argv, "install"))
  {
    Service.Install(1, servicename, displayname, path_and_service,
                    account_name);
    return 0;
  }
  if (Service.got_service_option(argv, "install-manual"))
  {
    Service.Install(0, servicename, displayname, path_and_service,
                    account_name);
    return 0;
  }
  if (Service.got_service_option(argv, "remove"))
  {
    Service.Remove(servicename);
    return 0;
  }
  return 1;
}


int main(int argc, char **argv)
{
  /*
    When several instances are running on the same machine, we
    need to have an  unique  named  hEventShudown  through the
    application PID e.g.: MySQLShutdown1890; MySQLShutdown2342
  */
  int10_to_str((int) GetCurrentProcessId(),strmov(shutdown_event_name,
                                                  "MySQLShutdown"), 10);

  /* Must be initialized early for comparison of service name */
  system_charset_info= &my_charset_utf8_general_ci;

  if (Service.GetOS())	/* true NT family */
  {
    char file_path[FN_REFLEN];
    my_path(file_path, argv[0], "");		      /* Find name in path */
    fn_format(file_path,argv[0],file_path,"",
	      MY_REPLACE_DIR | MY_UNPACK_FILENAME | MY_RESOLVE_SYMLINKS);

    if (argc == 2)
    {
      if (!default_service_handling(argv, MYSQL_SERVICENAME, MYSQL_SERVICENAME,
				   file_path, "", NULL))
	return 0;
      if (Service.IsService(argv[1]))        /* Start an optional service */
      {
	/*
	  Only add the service name to the groups read from the config file
	  if it's not "MySQL". (The default service name should be 'mysqld'
	  but we started a bad tradition by calling it MySQL from the start
	  and we are now stuck with it.
	*/
	if (my_strcasecmp(system_charset_info, argv[1],"mysql"))
	  load_default_groups[load_default_groups_sz-2]= argv[1];
        start_mode= 1;
        Service.Init(argv[1], mysql_service);
        return 0;
      }
    }
    else if (argc == 3) /* install or remove any optional service */
    {
      if (!default_service_handling(argv, argv[2], argv[2], file_path, "",
                                    NULL))
	return 0;
      if (Service.IsService(argv[2]))
      {
	/*
	  mysqld was started as
	  mysqld --defaults-file=my_path\my.ini service-name
	*/
	use_opt_args=1;
	opt_argc= 2;				// Skip service-name
	opt_argv=argv;
	start_mode= 1;
	if (my_strcasecmp(system_charset_info, argv[2],"mysql"))
	  load_default_groups[load_default_groups_sz-2]= argv[2];
	Service.Init(argv[2], mysql_service);
	return 0;
      }
    }
    else if (argc == 4 || argc == 5)
    {
      /*
        This may seem strange, because we handle --local-service while
        preserving 4.1's behavior of allowing any one other argument that is
        passed to the service on startup. (The assumption is that this is
        --defaults-file=file, but that was not enforced in 4.1, so we don't
        enforce it here.)
      */
      const char *extra_opt= NullS;
      const char *account_name = NullS;
      int index;
      for (index = 3; index < argc; index++)
      {
        if (!strcmp(argv[index], "--local-service"))
          account_name= "NT AUTHORITY\\LocalService";
        else
          extra_opt= argv[index];
      }

      if (argc == 4 || account_name)
        if (!default_service_handling(argv, argv[2], argv[2], file_path,
                                      extra_opt, account_name))
          return 0;
    }
    else if (argc == 1 && Service.IsService(MYSQL_SERVICENAME))
    {
      /* start the default service */
      start_mode= 1;
      Service.Init(MYSQL_SERVICENAME, mysql_service);
      return 0;
    }
  }
  /* Start as standalone server */
  Service.my_argc=argc;
  Service.my_argv=argv;
  mysql_service(NULL);
  return 0;
}
#endif


/**
  Execute all commands from a file. Used by the mysql_install_db script to
  create MySQL privilege tables without having to start a full MySQL server.
*/

static void bootstrap(FILE *file)
{
  DBUG_ENTER("bootstrap");

  THD *thd= new THD;
  thd->bootstrap=1;
  my_net_init(&thd->net,(st_vio*) 0);
  thd->max_client_packet_length= thd->net.max_packet;
  thd->security_ctx->master_access= ~(ulong)0;
  thd->thread_id= thd->variables.pseudo_thread_id= thread_id++;
  thread_count++;
  in_bootstrap= TRUE;

  bootstrap_file=file;
#ifndef EMBEDDED_LIBRARY			// TODO:  Enable this
  if (pthread_create(&thd->real_id,&connection_attrib,handle_bootstrap,
		     (void*) thd))
  {
    sql_print_warning("Can't create thread to handle bootstrap");
    bootstrap_error=-1;
    DBUG_VOID_RETURN;
  }
  /* Wait for thread to die */
  (void) pthread_mutex_lock(&LOCK_thread_count);
  while (in_bootstrap)
  {
    (void) pthread_cond_wait(&COND_thread_count,&LOCK_thread_count);
    DBUG_PRINT("quit",("One thread died (count=%u)",thread_count));
  }
  (void) pthread_mutex_unlock(&LOCK_thread_count);
#else
  thd->mysql= 0;
  handle_bootstrap((void *)thd);
#endif

  DBUG_VOID_RETURN;
}


static bool read_init_file(char *file_name)
{
  FILE *file;
  DBUG_ENTER("read_init_file");
  DBUG_PRINT("enter",("name: %s",file_name));
  if (!(file=my_fopen(file_name,O_RDONLY,MYF(MY_WME))))
    DBUG_RETURN(TRUE);
  bootstrap(file);
  (void) my_fclose(file,MYF(MY_WME));
  DBUG_RETURN(FALSE);
}


#ifndef EMBEDDED_LIBRARY

/*
   Simple scheduler that use the main thread to handle the request

   NOTES
     This is only used for debugging, when starting mysqld with
     --thread-handling=no-threads or --one-thread

     When we enter this function, LOCK_thread_count is hold!
*/

void handle_connection_in_main_thread(THD *thd)
{
  safe_mutex_assert_owner(&LOCK_thread_count);
  thread_cache_size=0;			// Safety
  threads.append(thd);
  thd->start_utime= my_micro_time();
  pthread_mutex_unlock(&LOCK_thread_count);
  thd->start_utime= my_micro_time();
  handle_one_connection(thd);
}


/*
  Scheduler that uses one thread per connection
*/

void create_thread_to_handle_connection(THD *thd)
{
  if (cached_thread_count > wake_thread)
  {
    /* Get thread from cache */
    thread_cache.append(thd);
    wake_thread++;
    pthread_cond_signal(&COND_thread_cache);
  }
  else
  {
    char error_message_buff[MYSQL_ERRMSG_SIZE];
    /* Create new thread to handle connection */
    int error;
    thread_created++;
    threads.append(thd);
    DBUG_PRINT("info",(("creating thread %lu"), thd->thread_id));
    thd->prior_thr_create_utime= thd->start_utime= my_micro_time();
    if ((error=pthread_create(&thd->real_id,&connection_attrib,
                              handle_one_connection,
                              (void*) thd)))
    {
      /* purecov: begin inspected */
      DBUG_PRINT("error",
                 ("Can't create thread to handle request (error %d)",
                  error));
      thread_count--;
      thd->killed= THD::KILL_CONNECTION;			// Safety
      (void) pthread_mutex_unlock(&LOCK_thread_count);

      pthread_mutex_lock(&LOCK_connection_count);
      (*thd->scheduler->connection_count)--;
      pthread_mutex_unlock(&LOCK_connection_count);

      statistic_increment(aborted_connects,&LOCK_status);
      /* Can't use my_error() since store_globals has not been called. */
      my_snprintf(error_message_buff, sizeof(error_message_buff),
                  ER(ER_CANT_CREATE_THREAD), error);
      net_send_error(thd, ER_CANT_CREATE_THREAD, error_message_buff);
      (void) pthread_mutex_lock(&LOCK_thread_count);
      close_connection(thd,0,0);
      delete thd;
      (void) pthread_mutex_unlock(&LOCK_thread_count);
      return;
      /* purecov: end */
    }
  }
  (void) pthread_mutex_unlock(&LOCK_thread_count);
  DBUG_PRINT("info",("Thread created"));
}


/**
  Create new thread to handle incoming connection.

    This function will create new thread to handle the incoming
    connection.  If there are idle cached threads one will be used.
    'thd' will be pushed into 'threads'.

    In single-threaded mode (\#define ONE_THREAD) connection will be
    handled inside this function.

  @param[in,out] thd    Thread handle of future thread.
*/

static void create_new_thread(THD *thd)
{
  NET *net=&thd->net;
  DBUG_ENTER("create_new_thread");

  if (protocol_version > 9)
    net->return_errno=1;

  /*
    Don't allow too many connections. We roughly check here that we allow
    only (max_connections + 1) connections.
  */

  pthread_mutex_lock(&LOCK_connection_count);

  if (*thd->scheduler->connection_count >=
      *thd->scheduler->max_connections + 1|| abort_loop)
  {
    pthread_mutex_unlock(&LOCK_connection_count);

    DBUG_PRINT("error",("Too many connections"));
    close_connection(thd, ER_CON_COUNT_ERROR, 1);
    statistic_increment(denied_connections, &LOCK_status);
    delete thd;
    DBUG_VOID_RETURN;
  }

  ++*thd->scheduler->connection_count;

  if (connection_count + extra_connection_count > max_used_connections)
    max_used_connections= connection_count + extra_connection_count;

  pthread_mutex_unlock(&LOCK_connection_count);

  /* Start a new thread to handle connection. */

  pthread_mutex_lock(&LOCK_thread_count);

  /*
    The initialization of thread_id is done in create_embedded_thd() for
    the embedded library.
    TODO: refactor this to avoid code duplication there
  */
  thd->thread_id= thd->variables.pseudo_thread_id= thread_id++;

  thread_count++;

  thd->scheduler->add_connection(thd);

  DBUG_VOID_RETURN;
}
#endif /* EMBEDDED_LIBRARY */


#ifdef SIGNALS_DONT_BREAK_READ
inline void kill_broken_server()
{
  /* hack to get around signals ignored in syscalls for problem OS's */
  if (
#if !defined(__NETWARE__)
      unix_sock == INVALID_SOCKET ||
#endif
      (!opt_disable_networking && base_ip_sock == INVALID_SOCKET))
  {
    select_thread_in_use = 0;
    /* The following call will never return */
    DBUG_PRINT("general", ("killing server because socket is closed"));
    kill_server(IF_NETWARE(MYSQL_KILL_SIGNAL, (void*) MYSQL_KILL_SIGNAL));
  }
}
#define MAYBE_BROKEN_SYSCALL kill_broken_server();
#else
#define MAYBE_BROKEN_SYSCALL
#endif

	/* Handle new connections and spawn new process to handle them */

#ifndef EMBEDDED_LIBRARY
pthread_handler_t handle_connections_sockets(void *arg __attribute__((unused)))
{
  my_socket sock,new_sock;
  uint error_count=0;
  uint max_used_connection;
  fd_set readFDs,clientFDs;
  THD *thd;
  struct sockaddr_in cAddr;
  int base_ip_flags=0, extra_ip_flags= 0, socket_flags=0, flags;
  st_vio *vio_tmp;
  DBUG_ENTER("handle_connections_sockets");

  max_used_connection= (uint) (max(base_ip_sock, unix_sock));
  max_used_connection= (uint) (max(extra_ip_sock, (int) max_used_connection));
  max_used_connection++;

  LINT_INIT(new_sock);

  (void) my_pthread_getprio(pthread_self());		// For debugging

  FD_ZERO(&clientFDs);
  if (base_ip_sock != INVALID_SOCKET)
  {
    FD_SET(base_ip_sock, &clientFDs);
#ifdef HAVE_FCNTL
    base_ip_flags = fcntl(base_ip_sock, F_GETFL, 0);
#endif
  }
  if (extra_ip_sock != INVALID_SOCKET)
  {
    FD_SET(extra_ip_sock, &clientFDs);
#ifdef HAVE_FCNTL
    extra_ip_flags = fcntl(extra_ip_sock, F_GETFL, 0);
#endif
  }

#ifdef HAVE_SYS_UN_H
  FD_SET(unix_sock,&clientFDs);
#ifdef HAVE_FCNTL
  socket_flags=fcntl(unix_sock, F_GETFL, 0);
#endif
#endif

  DBUG_PRINT("general",("Waiting for connections."));
  MAYBE_BROKEN_SYSCALL;
  while (!abort_loop)
  {
    readFDs=clientFDs;
#ifdef HPUX10
    if (select(max_used_connection,(int*) &readFDs,0,0,0) < 0)
      continue;
#else
    if (select((int) max_used_connection,&readFDs,0,0,0) < 0)
    {
      if (socket_errno != SOCKET_EINTR)
      {
	if (!select_errors++ && !abort_loop)	/* purecov: inspected */
	  sql_print_error("mysqld: Got error %d from select",socket_errno); /* purecov: inspected */
      }
      MAYBE_BROKEN_SYSCALL
      continue;
    }
#endif	/* HPUX10 */
    if (abort_loop)
    {
      MAYBE_BROKEN_SYSCALL;
      break;
    }

    /* Is this a new connection request ? */
#ifdef HAVE_SYS_UN_H
    if (FD_ISSET(unix_sock,&readFDs))
    {
      sock=  unix_sock;
      flags= socket_flags;
    }
    else
#endif
    {
      if (FD_ISSET(base_ip_sock,&readFDs))
      {
        sock=  base_ip_sock;
        flags= base_ip_flags;
      }
      else
      {
        sock=  extra_ip_sock;
        flags= extra_ip_flags;
      }
    }

#if !defined(NO_FCNTL_NONBLOCK)
    if (!(test_flags & TEST_BLOCKING))
    {
#if defined(O_NONBLOCK)
      fcntl(sock, F_SETFL, flags | O_NONBLOCK);
#elif defined(O_NDELAY)
      fcntl(sock, F_SETFL, flags | O_NDELAY);
#endif
    }
#endif /* NO_FCNTL_NONBLOCK */
    for (uint retry=0; retry < MAX_ACCEPT_RETRY; retry++)
    {
      size_socket length=sizeof(struct sockaddr_in);
      new_sock = accept(sock, my_reinterpret_cast(struct sockaddr *) (&cAddr),
			&length);
#ifdef __NETWARE__
      // TODO: temporary fix, waiting for TCP/IP fix - DEFECT000303149
      if ((new_sock == INVALID_SOCKET) && (socket_errno == EINVAL))
      {
        kill_server(SIGTERM);
      }
#endif
      if (new_sock != INVALID_SOCKET ||
	  (socket_errno != SOCKET_EINTR && socket_errno != SOCKET_EAGAIN))
	break;
      MAYBE_BROKEN_SYSCALL;
#if !defined(NO_FCNTL_NONBLOCK)
      if (!(test_flags & TEST_BLOCKING))
      {
	if (retry == MAX_ACCEPT_RETRY - 1)
	  fcntl(sock, F_SETFL, flags);		// Try without O_NONBLOCK
      }
#endif
    }
#if !defined(NO_FCNTL_NONBLOCK)
    if (!(test_flags & TEST_BLOCKING))
      fcntl(sock, F_SETFL, flags);
#endif
    if (new_sock == INVALID_SOCKET)
    {
      if ((error_count++ & 255) == 0)		// This can happen often
	sql_perror("Error in accept");
      MAYBE_BROKEN_SYSCALL;
      if (socket_errno == SOCKET_ENFILE || socket_errno == SOCKET_EMFILE)
	sleep(1);				// Give other threads some time
      continue;
    }

#ifdef HAVE_LIBWRAP
    {
      if (sock == base_ip_sock || sock == extra_ip_sock)
      {
	struct request_info req;
	signal(SIGCHLD, SIG_DFL);
	request_init(&req, RQ_DAEMON, libwrapName, RQ_FILE, new_sock, NULL);
	my_fromhost(&req);
	if (!my_hosts_access(&req))
	{
	  /*
	    This may be stupid but refuse() includes an exit(0)
	    which we surely don't want...
	    clean_exit() - same stupid thing ...
	  */
	  syslog(deny_severity, "refused connect from %s",
		 my_eval_client(&req));

	  /*
	    C++ sucks (the gibberish in front just translates the supplied
	    sink function pointer in the req structure from a void (*sink)();
	    to a void(*sink)(int) if you omit the cast, the C++ compiler
	    will cry...
	  */
	  if (req.sink)
	    ((void (*)(int))req.sink)(req.fd);

	  (void) shutdown(new_sock, SHUT_RDWR);
	  (void) closesocket(new_sock);
	  continue;
	}
      }
    }
#endif /* HAVE_LIBWRAP */

    {
      size_socket dummyLen;
      struct sockaddr dummy;
      dummyLen = sizeof(struct sockaddr);
      if (getsockname(new_sock,&dummy, &dummyLen) < 0)
      {
	sql_perror("Error on new connection socket");
	(void) shutdown(new_sock, SHUT_RDWR);
	(void) closesocket(new_sock);
	continue;
      }
    }

    /*
    ** Don't allow too many connections
    */

    if (!(thd= new THD))
    {
      (void) shutdown(new_sock, SHUT_RDWR);
      VOID(closesocket(new_sock));
      continue;
    }
    if (!(vio_tmp=vio_new(new_sock,
			  sock == unix_sock ? VIO_TYPE_SOCKET :
			  VIO_TYPE_TCPIP,
			  sock == unix_sock ? VIO_LOCALHOST: 0)) ||
	my_net_init(&thd->net,vio_tmp))
    {
      /*
        Only delete the temporary vio if we didn't already attach it to the
        NET object. The destructor in THD will delete any initialized net
        structure.
      */
      if (vio_tmp && thd->net.vio != vio_tmp)
        vio_delete(vio_tmp);
      else
      {
	(void) shutdown(new_sock, SHUT_RDWR);
	(void) closesocket(new_sock);
      }
      delete thd;
      continue;
    }
    if (sock == unix_sock)
      thd->security_ctx->host=(char*) my_localhost;

    if (sock == extra_ip_sock)
    {
      thd->extra_port= 1;
      thd->scheduler= &extra_thread_scheduler;
    }
    create_new_thread(thd);
  }
  DBUG_LEAVE;
  decrement_handler_count();
  return 0;
}


#ifdef __NT__
pthread_handler_t handle_connections_namedpipes(void *arg)
{
  HANDLE hConnectedPipe;
  OVERLAPPED connectOverlapped= {0};
  THD *thd;
  my_thread_init();
  DBUG_ENTER("handle_connections_namedpipes");
  connectOverlapped.hEvent= CreateEvent(NULL, TRUE, FALSE, NULL);
  if (!connectOverlapped.hEvent)
  {
    sql_print_error("Can't create event, last error=%u", GetLastError());
    unireg_abort(1);
  }
  DBUG_PRINT("general",("Waiting for named pipe connections."));
  while (!abort_loop)
  {
    /* wait for named pipe connection */
    BOOL fConnected= ConnectNamedPipe(hPipe, &connectOverlapped);
    if (!fConnected && (GetLastError() == ERROR_IO_PENDING))
    {
        /*
          ERROR_IO_PENDING says async IO has started but not yet finished.
          GetOverlappedResult will wait for completion.
        */
        DWORD bytes;
        fConnected= GetOverlappedResult(hPipe, &connectOverlapped,&bytes, TRUE);
    }
    if (abort_loop)
      break;
    if (!fConnected)
      fConnected = GetLastError() == ERROR_PIPE_CONNECTED;
    if (!fConnected)
    {
      CloseHandle(hPipe);
      if ((hPipe= CreateNamedPipe(pipe_name,
                                  PIPE_ACCESS_DUPLEX |
                                  FILE_FLAG_OVERLAPPED,
                                  PIPE_TYPE_BYTE |
                                  PIPE_READMODE_BYTE |
                                  PIPE_WAIT,
                                  PIPE_UNLIMITED_INSTANCES,
                                  (int) global_system_variables.
                                  net_buffer_length,
                                  (int) global_system_variables.
                                  net_buffer_length,
                                  NMPWAIT_USE_DEFAULT_WAIT,
                                  &saPipeSecurity)) ==
	  INVALID_HANDLE_VALUE)
      {
	sql_perror("Can't create new named pipe!");
	break;					// Abort
      }
    }
    hConnectedPipe = hPipe;
    /* create new pipe for new connection */
    if ((hPipe = CreateNamedPipe(pipe_name,
                 PIPE_ACCESS_DUPLEX |
                 FILE_FLAG_OVERLAPPED,
				 PIPE_TYPE_BYTE |
				 PIPE_READMODE_BYTE |
				 PIPE_WAIT,
				 PIPE_UNLIMITED_INSTANCES,
				 (int) global_system_variables.net_buffer_length,
				 (int) global_system_variables.net_buffer_length,
				 NMPWAIT_USE_DEFAULT_WAIT,
				 &saPipeSecurity)) ==
	INVALID_HANDLE_VALUE)
    {
      sql_perror("Can't create new named pipe!");
      hPipe=hConnectedPipe;
      continue;					// We have to try again
    }

    if (!(thd = new THD))
    {
      DisconnectNamedPipe(hConnectedPipe);
      CloseHandle(hConnectedPipe);
      continue;
    }
    if (!(thd->net.vio= vio_new_win32pipe(hConnectedPipe)) ||
	my_net_init(&thd->net, thd->net.vio))
    {
      close_connection(thd, ER_OUT_OF_RESOURCES, 1);
      delete thd;
      continue;
    }
    /* Host is unknown */
    thd->security_ctx->host= my_strdup(my_localhost, MYF(0));
    create_new_thread(thd);
  }
  CloseHandle(connectOverlapped.hEvent);
  DBUG_LEAVE;
  decrement_handler_count();
  return 0;
}
#endif /* __NT__ */


#ifdef HAVE_SMEM

/**
  Thread of shared memory's service.

  @param arg                              Arguments of thread
*/
pthread_handler_t handle_connections_shared_memory(void *arg)
{
  /* file-mapping object, use for create shared memory */
  HANDLE handle_connect_file_map= 0;
  char  *handle_connect_map= 0;                 // pointer on shared memory
  HANDLE event_connect_answer= 0;
  ulong smem_buffer_length= shared_memory_buffer_length + 4;
  ulong connect_number= 1;
  char *tmp= NULL;
  char *suffix_pos;
  char connect_number_char[22], *p;
  const char *errmsg= 0;
  SECURITY_ATTRIBUTES *sa_event= 0, *sa_mapping= 0;
  my_thread_init();
  DBUG_ENTER("handle_connections_shared_memorys");
  DBUG_PRINT("general",("Waiting for allocated shared memory."));

  /*
     get enough space base-name + '_' + longest suffix we might ever send
   */
  if (!(tmp= (char *)my_malloc(strlen(shared_memory_base_name) + 32L, MYF(MY_FAE))))
    goto error;

  if (my_security_attr_create(&sa_event, &errmsg,
                              GENERIC_ALL, SYNCHRONIZE | EVENT_MODIFY_STATE))
    goto error;

  if (my_security_attr_create(&sa_mapping, &errmsg,
                             GENERIC_ALL, FILE_MAP_READ | FILE_MAP_WRITE))
    goto error;

  /*
    The name of event and file-mapping events create agree next rule:
      shared_memory_base_name+unique_part
    Where:
      shared_memory_base_name is unique value for each server
      unique_part is unique value for each object (events and file-mapping)
  */
  suffix_pos= strxmov(tmp,shared_memory_base_name,"_",NullS);
  strmov(suffix_pos, "CONNECT_REQUEST");
  if ((smem_event_connect_request= CreateEvent(sa_event,
                                               FALSE, FALSE, tmp)) == 0)
  {
    errmsg= "Could not create request event";
    goto error;
  }
  strmov(suffix_pos, "CONNECT_ANSWER");
  if ((event_connect_answer= CreateEvent(sa_event, FALSE, FALSE, tmp)) == 0)
  {
    errmsg="Could not create answer event";
    goto error;
  }
  strmov(suffix_pos, "CONNECT_DATA");
  if ((handle_connect_file_map=
       CreateFileMapping(INVALID_HANDLE_VALUE, sa_mapping,
                         PAGE_READWRITE, 0, sizeof(connect_number), tmp)) == 0)
  {
    errmsg= "Could not create file mapping";
    goto error;
  }
  if ((handle_connect_map= (char *)MapViewOfFile(handle_connect_file_map,
						  FILE_MAP_WRITE,0,0,
						  sizeof(DWORD))) == 0)
  {
    errmsg= "Could not create shared memory service";
    goto error;
  }

  while (!abort_loop)
  {
    /* Wait a request from client */
    WaitForSingleObject(smem_event_connect_request,INFINITE);

    /*
       it can be after shutdown command
    */
    if (abort_loop)
      goto error;

    HANDLE handle_client_file_map= 0;
    char  *handle_client_map= 0;
    HANDLE event_client_wrote= 0;
    HANDLE event_client_read= 0;    // for transfer data server <-> client
    HANDLE event_server_wrote= 0;
    HANDLE event_server_read= 0;
    HANDLE event_conn_closed= 0;
    THD *thd= 0;

    p= int10_to_str(connect_number, connect_number_char, 10);
    /*
      The name of event and file-mapping events create agree next rule:
        shared_memory_base_name+unique_part+number_of_connection
        Where:
	  shared_memory_base_name is uniquel value for each server
	  unique_part is unique value for each object (events and file-mapping)
	  number_of_connection is connection-number between server and client
    */
    suffix_pos= strxmov(tmp,shared_memory_base_name,"_",connect_number_char,
			 "_",NullS);
    strmov(suffix_pos, "DATA");
    if ((handle_client_file_map=
         CreateFileMapping(INVALID_HANDLE_VALUE, sa_mapping,
                           PAGE_READWRITE, 0, smem_buffer_length, tmp)) == 0)
    {
      errmsg= "Could not create file mapping";
      goto errorconn;
    }
    if ((handle_client_map= (char*)MapViewOfFile(handle_client_file_map,
						  FILE_MAP_WRITE,0,0,
						  smem_buffer_length)) == 0)
    {
      errmsg= "Could not create memory map";
      goto errorconn;
    }
    strmov(suffix_pos, "CLIENT_WROTE");
    if ((event_client_wrote= CreateEvent(sa_event, FALSE, FALSE, tmp)) == 0)
    {
      errmsg= "Could not create client write event";
      goto errorconn;
    }
    strmov(suffix_pos, "CLIENT_READ");
    if ((event_client_read= CreateEvent(sa_event, FALSE, FALSE, tmp)) == 0)
    {
      errmsg= "Could not create client read event";
      goto errorconn;
    }
    strmov(suffix_pos, "SERVER_READ");
    if ((event_server_read= CreateEvent(sa_event, FALSE, FALSE, tmp)) == 0)
    {
      errmsg= "Could not create server read event";
      goto errorconn;
    }
    strmov(suffix_pos, "SERVER_WROTE");
    if ((event_server_wrote= CreateEvent(sa_event,
                                         FALSE, FALSE, tmp)) == 0)
    {
      errmsg= "Could not create server write event";
      goto errorconn;
    }
    strmov(suffix_pos, "CONNECTION_CLOSED");
    if ((event_conn_closed= CreateEvent(sa_event,
                                        TRUE, FALSE, tmp)) == 0)
    {
      errmsg= "Could not create closed connection event";
      goto errorconn;
    }
    if (abort_loop)
      goto errorconn;
    if (!(thd= new THD))
      goto errorconn;
    /* Send number of connection to client */
    int4store(handle_connect_map, connect_number);
    if (!SetEvent(event_connect_answer))
    {
      errmsg= "Could not send answer event";
      goto errorconn;
    }
    /* Set event that client should receive data */
    if (!SetEvent(event_client_read))
    {
      errmsg= "Could not set client to read mode";
      goto errorconn;
    }
    if (!(thd->net.vio= vio_new_win32shared_memory(handle_client_file_map,
                                                   handle_client_map,
                                                   event_client_wrote,
                                                   event_client_read,
                                                   event_server_wrote,
                                                   event_server_read,
                                                   event_conn_closed)) ||
                        my_net_init(&thd->net, thd->net.vio))
    {
      close_connection(thd, ER_OUT_OF_RESOURCES, 1);
      errmsg= 0;
      goto errorconn;
    }
    thd->security_ctx->host= my_strdup(my_localhost, MYF(0)); /* Host is unknown */
    create_new_thread(thd);
    connect_number++;
    continue;

errorconn:
    /* Could not form connection;  Free used handlers/memort and retry */
    if (errmsg)
    {
      char buff[180];
      strxmov(buff, "Can't create shared memory connection: ", errmsg, ".",
	      NullS);
      sql_perror(buff);
    }
    if (handle_client_file_map)
      CloseHandle(handle_client_file_map);
    if (handle_client_map)
      UnmapViewOfFile(handle_client_map);
    if (event_server_wrote)
      CloseHandle(event_server_wrote);
    if (event_server_read)
      CloseHandle(event_server_read);
    if (event_client_wrote)
      CloseHandle(event_client_wrote);
    if (event_client_read)
      CloseHandle(event_client_read);
    if (event_conn_closed)
      CloseHandle(event_conn_closed);
    delete thd;
  }

  /* End shared memory handling */
error:
  if (tmp)
    my_free(tmp, MYF(0));

  if (errmsg)
  {
    char buff[180];
    strxmov(buff, "Can't create shared memory service: ", errmsg, ".", NullS);
    sql_perror(buff);
  }
  my_security_attr_free(sa_event);
  my_security_attr_free(sa_mapping);
  if (handle_connect_map)	UnmapViewOfFile(handle_connect_map);
  if (handle_connect_file_map)	CloseHandle(handle_connect_file_map);
  if (event_connect_answer)	CloseHandle(event_connect_answer);
  if (smem_event_connect_request) CloseHandle(smem_event_connect_request);
  DBUG_LEAVE;
  decrement_handler_count();
  return 0;
}
#endif /* HAVE_SMEM */
#endif /* EMBEDDED_LIBRARY */


/****************************************************************************
  Handle start options
******************************************************************************/

enum options_mysqld
{
  OPT_ISAM_LOG=256,
  OPT_SKIP_GRANT,              OPT_SKIP_LOCK,
  OPT_ENABLE_LOCK,             OPT_USE_LOCKING,
  OPT_SOCKET,                  OPT_UPDATE_LOG,
  OPT_EXTRA_PORT,
  OPT_BIN_LOG,                 OPT_SKIP_RESOLVE,
  OPT_SKIP_NETWORKING,         OPT_BIN_LOG_INDEX,
  OPT_BIND_ADDRESS,            OPT_PID_FILE,
  OPT_SKIP_PRIOR,              OPT_BIG_TABLES,
  OPT_STANDALONE,              OPT_ONE_THREAD,
  OPT_CONSOLE,                 OPT_LOW_PRIORITY_UPDATES,
  OPT_SKIP_HOST_CACHE,         OPT_SHORT_LOG_FORMAT,
  OPT_FLUSH,                   OPT_SAFE,
  OPT_BOOTSTRAP,               OPT_SKIP_SHOW_DB,
  OPT_STORAGE_ENGINE,          OPT_INIT_FILE,
  OPT_DELAY_KEY_WRITE_ALL,     OPT_SLOW_QUERY_LOG,
  OPT_DELAY_KEY_WRITE,	       OPT_CHARSETS_DIR,
  OPT_MASTER_HOST,             OPT_MASTER_USER,
  OPT_MASTER_PASSWORD,         OPT_MASTER_PORT,
  OPT_MASTER_INFO_FILE,        OPT_MASTER_CONNECT_RETRY,
  OPT_MASTER_RETRY_COUNT,      OPT_LOG_TC, OPT_LOG_TC_SIZE,
  OPT_MASTER_SSL,              OPT_MASTER_SSL_KEY,
  OPT_MASTER_SSL_CERT,         OPT_MASTER_SSL_CAPATH,
  OPT_MASTER_SSL_CIPHER,       OPT_MASTER_SSL_CA,
  OPT_SQL_BIN_UPDATE_SAME,     OPT_REPLICATE_DO_DB,
  OPT_REPLICATE_IGNORE_DB,     OPT_LOG_SLAVE_UPDATES,
  OPT_BINLOG_DO_DB,            OPT_BINLOG_IGNORE_DB,
  OPT_BINLOG_FORMAT,
#ifndef DBUG_OFF
  OPT_BINLOG_SHOW_XID,
#endif
  OPT_BINLOG_ROWS_EVENT_MAX_SIZE,
  OPT_WANT_CORE,               OPT_CONCURRENT_INSERT,
  OPT_MEMLOCK,                 OPT_MYISAM_RECOVER,
  OPT_REPLICATE_REWRITE_DB,    OPT_SERVER_ID,
  OPT_SKIP_SLAVE_START,        OPT_SAFE_SHOW_DB,
  OPT_SAFEMALLOC_MEM_LIMIT,    OPT_REPLICATE_DO_TABLE,
  OPT_REPLICATE_IGNORE_TABLE,  OPT_REPLICATE_WILD_DO_TABLE,
  OPT_REPLICATE_WILD_IGNORE_TABLE, OPT_REPLICATE_SAME_SERVER_ID,
  OPT_DISCONNECT_SLAVE_EVENT_COUNT, OPT_TC_HEURISTIC_RECOVER,
  OPT_ABORT_SLAVE_EVENT_COUNT,
  OPT_LOG_BIN_TRUST_FUNCTION_CREATORS,
  OPT_LOG_BIN_TRUST_FUNCTION_CREATORS_OLD,
  OPT_ENGINE_CONDITION_PUSHDOWN, OPT_NDB_CONNECTSTRING,
  OPT_NDB_USE_EXACT_COUNT, OPT_NDB_USE_TRANSACTIONS,
  OPT_NDB_FORCE_SEND, OPT_NDB_AUTOINCREMENT_PREFETCH_SZ,
  OPT_NDB_SHM, OPT_NDB_OPTIMIZED_NODE_SELECTION, OPT_NDB_CACHE_CHECK_TIME,
  OPT_NDB_MGMD, OPT_NDB_NODEID,
  OPT_NDB_DISTRIBUTION,
  OPT_NDB_INDEX_STAT_ENABLE,
  OPT_NDB_EXTRA_LOGGING,
  OPT_NDB_REPORT_THRESH_BINLOG_EPOCH_SLIP,
  OPT_NDB_REPORT_THRESH_BINLOG_MEM_USAGE,
  OPT_NDB_USE_COPYING_ALTER_TABLE,
  OPT_SKIP_SAFEMALLOC, OPT_MUTEX_DEADLOCK_DETECTOR,
  OPT_TEMP_POOL, OPT_TX_ISOLATION, OPT_COMPLETION_TYPE,
  OPT_SKIP_STACK_TRACE, OPT_SKIP_SYMLINKS,
  OPT_MAX_BINLOG_DUMP_EVENTS, OPT_SPORADIC_BINLOG_DUMP_FAIL,
  OPT_SAFE_USER_CREATE, OPT_SQL_MODE,
  OPT_HAVE_NAMED_PIPE,
  OPT_DO_PSTACK, OPT_EVENT_SCHEDULER, OPT_REPORT_HOST,
  OPT_REPORT_USER, OPT_REPORT_PASSWORD, OPT_REPORT_PORT,
  OPT_SHOW_SLAVE_AUTH_INFO,
  OPT_SLAVE_LOAD_TMPDIR, OPT_NO_MIX_TYPE,
  OPT_RPL_RECOVERY_RANK,OPT_INIT_RPL_ROLE,
  OPT_RELAY_LOG, OPT_RELAY_LOG_INDEX, OPT_RELAY_LOG_INFO_FILE,
  OPT_SLAVE_SKIP_ERRORS, OPT_DES_KEY_FILE, OPT_LOCAL_INFILE,
  OPT_SSL_SSL, OPT_SSL_KEY, OPT_SSL_CERT, OPT_SSL_CA,
  OPT_SSL_CAPATH, OPT_SSL_CIPHER,
  OPT_BACK_LOG, OPT_BINLOG_CACHE_SIZE,
  OPT_CONNECT_TIMEOUT, OPT_DELAYED_INSERT_TIMEOUT,
  OPT_DELAYED_INSERT_LIMIT, OPT_DELAYED_QUEUE_SIZE,
  OPT_FLUSH_TIME, OPT_FT_MIN_WORD_LEN, OPT_FT_BOOLEAN_SYNTAX,
  OPT_FT_MAX_WORD_LEN, OPT_FT_QUERY_EXPANSION_LIMIT, OPT_FT_STOPWORD_FILE,
  OPT_INTERACTIVE_TIMEOUT, OPT_JOIN_BUFF_SIZE,
  OPT_KEY_BUFFER_SIZE, OPT_KEY_CACHE_BLOCK_SIZE,
  OPT_KEY_CACHE_DIVISION_LIMIT, OPT_KEY_CACHE_AGE_THRESHOLD,
  OPT_KEY_CACHE_PARTITIONS,
  OPT_LONG_QUERY_TIME,
  OPT_LOWER_CASE_TABLE_NAMES, OPT_MAX_ALLOWED_PACKET,
  OPT_MAX_BINLOG_CACHE_SIZE, OPT_MAX_BINLOG_SIZE,
  OPT_MAX_CONNECTIONS, OPT_MAX_CONNECT_ERRORS,
  OPT_MAX_DELAYED_THREADS, OPT_MAX_HEP_TABLE_SIZE,
  OPT_MAX_JOIN_SIZE, OPT_MAX_PREPARED_STMT_COUNT,
  OPT_MAX_RELAY_LOG_SIZE, OPT_MAX_SORT_LENGTH,
  OPT_MAX_SEEKS_FOR_KEY, OPT_MAX_TMP_TABLES, OPT_MAX_USER_CONNECTIONS,
  OPT_MAX_LENGTH_FOR_SORT_DATA,
  OPT_MAX_WRITE_LOCK_COUNT, OPT_BULK_INSERT_BUFFER_SIZE,
  OPT_MAX_ERROR_COUNT, OPT_MULTI_RANGE_COUNT, OPT_MYISAM_DATA_POINTER_SIZE,

  OPT_MYISAM_BLOCK_SIZE, OPT_MYISAM_MAX_EXTRA_SORT_FILE_SIZE,
  OPT_MYISAM_MAX_SORT_FILE_SIZE, OPT_MYISAM_SORT_BUFFER_SIZE,
  OPT_MYISAM_USE_MMAP, OPT_MYISAM_REPAIR_THREADS,
  OPT_MYISAM_MMAP_SIZE,
  OPT_MYISAM_STATS_METHOD,

  OPT_PAGECACHE_BUFFER_SIZE,
  OPT_PAGECACHE_DIVISION_LIMIT, OPT_PAGECACHE_AGE_THRESHOLD,

  OPT_NET_BUFFER_LENGTH, OPT_NET_RETRY_COUNT,
  OPT_NET_READ_TIMEOUT, OPT_NET_WRITE_TIMEOUT,
  OPT_OPEN_FILES_LIMIT,
  OPT_PRELOAD_BUFFER_SIZE,
  OPT_QUERY_CACHE_LIMIT, OPT_QUERY_CACHE_MIN_RES_UNIT, OPT_QUERY_CACHE_SIZE,
  OPT_QUERY_CACHE_TYPE, OPT_QUERY_CACHE_WLOCK_INVALIDATE, OPT_RECORD_BUFFER,
  OPT_RECORD_RND_BUFFER, OPT_DIV_PRECINCREMENT, OPT_RELAY_LOG_SPACE_LIMIT,
  OPT_RELAY_LOG_PURGE,
  OPT_SLAVE_NET_TIMEOUT, OPT_SLAVE_COMPRESSED_PROTOCOL, OPT_SLOW_LAUNCH_TIME,
  OPT_SLAVE_TRANS_RETRIES, OPT_READONLY, OPT_DEBUGGING, OPT_DEBUG_FLUSH,
  OPT_SORT_BUFFER, OPT_TABLE_OPEN_CACHE, OPT_TABLE_DEF_CACHE,
  OPT_THREAD_CONCURRENCY, OPT_THREAD_CACHE_SIZE,
  OPT_TMP_TABLE_SIZE, OPT_THREAD_STACK,
  OPT_WAIT_TIMEOUT,
  OPT_ERROR_LOG_FILE,
  OPT_DEFAULT_WEEK_FORMAT,
  OPT_RANGE_ALLOC_BLOCK_SIZE, OPT_ALLOW_SUSPICIOUS_UDFS,
  OPT_QUERY_ALLOC_BLOCK_SIZE, OPT_QUERY_PREALLOC_SIZE,
  OPT_TRANS_ALLOC_BLOCK_SIZE, OPT_TRANS_PREALLOC_SIZE,
  OPT_SYNC_FRM, OPT_SYNC_BINLOG, OPT_SYNC,
  OPT_SYNC_REPLICATION,
  OPT_SYNC_REPLICATION_SLAVE_ID,
  OPT_SYNC_REPLICATION_TIMEOUT,
  OPT_ENABLE_SHARED_MEMORY,
  OPT_SHARED_MEMORY_BASE_NAME,
  OPT_OLD_PASSWORDS,
  OPT_OLD_ALTER_TABLE,
  OPT_EXPIRE_LOGS_DAYS,
  OPT_GROUP_CONCAT_MAX_LEN,
  OPT_DEFAULT_COLLATION,
  OPT_DEFAULT_COLLATION_OLD,
  OPT_CHARACTER_SET_CLIENT_HANDSHAKE,
  OPT_CHARACTER_SET_FILESYSTEM,
  OPT_LC_TIME_NAMES,
  OPT_INIT_CONNECT,
  OPT_INIT_SLAVE,
  OPT_SECURE_AUTH,
  OPT_DATE_FORMAT,
  OPT_TIME_FORMAT,
  OPT_DATETIME_FORMAT,
  OPT_LOG_QUERIES_NOT_USING_INDEXES,
  OPT_DEFAULT_TIME_ZONE,
  OPT_SYSDATE_IS_NOW,
  OPT_OPTIMIZER_SEARCH_DEPTH,
  OPT_OPTIMIZER_PRUNE_LEVEL,
  OPT_OPTIMIZER_SWITCH,
  OPT_UPDATABLE_VIEWS_WITH_LIMIT,
  OPT_SP_AUTOMATIC_PRIVILEGES,
  OPT_MAX_SP_RECURSION_DEPTH,
  OPT_AUTO_INCREMENT, OPT_AUTO_INCREMENT_OFFSET,
  OPT_ENABLE_LARGE_PAGES,
  OPT_TIMED_MUTEXES,
  OPT_OLD_STYLE_USER_LIMITS,
  OPT_LOG_SLOW_ADMIN_STATEMENTS,
  OPT_TABLE_LOCK_WAIT_TIMEOUT,
  OPT_PLUGIN_LOAD,
  OPT_PLUGIN_DIR,
  OPT_PLUGIN_MATURITY,
  OPT_SYMBOLIC_LINKS,
  OPT_WARNINGS,
  OPT_RECORD_BUFFER_OLD,
  OPT_LOG_OUTPUT,
  OPT_PORT_OPEN_TIMEOUT,
  OPT_PROFILING,
  OPT_KEEP_FILES_ON_CREATE,
  OPT_GENERAL_LOG,
  OPT_SLOW_LOG,
  OPT_THREAD_HANDLING,
  OPT_INNODB_ROLLBACK_ON_TIMEOUT,
  OPT_SECURE_FILE_PRIV,
  OPT_MIN_EXAMINED_ROW_LIMIT,
  OPT_LOG_SLOW_SLAVE_STATEMENTS,
  OPT_DEBUG_CRC, OPT_DEBUG_ON, OPT_DEBUG_ASSERT_IF_CRASHED_TABLE, OPT_OLD_MODE,
  OPT_TEST_IGNORE_WRONG_OPTIONS, OPT_TEST_RESTART,
#if defined(ENABLED_DEBUG_SYNC)
  OPT_DEBUG_SYNC_TIMEOUT,
#endif /* defined(ENABLED_DEBUG_SYNC) */
  OPT_DEPRECATED_OPTION,
  OPT_SLAVE_EXEC_MODE,
  OPT_DEADLOCK_SEARCH_DEPTH_SHORT,
  OPT_DEADLOCK_SEARCH_DEPTH_LONG,
  OPT_DEADLOCK_TIMEOUT_SHORT,
  OPT_DEADLOCK_TIMEOUT_LONG,
  OPT_LOG_SLOW_RATE_LIMIT, 
  OPT_LOG_SLOW_VERBOSITY, 
  OPT_LOG_SLOW_FILTER, 
  OPT_USERSTAT,
  OPT_GENERAL_LOG_FILE,
  OPT_SLOW_QUERY_LOG_FILE,
  OPT_IGNORE_BUILTIN_INNODB,
  OPT_BINLOG_DIRECT_NON_TRANS_UPDATE,
  OPT_DEFAULT_CHARACTER_SET_OLD
};


#define LONG_TIMEOUT ((ulong) 3600L*24L*365L)

struct my_option my_long_options[] =
{
  {"help", '?', "Display this help and exit.", 
   &opt_help, &opt_help, 0, GET_BOOL, NO_ARG, 0, 0, 0, 0,
   0, 0},
#ifdef HAVE_REPLICATION
  {"abort-slave-event-count", OPT_ABORT_SLAVE_EVENT_COUNT,
   "Option used by mysql-test for debugging and testing of replication.",
   &abort_slave_event_count,  &abort_slave_event_count,
   0, GET_INT, REQUIRED_ARG, 0, 0, 0, 0, 0, 0},
#endif /* HAVE_REPLICATION */
  {"allow-suspicious-udfs", OPT_ALLOW_SUSPICIOUS_UDFS,
   "Allows use of UDFs consisting of only one symbol xxx() "
   "without corresponding xxx_init() or xxx_deinit(). That also means "
   "that one can load any function from any library, for example exit() "
   "from libc.so",
   &opt_allow_suspicious_udfs, &opt_allow_suspicious_udfs,
   0, GET_BOOL, NO_ARG, 0, 0, 0, 0, 0, 0},
  {"ansi", 'a', "Use ANSI SQL syntax instead of MySQL syntax. This mode "
   "will also set transaction isolation level 'serializable'.", 0, 0, 0,
   GET_NO_ARG, NO_ARG, 0, 0, 0, 0, 0, 0},
  {"auto-increment-increment", OPT_AUTO_INCREMENT,
   "Auto-increment columns are incremented by this.",
   &global_system_variables.auto_increment_increment,
   &max_system_variables.auto_increment_increment, 0, GET_ULONG,
   OPT_ARG, 1, 1, 65535, 0, 1, 0 },
  {"auto-increment-offset", OPT_AUTO_INCREMENT_OFFSET,
   "Offset added to Auto-increment columns. Used when auto-increment-increment != 1.",
   &global_system_variables.auto_increment_offset,
   &max_system_variables.auto_increment_offset, 0, GET_ULONG, OPT_ARG,
   1, 1, 65535, 0, 1, 0 },
  {"automatic-sp-privileges", OPT_SP_AUTOMATIC_PRIVILEGES,
   "Creating and dropping stored procedures alters ACLs. Disable with --skip-automatic-sp-privileges.",
   &sp_automatic_privileges, &sp_automatic_privileges,
   0, GET_BOOL, NO_ARG, 1, 0, 0, 0, 0, 0},
  {"basedir", 'b',
   "Path to installation directory. All paths are usually resolved relative to this.",
   &mysql_home_ptr, &mysql_home_ptr, 0, GET_STR, REQUIRED_ARG,
   0, 0, 0, 0, 0, 0},
  {"big-tables", OPT_BIG_TABLES,
   "Allow big result sets by saving all temporary sets on file (solves most 'table full' errors).",
   0, 0, 0, GET_NO_ARG, NO_ARG, 0, 0, 0, 0, 0, 0},
  {"bind-address", OPT_BIND_ADDRESS, "IP address to bind to.",
   &my_bind_addr_str, &my_bind_addr_str, 0, GET_STR,
   REQUIRED_ARG, 0, 0, 0, 0, 0, 0},
  {"binlog_format", OPT_BINLOG_FORMAT,
   "Does not have any effect without '--log-bin'. "
   "Tell the master the form of binary logging to use: either 'row' for "
   "row-based binary logging, 'statement' for statement-based binary "
   "logging, or 'mixed'. 'mixed' is statement-based binary logging except "
   "for statements where only row-based is correct: Statements that involve "
   "user-defined functions (i.e., UDFs) or the UUID() function."
#ifdef HAVE_NDB_BINLOG
   "If ndbcluster is enabled and binlog_format is `mixed', the format switches"
   " to 'row' and back implicitly per each query accessing a NDB table."
#endif
   , &opt_binlog_format, &opt_binlog_format,
   0, GET_STR, REQUIRED_ARG, 0, 0, 0, 0, 0, 0},
  {"binlog-do-db", OPT_BINLOG_DO_DB,
   "Tells the master it should log updates for the specified database, "
   "and exclude all others not explicitly mentioned.",
   0, 0, 0, GET_STR, REQUIRED_ARG, 0, 0, 0, 0, 0, 0},
  {"binlog-ignore-db", OPT_BINLOG_IGNORE_DB,
   "Tells the master that updates to the given database should not be logged to the binary log.",
   0, 0, 0, GET_STR, REQUIRED_ARG, 0, 0, 0, 0, 0, 0},
  {"binlog-row-event-max-size", OPT_BINLOG_ROWS_EVENT_MAX_SIZE,
   "The maximum size of a row-based binary log event in bytes. Rows will be "
   "grouped into events smaller than this size if possible. "
   "The value has to be a multiple of 256.",
   &opt_binlog_rows_event_max_size, &opt_binlog_rows_event_max_size,
   0, GET_ULONG, REQUIRED_ARG,
   /* def_value */ 1024, /* min_value */  256, /* max_value */ ULONG_MAX, 
   /* sub_size */     0, /* block_size */ 256, 
   /* app_type */ 0
  },
#ifndef DISABLE_GRANT_OPTIONS
  {"bootstrap", OPT_BOOTSTRAP, "Used by mysql installation scripts.", 0, 0, 0,
   GET_NO_ARG, NO_ARG, 0, 0, 0, 0, 0, 0},
#endif
  {"character-set-client-handshake", OPT_CHARACTER_SET_CLIENT_HANDSHAKE,
   "Don't ignore client side character set value sent during handshake.",
   &opt_character_set_client_handshake,
   &opt_character_set_client_handshake,
    0, GET_BOOL, NO_ARG, 1, 0, 0, 0, 0, 0},
  {"character-set-filesystem", OPT_CHARACTER_SET_FILESYSTEM,
   "Set the filesystem character set.",
   &character_set_filesystem_name,
   &character_set_filesystem_name,
   0, GET_STR, REQUIRED_ARG, 0, 0, 0, 0, 0, 0 },
  {"character-set-server", 'C', "Set the default character set.",
   &default_character_set_name, &default_character_set_name,
   0, GET_STR, REQUIRED_ARG, 0, 0, 0, 0, 0, 0 },
  {"character-sets-dir", OPT_CHARSETS_DIR,
   "Directory where character sets are.", &charsets_dir,
   &charsets_dir, 0, GET_STR, REQUIRED_ARG, 0, 0, 0, 0, 0, 0},
  {"chroot", 'r', "Chroot mysqld daemon during startup.",
   &mysqld_chroot, &mysqld_chroot, 0, GET_STR, REQUIRED_ARG,
   0, 0, 0, 0, 0, 0},
  {"collation-server", OPT_DEFAULT_COLLATION, "Set the default collation.",
   &default_collation_name, &default_collation_name,
   0, GET_STR, REQUIRED_ARG, 0, 0, 0, 0, 0, 0 },
  {"completion-type", OPT_COMPLETION_TYPE, "Default completion type.",
   &global_system_variables.completion_type,
   &max_system_variables.completion_type, 0, GET_ULONG,
   REQUIRED_ARG, 0, 0, 2, 0, 1, 0},
  {"concurrent-insert", OPT_CONCURRENT_INSERT,
   "Use concurrent insert with MyISAM. Disable with --concurrent-insert=0.",
   &myisam_concurrent_insert, &myisam_concurrent_insert,
   0, GET_ULONG, OPT_ARG, 1, 0, 2, 0, 0, 0},
  {"console", OPT_CONSOLE, "Write error output on screen; don't remove the console window on windows.",
   &opt_console, &opt_console, 0, GET_BOOL, NO_ARG, 0, 0, 0,
   0, 0, 0},
  {"core-file", OPT_WANT_CORE, "Write core on errors.", 0, 0, 0, GET_NO_ARG,
   NO_ARG, 0, 0, 0, 0, 0, 0},
  {"datadir", 'h', "Path to the database root.", &mysql_data_home,
   &mysql_data_home, 0, GET_STR, REQUIRED_ARG, 0, 0, 0, 0, 0, 0},
  {"deadlock-search-depth-short", OPT_DEADLOCK_SEARCH_DEPTH_SHORT,
   "Short search depth for the two-step deadlock detection",
   &global_system_variables.wt_deadlock_search_depth_short,
   &max_system_variables.wt_deadlock_search_depth_short,
   0, GET_ULONG, REQUIRED_ARG, 4, 0, 32, 0, 0, 0},
  {"deadlock-search-depth-long", OPT_DEADLOCK_SEARCH_DEPTH_LONG,
   "Long search depth for the two-step deadlock detection",
   &global_system_variables.wt_deadlock_search_depth_long,
   &max_system_variables.wt_deadlock_search_depth_long,
   0, GET_ULONG, REQUIRED_ARG, 15, 0, 33, 0, 0, 0},
  {"deadlock-timeout-short", OPT_DEADLOCK_TIMEOUT_SHORT,
   "Short timeout for the two-step deadlock detection (in microseconds)",
   &global_system_variables.wt_timeout_short,
   &max_system_variables.wt_timeout_short,
   0, GET_ULONG, REQUIRED_ARG, 10000, 0, ULONG_MAX, 0, 0, 0},
  {"deadlock-timeout-long", OPT_DEADLOCK_TIMEOUT_LONG,
   "Long timeout for the two-step deadlock detection (in microseconds)",
   &global_system_variables.wt_timeout_long,
   &max_system_variables.wt_timeout_long,
   0, GET_ULONG, REQUIRED_ARG, 50000000, 0, ULONG_MAX, 0, 0, 0},
#ifndef DBUG_OFF
  {"debug", '#', "Debug log.", &current_dbug_option,
   &current_dbug_option, 0, GET_STR, OPT_ARG, 0, 0, 0, 0, 0, 0},
  {"debug-crc-break", OPT_DEBUG_CRC,
   "Call my_debug_put_break_here() if crc matches this number (for debug).",
   &opt_my_crc_dbug_check, &opt_my_crc_dbug_check,
   0, GET_ULONG, REQUIRED_ARG, 0, 0, ~(ulong) 0L, 0, 0, 0},
  {"debug-flush", OPT_DEBUG_FLUSH, "Default debug log with flush after write",
   0, 0, 0, GET_NO_ARG, NO_ARG, 0, 0, 0, 0, 0, 0},
  {"debug-assert-if-crashed-table", OPT_DEBUG_ASSERT_IF_CRASHED_TABLE,
   "Do an assert in handler::print_error() if we get a crashed table",
   &debug_assert_if_crashed_table, &debug_assert_if_crashed_table,
   0, GET_BOOL, NO_ARG, 0, 0, 0, 0, 0, 0},
#endif
  {"default-character-set", OPT_DEFAULT_CHARACTER_SET_OLD, 
   "Set the default character set (deprecated option, use --character-set-server instead).",
   &default_character_set_name, &default_character_set_name,
   0, GET_STR, REQUIRED_ARG, 0, 0, 0, 0, 0, 0 },
  {"default-collation", OPT_DEFAULT_COLLATION_OLD, "Set the default collation "
   "(deprecated option, use --collation-server instead).",
   &default_collation_name, &default_collation_name,
   0, GET_STR, REQUIRED_ARG, 0, 0, 0, 0, 0, 0 },
  {"default-storage-engine", OPT_STORAGE_ENGINE,
   "Set the default storage engine (table type) for tables.",
   &default_storage_engine_str, &default_storage_engine_str,
   0, GET_STR, REQUIRED_ARG, 0, 0, 0, 0, 0, 0},
  {"default-table-type", OPT_STORAGE_ENGINE,
   "(deprecated) Use --default-storage-engine.",
   &default_storage_engine_str, &default_storage_engine_str,
   0, GET_STR, REQUIRED_ARG, 0, 0, 0, 0, 0, 0},
  {"default-time-zone", OPT_DEFAULT_TIME_ZONE, "Set the default time zone.",
   &default_tz_name, &default_tz_name,
   0, GET_STR, REQUIRED_ARG, 0, 0, 0, 0, 0, 0 },
  {"delay-key-write", OPT_DELAY_KEY_WRITE, "Type of DELAY_KEY_WRITE.",
   0,0,0, GET_STR, OPT_ARG, 0, 0, 0, 0, 0, 0},
  {"delay-key-write-for-all-tables", OPT_DELAY_KEY_WRITE_ALL,
   "Don't flush key buffers between writes for any MyISAM table. "
   "(Deprecated option, use --delay-key-write=all instead.)",
   0, 0, 0, GET_NO_ARG, NO_ARG, 0, 0, 0, 0, 0, 0},
#ifdef HAVE_OPENSSL
  {"des-key-file", OPT_DES_KEY_FILE,
   "Load keys for des_encrypt() and des_encrypt from given file.",
   &des_key_file, &des_key_file, 0, GET_STR, REQUIRED_ARG,
   0, 0, 0, 0, 0, 0},
#endif /* HAVE_OPENSSL */
#ifdef HAVE_REPLICATION
  {"disconnect-slave-event-count", OPT_DISCONNECT_SLAVE_EVENT_COUNT,
   "Option used by mysql-test for debugging and testing of replication.",
   &disconnect_slave_event_count, &disconnect_slave_event_count,
   0, GET_INT, REQUIRED_ARG, 0, 0, 0, 0, 0, 0},
#endif /* HAVE_REPLICATION */
  {"enable-locking", OPT_ENABLE_LOCK,
   "Deprecated option, use --external-locking instead.",
   &opt_external_locking, &opt_external_locking,
   0, GET_BOOL, NO_ARG, 0, 0, 0, 0, 0, 0},
#ifdef __NT__
  {"enable-named-pipe", OPT_HAVE_NAMED_PIPE, "Enable the named pipe (NT).",
   &opt_enable_named_pipe, &opt_enable_named_pipe, 0, GET_BOOL,
   NO_ARG, 0, 0, 0, 0, 0, 0},
#endif
#ifdef HAVE_STACK_TRACE_ON_SEGV
  {"enable-pstack", OPT_DO_PSTACK, "Print a symbolic stack trace on failure.",
   &opt_do_pstack, &opt_do_pstack, 0, GET_BOOL, NO_ARG, 0, 0,
   0, 0, 0, 0},
#endif /* HAVE_STACK_TRACE_ON_SEGV */
  {"engine-condition-pushdown",
   OPT_ENGINE_CONDITION_PUSHDOWN,
   "Push supported query conditions to the storage engine.",
   &global_system_variables.engine_condition_pushdown,
   &global_system_variables.engine_condition_pushdown,
   0, GET_BOOL, NO_ARG, 1, 0, 0, 0, 0, 0},
  /* See how it's handled in get_one_option() */
  {"event-scheduler", OPT_EVENT_SCHEDULER, "Enable/disable the event scheduler.",
   NULL,  NULL, 0, GET_STR, OPT_ARG, 0, 0, 0, 0, 0, 0},
  {"exit-info", 'T', "Used for debugging. Use at your own risk.", 0, 0, 0,
   GET_LONG, OPT_ARG, 0, 0, 0, 0, 0, 0},
  {"external-locking", OPT_USE_LOCKING, "Use system (external) locking "
   "(disabled by default).  With this option enabled you can run myisamchk "
   "to test (not repair) tables while the MySQL server is running. "
   "Disable with --skip-external-locking.",
   &opt_external_locking, &opt_external_locking,
   0, GET_BOOL, NO_ARG, 0, 0, 0, 0, 0, 0},
  {"flush", OPT_FLUSH, "Flush tables to disk between SQL commands.", 0, 0, 0,
   GET_NO_ARG, NO_ARG, 0, 0, 0, 0, 0, 0},
  /* We must always support the next option to make scripts like mysqltest
     easier to do */
  {"extra-port", OPT_EXTRA_PORT,
   "Extra port number to use for tcp-connections in a one-thread-per-connection manner. 0 means don't use another port",
   &mysqld_extra_port,
   &mysqld_extra_port, 0, GET_UINT, REQUIRED_ARG, 0, 0, 0, 0, 0, 0},
  {"extra-max-connections", OPT_MAX_CONNECTIONS,
   "The number of connections on 'extra-port.",
   &extra_max_connections,
   &extra_max_connections, 0, GET_ULONG, REQUIRED_ARG, 1, 1, 100000,
   0, 1, 0},
  {"gdb", OPT_DEBUGGING,
   "Set up signals usable for debugging.",
   &opt_debugging, &opt_debugging,
   0, GET_BOOL, NO_ARG, 0, 0, 0, 0, 0, 0},
  {"general_log", OPT_GENERAL_LOG,
   "Enable/disable general log.", &opt_log,
   &opt_log, 0, GET_BOOL, OPT_ARG, 0, 0, 0, 0, 0, 0},
#ifdef HAVE_LARGE_PAGES
  {"large-pages", OPT_ENABLE_LARGE_PAGES, "Enable support for large pages. "
   "Disable with --skip-large-pages.", &opt_large_pages, &opt_large_pages,
   0, GET_BOOL, NO_ARG, 0, 0, 0, 0, 0, 0},
#endif
  {"ignore-builtin-innodb", OPT_IGNORE_BUILTIN_INNODB ,
   "Disable initialization of builtin InnoDB plugin.",
   0, 0, 0, GET_NO_ARG, NO_ARG, 0, 0, 0, 0, 0, 0},
  {"init-connect", OPT_INIT_CONNECT, 
   "Command(s) that are executed for each new connection.",
   &opt_init_connect, &opt_init_connect, 0, GET_STR_ALLOC,
   REQUIRED_ARG, 0, 0, 0, 0, 0, 0},
#ifndef DISABLE_GRANT_OPTIONS
  {"init-file", OPT_INIT_FILE, "Read SQL commands from this file at startup.",
   &opt_init_file, &opt_init_file, 0, GET_STR, REQUIRED_ARG,
   0, 0, 0, 0, 0, 0},
#endif
  {"init-rpl-role", OPT_INIT_RPL_ROLE, "Set the replication role.", 0, 0, 0,
   GET_STR, REQUIRED_ARG, 0, 0, 0, 0, 0, 0},
  {"init-slave", OPT_INIT_SLAVE, "Command(s) that are executed by a slave server \
each time the SQL thread starts.",
   &opt_init_slave, &opt_init_slave, 0, GET_STR_ALLOC,
   REQUIRED_ARG, 0, 0, 0, 0, 0, 0},
  {"language", 'L',
   "Client error messages in given language. May be given as a full path.",
   &language_ptr, &language_ptr, 0, GET_STR, REQUIRED_ARG,
   0, 0, 0, 0, 0, 0},
  {"lc-time-names", OPT_LC_TIME_NAMES,
   "Set the language used for the month names and the days of the week.",
   &lc_time_names_name, &lc_time_names_name,
   0, GET_STR, REQUIRED_ARG, 0, 0, 0, 0, 0, 0 },
  {"local-infile", OPT_LOCAL_INFILE,
   "Enable/disable LOAD DATA LOCAL INFILE (takes values 1 or 0).",
   &opt_local_infile, &opt_local_infile, 0, GET_BOOL, OPT_ARG,
   1, 0, 0, 0, 0, 0},
  {"log", 'l', "Log connections and queries to file (deprecated option, use "
   "--general_log/--general_log_file instead).", &opt_logname,
   &opt_logname, 0, GET_STR, OPT_ARG, 0, 0, 0, 0, 0, 0},
  {"general_log_file", OPT_GENERAL_LOG_FILE,
   "Log connections and queries to given file.", &opt_logname,
   &opt_logname, 0, GET_STR, REQUIRED_ARG, 0, 0, 0, 0, 0, 0},
  {"log-bin", OPT_BIN_LOG,
   "Log update queries in binary format. Optional (but strongly recommended "
   "to avoid replication problems if server's hostname changes) argument "
   "should be the chosen location for the binary log files.",
   &opt_bin_logname, &opt_bin_logname, 0, GET_STR_ALLOC,
   OPT_ARG, 0, 0, 0, 0, 0, 0},
  {"log-bin-index", OPT_BIN_LOG_INDEX,
   "File that holds the names for last binary log files.",
   &opt_binlog_index_name, &opt_binlog_index_name, 0, GET_STR,
   REQUIRED_ARG, 0, 0, 0, 0, 0, 0},
#ifndef TO_BE_REMOVED_IN_5_1_OR_6_0
  /*
    In 5.0.6 we introduced the below option, then in 5.0.16 we renamed it to
    log-bin-trust-function-creators but kept also the old name for
    compatibility; the behaviour was also changed to apply only to functions
    (and triggers). In a future release this old name could be removed.
  */
  {"log-bin-trust-routine-creators", OPT_LOG_BIN_TRUST_FUNCTION_CREATORS_OLD,
   "(deprecated) Use log-bin-trust-function-creators.",
   &trust_function_creators, &trust_function_creators, 0,
   GET_BOOL, NO_ARG, 0, 0, 0, 0, 0, 0},
#endif
  /*
    This option starts with "log-bin" to emphasize that it is specific of
    binary logging.
  */
  {"log-bin-trust-function-creators", OPT_LOG_BIN_TRUST_FUNCTION_CREATORS,
   "If equal to 0 (the default), then when --log-bin is used, creation of "
   "a stored function (or trigger) is allowed only to users having the SUPER "
   "privilege, and only if this stored function (trigger) may not break "
   "binary logging."
   "Note that if ALL connections to this server ALWAYS use row-based binary "
   "logging, the security issues do not exist and the binary logging cannot "
   "break, so you can safely set this to 1."
   ,&trust_function_creators, &trust_function_creators, 0,
   GET_BOOL, NO_ARG, 0, 0, 0, 0, 0, 0},
  {"log-error", OPT_ERROR_LOG_FILE, "Error log file.",
   &log_error_file_ptr, &log_error_file_ptr, 0, GET_STR,
   OPT_ARG, 0, 0, 0, 0, 0, 0},
  {"log-isam", OPT_ISAM_LOG, "Log all MyISAM changes to file.",
   &myisam_log_filename, &myisam_log_filename, 0, GET_STR,
   OPT_ARG, 0, 0, 0, 0, 0, 0},
  {"log-long-format", '0',
   "Log some extra information to update log. Please note that this option "
   "is deprecated; see --log-short-format option.",
   0, 0, 0, GET_NO_ARG, NO_ARG, 0, 0, 0, 0, 0, 0},
  {"log-output", OPT_LOG_OUTPUT,
   "Syntax: log-output[=value[,value...]], where \"value\" could be TABLE, "
   "FILE or NONE.",
   &log_output_str, &log_output_str, 0,
   GET_STR, OPT_ARG, 0, 0, 0, 0, 0, 0},
  {"log-queries-not-using-indexes", OPT_LOG_QUERIES_NOT_USING_INDEXES,
   "Log queries that are executed without benefit of any index to the slow log if it is open.",
   &opt_log_queries_not_using_indexes, &opt_log_queries_not_using_indexes,
   0, GET_BOOL, NO_ARG, 0, 0, 0, 0, 0, 0},
  {"log-short-format", OPT_SHORT_LOG_FORMAT,
   "Don't log extra information to update and slow-query logs.",
   &opt_short_log_format, &opt_short_log_format,
   0, GET_BOOL, NO_ARG, 0, 0, 0, 0, 0, 0},
  {"log-slave-updates", OPT_LOG_SLAVE_UPDATES,
   "Tells the slave to log the updates from the slave thread to the binary log. "
   "You will need to turn it on if you plan to daisy-chain the slaves.",
   &opt_log_slave_updates, &opt_log_slave_updates, 0, GET_BOOL,
   NO_ARG, 0, 0, 0, 0, 0, 0},
  {"log-slow-admin-statements", OPT_LOG_SLOW_ADMIN_STATEMENTS,
   "Log slow OPTIMIZE, ANALYZE, ALTER and other administrative statements "
   "to the slow log if it is open.", &opt_log_slow_admin_statements,
   &opt_log_slow_admin_statements, 0, GET_BOOL, NO_ARG, 0, 0, 0, 0, 0, 0},
 {"log-slow-slave-statements", OPT_LOG_SLOW_SLAVE_STATEMENTS,
  "Log slow statements executed by slave thread to the slow log if it is open.",
  &opt_log_slow_slave_statements,
  &opt_log_slow_slave_statements,
  0, GET_BOOL, NO_ARG, 0, 0, 0, 0, 0, 0},
  {"log-slow-queries", OPT_SLOW_QUERY_LOG,
    "Log slow queries to a table or log file. Defaults logging to table "
    "mysql.slow_log or hostname-slow.log if --log-output=file is used. "
    "Must be enabled to activate other slow log options. "
    "(deprecated option, use --slow_query_log/--slow_query_log_file instead)",
   &opt_slow_logname, &opt_slow_logname, 0, GET_STR, OPT_ARG,
   0, 0, 0, 0, 0, 0},
  {"slow_query_log_file", OPT_SLOW_QUERY_LOG_FILE,
    "Log slow queries to given log file. Defaults logging to hostname-slow.log. "
    "Must be enabled to activate other slow log options.",
   &opt_slow_logname, &opt_slow_logname, 0, GET_STR,
   REQUIRED_ARG, 0, 0, 0, 0, 0, 0},
  {"log-tc", OPT_LOG_TC,
   "Path to transaction coordinator log (used for transactions that affect "
   "more than one storage engine, when binary log is disabled).",
   &opt_tc_log_file, &opt_tc_log_file, 0, GET_STR,
   REQUIRED_ARG, 0, 0, 0, 0, 0, 0},
#ifdef HAVE_MMAP
  {"log-tc-size", OPT_LOG_TC_SIZE, "Size of transaction coordinator log.",
   &opt_tc_log_size, &opt_tc_log_size, 0, GET_ULONG,
   REQUIRED_ARG, TC_LOG_MIN_SIZE, TC_LOG_MIN_SIZE, (longlong) ULONG_MAX, 0,
   TC_LOG_PAGE_SIZE, 0},
#endif
  {"log-update", OPT_UPDATE_LOG,
   "The update log is deprecated since version 5.0, is replaced by the binary "
   "log and this option just turns on --log-bin instead.",
   &opt_update_logname, &opt_update_logname, 0, GET_STR,
   OPT_ARG, 0, 0, 0, 0, 0, 0},
  {"log-warnings", 'W', "Log some not critical warnings to the log file.",
   &global_system_variables.log_warnings,
   &max_system_variables.log_warnings, 0, GET_ULONG, OPT_ARG, 1, 0, 0,
   0, 0, 0},
  {"low-priority-updates", OPT_LOW_PRIORITY_UPDATES,
   "INSERT/DELETE/UPDATE has lower priority than selects.",
   &global_system_variables.low_priority_updates,
   &max_system_variables.low_priority_updates,
   0, GET_BOOL, NO_ARG, 0, 0, 0, 0, 0, 0},
  {"master-connect-retry", OPT_MASTER_CONNECT_RETRY,
   "The number of seconds the slave thread will sleep before retrying to "
   "connect to the master, in case the master goes down or the connection "
   "is lost.",
   &master_connect_retry, &master_connect_retry, 0, GET_UINT,
   REQUIRED_ARG, 60, 0, 0, 0, 0, 0},
  {"master-host", OPT_MASTER_HOST,
   "Master hostname or IP address for replication. If not set, the slave "
   "thread will not be started. Note that the setting of master-host will "
   "be ignored if there exists a valid master.info file.",
   &master_host, &master_host, 0, GET_STR, REQUIRED_ARG, 0, 0,
   0, 0, 0, 0},
  {"master-info-file", OPT_MASTER_INFO_FILE,
   "The location and name of the file that remembers the master and where "
   "the I/O replication thread is in the master's binlogs.",
   &master_info_file, &master_info_file, 0, GET_STR,
   REQUIRED_ARG, 0, 0, 0, 0, 0, 0},
  {"master-password", OPT_MASTER_PASSWORD,
   "The password the slave thread will authenticate with when connecting to "
   "the master. If not set, an empty password is assumed. The value in "
   "master.info will take precedence if it can be read.",
   &master_password, &master_password, 0,
   GET_STR, REQUIRED_ARG, 0, 0, 0, 0, 0, 0},
  {"master-port", OPT_MASTER_PORT,
   "The port the master is listening on. If not set, the compiled setting of "
   "MYSQL_PORT is assumed. If you have not tinkered with configure options, "
   "this should be 3306. The value in master.info will take precedence if it "
   "can be read.", &master_port, &master_port, 0, GET_UINT, REQUIRED_ARG,
   MYSQL_PORT, 0, 0, 0, 0, 0},
  {"master-retry-count", OPT_MASTER_RETRY_COUNT,
   "The number of tries the slave will make to connect to the master before giving up.",
   &master_retry_count, &master_retry_count, 0, GET_ULONG,
   REQUIRED_ARG, 3600*24, 0, 0, 0, 0, 0},
  {"master-ssl", OPT_MASTER_SSL,
   "Enable the slave to connect to the master using SSL.",
   &master_ssl, &master_ssl, 0, GET_BOOL, NO_ARG, 0, 0, 0, 0,
   0, 0},
  {"master-ssl-ca", OPT_MASTER_SSL_CA,
   "Master SSL CA file. Only applies if you have enabled master-ssl.",
   &master_ssl_ca, &master_ssl_ca, 0, GET_STR, OPT_ARG,
   0, 0, 0, 0, 0, 0},
  {"master-ssl-capath", OPT_MASTER_SSL_CAPATH,
   "Master SSL CA path. Only applies if you have enabled master-ssl.",
   &master_ssl_capath, &master_ssl_capath, 0, GET_STR, OPT_ARG,
   0, 0, 0, 0, 0, 0},
  {"master-ssl-cert", OPT_MASTER_SSL_CERT,
   "Master SSL certificate file name. Only applies if you have enabled "
   "master-ssl.",
   &master_ssl_cert, &master_ssl_cert, 0, GET_STR, OPT_ARG,
   0, 0, 0, 0, 0, 0},
  {"master-ssl-cipher", OPT_MASTER_SSL_CIPHER,
   "Master SSL cipher. Only applies if you have enabled master-ssl.",
   &master_ssl_cipher, &master_ssl_capath, 0, GET_STR, OPT_ARG,
   0, 0, 0, 0, 0, 0},
  {"master-ssl-key", OPT_MASTER_SSL_KEY,
   "Master SSL keyfile name. Only applies if you have enabled master-ssl.",
   &master_ssl_key, &master_ssl_key, 0, GET_STR, OPT_ARG,
   0, 0, 0, 0, 0, 0},
  {"master-user", OPT_MASTER_USER,
   "The username the slave thread will use for authentication when "
   "connecting to the master. The user must have FILE privilege. "
   "If the master user is not set, user test is assumed. The value "
   "in master.info will take precedence if it can be read.",
   &master_user, &master_user, 0, GET_STR, REQUIRED_ARG, 0, 0,
   0, 0, 0, 0},
#ifdef HAVE_REPLICATION
  {"max-binlog-dump-events", OPT_MAX_BINLOG_DUMP_EVENTS,
   "Option used by mysql-test for debugging and testing of replication.",
   &max_binlog_dump_events, &max_binlog_dump_events, 0,
   GET_INT, REQUIRED_ARG, 0, 0, 0, 0, 0, 0},
#endif /* HAVE_REPLICATION */
  {"memlock", OPT_MEMLOCK, "Lock mysqld in memory.", &locked_in_memory,
   &locked_in_memory, 0, GET_BOOL, NO_ARG, 0, 0, 0, 0, 0, 0},
#ifdef SAFE_MUTEX
  {"mutex-deadlock-detector", OPT_MUTEX_DEADLOCK_DETECTOR,
   "Enable checking of wrong mutex usage.",
   &safe_mutex_deadlock_detector,
   &safe_mutex_deadlock_detector,
   0, GET_BOOL, NO_ARG, 1, 0, 0, 0, 0, 0},
#endif
  {"myisam-recover", OPT_MYISAM_RECOVER,
   "Syntax: myisam-recover=OFF or myisam-recover[=option[,option...]], where option can be DEFAULT, BACKUP, BACKUP_ALL, FORCE or QUICK.",
   &myisam_recover_options_str, &myisam_recover_options_str, 0,
   GET_STR, OPT_ARG, 0, 0, 0, 0, 0, 0},
#ifdef WITH_NDBCLUSTER_STORAGE_ENGINE
  {"ndb-connectstring", OPT_NDB_CONNECTSTRING,
   "Connect string for ndbcluster.",
   &opt_ndb_connectstring, &opt_ndb_connectstring,
   0, GET_STR, REQUIRED_ARG, 0, 0, 0, 0, 0, 0},
  {"ndb-mgmd-host", OPT_NDB_MGMD,
   "Set host and port for ndb_mgmd. Syntax: hostname[:port]",
   &opt_ndb_mgmd, &opt_ndb_mgmd,
   0, GET_STR, REQUIRED_ARG, 0, 0, 0, 0, 0, 0},
  {"ndb-nodeid", OPT_NDB_NODEID,
   "Nodeid for this mysqlserver in the cluster.",
   &opt_ndb_nodeid,
   &opt_ndb_nodeid,
   0, GET_INT, REQUIRED_ARG, 0, 0, 0, 0, 0, 0},
  {"ndb-autoincrement-prefetch-sz", OPT_NDB_AUTOINCREMENT_PREFETCH_SZ,
   "Specify number of autoincrement values that are prefetched.",
   &global_system_variables.ndb_autoincrement_prefetch_sz,
   &max_system_variables.ndb_autoincrement_prefetch_sz,
   0, GET_ULONG, REQUIRED_ARG, 1, 1, 256, 0, 0, 0},
  {"ndb-force-send", OPT_NDB_FORCE_SEND,
   "Force send of buffers to ndb immediately without waiting for "
   "other threads.",
   &global_system_variables.ndb_force_send,
   &global_system_variables.ndb_force_send,
   0, GET_BOOL, OPT_ARG, 1, 0, 0, 0, 0, 0},
  {"ndb_force_send", OPT_NDB_FORCE_SEND,
   "same as --ndb-force-send.",
   &global_system_variables.ndb_force_send,
   &global_system_variables.ndb_force_send,
   0, GET_BOOL, OPT_ARG, 1, 0, 0, 0, 0, 0},
  {"ndb-extra-logging", OPT_NDB_EXTRA_LOGGING,
   "Turn on more logging in the error log.",
   &ndb_extra_logging,
   &ndb_extra_logging,
   0, GET_INT, OPT_ARG, 0, 0, 0, 0, 0, 0},
#ifdef HAVE_NDB_BINLOG
  {"ndb-report-thresh-binlog-epoch-slip", OPT_NDB_REPORT_THRESH_BINLOG_EPOCH_SLIP,
   "Threshold on number of epochs to be behind before reporting binlog status. "
   "E.g., 3 means that if the difference between what epoch has been received "
   "from the storage nodes and what has been applied to the binlog is 3 or more, "
   "a status message will be sent to the cluster log.",
   &ndb_report_thresh_binlog_epoch_slip,
   &ndb_report_thresh_binlog_epoch_slip,
   0, GET_ULONG, REQUIRED_ARG, 3, 0, 256, 0, 0, 0},
  {"ndb-report-thresh-binlog-mem-usage", OPT_NDB_REPORT_THRESH_BINLOG_MEM_USAGE,
   "Threshold on percentage of free memory before reporting binlog status. E.g., "
   "10 means that if amount of available memory for receiving binlog data from "
   "the storage nodes goes below 10%, "
   "a status message will be sent to the cluster log.",
   &ndb_report_thresh_binlog_mem_usage,
   &ndb_report_thresh_binlog_mem_usage,
   0, GET_ULONG, REQUIRED_ARG, 10, 0, 100, 0, 0, 0},
#endif
  {"ndb-use-exact-count", OPT_NDB_USE_EXACT_COUNT,
   "Use exact records count during query planning and for fast "
   "select count(*), disable for faster queries.",
   &global_system_variables.ndb_use_exact_count,
   &global_system_variables.ndb_use_exact_count,
   0, GET_BOOL, OPT_ARG, 1, 0, 0, 0, 0, 0},
  {"ndb_use_exact_count", OPT_NDB_USE_EXACT_COUNT,
   "Same as --ndb-use-exact-count.",
   &global_system_variables.ndb_use_exact_count,
   &global_system_variables.ndb_use_exact_count,
   0, GET_BOOL, OPT_ARG, 1, 0, 0, 0, 0, 0},
  {"ndb-use-transactions", OPT_NDB_USE_TRANSACTIONS,
   "Use transactions for large inserts, if enabled then large "
   "inserts will be split into several smaller transactions",
   &global_system_variables.ndb_use_transactions,
   &global_system_variables.ndb_use_transactions,
   0, GET_BOOL, OPT_ARG, 1, 0, 0, 0, 0, 0},
  {"ndb_use_transactions", OPT_NDB_USE_TRANSACTIONS,
   "Same as --ndb-use-transactions.",
   &global_system_variables.ndb_use_transactions,
   &global_system_variables.ndb_use_transactions,
   0, GET_BOOL, OPT_ARG, 1, 0, 0, 0, 0, 0},
  {"ndb-shm", OPT_NDB_SHM,
   "Use shared memory connections when available.",
   &opt_ndb_shm, &opt_ndb_shm,
   0, GET_BOOL, OPT_ARG, OPT_NDB_SHM_DEFAULT, 0, 0, 0, 0, 0},
  {"ndb-optimized-node-selection", OPT_NDB_OPTIMIZED_NODE_SELECTION,
   "Select nodes for transactions in a more optimal way.",
   &opt_ndb_optimized_node_selection,
   &opt_ndb_optimized_node_selection,
   0, GET_BOOL, OPT_ARG, 1, 0, 0, 0, 0, 0},
  { "ndb-cache-check-time", OPT_NDB_CACHE_CHECK_TIME,
    "A dedicated thread is created to, at the given milliseconds interval, "
    "invalidate the query cache if another MySQL server in the cluster has "
    "changed the data in the database.",
    &opt_ndb_cache_check_time, &opt_ndb_cache_check_time, 0, GET_ULONG, REQUIRED_ARG,
    0, 0, LONG_TIMEOUT, 0, 1, 0},
  {"ndb-index-stat-enable", OPT_NDB_INDEX_STAT_ENABLE,
   "Use ndb index statistics in query optimization.",
   &global_system_variables.ndb_index_stat_enable,
   &max_system_variables.ndb_index_stat_enable,
   0, GET_BOOL, OPT_ARG, 0, 0, 1, 0, 0, 0},
#endif
  {"ndb-use-copying-alter-table",
   OPT_NDB_USE_COPYING_ALTER_TABLE,
   "Force ndbcluster to always copy tables at alter table "
   "(should only be used if on-line alter table fails).",
   &global_system_variables.ndb_use_copying_alter_table,
   &global_system_variables.ndb_use_copying_alter_table,
   0, GET_BOOL, NO_ARG, 0, 0, 0, 0, 0, 0},  
  {"new", 'n', "Use very new, possibly 'unsafe', functions.",
   &global_system_variables.new_mode,
   &max_system_variables.new_mode,
   0, GET_BOOL, NO_ARG, 0, 0, 0, 0, 0, 0},
#ifdef NOT_YET
  {"no-mix-table-types", OPT_NO_MIX_TYPE, 
   "Don't allow commands that use two different table types.",
   &opt_no_mix_types, &opt_no_mix_types, 0, GET_BOOL, NO_ARG,
   0, 0, 0, 0, 0, 0},
#endif
  {"old-alter-table", OPT_OLD_ALTER_TABLE,
   "Use old, non-optimized alter table.",
   &global_system_variables.old_alter_table,
   &max_system_variables.old_alter_table, 0, GET_BOOL, NO_ARG,
   0, 0, 0, 0, 0, 0},
  {"old-passwords", OPT_OLD_PASSWORDS, "Use old password "
   "encryption method (needed for 4.0 and older clients).",
   &global_system_variables.old_passwords,
   &max_system_variables.old_passwords, 0, GET_BOOL, NO_ARG,
   0, 0, 0, 0, 0, 0},
  {"one-thread", OPT_ONE_THREAD,
   "(Deprecated): Only use one thread (for debugging under Linux). Use "
   "thread-handling=no-threads instead.",
   0, 0, 0, GET_NO_ARG, NO_ARG, 0, 0, 0, 0, 0, 0},
  {"old-style-user-limits", OPT_OLD_STYLE_USER_LIMITS,
   "Enable old-style user limits (before 5.0.3, user resources were counted "
   "per each user+host vs. per account).",
   &opt_old_style_user_limits, &opt_old_style_user_limits,
   0, GET_BOOL, NO_ARG, 0, 0, 0, 0, 0, 0},
  {"pid-file", OPT_PID_FILE, "Pid file used by safe_mysqld.",
   &pidfile_name_ptr, &pidfile_name_ptr, 0, GET_STR,
   REQUIRED_ARG, 0, 0, 0, 0, 0, 0},
  {"port", 'P', "Port number to use for connection or 0 for default to, in "
   "order of preference, my.cnf, $MYSQL_TCP_PORT, "
#if MYSQL_PORT_DEFAULT == 0
   "/etc/services, "
#endif
   "built-in default (" STRINGIFY_ARG(MYSQL_PORT) ").",
   &mysqld_port,
   &mysqld_port, 0, GET_UINT, REQUIRED_ARG, 0, 0, 0, 0, 0, 0},
  {"port-open-timeout", OPT_PORT_OPEN_TIMEOUT,
   "Maximum time in seconds to wait for the port to become free. "
   "(Default: No wait).", &mysqld_port_timeout,
   &mysqld_port_timeout, 0, GET_UINT, REQUIRED_ARG, 0, 0, 0, 0, 0, 0},
#if defined(ENABLED_PROFILING) && defined(COMMUNITY_SERVER)
  {"profiling_history_size", OPT_PROFILING, "Limit of query profiling memory.",
   &global_system_variables.profiling_history_size,
   &max_system_variables.profiling_history_size,
   0, GET_ULONG, REQUIRED_ARG, 15, 0, 100, 0, 0, 0},
#endif
  {"relay-log", OPT_RELAY_LOG,
   "The location and name to use for relay logs.",
   &opt_relay_logname, &opt_relay_logname, 0,
   GET_STR_ALLOC, REQUIRED_ARG, 0, 0, 0, 0, 0, 0},
  {"relay-log-index", OPT_RELAY_LOG_INDEX,
   "The location and name to use for the file that keeps a list of the last \
relay logs.",
   &opt_relaylog_index_name, &opt_relaylog_index_name, 0,
   GET_STR, REQUIRED_ARG, 0, 0, 0, 0, 0, 0},
  {"relay-log-info-file", OPT_RELAY_LOG_INFO_FILE,
   "The location and name of the file that remembers where the SQL replication \
thread is in the relay logs.",
   &relay_log_info_file, &relay_log_info_file, 0, GET_STR,
   REQUIRED_ARG, 0, 0, 0, 0, 0, 0},
  {"replicate-do-db", OPT_REPLICATE_DO_DB,
   "Tells the slave thread to restrict replication to the specified database. "
   "To specify more than one database, use the directive multiple times, "
   "once for each database. Note that this will only work if you do not use "
   "cross-database queries such as UPDATE some_db.some_table SET foo='bar' "
   "while having selected a different or no database. If you need cross "
   "database updates to work, make sure you have 3.23.28 or later, and use "
   "replicate-wild-do-table=db_name.%.",
   0, 0, 0, GET_STR, REQUIRED_ARG, 0, 0, 0, 0, 0, 0},
  {"replicate-do-table", OPT_REPLICATE_DO_TABLE,
   "Tells the slave thread to restrict replication to the specified table. "
   "To specify more than one table, use the directive multiple times, once "
   "for each table. This will work for cross-database updates, in contrast "
   "to replicate-do-db.", 0, 0, 0, GET_STR, REQUIRED_ARG, 0, 0, 0, 0, 0, 0},
  {"replicate-ignore-db", OPT_REPLICATE_IGNORE_DB,
   "Tells the slave thread to not replicate to the specified database. To "
   "specify more than one database to ignore, use the directive multiple "
   "times, once for each database. This option will not work if you use "
   "cross database updates. If you need cross database updates to work, "
   "make sure you have 3.23.28 or later, and use replicate-wild-ignore-"
   "table=db_name.%. ", 0, 0, 0, GET_STR, REQUIRED_ARG, 0, 0, 0, 0, 0, 0},
  {"replicate-ignore-table", OPT_REPLICATE_IGNORE_TABLE,
   "Tells the slave thread to not replicate to the specified table. To specify "
   "more than one table to ignore, use the directive multiple times, once for "
   "each table. This will work for cross-database updates, in contrast to "
   "replicate-ignore-db.", 0, 0, 0, GET_STR, REQUIRED_ARG, 0, 0, 0, 0, 0, 0},
  {"replicate-rewrite-db", OPT_REPLICATE_REWRITE_DB,
   "Updates to a database with a different name than the original. Example: "
   "replicate-rewrite-db=master_db_name->slave_db_name.",
   0, 0, 0, GET_STR, REQUIRED_ARG, 0, 0, 0, 0, 0, 0},
#ifdef HAVE_REPLICATION
  {"replicate-same-server-id", OPT_REPLICATE_SAME_SERVER_ID,
   "In replication, if set to 1, do not skip events having our server id. "
   "Default value is 0 (to break infinite loops in circular replication). "
   "Can't be set to 1 if --log-slave-updates is used.",
   &replicate_same_server_id, &replicate_same_server_id,
   0, GET_BOOL, NO_ARG, 0, 0, 0, 0, 0, 0},
#endif
  {"replicate-wild-do-table", OPT_REPLICATE_WILD_DO_TABLE,
   "Tells the slave thread to restrict replication to the tables that match "
   "the specified wildcard pattern. To specify more than one table, use the "
   "directive multiple times, once for each table. This will work for cross-"
   "database updates. Example: replicate-wild-do-table=foo%.bar% will "
   "replicate only updates to tables in all databases that start with foo "
   "and whose table names start with bar.",
   0, 0, 0, GET_STR, REQUIRED_ARG, 0, 0, 0, 0, 0, 0},
  {"replicate-wild-ignore-table", OPT_REPLICATE_WILD_IGNORE_TABLE,
   "Tells the slave thread to not replicate to the tables that match the "
   "given wildcard pattern. To specify more than one table to ignore, use "
   "the directive multiple times, once for each table. This will work for "
   "cross-database updates. Example: replicate-wild-ignore-table=foo%.bar% "
   "will not do updates to tables in databases that start with foo and whose "
   "table names start with bar.",
   0, 0, 0, GET_STR, REQUIRED_ARG, 0, 0, 0, 0, 0, 0},
  // In replication, we may need to tell the other servers how to connect
  {"report-host", OPT_REPORT_HOST,
   "Hostname or IP of the slave to be reported to the master during slave "
   "registration. Will appear in the output of SHOW SLAVE HOSTS. Leave unset "
   "if you do not want the slave to register itself with the master. Note that "
   "it is not sufficient for the master to simply read the IP of the slave "
   "from the socket once the slave connects. Due to NAT and other routing "
   "issues, that IP may not be valid for connecting to the slave from the "
   "master or other hosts.",
   &report_host, &report_host, 0, GET_STR, REQUIRED_ARG, 0, 0,
   0, 0, 0, 0},
  {"report-password", OPT_REPORT_PASSWORD, "Undocumented.",
   &report_password, &report_password, 0, GET_STR,
   REQUIRED_ARG, 0, 0, 0, 0, 0, 0},
  {"report-port", OPT_REPORT_PORT,
   "Port for connecting to slave reported to the master during slave "
   "registration. Set it only if the slave is listening on a non-default "
   "port or if you have a special tunnel from the master or other clients "
   "to the slave. If not sure, leave this option unset.",
   &report_port, &report_port, 0, GET_UINT, REQUIRED_ARG,
   MYSQL_PORT, 0, 0, 0, 0, 0},
  {"report-user", OPT_REPORT_USER, "Undocumented.", &report_user,
   &report_user, 0, GET_STR, REQUIRED_ARG, 0, 0, 0, 0, 0, 0},
  {"rpl-recovery-rank", OPT_RPL_RECOVERY_RANK, "Undocumented.",
   &rpl_recovery_rank, &rpl_recovery_rank, 0, GET_ULONG,
   REQUIRED_ARG, 0, 0, 0, 0, 0, 0},
  {"safe-mode", OPT_SAFE, "Skip some optimize stages (for testing).",
   0, 0, 0, GET_NO_ARG, NO_ARG, 0, 0, 0, 0, 0, 0},
#ifndef TO_BE_DELETED
  {"safe-show-database", OPT_SAFE_SHOW_DB,
   "Deprecated option; use GRANT SHOW DATABASES instead.",
   0, 0, 0, GET_NO_ARG, NO_ARG, 0, 0, 0, 0, 0, 0},
#endif
  {"safe-user-create", OPT_SAFE_USER_CREATE,
   "Don't allow new user creation by the user who has no write privileges to the mysql.user table.",
   &opt_safe_user_create, &opt_safe_user_create, 0, GET_BOOL,
   NO_ARG, 0, 0, 0, 0, 0, 0},
  {"safemalloc-mem-limit", OPT_SAFEMALLOC_MEM_LIMIT,
   "Simulate memory shortage when compiled with the --with-debug=full option.",
   0, 0, 0, GET_ULL, REQUIRED_ARG, 0, 0, 0, 0, 0, 0},
  {"secure-auth", OPT_SECURE_AUTH, "Disallow authentication for accounts that have old (pre-4.1) passwords.",
   &opt_secure_auth, &opt_secure_auth, 0, GET_BOOL, NO_ARG,
   my_bool(0), 0, 0, 0, 0, 0},
  {"secure-file-priv", OPT_SECURE_FILE_PRIV,
   "Limit LOAD DATA, SELECT ... OUTFILE, and LOAD_FILE() to files within specified directory.",
   &opt_secure_file_priv, &opt_secure_file_priv, 0,
   GET_STR_ALLOC, REQUIRED_ARG, 0, 0, 0, 0, 0, 0},
  {"server-id",	OPT_SERVER_ID,
   "Uniquely identifies the server instance in the community of replication partners.",
   &server_id, &server_id, 0, GET_ULONG, REQUIRED_ARG, 0, 0, UINT_MAX32,
   0, 0, 0},
  {"set-variable", 'O',
   "Change the value of a variable. Please note that this option is deprecated; "
   "you can set variables directly with --variable-name=value.",
   0, 0, 0, GET_STR, REQUIRED_ARG, 0, 0, 0, 0, 0, 0},
#ifdef HAVE_SMEM
  {"shared-memory", OPT_ENABLE_SHARED_MEMORY,
   "Enable the shared memory.",&opt_enable_shared_memory, &opt_enable_shared_memory,
   0, GET_BOOL, NO_ARG, 0, 0, 0, 0, 0, 0},
  {"shared-memory-base-name",OPT_SHARED_MEMORY_BASE_NAME,
   "Base name of shared memory.", &shared_memory_base_name, &shared_memory_base_name,
   0, GET_STR, REQUIRED_ARG, 0, 0, 0, 0, 0, 0},
#endif
  {"show-slave-auth-info", OPT_SHOW_SLAVE_AUTH_INFO,
   "Show user and password in SHOW SLAVE HOSTS on this master.",
   &opt_show_slave_auth_info, &opt_show_slave_auth_info, 0,
   GET_BOOL, NO_ARG, 0, 0, 0, 0, 0, 0},
  {"skip-bdb", OPT_DEPRECATED_OPTION,
   "Deprecated option; Exist only for compatiblity with old my.cnf files",
   0, 0, 0, GET_NO_ARG, NO_ARG, 0, 0, 0, 0, 0, 0},
#ifndef DISABLE_GRANT_OPTIONS
  {"skip-grant-tables", OPT_SKIP_GRANT,
   "Start without grant tables. This gives all users FULL ACCESS to all tables.",
   &opt_noacl, &opt_noacl, 0, GET_BOOL, NO_ARG, 0, 0, 0, 0, 0,
   0},
#endif
  {"skip-host-cache", OPT_SKIP_HOST_CACHE, "Don't cache host names.", 0, 0, 0,
   GET_NO_ARG, NO_ARG, 0, 0, 0, 0, 0, 0},
  {"skip-locking", OPT_SKIP_LOCK,
   "Deprecated option, use --skip-external-locking instead.",
   0, 0, 0, GET_NO_ARG, NO_ARG, 0, 0, 0, 0, 0, 0},
  {"skip-name-resolve", OPT_SKIP_RESOLVE,
   "Don't resolve hostnames. All hostnames are IP's or 'localhost'.",
   0, 0, 0, GET_NO_ARG, NO_ARG, 0, 0, 0, 0, 0, 0},
  {"skip-networking", OPT_SKIP_NETWORKING,
   "Don't allow connection with TCP/IP.", 0, 0, 0, GET_NO_ARG, NO_ARG, 0, 0, 0,
   0, 0, 0},
#ifndef DBUG_OFF
#ifdef SAFEMALLOC
  {"skip-safemalloc", OPT_SKIP_SAFEMALLOC,
   "Don't use the memory allocation checking.", 0, 0, 0, GET_NO_ARG, NO_ARG,
   0, 0, 0, 0, 0, 0},
#endif
#endif
  {"skip-show-database", OPT_SKIP_SHOW_DB,
   "Don't allow 'SHOW DATABASE' commands.", 0, 0, 0, GET_NO_ARG, NO_ARG, 0, 0,
   0, 0, 0, 0},
  {"skip-slave-start", OPT_SKIP_SLAVE_START,
   "If set, slave is not autostarted.", &opt_skip_slave_start,
   &opt_skip_slave_start, 0, GET_BOOL, NO_ARG, 0, 0, 0, 0, 0, 0},
  {"skip-stack-trace", OPT_SKIP_STACK_TRACE,
   "Don't print a stack trace on failure.", 0, 0, 0, GET_NO_ARG, NO_ARG, 0, 0,
   0, 0, 0, 0},
  {"skip-symlink", OPT_SKIP_SYMLINKS, "Don't allow symlinking of tables. "
  "Deprecated option. Use --skip-symbolic-links instead.",
   0, 0, 0, GET_NO_ARG, NO_ARG, 0, 0, 0, 0, 0, 0},
  {"skip-thread-priority", OPT_SKIP_PRIOR,
   "Don't give threads different priorities. Deprecated option.", 0, 0, 0, GET_NO_ARG, NO_ARG,
   DEFAULT_SKIP_THREAD_PRIORITY, 0, 0, 0, 0, 0},
#ifdef HAVE_REPLICATION
  {"slave-load-tmpdir", OPT_SLAVE_LOAD_TMPDIR,
   "The location where the slave should put its temporary files when "
   "replicating a LOAD DATA INFILE command.",
   &slave_load_tmpdir, &slave_load_tmpdir, 0, GET_STR_ALLOC,
   REQUIRED_ARG, 0, 0, 0, 0, 0, 0},
  {"slave-skip-errors", OPT_SLAVE_SKIP_ERRORS,
   "Tells the slave thread to continue replication when a query event returns an error from the provided list.",
   0, 0, 0, GET_STR, REQUIRED_ARG, 0, 0, 0, 0, 0, 0},
  {"slave-exec-mode", OPT_SLAVE_EXEC_MODE,
   "Modes for how replication events should be executed. Legal values are "
   "STRICT (default) and IDEMPOTENT. In IDEMPOTENT mode, replication will "
   "not stop for operations that are idempotent. In STRICT mode, replication "
   "will stop on any unexpected difference between the master and the slave.",
   &slave_exec_mode_str, &slave_exec_mode_str, 0, GET_STR, REQUIRED_ARG, 0, 0, 0, 0, 0, 0},
#endif
  {"slow-query-log", OPT_SLOW_LOG,
   "Enable/disable slow query log.", &opt_slow_log,
   &opt_slow_log, 0, GET_BOOL, OPT_ARG, 0, 0, 0, 0, 0, 0},
  {"socket", OPT_SOCKET, "Socket file to use for connection.",
   &mysqld_unix_port, &mysqld_unix_port, 0, GET_STR,
   REQUIRED_ARG, 0, 0, 0, 0, 0, 0},
#ifdef HAVE_REPLICATION
  {"sporadic-binlog-dump-fail", OPT_SPORADIC_BINLOG_DUMP_FAIL,
   "Option used by mysql-test for debugging and testing of replication.",
   &opt_sporadic_binlog_dump_fail,
   &opt_sporadic_binlog_dump_fail, 0, GET_BOOL, NO_ARG, 0, 0, 0, 0, 0,
   0},
#endif /* HAVE_REPLICATION */
  {"sql-bin-update-same", OPT_SQL_BIN_UPDATE_SAME,
   "The update log is deprecated since version 5.0, is replaced by the "
   "binary log and this option does nothing anymore.",
   0, 0, 0, GET_DISABLED, NO_ARG, 0, 0, 0, 0, 0, 0},
  {"sql-mode", OPT_SQL_MODE,
   "Syntax: sql-mode=option[,option[,option...]] where option can be one "
   "of: REAL_AS_FLOAT, PIPES_AS_CONCAT, ANSI_QUOTES, IGNORE_SPACE, "
   "ONLY_FULL_GROUP_BY, NO_UNSIGNED_SUBTRACTION.",
   &sql_mode_str, &sql_mode_str, 0, GET_STR, REQUIRED_ARG, 0,
   0, 0, 0, 0, 0},
#ifdef HAVE_OPENSSL
#include "sslopt-longopts.h"
#endif
#ifdef __WIN__
  {"standalone", OPT_STANDALONE,
  "Dummy option to start as a standalone program (NT).", 0, 0, 0, GET_NO_ARG,
   NO_ARG, 0, 0, 0, 0, 0, 0},
#endif
  {"symbolic-links", 's', "Enable symbolic link support.",
   &my_use_symdir, &my_use_symdir, 0, GET_BOOL, NO_ARG,
   /*
     The system call realpath() produces warnings under valgrind and
     purify. These are not suppressed: instead we disable symlinks
     option if compiled with valgrind support.
   */
   IF_VALGRIND(0,1), 0, 0, 0, 0, 0},
  {"sysdate-is-now", OPT_SYSDATE_IS_NOW,
   "Non-default option to alias SYSDATE() to NOW() to make it safe-replicable. "
   "Since 5.0, SYSDATE() returns a `dynamic' value different for different "
   "invocations, even within the same statement.",
   &global_system_variables.sysdate_is_now,
   0, 0, GET_BOOL, NO_ARG, 0, 0, 1, 0, 1, 0},
  {"tc-heuristic-recover", OPT_TC_HEURISTIC_RECOVER,
   "Decision to use in heuristic recover process. Possible values are COMMIT "
   "or ROLLBACK.", &opt_tc_heuristic_recover, &opt_tc_heuristic_recover,
   0, GET_STR, REQUIRED_ARG, 0, 0, 0, 0, 0, 0},
#if defined(ENABLED_DEBUG_SYNC)
  {"debug-sync-timeout", OPT_DEBUG_SYNC_TIMEOUT,
   "Enable the debug sync facility "
   "and optionally specify a default wait timeout in seconds. "
   "A zero value keeps the facility disabled.",
   &opt_debug_sync_timeout, 0,
   0, GET_UINT, OPT_ARG, 0, 0, UINT_MAX, 0, 0, 0},
#endif /* defined(ENABLED_DEBUG_SYNC) */
  {"temp-pool", OPT_TEMP_POOL,
#if (ENABLE_TEMP_POOL)
   "Using this option will cause most temporary files created to use a small "
   "set of names, rather than a unique name for each new file.",
#else
   "This option is ignored on this OS.",
#endif
   &use_temp_pool, &use_temp_pool, 0, GET_BOOL, NO_ARG, 1,
   0, 0, 0, 0, 0},
  {"test-ignore-wrong-options", OPT_TEST_IGNORE_WRONG_OPTIONS,
   "Ignore wrong enums values in command line arguments. Useful only for test scripts",
   &opt_ignore_wrong_options, &opt_ignore_wrong_options,
   0, GET_BOOL, NO_ARG, 0, 0, 0, 0, 0, 0},
  {"test-expect-abort", OPT_TEST_RESTART,
   "Expect that server aborts with 'abort'; Don't write out server variables on 'abort'. Useful only for test scripts",
   &opt_expect_abort, &opt_expect_abort,
   0, GET_BOOL, NO_ARG, 0, 0, 0, 0, 0, 0},
  {"timed_mutexes", OPT_TIMED_MUTEXES,
   "Specify whether to time mutexes (only InnoDB mutexes are currently supported).",
   &timed_mutexes, &timed_mutexes, 0, GET_BOOL, NO_ARG, 0,
    0, 0, 0, 0, 0},
  {"tmpdir", 't',
   "Path for temporary files. Several paths may be specified, separated by a "
#if defined(__WIN__) || defined(__NETWARE__)
   "semicolon (;)"
#else
   "colon (:)"
#endif
   ", in this case they are used in a round-robin fashion.",
   &opt_mysql_tmpdir, &opt_mysql_tmpdir, 0, GET_STR, REQUIRED_ARG,
   0, 0, 0, 0, 0, 0},
  {"transaction-isolation", OPT_TX_ISOLATION,
   "Default transaction isolation level.", 0, 0, 0, GET_STR, REQUIRED_ARG, 0,
   0, 0, 0, 0, 0},
  {"use-symbolic-links", OPT_SYMBOLIC_LINKS,
   "Enable symbolic link support. "
   "Deprecated option; use --symbolic-links instead.",
   &my_use_symdir, &my_use_symdir, 0, GET_BOOL, NO_ARG,
   IF_VALGRIND(0,1), 0, 0, 0, 0, 0},
  {"user", 'u', "Run mysqld daemon as user.", 0, 0, 0, GET_STR, REQUIRED_ARG,
   0, 0, 0, 0, 0, 0},
  {"verbose", 'v', "Used with --help option for detailed help.",
   &opt_verbose, &opt_verbose, 0, GET_BOOL, NO_ARG, 0, 0, 0, 0, 0, 0},
  {"version", 'V', "Output version information and exit.", 0, 0, 0, GET_NO_ARG,
   NO_ARG, 0, 0, 0, 0, 0, 0},
  {"warnings", OPT_WARNINGS, "Deprecated; use --log-warnings instead.",
   &global_system_variables.log_warnings,
   &max_system_variables.log_warnings, 0, GET_ULONG, OPT_ARG,
   1, 0, ULONG_MAX, 0, 0, 0},
  {"back_log", OPT_BACK_LOG,
   "The number of outstanding connection requests MySQL can have. This "
   "comes into play when the main MySQL thread gets very many connection "
   "requests in a very short time.", &back_log, &back_log, 0, GET_ULONG,
   REQUIRED_ARG, 50, 1, 65535, 0, 1, 0 },
  {"binlog_cache_size", OPT_BINLOG_CACHE_SIZE,
   "The size of the cache to hold the SQL statements for the binary log "
   "during a transaction. If you often use big, multi-statement "
   "transactions you can increase this to get more performance.",
   &binlog_cache_size, &binlog_cache_size, 0, GET_ULONG,
   REQUIRED_ARG, 32*1024L, IO_SIZE, (longlong) ULONG_MAX, 0, IO_SIZE, 0},
  {"bulk_insert_buffer_size", OPT_BULK_INSERT_BUFFER_SIZE,
   "Size of tree cache used in bulk insert optimization. Note that this "
   "is a limit per thread.", &global_system_variables.bulk_insert_buff_size,
   &max_system_variables.bulk_insert_buff_size,
   0, GET_ULONG, REQUIRED_ARG, 8192*1024, 0, (longlong) ULONG_MAX, 0, 1, 0},
  {"connect_timeout", OPT_CONNECT_TIMEOUT,
   "The number of seconds the mysqld server is waiting for a connect packet "
   "before responding with 'Bad handshake'.", &connect_timeout, &connect_timeout,
   0, GET_ULONG, REQUIRED_ARG, CONNECT_TIMEOUT, 2, LONG_TIMEOUT, 0, 1, 0 },
  { "date_format", OPT_DATE_FORMAT,
    "The DATE format (for future).",
    &opt_date_time_formats[MYSQL_TIMESTAMP_DATE],
    &opt_date_time_formats[MYSQL_TIMESTAMP_DATE],
    0, GET_STR, REQUIRED_ARG, 0, 0, 0, 0, 0, 0},
  { "datetime_format", OPT_DATETIME_FORMAT,
    "The DATETIME/TIMESTAMP format (for future).",
    &opt_date_time_formats[MYSQL_TIMESTAMP_DATETIME],
    &opt_date_time_formats[MYSQL_TIMESTAMP_DATETIME],
    0, GET_STR, REQUIRED_ARG, 0, 0, 0, 0, 0, 0},
  { "default_week_format", OPT_DEFAULT_WEEK_FORMAT,
    "The default week format used by WEEK() functions.",
    &global_system_variables.default_week_format,
    &max_system_variables.default_week_format,
    0, GET_ULONG, REQUIRED_ARG, 0, 0, 7L, 0, 1, 0},
  {"delayed_insert_limit", OPT_DELAYED_INSERT_LIMIT,
   "After inserting delayed_insert_limit rows, the INSERT DELAYED handler "
   "will check if there are any SELECT statements pending. If so, it allows "
   "these to execute before continuing.",
    &delayed_insert_limit, &delayed_insert_limit, 0, GET_ULONG,
    REQUIRED_ARG, DELAYED_LIMIT, 1, (longlong) ULONG_MAX, 0, 1, 0},
  {"delayed_insert_timeout", OPT_DELAYED_INSERT_TIMEOUT,
   "How long a INSERT DELAYED thread should wait for INSERT statements before terminating.",
   &delayed_insert_timeout, &delayed_insert_timeout, 0,
   GET_ULONG, REQUIRED_ARG, DELAYED_WAIT_TIMEOUT, 1, LONG_TIMEOUT, 0, 1, 0},
  { "delayed_queue_size", OPT_DELAYED_QUEUE_SIZE,
    "What size queue (in rows) should be allocated for handling INSERT DELAYED. "
    "If the queue becomes full, any client that does INSERT DELAYED will wait "
    "until there is room in the queue again.",
    &delayed_queue_size, &delayed_queue_size, 0, GET_ULONG,
    REQUIRED_ARG, DELAYED_QUEUE_SIZE, 1, (longlong) ULONG_MAX, 0, 1, 0},
  {"div_precision_increment", OPT_DIV_PRECINCREMENT,
   "Precision of the result of '/' operator will be increased on that value.",
   &global_system_variables.div_precincrement,
   &max_system_variables.div_precincrement, 0, GET_ULONG,
   REQUIRED_ARG, 4, 0, DECIMAL_MAX_SCALE, 0, 0, 0},
  {"expire_logs_days", OPT_EXPIRE_LOGS_DAYS,
   "If non-zero, binary logs will be purged after expire_logs_days "
   "days; possible purges happen at startup and at binary log rotation.",
   &expire_logs_days, &expire_logs_days, 0, GET_ULONG,
   REQUIRED_ARG, 0, 0, 99, 0, 1, 0},
  { "flush_time", OPT_FLUSH_TIME,
    "A dedicated thread is created to flush all tables at the given interval.",
    &flush_time, &flush_time, 0, GET_ULONG, REQUIRED_ARG,
    FLUSH_TIME, 0, LONG_TIMEOUT, 0, 1, 0},
  { "ft_boolean_syntax", OPT_FT_BOOLEAN_SYNTAX,
    "List of operators for MATCH ... AGAINST ( ... IN BOOLEAN MODE).",
    0, 0, 0, GET_STR, REQUIRED_ARG, 0, 0, 0, 0, 0, 0},
  { "ft_max_word_len", OPT_FT_MAX_WORD_LEN,
    "The maximum length of the word to be included in a FULLTEXT index. "
    "Note: FULLTEXT indexes must be rebuilt after changing this variable.",
    &ft_max_word_len, &ft_max_word_len, 0, GET_ULONG,
    REQUIRED_ARG, HA_FT_MAXCHARLEN, 10, HA_FT_MAXCHARLEN, 0, 1, 0},
  { "ft_min_word_len", OPT_FT_MIN_WORD_LEN,
    "The minimum length of the word to be included in a FULLTEXT index. "
    "Note: FULLTEXT indexes must be rebuilt after changing this variable.",
    &ft_min_word_len, &ft_min_word_len, 0, GET_ULONG,
    REQUIRED_ARG, 4, 1, HA_FT_MAXCHARLEN, 0, 1, 0},
  { "ft_query_expansion_limit", OPT_FT_QUERY_EXPANSION_LIMIT,
    "Number of best matches to use for query expansion.",
    &ft_query_expansion_limit, &ft_query_expansion_limit, 0, GET_ULONG,
    REQUIRED_ARG, 20, 0, 1000, 0, 1, 0},
  { "ft_stopword_file", OPT_FT_STOPWORD_FILE,
    "Use stopwords from this file instead of built-in list.",
    &ft_stopword_file, &ft_stopword_file, 0, GET_STR,
    REQUIRED_ARG, 0, 0, 0, 0, 0, 0},
  { "group_concat_max_len", OPT_GROUP_CONCAT_MAX_LEN,
    "The maximum length of the result of function group_concat.",
    &global_system_variables.group_concat_max_len,
    &max_system_variables.group_concat_max_len, 0, GET_ULONG,
    REQUIRED_ARG, 1024, 4, (longlong) ULONG_MAX, 0, 1, 0},
  {"interactive_timeout", OPT_INTERACTIVE_TIMEOUT,
   "The number of seconds the server waits for activity on an interactive "
   "connection before closing it.",
   &global_system_variables.net_interactive_timeout,
   &max_system_variables.net_interactive_timeout, 0,
   GET_ULONG, REQUIRED_ARG, NET_WAIT_TIMEOUT, 1, LONG_TIMEOUT, 0, 1, 0},
  {"join_buffer_size", OPT_JOIN_BUFF_SIZE,
   "The size of the buffer that is used for full joins.",
   &global_system_variables.join_buff_size,
   &max_system_variables.join_buff_size, 0, GET_ULONG,
   REQUIRED_ARG, 128*1024L, IO_SIZE*2+MALLOC_OVERHEAD, (longlong) ULONG_MAX,
   MALLOC_OVERHEAD, IO_SIZE, 0},
  {"keep_files_on_create", OPT_KEEP_FILES_ON_CREATE,
   "Don't overwrite stale .MYD and .MYI even if no directory is specified.",
   &global_system_variables.keep_files_on_create,
   &max_system_variables.keep_files_on_create,
   0, GET_BOOL, OPT_ARG, 0, 0, 0, 0, 0, 0},
  {"key_buffer_size", OPT_KEY_BUFFER_SIZE,
   "The size of the buffer used for index blocks for MyISAM tables. Increase "
   "this to get better index handling (for all reads and multiple writes) to "
   "as much as you can afford; 1GB on a 4GB machine that mainly runs MySQL is "
   "quite common.",
   &dflt_key_cache_var.param_buff_size, NULL, NULL, (GET_ULL | GET_ASK_ADDR),
   REQUIRED_ARG, KEY_CACHE_SIZE, MALLOC_OVERHEAD, SIZE_T_MAX, MALLOC_OVERHEAD,
   IO_SIZE, 0},
  {"key_cache_age_threshold", OPT_KEY_CACHE_AGE_THRESHOLD,
   "This characterizes the number of hits a hot block has to be untouched "
   "until it is considered aged enough to be downgraded to a warm block. "
   "This specifies the percentage ratio of that number of hits to the total "
   "number of blocks in key cache.",
   &dflt_key_cache_var.param_age_threshold,  0, 0,
   (GET_ULONG | GET_ASK_ADDR), REQUIRED_ARG, 300, 100, (longlong) ULONG_MAX,
   0, 100, 0},
  {"key_cache_block_size", OPT_KEY_CACHE_BLOCK_SIZE,
   "The default size of key cache blocks.",
   &dflt_key_cache_var.param_block_size, NULL, NULL, (GET_ULONG | GET_ASK_ADDR),
   REQUIRED_ARG, KEY_CACHE_BLOCK_SIZE, 512, 1024 * 16, 0, 512, 0},
  {"key_cache_division_limit", OPT_KEY_CACHE_DIVISION_LIMIT,
   "The minimum percentage of warm blocks in key cache.",
   &dflt_key_cache_var.param_division_limit, 0, 0,
   (GET_ULONG | GET_ASK_ADDR) , REQUIRED_ARG, 100, 1, 100, 0, 1, 0},
  {"key_cache_segments", OPT_KEY_CACHE_PARTITIONS,
   "The number of segments in a key cache",
   &dflt_key_cache_var.param_partitions, 0,
   0, (GET_ULONG | GET_ASK_ADDR), REQUIRED_ARG, DEFAULT_KEY_CACHE_PARTITIONS,
   0, MAX_KEY_CACHE_PARTITIONS, 0, 1, 0},  
  {"log-slow-filter", OPT_LOG_SLOW_FILTER,
   "Log only the queries that followed certain execution plan. Multiple flags "
   "allowed in a comma-separated string. [admin, filesort, filesort_on_disk, "
   "full_join, full_scan, query_cache, query_cache_miss, tmp_table, "
   "tmp_table_on_disk]. Sets log-slow-admin-command to ON",
   0, 0, 0, GET_STR, REQUIRED_ARG, 0, 0, 0, QPLAN_ALWAYS_SET, 0, 0},
  {"log-slow-rate_limit", OPT_LOG_SLOW_RATE_LIMIT,
   "If set, only write to slow log every 'log_slow_rate_limit' query (use "
   "this to reduce output on slow query log)",
   &global_system_variables.log_slow_rate_limit,
   &max_system_variables.log_slow_rate_limit, 0, GET_ULONG,
   REQUIRED_ARG, 1, 1, ~0L, 0, 1L, 0},
  {"log-slow-verbosity", OPT_LOG_SLOW_VERBOSITY,
   "Choose how verbose the messages to your slow log will be. Multiple flags "
   "allowed in a comma-separated string. [query_plan, innodb]",
   0, 0, 0, GET_STR, REQUIRED_ARG, 0, 0, 0, 0, 0, 0 },
  {"log-slow-file", OPT_SLOW_QUERY_LOG_FILE,
    "Log slow queries to given log file. Defaults logging to hostname-slow.log",
   &opt_slow_logname, &opt_slow_logname, 0, GET_STR,
   REQUIRED_ARG, 0, 0, 0, 0, 0, 0},
  {"long_query_time", OPT_LONG_QUERY_TIME,
   "Log all queries that have taken more than long_query_time seconds to "
   "execute. The argument will be treated as a decimal value with "
   "microsecond precision.",
   &long_query_time, &long_query_time, 0, GET_DOUBLE,
   REQUIRED_ARG, 10, 0, LONG_TIMEOUT, 0, 0, 0},
  {"log-slow-time", OPT_LONG_QUERY_TIME,
   "Log all queries that have taken more than long_query_time seconds to execute to file. "
   "The argument will be treated as a decimal value with microsecond precission.",
   &long_query_time, &long_query_time, 0, GET_DOUBLE,
   REQUIRED_ARG, 10, 0, LONG_TIMEOUT, 0, 0, 0},
  {"lower_case_table_names", OPT_LOWER_CASE_TABLE_NAMES,
   "If set to 1, table names are stored in lowercase on disk and table names "
   "will be case-insensitive.  Should be set to 2 if you are using a case-"
   "insensitive file system.",
   &lower_case_table_names, &lower_case_table_names, 0, GET_UINT, OPT_ARG,
#ifdef FN_NO_CASE_SENCE
    1
#else
    0
#endif
   , 0, 2, 0, 1, 0},
  {"max_allowed_packet", OPT_MAX_ALLOWED_PACKET,
   "The maximum packet length to send to or receive from server.",
   &global_system_variables.max_allowed_packet,
   &max_system_variables.max_allowed_packet, 0, GET_ULONG,
   REQUIRED_ARG, 1024*1024L, 1024, 1024L*1024L*1024L, MALLOC_OVERHEAD, 1024, 0},
  {"max_binlog_cache_size", OPT_MAX_BINLOG_CACHE_SIZE,
   "Can be used to restrict the total size used to cache a multi-transaction query.",
   &max_binlog_cache_size, &max_binlog_cache_size, 0,
   GET_ULL, REQUIRED_ARG, ULONG_MAX, IO_SIZE, ULONGLONG_MAX, 0, IO_SIZE, 0},
  {"max_binlog_size", OPT_MAX_BINLOG_SIZE,
   "Binary log will be rotated automatically when the size exceeds this "
   "value. Will also apply to relay logs if max_relay_log_size is 0. "
   "The minimum value for this variable is 4096.",
   &max_binlog_size, &max_binlog_size, 0, GET_ULONG,
   REQUIRED_ARG, 1024*1024L*1024L, IO_SIZE, 1024*1024L*1024L, 0, IO_SIZE, 0},
  {"max_connect_errors", OPT_MAX_CONNECT_ERRORS,
   "If there is more than this number of interrupted connections from a host "
   "this host will be blocked from further connections.",
   &max_connect_errors, &max_connect_errors, 0, GET_ULONG,
  REQUIRED_ARG, MAX_CONNECT_ERRORS, 1, (longlong) ULONG_MAX, 0, 1, 0},
  // Default max_connections of 151 is larger than Apache's default max
  // children, to avoid "too many connections" error in a common setup
  {"max_connections", OPT_MAX_CONNECTIONS,
   "The number of simultaneous clients allowed.", &max_connections,
   &max_connections, 0, GET_ULONG, REQUIRED_ARG, 151, 1, 100000, 0, 1, 0},
  {"max_delayed_threads", OPT_MAX_DELAYED_THREADS,
   "Don't start more than this number of threads to handle INSERT DELAYED "
   "statements. If set to zero, which means INSERT DELAYED is not used.",
   &global_system_variables.max_insert_delayed_threads,
   &max_system_variables.max_insert_delayed_threads,
   0, GET_ULONG, REQUIRED_ARG, 20, 0, 16384, 0, 1, 0},
  {"max_error_count", OPT_MAX_ERROR_COUNT,
   "Max number of errors/warnings to store for a statement.",
   &global_system_variables.max_error_count,
   &max_system_variables.max_error_count,
   0, GET_ULONG, REQUIRED_ARG, DEFAULT_ERROR_COUNT, 0, 65535, 0, 1, 0},
  {"max_heap_table_size", OPT_MAX_HEP_TABLE_SIZE,
   "Don't allow creation of heap tables bigger than this.",
   &global_system_variables.max_heap_table_size,
   &max_system_variables.max_heap_table_size, 0, GET_ULL,
   REQUIRED_ARG, 16*1024*1024L, 16384, MAX_MEM_TABLE_SIZE,
   MALLOC_OVERHEAD, 1024, 0},
  {"max_join_size", OPT_MAX_JOIN_SIZE,
   "Joins that are probably going to read more than max_join_size records return an error.",
   &global_system_variables.max_join_size,
   &max_system_variables.max_join_size, 0, GET_HA_ROWS, REQUIRED_ARG,
   HA_POS_ERROR, 1, HA_POS_ERROR, 0, 1, 0},
   {"max_length_for_sort_data", OPT_MAX_LENGTH_FOR_SORT_DATA,
    "Max number of bytes in sorted records.",
    &global_system_variables.max_length_for_sort_data,
    &max_system_variables.max_length_for_sort_data, 0, GET_ULONG,
    REQUIRED_ARG, 1024, 4, 8192*1024L, 0, 1, 0},
  {"max_prepared_stmt_count", OPT_MAX_PREPARED_STMT_COUNT,
   "Maximum number of prepared statements in the server.",
   &max_prepared_stmt_count, &max_prepared_stmt_count,
   0, GET_ULONG, REQUIRED_ARG, 16382, 0, 1*1024*1024, 0, 1, 0},
  {"max_relay_log_size", OPT_MAX_RELAY_LOG_SIZE,
   "If non-zero: relay log will be rotated automatically when the size "
   "exceeds this value; if zero (the default): when the size exceeds "
   "max_binlog_size. 0 excepted, the minimum value for this variable is 4096.",
   &max_relay_log_size, &max_relay_log_size, 0, GET_ULONG,
   REQUIRED_ARG, 0L, 0L, 1024*1024L*1024L, 0, IO_SIZE, 0},
  { "max_seeks_for_key", OPT_MAX_SEEKS_FOR_KEY,
    "Limit assumed max number of seeks when looking up rows based on a key.",
    &global_system_variables.max_seeks_for_key,
    &max_system_variables.max_seeks_for_key, 0, GET_ULONG,
    REQUIRED_ARG, (longlong) ULONG_MAX, 1, (longlong) ULONG_MAX, 0, 1, 0 },
  {"max_sort_length", OPT_MAX_SORT_LENGTH,
   "The number of bytes to use when sorting BLOB or TEXT values (only the "
   "first max_sort_length bytes of each value are used; the rest are ignored).",
   &global_system_variables.max_sort_length,
   &max_system_variables.max_sort_length, 0, GET_ULONG,
   REQUIRED_ARG, 1024, 4, 8192*1024L, 0, 1, 0},
  {"max_sp_recursion_depth", OPT_MAX_SP_RECURSION_DEPTH,
   "Maximum stored procedure recursion depth. (discussed with docs).",
   &global_system_variables.max_sp_recursion_depth,
   &max_system_variables.max_sp_recursion_depth, 0, GET_ULONG,
   OPT_ARG, 0, 0, 255, 0, 1, 0 },
  {"max_tmp_tables", OPT_MAX_TMP_TABLES,
   "Maximum number of temporary tables a client can keep open at a time.",
   &global_system_variables.max_tmp_tables,
   &max_system_variables.max_tmp_tables, 0, GET_ULONG,
   REQUIRED_ARG, 32, 1, (longlong) ULONG_MAX, 0, 1, 0},
  {"max_user_connections", OPT_MAX_USER_CONNECTIONS,
   "The maximum number of active connections for a single user (0 = no limit).",
   &max_user_connections, &max_user_connections, 0, GET_UINT,
   REQUIRED_ARG, 0, 0, UINT_MAX, 0, 1, 0},
  {"max_write_lock_count", OPT_MAX_WRITE_LOCK_COUNT,
   "After this many write locks, allow some read locks to run in between.",
   &max_write_lock_count, &max_write_lock_count, 0, GET_ULONG,
   REQUIRED_ARG, (longlong) ULONG_MAX, 1, (longlong) ULONG_MAX, 0, 1, 0},
  {"min_examined_row_limit", OPT_MIN_EXAMINED_ROW_LIMIT,
   "Don't log queries which examine less than min_examined_row_limit rows to file.",
   &global_system_variables.min_examined_row_limit,
   &max_system_variables.min_examined_row_limit, 0, GET_ULONG,
  REQUIRED_ARG, 0, 0, (longlong) ULONG_MAX, 0, 1L, 0},
  {"multi_range_count", OPT_MULTI_RANGE_COUNT,
   "Number of key ranges to request at once.",
   &global_system_variables.multi_range_count,
   &max_system_variables.multi_range_count, 0,
   GET_ULONG, REQUIRED_ARG, 256, 1, (longlong) ULONG_MAX, 0, 1, 0},
  {"myisam_block_size", OPT_MYISAM_BLOCK_SIZE,
   "Block size to be used for MyISAM index pages.",
   &opt_myisam_block_size, &opt_myisam_block_size, 0, GET_ULONG, REQUIRED_ARG,
   MI_KEY_BLOCK_LENGTH, MI_MIN_KEY_BLOCK_LENGTH, MI_MAX_KEY_BLOCK_LENGTH,
   0, MI_MIN_KEY_BLOCK_LENGTH, 0},
  {"myisam_data_pointer_size", OPT_MYISAM_DATA_POINTER_SIZE,
   "Default pointer size to be used for MyISAM tables.",
   &myisam_data_pointer_size,
   &myisam_data_pointer_size, 0, GET_ULONG, REQUIRED_ARG,
   6, 2, 7, 0, 1, 0},
  {"myisam_max_extra_sort_file_size", OPT_MYISAM_MAX_EXTRA_SORT_FILE_SIZE,
   "This is a deprecated option that does nothing anymore. "
   "It will be removed in MySQL " VER_CELOSIA,
   &global_system_variables.myisam_max_extra_sort_file_size,
   &max_system_variables.myisam_max_extra_sort_file_size,
   0, GET_ULL, REQUIRED_ARG, (ulonglong) INT_MAX32,
   0, (ulonglong) MAX_FILE_SIZE, 0, 1, 0},
  {"myisam_max_sort_file_size", OPT_MYISAM_MAX_SORT_FILE_SIZE,
   "Don't use the fast sort index method to created index if the temporary "
   "file would get bigger than this.",
   &global_system_variables.myisam_max_sort_file_size,
   &max_system_variables.myisam_max_sort_file_size, 0,
   GET_ULL, REQUIRED_ARG, (longlong) LONG_MAX, 0, (ulonglong) MAX_FILE_SIZE,
   0, 1024*1024, 0},
  {"myisam_mmap_size", OPT_MYISAM_MMAP_SIZE,
   "Can be used to restrict the total memory used for memory mmaping of myisam files",
   &myisam_mmap_size, &myisam_mmap_size, 0,
   GET_ULL, REQUIRED_ARG, SIZE_T_MAX, MEMMAP_EXTRA_MARGIN, SIZE_T_MAX, 0, 1, 0},
  {"myisam_repair_threads", OPT_MYISAM_REPAIR_THREADS,
   "Specifies whether several threads should be used when repairing MyISAM "
   "tables. For values > 1, one thread is used per index. The value of 1 "
   "disables parallel repair.",
   &global_system_variables.myisam_repair_threads,
   &max_system_variables.myisam_repair_threads, 0,
   GET_ULONG, REQUIRED_ARG, 1, 1, (longlong) ULONG_MAX, 0, 1, 0},
  {"myisam_sort_buffer_size", OPT_MYISAM_SORT_BUFFER_SIZE,
   "The buffer that is allocated when sorting the index when doing a REPAIR "
   "or when creating indexes with CREATE INDEX or ALTER TABLE.",
   &global_system_variables.myisam_sort_buff_size,
   &max_system_variables.myisam_sort_buff_size, 0,
   GET_ULONG, REQUIRED_ARG, 8192 * 1024, 4096, (longlong) ULONG_MAX, 0, 1, 0},
  {"myisam_use_mmap", OPT_MYISAM_USE_MMAP,
   "Use memory mapping for reading and writing MyISAM tables.",
   &opt_myisam_use_mmap, &opt_myisam_use_mmap, 0, GET_BOOL, NO_ARG,
   0, 0, 0, 0, 0, 0},
  {"myisam_stats_method", OPT_MYISAM_STATS_METHOD,
   "Specifies how MyISAM index statistics collection code should threat NULLs. "
   "Possible values of name are \"nulls_unequal\" (default behavior for 4.1/5.0), "
   "\"nulls_equal\" (emulate 4.0 behavior), and \"nulls_ignored\".",
   &myisam_stats_method_str, &myisam_stats_method_str, 0,
    GET_STR, REQUIRED_ARG, 0, 0, 0, 0, 0, 0},
  {"net_buffer_length", OPT_NET_BUFFER_LENGTH,
   "Buffer length for TCP/IP and socket communication.",
   &global_system_variables.net_buffer_length,
   &max_system_variables.net_buffer_length, 0, GET_ULONG,
   REQUIRED_ARG, 16384, 1024, 1024*1024L, 0, 1024, 0},
  {"net_read_timeout", OPT_NET_READ_TIMEOUT,
   "Number of seconds to wait for more data from a connection before aborting the read.",
   &global_system_variables.net_read_timeout,
   &max_system_variables.net_read_timeout, 0, GET_ULONG,
   REQUIRED_ARG, NET_READ_TIMEOUT, 1, LONG_TIMEOUT, 0, 1, 0},
  {"net_retry_count", OPT_NET_RETRY_COUNT,
   "If a read on a communication port is interrupted, retry this many times before giving up.",
   &global_system_variables.net_retry_count,
   &max_system_variables.net_retry_count,0,
   GET_ULONG, REQUIRED_ARG, MYSQLD_NET_RETRY_COUNT, 1, (longlong) ULONG_MAX,
   0, 1, 0},
  {"net_write_timeout", OPT_NET_WRITE_TIMEOUT,
   "Number of seconds to wait for a block to be written to a connection before "
   "aborting the write.",
   &global_system_variables.net_write_timeout,
   &max_system_variables.net_write_timeout, 0, GET_ULONG,
   REQUIRED_ARG, NET_WRITE_TIMEOUT, 1, LONG_TIMEOUT, 0, 1, 0},
  { "old", OPT_OLD_MODE, "Use compatible behavior.", 
    &global_system_variables.old_mode,
    &max_system_variables.old_mode, 0, GET_BOOL, NO_ARG, 
    0, 0, 0, 0, 0, 0},
  {"open_files_limit", OPT_OPEN_FILES_LIMIT,
   "If this is not 0, then mysqld will use this value to reserve file "
   "descriptors to use with setrlimit(). If this value is 0 then mysqld "
   "will reserve max_connections*5 or max_connections + table_cache*2 "
   "(whichever is larger) number of files.",
   &open_files_limit, &open_files_limit, 0, GET_ULONG,
   REQUIRED_ARG, 0, 0, OS_FILE_LIMIT, 0, 1, 0},
  {"optimizer_prune_level", OPT_OPTIMIZER_PRUNE_LEVEL,
   "Controls the heuristic(s) applied during query optimization to prune "
   "less-promising partial plans from the optimizer search space. Meaning: "
   "0 - do not apply any heuristic, thus perform exhaustive search; 1 - "
   "prune plans based on number of retrieved rows.",
   &global_system_variables.optimizer_prune_level,
   &max_system_variables.optimizer_prune_level,
   0, GET_ULONG, OPT_ARG, 1, 0, 1, 0, 1, 0},
  {"optimizer_search_depth", OPT_OPTIMIZER_SEARCH_DEPTH,
   "Maximum depth of search performed by the query optimizer. Values larger "
   "than the number of relations in a query result in better query plans, "
   "but take longer to compile a query. Smaller values than the number of "
   "tables in a relation result in faster optimization, but may produce "
   "very bad query plans. If set to 0, the system will automatically pick "
   "a reasonable value; if set to MAX_TABLES+2, the optimizer will switch "
   "to the original find_best (used for testing/comparison).",
   &global_system_variables.optimizer_search_depth,
   &max_system_variables.optimizer_search_depth,
   0, GET_ULONG, OPT_ARG, MAX_TABLES+1, 0, MAX_TABLES+2, 0, 1, 0},
  {"optimizer_switch", OPT_OPTIMIZER_SWITCH,
   "optimizer_switch=option=val[,option=val...], where option={index_merge, "
   "index_merge_union, index_merge_sort_union, index_merge_intersection"
#ifndef DBUG_OFF
   ", table_elimination"
#endif 
   "} and val={on, off, default}.",
   &optimizer_switch_str, &optimizer_switch_str, 0, GET_STR, REQUIRED_ARG, 
   /*OPTIMIZER_SWITCH_DEFAULT*/0, 0, 0, 0, 0, 0},
  {"plugin_dir", OPT_PLUGIN_DIR,
   "Directory for plugins.",
   &opt_plugin_dir_ptr, &opt_plugin_dir_ptr, 0,
   GET_STR, REQUIRED_ARG, 0, 0, 0, 0, 0, 0},
  {"plugin-load", OPT_PLUGIN_LOAD,
   "Optional semicolon-separated list of plugins to load, where each plugin is "
   "identified as name=library, where name is the plugin name and library "
   "is the plugin library in plugin_dir.",
   &opt_plugin_load, &opt_plugin_load, 0,
   GET_STR, REQUIRED_ARG, 0, 0, 0, 0, 0, 0},
  {"plugin-maturity", OPT_PLUGIN_MATURITY,
   "The lowest desirable plugin maturity. Plugins less mature than that will not be installed or loaded.",
   (uchar**) &plugin_maturity, (uchar**) &plugin_maturity, &plugin_maturity_values,
   GET_ENUM, REQUIRED_ARG, server_maturity, 0, 0, 0, 0, 0},
  {"preload_buffer_size", OPT_PRELOAD_BUFFER_SIZE,
   "The size of the buffer that is allocated when preloading indexes.",
   &global_system_variables.preload_buff_size,
   &max_system_variables.preload_buff_size, 0, GET_ULONG,
   REQUIRED_ARG, 32*1024L, 1024, 1024*1024*1024L, 0, 1, 0},
  {"query_alloc_block_size", OPT_QUERY_ALLOC_BLOCK_SIZE,
   "Allocation block size for query parsing and execution.",
   &global_system_variables.query_alloc_block_size,
   &max_system_variables.query_alloc_block_size, 0, GET_ULONG,
   REQUIRED_ARG, QUERY_ALLOC_BLOCK_SIZE, 1024, (longlong) ULONG_MAX, 0, 1024,
   0},
#ifdef HAVE_QUERY_CACHE
  {"query_cache_limit", OPT_QUERY_CACHE_LIMIT,
   "Don't cache results that are bigger than this.",
   &query_cache_limit, &query_cache_limit, 0, GET_ULONG,
   REQUIRED_ARG, 1024*1024L, 0, (longlong) ULONG_MAX, 0, 1, 0},
  {"query_cache_min_res_unit", OPT_QUERY_CACHE_MIN_RES_UNIT,
   "Minimal size of unit in which space for results is allocated (last unit "
   "will be trimmed after writing all result data).",
   &query_cache_min_res_unit, &query_cache_min_res_unit,
   0, GET_ULONG, REQUIRED_ARG, QUERY_CACHE_MIN_RESULT_DATA_SIZE,
   0, (longlong) ULONG_MAX, 0, 1, 0},
#endif /*HAVE_QUERY_CACHE*/
  {"query_cache_size", OPT_QUERY_CACHE_SIZE,
   "The memory allocated to store results from old queries.",
   &query_cache_size, &query_cache_size, 0, GET_ULONG,
   REQUIRED_ARG, 0, 0, (longlong) ULONG_MAX, 0, 1024, 0},
#ifdef HAVE_QUERY_CACHE
  {"query_cache_type", OPT_QUERY_CACHE_TYPE,
   "0 = OFF = Don't cache or retrieve results. 1 = ON = Cache all results "
   "except SELECT SQL_NO_CACHE ... queries. 2 = DEMAND = Cache only SELECT "
   "SQL_CACHE ... queries.", &global_system_variables.query_cache_type,
   &max_system_variables.query_cache_type,
   0, GET_ULONG, REQUIRED_ARG, 1, 0, 2, 0, 1, 0},
  {"query_cache_wlock_invalidate", OPT_QUERY_CACHE_WLOCK_INVALIDATE,
   "Invalidate queries in query cache on LOCK for write.",
   &global_system_variables.query_cache_wlock_invalidate,
   &max_system_variables.query_cache_wlock_invalidate,
   0, GET_BOOL, NO_ARG, 0, 0, 1, 0, 1, 0},
#endif /*HAVE_QUERY_CACHE*/
  {"query_prealloc_size", OPT_QUERY_PREALLOC_SIZE,
   "Persistent buffer for query parsing and execution.",
   &global_system_variables.query_prealloc_size,
   &max_system_variables.query_prealloc_size, 0, GET_ULONG,
   REQUIRED_ARG, QUERY_ALLOC_PREALLOC_SIZE, QUERY_ALLOC_PREALLOC_SIZE,
   (longlong) ULONG_MAX, 0, 1024, 0},
  {"range_alloc_block_size", OPT_RANGE_ALLOC_BLOCK_SIZE,
   "Allocation block size for storing ranges during optimization.",
   &global_system_variables.range_alloc_block_size,
   &max_system_variables.range_alloc_block_size, 0, GET_ULONG,
   REQUIRED_ARG, RANGE_ALLOC_BLOCK_SIZE, RANGE_ALLOC_BLOCK_SIZE,
   (longlong) ULONG_MAX, 0, 1024, 0},
  {"read_buffer_size", OPT_RECORD_BUFFER,
   "Each thread that does a sequential scan allocates a buffer of this size "
   "for each table it scans. If you do many sequential scans, you may want "
   "to increase this value.", &global_system_variables.read_buff_size,
   &max_system_variables.read_buff_size,0, GET_ULONG, REQUIRED_ARG,
   128*1024L, IO_SIZE*2+MALLOC_OVERHEAD, INT_MAX32, MALLOC_OVERHEAD, IO_SIZE,
   0},
  {"read_only", OPT_READONLY,
   "Make all non-temporary tables read-only, with the exception of replication "
   "(slave) threads and users with the SUPER privilege.",
   &opt_readonly,
   &opt_readonly,
   0, GET_BOOL, NO_ARG, 0, 0, 1, 0, 1, 0},
  {"read_rnd_buffer_size", OPT_RECORD_RND_BUFFER,
   "When reading rows in sorted order after a sort, the rows are read through "
   "this buffer to avoid disk seeks. If not set, then it's set to the value of "
   "record_buffer.",
   &global_system_variables.read_rnd_buff_size,
   &max_system_variables.read_rnd_buff_size, 0,
   GET_ULONG, REQUIRED_ARG, 256*1024L, IO_SIZE*2+MALLOC_OVERHEAD,
   INT_MAX32, MALLOC_OVERHEAD, IO_SIZE, 0},
  {"record_buffer", OPT_RECORD_BUFFER_OLD,
   "Alias for read_buffer_size. This variable is deprecated and will be removed in a future release.",
   &global_system_variables.read_buff_size,
   &max_system_variables.read_buff_size,0, GET_ULONG, REQUIRED_ARG,
   128*1024L, IO_SIZE*2+MALLOC_OVERHEAD, INT_MAX32, MALLOC_OVERHEAD, IO_SIZE, 0},
#ifdef HAVE_REPLICATION
  {"relay_log_purge", OPT_RELAY_LOG_PURGE,
   "0 = do not purge relay logs. 1 = purge them as soon as they are no more needed.",
   &relay_log_purge,
   &relay_log_purge, 0, GET_BOOL, NO_ARG,
   1, 0, 1, 0, 1, 0},
  {"relay_log_space_limit", OPT_RELAY_LOG_SPACE_LIMIT,
   "Maximum space to use for all relay logs.",
   &relay_log_space_limit,
   &relay_log_space_limit, 0, GET_ULL, REQUIRED_ARG, 0L, 0L,
   (longlong) ULONG_MAX, 0, 1, 0},
  {"slave_compressed_protocol", OPT_SLAVE_COMPRESSED_PROTOCOL,
   "Use compression on master/slave protocol.",
   &opt_slave_compressed_protocol,
   &opt_slave_compressed_protocol,
   0, GET_BOOL, NO_ARG, 0, 0, 1, 0, 1, 0},
  {"slave_net_timeout", OPT_SLAVE_NET_TIMEOUT,
   "Number of seconds to wait for more data from a master/slave connection before aborting the read.",
   &slave_net_timeout, &slave_net_timeout, 0,
   GET_ULONG, REQUIRED_ARG, SLAVE_NET_TIMEOUT, 1, LONG_TIMEOUT, 0, 1, 0},
  {"slave_transaction_retries", OPT_SLAVE_TRANS_RETRIES,
   "Number of times the slave SQL thread will retry a transaction in case "
   "it failed with a deadlock or elapsed lock wait timeout, "
   "before giving up and stopping.",
   &slave_trans_retries, &slave_trans_retries, 0,
   GET_ULONG, REQUIRED_ARG, 10L, 0L, (longlong) ULONG_MAX, 0, 1, 0},
#endif /* HAVE_REPLICATION */
  {"slow_launch_time", OPT_SLOW_LAUNCH_TIME,
   "If creating the thread takes longer than this value (in seconds), "
   "the Slow_launch_threads counter will be incremented.",
   &slow_launch_time, &slow_launch_time, 0, GET_ULONG,
   REQUIRED_ARG, 2L, 0L, LONG_TIMEOUT, 0, 1, 0},
  {"sort_buffer_size", OPT_SORT_BUFFER,
   "Each thread that needs to do a sort allocates a buffer of this size.",
   &global_system_variables.sortbuff_size,
   &max_system_variables.sortbuff_size, 0, GET_ULONG, REQUIRED_ARG,
   MAX_SORT_MEMORY, MIN_SORT_MEMORY+MALLOC_OVERHEAD*2, (longlong) ULONG_MAX,
   MALLOC_OVERHEAD, 1, 0},
  {"sync-binlog", OPT_SYNC_BINLOG,
   "Synchronously flush binary log to disk after every #th event. "
   "Use 0 (default) to disable synchronous flushing.",
   &sync_binlog_period, &sync_binlog_period, 0, GET_ULONG,
   REQUIRED_ARG, 0, 0, (longlong) ULONG_MAX, 0, 1, 0},
  {"sync-frm", OPT_SYNC_FRM, "Sync .frm to disk on create. Enabled by default.",
   &opt_sync_frm, &opt_sync_frm, 0, GET_BOOL, NO_ARG, 1, 0,
   0, 0, 0, 0},
  {"sync-sys", OPT_SYNC,
   "Enable/disable system sync calls. Should only be turned off when running "
   "tests or debugging!!",
   &opt_sync, &opt_sync, 0, GET_BOOL, NO_ARG, 1, 0, 0, 0, 0, 0},
  {"table_cache", OPT_TABLE_OPEN_CACHE,
   "Deprecated; use --table_open_cache instead.",
   &table_cache_size, &table_cache_size, 0, GET_ULONG,
   REQUIRED_ARG, TABLE_OPEN_CACHE_DEFAULT, 1, 512*1024L, 0, 1, 0},
  {"table_definition_cache", OPT_TABLE_DEF_CACHE,
   "The number of cached table definitions.",
   &table_def_size, &table_def_size,
   0, GET_ULONG, REQUIRED_ARG, TABLE_DEF_CACHE_DEFAULT, TABLE_DEF_CACHE_MIN,
   512*1024L, 0, 1, 0},
  {"table_open_cache", OPT_TABLE_OPEN_CACHE,
   "The number of cached open tables.",
   &table_cache_size, &table_cache_size, 0, GET_ULONG,
   REQUIRED_ARG, TABLE_OPEN_CACHE_DEFAULT, 1, 512*1024L, 0, 1, 0},
  {"table_lock_wait_timeout", OPT_TABLE_LOCK_WAIT_TIMEOUT,
   "Timeout in seconds to wait for a table level lock before returning an "
   "error. Used only if the connection has active cursors.",
   &table_lock_wait_timeout, &table_lock_wait_timeout,
   0, GET_ULONG, REQUIRED_ARG, 50, 1, 1024 * 1024 * 1024, 0, 1, 0},
  {"thread_cache_size", OPT_THREAD_CACHE_SIZE,
   "How many threads we should keep in a cache for reuse.",
   &thread_cache_size, &thread_cache_size, 0, GET_ULONG,
   REQUIRED_ARG, 0, 0, 16384, 0, 1, 0},
  {"thread_concurrency", OPT_THREAD_CONCURRENCY,
   "Permits the application to give the threads system a hint for the "
   "desired number of threads that should be run at the same time.",
   &concurrency, &concurrency, 0, GET_ULONG, REQUIRED_ARG,
   DEFAULT_CONCURRENCY, 1, 512, 0, 1, 0},
#if HAVE_POOL_OF_THREADS == 1
  {"thread_pool_size", OPT_THREAD_CACHE_SIZE,
   "How many threads we should create to handle query requests in case of "
   "'thread_handling=pool-of-threads'.",
   &thread_pool_size, &thread_pool_size, 0, GET_ULONG,
   REQUIRED_ARG, 20, 1, 16384, 0, 1, 0},
#endif
  {"thread_stack", OPT_THREAD_STACK,
   "The stack size for each thread.", &my_thread_stack_size,
   &my_thread_stack_size, 0, GET_ULONG, REQUIRED_ARG,DEFAULT_THREAD_STACK,
   (sizeof(void*)<=4)?1024L*128L: ((256-16)*1024L), (longlong) ULONG_MAX, 0, 1024, 0},
  { "time_format", OPT_TIME_FORMAT,
    "The TIME format (for future).",
    &opt_date_time_formats[MYSQL_TIMESTAMP_TIME],
    &opt_date_time_formats[MYSQL_TIMESTAMP_TIME],
    0, GET_STR, REQUIRED_ARG, 0, 0, 0, 0, 0, 0},
  {"tmp_table_size", OPT_TMP_TABLE_SIZE,
   "If an internal in-memory temporary table exceeds this size, MySQL will "
   "automatically convert it to an on-disk MyISAM/Aria table.",
   &global_system_variables.tmp_table_size,
   &max_system_variables.tmp_table_size, 0, GET_ULL,
   REQUIRED_ARG, 16*1024*1024L, 1024, MAX_MEM_TABLE_SIZE, 0, 1, 0},
  {"transaction_alloc_block_size", OPT_TRANS_ALLOC_BLOCK_SIZE,
   "Allocation block size for transactions to be stored in binary log.",
   &global_system_variables.trans_alloc_block_size,
   &max_system_variables.trans_alloc_block_size, 0, GET_ULONG,
   REQUIRED_ARG, QUERY_ALLOC_BLOCK_SIZE, 1024, (longlong) ULONG_MAX, 0, 1024,
   0},
  {"transaction_prealloc_size", OPT_TRANS_PREALLOC_SIZE,
   "Persistent buffer for transactions to be stored in binary log.",
   &global_system_variables.trans_prealloc_size,
   &max_system_variables.trans_prealloc_size, 0, GET_ULONG,
   REQUIRED_ARG, TRANS_ALLOC_PREALLOC_SIZE, 1024, (longlong) ULONG_MAX, 0,
   1024, 0},
  {"thread_handling", OPT_THREAD_HANDLING,
   "Define threads usage for handling queries: "
   "one-thread-per-connection"
#if HAVE_POOL_OF_THREADS == 1
  ", pool-of-threads"
#endif
   "or no-threads.",
   &opt_thread_handling, &opt_thread_handling,
   0, GET_STR, REQUIRED_ARG, 0, 0, 0, 0, 0, 0},
  {"updatable_views_with_limit", OPT_UPDATABLE_VIEWS_WITH_LIMIT,
   "1 = YES = Don't issue an error message (warning only) if a VIEW without "
   "presence of a key of the underlying table is used in queries with a "
   "LIMIT clause for updating. 0 = NO = Prohibit update of a VIEW, which "
   "does not contain a key of the underlying table and the query uses a "
   "LIMIT clause (usually get from GUI tools).",
   &global_system_variables.updatable_views_with_limit,
   &max_system_variables.updatable_views_with_limit,
   0, GET_ULONG, REQUIRED_ARG, 1, 0, 1, 0, 1, 0},
  {"wait_timeout", OPT_WAIT_TIMEOUT,
   "The number of seconds the server waits for activity on a connection before closing it.",
   &global_system_variables.net_wait_timeout,
   &max_system_variables.net_wait_timeout, 0, GET_ULONG,
   REQUIRED_ARG, NET_WAIT_TIMEOUT, 1, IF_WIN(INT_MAX32/1000, LONG_TIMEOUT),
   0, 1, 0},
  {"userstat", OPT_USERSTAT,
   "Control USER_STATISTICS, CLIENT_STATISTICS, INDEX_STATISTICS and TABLE_STATISTICS running",
   (uchar**) &opt_userstat_running, (uchar**) &opt_userstat_running,
   0, GET_BOOL, NO_ARG, 0, 0, 1, 0, 1, 0},
  {"binlog-direct-non-transactional-updates", OPT_BINLOG_DIRECT_NON_TRANS_UPDATE,
   "Causes updates to non-transactional engines using statement format to be "
   "written directly to binary log. Before using this option, make sure that "
   "there are no dependencies between transactional and non-transactional "
   "tables such as in the statement INSERT INTO t_myisam SELECT * FROM "
   "t_innodb; otherwise, slaves may diverge from the master.",
   &global_system_variables.binlog_direct_non_trans_update,
   &max_system_variables.binlog_direct_non_trans_update,
   0, GET_BOOL, NO_ARG, 0, 0, 0, 0, 0, 0},
  {0, 0, 0, 0, 0, 0, GET_NO_ARG, NO_ARG, 0, 0, 0, 0, 0, 0}
};


static int show_queries(THD *thd, SHOW_VAR *var, char *buff)
{
  var->type= SHOW_LONGLONG;
  var->value= (char *)&thd->query_id;
  return 0;
}


static int show_net_compression(THD *thd, SHOW_VAR *var, char *buff)
{
  var->type= SHOW_MY_BOOL;
  var->value= (char *)&thd->net.compress;
  return 0;
}

static int show_starttime(THD *thd, SHOW_VAR *var, char *buff)
{
  var->type= SHOW_LONG;
  var->value= buff;
  *((long *)buff)= (long) (thd->query_start() - server_start_time);
  return 0;
}

#ifdef COMMUNITY_SERVER
static int show_flushstatustime(THD *thd, SHOW_VAR *var, char *buff)
{
  var->type= SHOW_LONG;
  var->value= buff;
  *((long *)buff)= (long) (thd->query_start() - flush_status_time);
  return 0;
}
#endif

#ifdef HAVE_REPLICATION
static int show_rpl_status(THD *thd, SHOW_VAR *var, char *buff)
{
  var->type= SHOW_CHAR;
  var->value= const_cast<char*>(rpl_status_type[(int)rpl_status]);
  return 0;
}

static int show_slave_running(THD *thd, SHOW_VAR *var, char *buff)
{
  var->type= SHOW_MY_BOOL;
  pthread_mutex_lock(&LOCK_active_mi);
  var->value= buff;
  *((my_bool *)buff)= (my_bool) (active_mi && 
                                 active_mi->slave_running == MYSQL_SLAVE_RUN_CONNECT &&
                                 active_mi->rli.slave_running);
  pthread_mutex_unlock(&LOCK_active_mi);
  return 0;
}

static int show_slave_retried_trans(THD *thd, SHOW_VAR *var, char *buff)
{
  /*
    TODO: with multimaster, have one such counter per line in
    SHOW SLAVE STATUS, and have the sum over all lines here.
  */
  pthread_mutex_lock(&LOCK_active_mi);
  if (active_mi)
  {
    var->type= SHOW_LONG;
    var->value= buff;
    pthread_mutex_lock(&active_mi->rli.data_lock);
    *((long *)buff)= (long)active_mi->rli.retried_trans;
    pthread_mutex_unlock(&active_mi->rli.data_lock);
  }
  else
    var->type= SHOW_UNDEF;
  pthread_mutex_unlock(&LOCK_active_mi);
  return 0;
}
#endif /* HAVE_REPLICATION */

static int show_open_tables(THD *thd, SHOW_VAR *var, char *buff)
{
  var->type= SHOW_LONG;
  var->value= buff;
  *((long *)buff)= (long)cached_open_tables();
  return 0;
}

static int show_prepared_stmt_count(THD *thd, SHOW_VAR *var, char *buff)
{
  var->type= SHOW_LONG;
  var->value= buff;
  pthread_mutex_lock(&LOCK_prepared_stmt_count);
  *((long *)buff)= (long)prepared_stmt_count;
  pthread_mutex_unlock(&LOCK_prepared_stmt_count);
  return 0;
}

static int show_table_definitions(THD *thd, SHOW_VAR *var, char *buff)
{
  var->type= SHOW_LONG;
  var->value= buff;
  *((long *)buff)= (long)cached_table_definitions();
  return 0;
}

#ifdef HAVE_OPENSSL
/* Functions relying on CTX */
static int show_ssl_ctx_sess_accept(THD *thd, SHOW_VAR *var, char *buff)
{
  var->type= SHOW_LONG;
  var->value= buff;
  *((long *)buff)= (!ssl_acceptor_fd ? 0 :
                     SSL_CTX_sess_accept(ssl_acceptor_fd->ssl_context));
  return 0;
}

static int show_ssl_ctx_sess_accept_good(THD *thd, SHOW_VAR *var, char *buff)
{
  var->type= SHOW_LONG;
  var->value= buff;
  *((long *)buff)= (!ssl_acceptor_fd ? 0 :
                     SSL_CTX_sess_accept_good(ssl_acceptor_fd->ssl_context));
  return 0;
}

static int show_ssl_ctx_sess_connect_good(THD *thd, SHOW_VAR *var, char *buff)
{
  var->type= SHOW_LONG;
  var->value= buff;
  *((long *)buff)= (!ssl_acceptor_fd ? 0 :
                     SSL_CTX_sess_connect_good(ssl_acceptor_fd->ssl_context));
  return 0;
}

static int show_ssl_ctx_sess_accept_renegotiate(THD *thd, SHOW_VAR *var, char *buff)
{
  var->type= SHOW_LONG;
  var->value= buff;
  *((long *)buff)= (!ssl_acceptor_fd ? 0 :
                     SSL_CTX_sess_accept_renegotiate(ssl_acceptor_fd->ssl_context));
  return 0;
}

static int show_ssl_ctx_sess_connect_renegotiate(THD *thd, SHOW_VAR *var, char *buff)
{
  var->type= SHOW_LONG;
  var->value= buff;
  *((long *)buff)= (!ssl_acceptor_fd ? 0 :
                     SSL_CTX_sess_connect_renegotiate(ssl_acceptor_fd->ssl_context));
  return 0;
}

static int show_ssl_ctx_sess_cb_hits(THD *thd, SHOW_VAR *var, char *buff)
{
  var->type= SHOW_LONG;
  var->value= buff;
  *((long *)buff)= (!ssl_acceptor_fd ? 0 :
                     SSL_CTX_sess_cb_hits(ssl_acceptor_fd->ssl_context));
  return 0;
}

static int show_ssl_ctx_sess_hits(THD *thd, SHOW_VAR *var, char *buff)
{
  var->type= SHOW_LONG;
  var->value= buff;
  *((long *)buff)= (!ssl_acceptor_fd ? 0 :
                     SSL_CTX_sess_hits(ssl_acceptor_fd->ssl_context));
  return 0;
}

static int show_ssl_ctx_sess_cache_full(THD *thd, SHOW_VAR *var, char *buff)
{
  var->type= SHOW_LONG;
  var->value= buff;
  *((long *)buff)= (!ssl_acceptor_fd ? 0 :
                     SSL_CTX_sess_cache_full(ssl_acceptor_fd->ssl_context));
  return 0;
}

static int show_ssl_ctx_sess_misses(THD *thd, SHOW_VAR *var, char *buff)
{
  var->type= SHOW_LONG;
  var->value= buff;
  *((long *)buff)= (!ssl_acceptor_fd ? 0 :
                     SSL_CTX_sess_misses(ssl_acceptor_fd->ssl_context));
  return 0;
}

static int show_ssl_ctx_sess_timeouts(THD *thd, SHOW_VAR *var, char *buff)
{
  var->type= SHOW_LONG;
  var->value= buff;
  *((long *)buff)= (!ssl_acceptor_fd ? 0 :
                     SSL_CTX_sess_timeouts(ssl_acceptor_fd->ssl_context));
  return 0;
}

static int show_ssl_ctx_sess_number(THD *thd, SHOW_VAR *var, char *buff)
{
  var->type= SHOW_LONG;
  var->value= buff;
  *((long *)buff)= (!ssl_acceptor_fd ? 0 :
                     SSL_CTX_sess_number(ssl_acceptor_fd->ssl_context));
  return 0;
}

static int show_ssl_ctx_sess_connect(THD *thd, SHOW_VAR *var, char *buff)
{
  var->type= SHOW_LONG;
  var->value= buff;
  *((long *)buff)= (!ssl_acceptor_fd ? 0 :
                     SSL_CTX_sess_connect(ssl_acceptor_fd->ssl_context));
  return 0;
}

static int show_ssl_ctx_sess_get_cache_size(THD *thd, SHOW_VAR *var, char *buff)
{
  var->type= SHOW_LONG;
  var->value= buff;
  *((long *)buff)= (!ssl_acceptor_fd ? 0 :
                     SSL_CTX_sess_get_cache_size(ssl_acceptor_fd->ssl_context));
  return 0;
}

static int show_ssl_ctx_get_verify_mode(THD *thd, SHOW_VAR *var, char *buff)
{
  var->type= SHOW_LONG;
  var->value= buff;
  *((long *)buff)= (!ssl_acceptor_fd ? 0 :
                     SSL_CTX_get_verify_mode(ssl_acceptor_fd->ssl_context));
  return 0;
}

static int show_ssl_ctx_get_verify_depth(THD *thd, SHOW_VAR *var, char *buff)
{
  var->type= SHOW_LONG;
  var->value= buff;
  *((long *)buff)= (!ssl_acceptor_fd ? 0 :
                     SSL_CTX_get_verify_depth(ssl_acceptor_fd->ssl_context));
  return 0;
}

static int show_ssl_ctx_get_session_cache_mode(THD *thd, SHOW_VAR *var, char *buff)
{
  var->type= SHOW_CHAR;
  if (!ssl_acceptor_fd)
    var->value= const_cast<char*>("NONE");
  else
    switch (SSL_CTX_get_session_cache_mode(ssl_acceptor_fd->ssl_context))
    {
    case SSL_SESS_CACHE_OFF:
      var->value= const_cast<char*>("OFF"); break;
    case SSL_SESS_CACHE_CLIENT:
      var->value= const_cast<char*>("CLIENT"); break;
    case SSL_SESS_CACHE_SERVER:
      var->value= const_cast<char*>("SERVER"); break;
    case SSL_SESS_CACHE_BOTH:
      var->value= const_cast<char*>("BOTH"); break;
    case SSL_SESS_CACHE_NO_AUTO_CLEAR:
      var->value= const_cast<char*>("NO_AUTO_CLEAR"); break;
    case SSL_SESS_CACHE_NO_INTERNAL_LOOKUP:
      var->value= const_cast<char*>("NO_INTERNAL_LOOKUP"); break;
    default:
      var->value= const_cast<char*>("Unknown"); break;
    }
  return 0;
}

/*
   Functions relying on SSL
   Note: In the show_ssl_* functions, we need to check if we have a
         valid vio-object since this isn't always true, specifically
         when session_status or global_status is requested from
         inside an Event.
 */
static int show_ssl_get_version(THD *thd, SHOW_VAR *var, char *buff)
{
  var->type= SHOW_CHAR;
  if( thd->vio_ok() && thd->net.vio->ssl_arg )
    var->value= const_cast<char*>(SSL_get_version((SSL*) thd->net.vio->ssl_arg));
  else
    var->value= (char *)"";
  return 0;
}

static int show_ssl_session_reused(THD *thd, SHOW_VAR *var, char *buff)
{
  var->type= SHOW_LONG;
  var->value= buff;
  if( thd->vio_ok() && thd->net.vio->ssl_arg )
    *((long *)buff)= (long)SSL_session_reused((SSL*) thd->net.vio->ssl_arg);
  else
    *((long *)buff)= 0;
  return 0;
}

static int show_ssl_get_default_timeout(THD *thd, SHOW_VAR *var, char *buff)
{
  var->type= SHOW_LONG;
  var->value= buff;
  if( thd->vio_ok() && thd->net.vio->ssl_arg )
    *((long *)buff)= (long)SSL_get_default_timeout((SSL*)thd->net.vio->ssl_arg);
  else
    *((long *)buff)= 0;
  return 0;
}

static int show_ssl_get_verify_mode(THD *thd, SHOW_VAR *var, char *buff)
{
  var->type= SHOW_LONG;
  var->value= buff;
  if( thd->net.vio && thd->net.vio->ssl_arg )
    *((long *)buff)= (long)SSL_get_verify_mode((SSL*)thd->net.vio->ssl_arg);
  else
    *((long *)buff)= 0;
  return 0;
}

static int show_ssl_get_verify_depth(THD *thd, SHOW_VAR *var, char *buff)
{
  var->type= SHOW_LONG;
  var->value= buff;
  if( thd->vio_ok() && thd->net.vio->ssl_arg )
    *((long *)buff)= (long)SSL_get_verify_depth((SSL*)thd->net.vio->ssl_arg);
  else
    *((long *)buff)= 0;
  return 0;
}

static int show_ssl_get_cipher(THD *thd, SHOW_VAR *var, char *buff)
{
  var->type= SHOW_CHAR;
  if( thd->vio_ok() && thd->net.vio->ssl_arg )
    var->value= const_cast<char*>(SSL_get_cipher((SSL*) thd->net.vio->ssl_arg));
  else
    var->value= (char *)"";
  return 0;
}

static int show_ssl_get_cipher_list(THD *thd, SHOW_VAR *var, char *buff)
{
  var->type= SHOW_CHAR;
  var->value= buff;
  if (thd->vio_ok() && thd->net.vio->ssl_arg)
  {
    int i;
    const char *p;
    char *end= buff + SHOW_VAR_FUNC_BUFF_SIZE;
    for (i=0; (p= SSL_get_cipher_list((SSL*) thd->net.vio->ssl_arg,i)) &&
               buff < end; i++)
    {
      buff= strnmov(buff, p, end-buff-1);
      *buff++= ':';
    }
    if (i)
      buff--;
  }
  *buff=0;
  return 0;
}

#endif /* HAVE_OPENSSL */

static int show_default_keycache(THD *thd, SHOW_VAR *var, char *buff)
{
  struct st_data {
    KEY_CACHE_STATISTICS stats;
    SHOW_VAR var[8];
  } *data;
  SHOW_VAR *v;

  data=(st_data *)buff;
  v= data->var;

  var->type= SHOW_ARRAY;
  var->value= (char*)v;

  get_key_cache_statistics(dflt_key_cache, 0, &data->stats);

#define set_one_keycache_var(X,Y)       \
  v->name= X;                           \
  v->type= SHOW_LONGLONG;               \
  v->value= (char*)&data->stats.Y;      \
  v++;

  set_one_keycache_var("blocks_not_flushed", blocks_changed);
  set_one_keycache_var("blocks_unused",      blocks_unused);
  set_one_keycache_var("blocks_used",        blocks_used);
  set_one_keycache_var("blocks_warm",        blocks_warm);
  set_one_keycache_var("read_requests",      read_requests);
  set_one_keycache_var("reads",              reads);
  set_one_keycache_var("write_requests",     write_requests);
  set_one_keycache_var("writes",             writes);

  v->name= 0;

  DBUG_ASSERT((char*)(v+1) <= buff + SHOW_VAR_FUNC_BUFF_SIZE);

#undef set_one_keycache_var

  return 0;
}


/*
  Variables shown by SHOW STATUS in alphabetical order
*/

SHOW_VAR status_vars[]= {
  {"Aborted_clients",          (char*) &aborted_threads,        SHOW_LONG},
  {"Aborted_connects",         (char*) &aborted_connects,       SHOW_LONG},
  {"Access_denied_errors",     (char*) offsetof(STATUS_VAR, access_denied_errors), SHOW_LONG_STATUS},
  {"Binlog_cache_disk_use",    (char*) &binlog_cache_disk_use,  SHOW_LONG},
  {"Binlog_cache_use",         (char*) &binlog_cache_use,       SHOW_LONG},
  {"Busy_time",                (char*) offsetof(STATUS_VAR, busy_time), SHOW_DOUBLE_STATUS},
  {"Bytes_received",           (char*) offsetof(STATUS_VAR, bytes_received), SHOW_LONGLONG_STATUS},
  {"Bytes_sent",               (char*) offsetof(STATUS_VAR, bytes_sent), SHOW_LONGLONG_STATUS},
  {"Binlog_bytes_written",     (char*) offsetof(STATUS_VAR, binlog_bytes_written), SHOW_LONGLONG_STATUS},
  {"Com",                      (char*) com_status_vars, SHOW_ARRAY},
  {"Compression",              (char*) &show_net_compression, SHOW_FUNC},
  {"Connections",              (char*) &thread_id,              SHOW_LONG_NOFLUSH},
  {"Cpu_time",                 (char*) offsetof(STATUS_VAR, cpu_time), SHOW_DOUBLE_STATUS},
  {"Created_tmp_disk_tables",  (char*) offsetof(STATUS_VAR, created_tmp_disk_tables), SHOW_LONG_STATUS},
  {"Created_tmp_files",	       (char*) &my_tmp_file_created,	SHOW_LONG},
  {"Created_tmp_tables",       (char*) offsetof(STATUS_VAR, created_tmp_tables), SHOW_LONG_STATUS},
  {"Delayed_errors",           (char*) &delayed_insert_errors,  SHOW_LONG},
  {"Delayed_insert_threads",   (char*) &delayed_insert_threads, SHOW_LONG_NOFLUSH},
  {"Delayed_writes",           (char*) &delayed_insert_writes,  SHOW_LONG},
  {"Empty_queries",            (char*) offsetof(STATUS_VAR, empty_queries), SHOW_LONG_STATUS},
  {"Flush_commands",           (char*) &refresh_version,        SHOW_LONG_NOFLUSH},
  {"Handler_commit",           (char*) offsetof(STATUS_VAR, ha_commit_count), SHOW_LONG_STATUS},
  {"Handler_delete",           (char*) offsetof(STATUS_VAR, ha_delete_count), SHOW_LONG_STATUS},
  {"Handler_discover",         (char*) offsetof(STATUS_VAR, ha_discover_count), SHOW_LONG_STATUS},
  {"Handler_prepare",          (char*) offsetof(STATUS_VAR, ha_prepare_count),  SHOW_LONG_STATUS},
  {"Handler_read_first",       (char*) offsetof(STATUS_VAR, ha_read_first_count), SHOW_LONG_STATUS},
  {"Handler_read_key",         (char*) offsetof(STATUS_VAR, ha_read_key_count), SHOW_LONG_STATUS},
  {"Handler_read_next",        (char*) offsetof(STATUS_VAR, ha_read_next_count), SHOW_LONG_STATUS},
  {"Handler_read_prev",        (char*) offsetof(STATUS_VAR, ha_read_prev_count), SHOW_LONG_STATUS},
  {"Handler_read_rnd",         (char*) offsetof(STATUS_VAR, ha_read_rnd_count), SHOW_LONG_STATUS},
  {"Handler_read_rnd_next",    (char*) offsetof(STATUS_VAR, ha_read_rnd_next_count), SHOW_LONG_STATUS},
  {"Handler_rollback",         (char*) offsetof(STATUS_VAR, ha_rollback_count), SHOW_LONG_STATUS},
  {"Handler_savepoint",        (char*) offsetof(STATUS_VAR, ha_savepoint_count), SHOW_LONG_STATUS},
  {"Handler_savepoint_rollback",(char*) offsetof(STATUS_VAR, ha_savepoint_rollback_count), SHOW_LONG_STATUS},
  {"Handler_update",           (char*) offsetof(STATUS_VAR, ha_update_count), SHOW_LONG_STATUS},
  {"Handler_write",            (char*) offsetof(STATUS_VAR, ha_write_count), SHOW_LONG_STATUS},
  {"Key",                      (char*) &show_default_keycache, SHOW_FUNC},
  {"Last_query_cost",          (char*) offsetof(STATUS_VAR, last_query_cost), SHOW_DOUBLE_STATUS},
  {"Max_used_connections",     (char*) &max_used_connections,  SHOW_LONG},
  {"Not_flushed_delayed_rows", (char*) &delayed_rows_in_use,    SHOW_LONG_NOFLUSH},
  {"Open_files",               (char*) &my_file_opened,         SHOW_LONG_NOFLUSH},
  {"Open_streams",             (char*) &my_stream_opened,       SHOW_LONG_NOFLUSH},
  {"Open_table_definitions",   (char*) &show_table_definitions, SHOW_FUNC},
  {"Open_tables",              (char*) &show_open_tables,       SHOW_FUNC},
  {"Opened_files",             (char*) &my_file_total_opened, SHOW_LONG_NOFLUSH},
  {"Opened_tables",            (char*) offsetof(STATUS_VAR, opened_tables), SHOW_LONG_STATUS},
  {"Opened_table_definitions", (char*) offsetof(STATUS_VAR, opened_shares), SHOW_LONG_STATUS},
  {"Prepared_stmt_count",      (char*) &show_prepared_stmt_count, SHOW_FUNC},
  {"Rows_sent",                (char*) offsetof(STATUS_VAR, rows_sent), SHOW_LONG_STATUS},
  {"Rows_read",                (char*) offsetof(STATUS_VAR, rows_read), SHOW_LONG_STATUS},
#ifdef HAVE_QUERY_CACHE
  {"Qcache_free_blocks",       (char*) &query_cache.free_memory_blocks, SHOW_LONG_NOFLUSH},
  {"Qcache_free_memory",       (char*) &query_cache.free_memory, SHOW_LONG_NOFLUSH},
  {"Qcache_hits",              (char*) &query_cache.hits,       SHOW_LONG},
  {"Qcache_inserts",           (char*) &query_cache.inserts,    SHOW_LONG},
  {"Qcache_lowmem_prunes",     (char*) &query_cache.lowmem_prunes, SHOW_LONG},
  {"Qcache_not_cached",        (char*) &query_cache.refused,    SHOW_LONG},
  {"Qcache_queries_in_cache",  (char*) &query_cache.queries_in_cache, SHOW_LONG_NOFLUSH},
  {"Qcache_total_blocks",      (char*) &query_cache.total_blocks, SHOW_LONG_NOFLUSH},
#endif /*HAVE_QUERY_CACHE*/
  {"Queries",                  (char*) &show_queries,            SHOW_FUNC},
  {"Questions",                (char*) offsetof(STATUS_VAR, questions), SHOW_LONG_STATUS},
#ifdef HAVE_REPLICATION
  {"Rpl_status",               (char*) &show_rpl_status,          SHOW_FUNC},
#endif
  {"Select_full_join",         (char*) offsetof(STATUS_VAR, select_full_join_count), SHOW_LONG_STATUS},
  {"Select_full_range_join",   (char*) offsetof(STATUS_VAR, select_full_range_join_count), SHOW_LONG_STATUS},
  {"Select_range",             (char*) offsetof(STATUS_VAR, select_range_count), SHOW_LONG_STATUS},
  {"Select_range_check",       (char*) offsetof(STATUS_VAR, select_range_check_count), SHOW_LONG_STATUS},
  {"Select_scan",	       (char*) offsetof(STATUS_VAR, select_scan_count), SHOW_LONG_STATUS},
  {"Slave_open_temp_tables",   (char*) &slave_open_temp_tables, SHOW_LONG},
#ifdef HAVE_REPLICATION
  {"Slave_retried_transactions",(char*) &show_slave_retried_trans, SHOW_FUNC},
  {"Slave_running",            (char*) &show_slave_running,     SHOW_FUNC},
#endif
  {"Slow_launch_threads",      (char*) &slow_launch_threads,    SHOW_LONG},
  {"Slow_queries",             (char*) offsetof(STATUS_VAR, long_query_count), SHOW_LONG_STATUS},
  {"Sort_merge_passes",	       (char*) offsetof(STATUS_VAR, filesort_merge_passes), SHOW_LONG_STATUS},
  {"Sort_range",	       (char*) offsetof(STATUS_VAR, filesort_range_count), SHOW_LONG_STATUS},
  {"Sort_rows",		       (char*) offsetof(STATUS_VAR, filesort_rows), SHOW_LONG_STATUS},
  {"Sort_scan",		       (char*) offsetof(STATUS_VAR, filesort_scan_count), SHOW_LONG_STATUS},
#ifdef HAVE_OPENSSL
  {"Ssl_accept_renegotiates",  (char*) &show_ssl_ctx_sess_accept_renegotiate, SHOW_FUNC},
  {"Ssl_accepts",              (char*) &show_ssl_ctx_sess_accept, SHOW_FUNC},
  {"Ssl_callback_cache_hits",  (char*) &show_ssl_ctx_sess_cb_hits, SHOW_FUNC},
  {"Ssl_cipher",               (char*) &show_ssl_get_cipher, SHOW_FUNC},
  {"Ssl_cipher_list",          (char*) &show_ssl_get_cipher_list, SHOW_FUNC},
  {"Ssl_client_connects",      (char*) &show_ssl_ctx_sess_connect, SHOW_FUNC},
  {"Ssl_connect_renegotiates", (char*) &show_ssl_ctx_sess_connect_renegotiate, SHOW_FUNC},
  {"Ssl_ctx_verify_depth",     (char*) &show_ssl_ctx_get_verify_depth, SHOW_FUNC},
  {"Ssl_ctx_verify_mode",      (char*) &show_ssl_ctx_get_verify_mode, SHOW_FUNC},
  {"Ssl_default_timeout",      (char*) &show_ssl_get_default_timeout, SHOW_FUNC},
  {"Ssl_finished_accepts",     (char*) &show_ssl_ctx_sess_accept_good, SHOW_FUNC},
  {"Ssl_finished_connects",    (char*) &show_ssl_ctx_sess_connect_good, SHOW_FUNC},
  {"Ssl_session_cache_hits",   (char*) &show_ssl_ctx_sess_hits, SHOW_FUNC},
  {"Ssl_session_cache_misses", (char*) &show_ssl_ctx_sess_misses, SHOW_FUNC},
  {"Ssl_session_cache_mode",   (char*) &show_ssl_ctx_get_session_cache_mode, SHOW_FUNC},
  {"Ssl_session_cache_overflows", (char*) &show_ssl_ctx_sess_cache_full, SHOW_FUNC},
  {"Ssl_session_cache_size",   (char*) &show_ssl_ctx_sess_get_cache_size, SHOW_FUNC},
  {"Ssl_session_cache_timeouts", (char*) &show_ssl_ctx_sess_timeouts, SHOW_FUNC},
  {"Ssl_sessions_reused",      (char*) &show_ssl_session_reused, SHOW_FUNC},
  {"Ssl_used_session_cache_entries",(char*) &show_ssl_ctx_sess_number, SHOW_FUNC},
  {"Ssl_verify_depth",         (char*) &show_ssl_get_verify_depth, SHOW_FUNC},
  {"Ssl_verify_mode",          (char*) &show_ssl_get_verify_mode, SHOW_FUNC},
  {"Ssl_version",              (char*) &show_ssl_get_version, SHOW_FUNC},
#endif /* HAVE_OPENSSL */
  {"Syncs",                    (char*) &my_sync_count,          SHOW_LONG_NOFLUSH},
  {"Table_locks_immediate",    (char*) &locks_immediate,        SHOW_LONG},
  {"Table_locks_waited",       (char*) &locks_waited,           SHOW_LONG},
#ifdef HAVE_MMAP
  {"Tc_log_max_pages_used",    (char*) &tc_log_max_pages_used,  SHOW_LONG},
  {"Tc_log_page_size",         (char*) &tc_log_page_size,       SHOW_LONG},
  {"Tc_log_page_waits",        (char*) &tc_log_page_waits,      SHOW_LONG},
#endif
  {"Threads_cached",           (char*) &cached_thread_count,    SHOW_LONG_NOFLUSH},
  {"Threads_connected",        (char*) &thread_count,           SHOW_INT},
  {"Threads_created",	       (char*) &thread_created,		SHOW_LONG_NOFLUSH},
  {"Threads_running",          (char*) &thread_running,         SHOW_INT},
  {"Uptime",                   (char*) &show_starttime,         SHOW_FUNC},
#ifdef COMMUNITY_SERVER
  {"Uptime_since_flush_status",(char*) &show_flushstatustime,   SHOW_FUNC},
#endif
  {NullS, NullS, SHOW_LONG}
};

#ifndef EMBEDDED_LIBRARY
static void print_version(void)
{
  set_server_version();
  /*
    Note: the instance manager keys off the string 'Ver' so it can find the
    version from the output of 'mysqld --version', so don't change it!
  */
  printf("%s  Ver %s for %s on %s (%s)\n",my_progname,
	 server_version,SYSTEM_TYPE,MACHINE_TYPE, MYSQL_COMPILATION_COMMENT);
}

static void usage(void)
{
  if (!(default_charset_info= get_charset_by_csname(default_character_set_name,
					           MY_CS_PRIMARY,
						   MYF(MY_WME))))
    exit(1);
  if (!default_collation_name)
    default_collation_name= (char*) default_charset_info->name;
  print_version();
  puts("\
Copyright (C) 2000-2008 MySQL AB, by Monty and others.\n\
Copyright (C) 2008 Sun Microsystems, Inc.\n\
This software comes with ABSOLUTELY NO WARRANTY. This is free software,\n\
and you are welcome to modify and redistribute it under the GPL license\n\n\
Starts the MySQL database server.\n");

  printf("Usage: %s [OPTIONS]\n", my_progname);
  if (!opt_verbose)
    puts("\nFor more help options (several pages), use mysqld --verbose --help.");
  else
  {
#ifdef __WIN__
  puts("NT and Win32 specific options:\n\
  --install                     Install the default service (NT).\n\
  --install-manual              Install the default service started manually (NT).\n\
  --install service_name        Install an optional service (NT).\n\
  --install-manual service_name Install an optional service started manually (NT).\n\
  --remove                      Remove the default service from the service list (NT).\n\
  --remove service_name         Remove the service_name from the service list (NT).\n\
  --enable-named-pipe           Only to be used for the default server (NT).\n\
  --standalone                  Dummy option to start as a standalone server (NT).\
");
  puts("");
#endif
  print_defaults(MYSQL_CONFIG_NAME,load_default_groups);
  puts("");
  set_ports();

  /* Print out all the options including plugin supplied options */
  my_print_help_inc_plugins(my_long_options, sizeof(my_long_options)/sizeof(my_option));

  if (! plugins_are_initialized)
  {
    puts("\n\
Plugins have parameters that are not reflected in this list\n\
because execution stopped before plugins were initialized.");
  }

  puts("\n\
To see what values a running MySQL server is using, type\n\
'mysqladmin variables' instead of 'mysqld --verbose --help'.");
  }
}
#endif /*!EMBEDDED_LIBRARY*/


/**
  Initialize all MySQL global variables to default values.

  We don't need to set numeric variables refered to in my_long_options
  as these are initialized by my_getopt.

  @note
    The reason to set a lot of global variables to zero is to allow one to
    restart the embedded server with a clean environment
    It's also needed on some exotic platforms where global variables are
    not set to 0 when a program starts.

    We don't need to set numeric variables refered to in my_long_options
    as these are initialized by my_getopt.
*/

static int mysql_init_variables(void)
{
  int error;
  /* Things reset to zero */
  opt_skip_slave_start= opt_reckless_slave = 0;
  mysql_home[0]= pidfile_name[0]= log_error_file[0]= 0;
#if defined(HAVE_REALPATH) && !defined(HAVE_valgrind) && !defined(HAVE_BROKEN_REALPATH)
  /*  We can only test for sub paths if my_symlink.c is using realpath */
  myisam_test_invalid_symlink= test_if_data_home_dir;
#endif
  opt_log= opt_slow_log= 0;
  opt_update_log= 0;
  log_output_options= find_bit_type(log_output_str, &log_output_typelib);
  opt_bin_log= 0;
  opt_disable_networking= opt_skip_show_db=0;
  opt_skip_name_resolve= 0;
  opt_ignore_builtin_innodb= 0;
  opt_logname= opt_update_logname= opt_binlog_index_name= opt_slow_logname= 0;
  opt_tc_log_file= (char *)"tc.log";      // no hostname in tc_log file name !
  opt_secure_auth= 0;
  opt_secure_file_priv= 0;
  opt_bootstrap= opt_myisam_log= 0;
  mqh_used= 0;
  segfaulted= kill_in_progress= 0;
  cleanup_done= 0;
  defaults_argc= 0;
  defaults_argv= 0;
  server_id_supplied= 0;
  test_flags= select_errors= dropping_tables= ha_open_options=0;
  thread_count= thread_running= kill_cached_threads= wake_thread=0;
  slave_open_temp_tables= 0;
  cached_thread_count= 0;
  opt_endinfo= using_udf_functions= 0;
  opt_using_transactions= 0;
  abort_loop= select_thread_in_use= signal_thread_in_use= 0;
  ready_to_exit= shutdown_in_progress= grant_option= 0;
  aborted_threads= aborted_connects= 0;
  delayed_insert_threads= delayed_insert_writes= delayed_rows_in_use= 0;
  delayed_insert_errors= thread_created= 0;
  specialflag= 0;
  binlog_cache_use=  binlog_cache_disk_use= 0;
  max_used_connections= slow_launch_threads = 0;
  mysqld_user= mysqld_chroot= opt_init_file= opt_bin_logname = 0;
  prepared_stmt_count= 0;
  errmesg= 0;
  mysqld_unix_port= opt_mysql_tmpdir= my_bind_addr_str= NullS;
  bzero((uchar*) &mysql_tmpdir_list, sizeof(mysql_tmpdir_list));
  bzero((char *) &global_status_var, sizeof(global_status_var));
  opt_large_pages= 0;
#if defined(ENABLED_DEBUG_SYNC)
  opt_debug_sync_timeout= 0;
#endif /* defined(ENABLED_DEBUG_SYNC) */
  key_map_full.set_all();

  /* Character sets */
  system_charset_info= &my_charset_utf8_general_ci;
  files_charset_info= &my_charset_utf8_general_ci;
  national_charset_info= &my_charset_utf8_general_ci;
  table_alias_charset= &my_charset_bin;
  character_set_filesystem= &my_charset_bin;

  opt_date_time_formats[0]= opt_date_time_formats[1]= opt_date_time_formats[2]= 0;

  /* Things with default values that are not zero */
  delay_key_write_options= (uint) DELAY_KEY_WRITE_ON;
  slave_exec_mode_options= find_bit_type_or_exit(slave_exec_mode_str,
                                                 &slave_exec_mode_typelib,
                                                 NULL, &error);
  /* Default mode string must not yield a error. */
  DBUG_ASSERT(!error);
  if (error)
    return 1;
  opt_specialflag= SPECIAL_ENGLISH;
  unix_sock= base_ip_sock= extra_ip_sock= INVALID_SOCKET;
  mysql_home_ptr= mysql_home;
  pidfile_name_ptr= pidfile_name;
  log_error_file_ptr= log_error_file;
  language_ptr= language;
  mysql_data_home= mysql_real_data_home;
  thd_startup_options= (OPTION_AUTO_IS_NULL | OPTION_BIN_LOG |
                        OPTION_QUOTE_SHOW_CREATE | OPTION_SQL_NOTES);
  protocol_version= PROTOCOL_VERSION;
  what_to_log= ~ (1L << (uint) COM_TIME);
  refresh_version= 1L;	/* Increments on each reload */
  global_query_id= thread_id= 1L;
  strmov(server_version, MYSQL_SERVER_VERSION);
  sql_mode_str= "";

  /* By default, auto-repair MyISAM tables after crash */
  myisam_recover_options_str= "DEFAULT";
  myisam_recover_options=     HA_RECOVER_DEFAULT;
  ha_open_options|= HA_OPEN_ABORT_IF_CRASHED;

  myisam_stats_method_str= "nulls_unequal";
  my_bind_addr = htonl(INADDR_ANY);
  threads.empty();
  thread_cache.empty();
  key_caches.empty();
  if (!(dflt_key_cache= get_or_create_key_cache(default_key_cache_base.str,
                                                default_key_cache_base.length)))
  {
    sql_print_error("Cannot allocate the keycache");
    return 1;
  }

  /* set key_cache_hash.default_value = dflt_key_cache */
  multi_keycache_init();

  /* Set directory paths */
  strmake(language, LANGUAGE, sizeof(language)-1);
  strmake(mysql_real_data_home, get_relative_path(MYSQL_DATADIR),
	  sizeof(mysql_real_data_home)-1);
  mysql_data_home_buff[0]=FN_CURLIB;	// all paths are relative from here
  mysql_data_home_buff[1]=0;
  mysql_data_home_len= 2;

  /* Replication parameters */
  master_user= (char*) "test";
  master_password= master_host= 0;
  master_info_file= (char*) "master.info",
    relay_log_info_file= (char*) "relay-log.info";
  master_ssl_key= master_ssl_cert= master_ssl_ca=
    master_ssl_capath= master_ssl_cipher= 0;
  report_user= report_password = report_host= 0;	/* TO BE DELETED */
  opt_relay_logname= opt_relaylog_index_name= 0;

  /* Variables in libraries */
  charsets_dir= 0;
  default_character_set_name= (char*) MYSQL_DEFAULT_CHARSET_NAME;
  default_collation_name= compiled_default_collation_name;
  sys_charset_system.value= (char*) system_charset_info->csname;
  character_set_filesystem_name= (char*) "binary";
  lc_time_names_name= (char*) "en_US";
  /* Set default values for some option variables */
  default_storage_engine_str= (char*) "MyISAM";
  global_system_variables.table_plugin= NULL;
  global_system_variables.tx_isolation= ISO_REPEATABLE_READ;
  global_system_variables.select_limit= (ulonglong) HA_POS_ERROR;
  max_system_variables.select_limit=    (ulonglong) HA_POS_ERROR;
  global_system_variables.max_join_size= (ulonglong) HA_POS_ERROR;
  max_system_variables.max_join_size=   (ulonglong) HA_POS_ERROR;
  global_system_variables.old_passwords= 0;
  global_system_variables.old_alter_table= 0;
  global_system_variables.binlog_format= BINLOG_FORMAT_UNSPEC;
  global_system_variables.log_slow_verbosity= LOG_SLOW_VERBOSITY_INIT;
  global_system_variables.log_slow_filter=    QPLAN_ALWAYS_SET;
  
  /*
    Default behavior for 4.1 and 5.0 is to treat NULL values as unequal
    when collecting index statistics for MyISAM tables.
  */
  global_system_variables.myisam_stats_method= MI_STATS_METHOD_NULLS_NOT_EQUAL;
  
  global_system_variables.optimizer_switch= OPTIMIZER_SWITCH_DEFAULT;
  /* Variables that depends on compile options */
#ifndef DBUG_OFF
  default_dbug_option=IF_WIN("d:t:i:O,\\mysqld.trace",
			     "d:t:i:o,/tmp/mysqld.trace");
  current_dbug_option= default_dbug_option;
#endif
  opt_error_log= IF_WIN(1,0);
#ifdef COMMUNITY_SERVER
    have_community_features = SHOW_OPTION_YES;
#else
    have_community_features = SHOW_OPTION_NO;
#endif
  global_system_variables.ndb_index_stat_enable=FALSE;
  max_system_variables.ndb_index_stat_enable=TRUE;
  global_system_variables.ndb_index_stat_cache_entries=32;
  max_system_variables.ndb_index_stat_cache_entries=~0L;
  global_system_variables.ndb_index_stat_update_freq=20;
  max_system_variables.ndb_index_stat_update_freq=~0L;
#ifdef HAVE_OPENSSL
  have_ssl=SHOW_OPTION_YES;
#else
  have_ssl=SHOW_OPTION_NO;
#endif
#ifdef HAVE_BROKEN_REALPATH
  have_symlink=SHOW_OPTION_NO;
#else
  have_symlink=SHOW_OPTION_YES;
#endif
#ifdef HAVE_DLOPEN
  have_dlopen=SHOW_OPTION_YES;
#else
  have_dlopen=SHOW_OPTION_NO;
#endif
#ifdef HAVE_QUERY_CACHE
  have_query_cache=SHOW_OPTION_YES;
#else
  have_query_cache=SHOW_OPTION_NO;
#endif
#ifdef HAVE_SPATIAL
  have_geometry=SHOW_OPTION_YES;
#else
  have_geometry=SHOW_OPTION_NO;
#endif
#ifdef HAVE_RTREE_KEYS
  have_rtree_keys=SHOW_OPTION_YES;
#else
  have_rtree_keys=SHOW_OPTION_NO;
#endif
#ifdef HAVE_CRYPT
  have_crypt=SHOW_OPTION_YES;
#else
  have_crypt=SHOW_OPTION_NO;
#endif
#ifdef HAVE_COMPRESS
  have_compress= SHOW_OPTION_YES;
#else
  have_compress= SHOW_OPTION_NO;
#endif
#ifdef HAVE_LIBWRAP
  libwrapName= NullS;
#endif
#ifdef HAVE_OPENSSL
  des_key_file = 0;
  ssl_acceptor_fd= 0;
#endif
#ifdef HAVE_SMEM
  shared_memory_base_name= default_shared_memory_base_name;
#endif
#if !defined(my_pthread_setprio) && !defined(HAVE_PTHREAD_SETSCHEDPARAM)
  opt_specialflag |= SPECIAL_NO_PRIOR;
#endif

#if defined(__WIN__) || defined(__NETWARE__)
  /* Allow Win32 and NetWare users to move MySQL anywhere */
  {
    char prg_dev[LIBLEN];
#if defined __WIN__
	char executing_path_name[LIBLEN];
	if (!test_if_hard_path(my_progname))
	{
		// we don't want to use GetModuleFileName inside of my_path since
		// my_path is a generic path dereferencing function and here we care
		// only about the executing binary.
		GetModuleFileName(NULL, executing_path_name, sizeof(executing_path_name));
		my_path(prg_dev, executing_path_name, NULL);
	}
	else
#endif
    my_path(prg_dev,my_progname,"mysql/bin");
    strcat(prg_dev,"/../");			// Remove 'bin' to get base dir
    cleanup_dirname(mysql_home,prg_dev);
  }
#else
  const char *tmpenv;
  if (!(tmpenv = getenv("MY_BASEDIR_VERSION")))
    tmpenv = DEFAULT_MYSQL_HOME;
  (void) strmake(mysql_home, tmpenv, sizeof(mysql_home)-1);
#endif
  return 0;
}


/**
   Find type for option

   If opt_ignore_wrong_options is set ignore wrong values
   otherwise exit

   @return
   @retval 0 ok    ; *result is updated
   @retval 1 error ; *result is not touched
*/

static my_bool find_opt_type(const char *x, TYPELIB *typelib,
                             const char *option, int *result)
{
  int res;

  if (opt_ignore_wrong_options)
  {
    if ((res= find_type_with_warning(x, typelib, option)) <= 0)
      return 1;
  }
  else
    res= find_type_or_exit(x, typelib, option);
  *result= res;
  return 0;
}


/**
   Get next option from the command line
*/

my_bool
mysqld_get_one_option(int optid,
                      const struct my_option *opt __attribute__((unused)),
                      char *argument)
{
  int error;

  switch(optid) {
#ifndef DBUG_OFF
  case OPT_DEBUG_FLUSH:
    argument= IF_WIN((char*) default_dbug_option, (char*) "d:t:i:O,/tmp/mysqld.trace");
  /* fall through */
  case '#':
    if (!argument)
      argument= (char*) default_dbug_option;
    if (argument[0] == '0' && !argument[1])
    {
      DEBUGGER_OFF;
      break;
    }
    DEBUGGER_ON;
    if (argument[0] == '1' && !argument[1])
      break;
    DBUG_SET_INITIAL(argument);
    opt_endinfo=1;				/* unireg: memory allocation */
    break;
#endif
  case '0':
    WARN_DEPRECATED(NULL, VER_CELOSIA, "--log-long-format", "--log-short-format");
    break;
  case OPT_DEPRECATED_OPTION:
    sql_print_warning("'%s' is deprecated and exists only for compatiblity with old my.cnf files; Please remove this option from all your my.cnf files!",
                      opt->name);
    break;
  case 'a':
    global_system_variables.sql_mode= fix_sql_mode(MODE_ANSI);
    global_system_variables.tx_isolation= ISO_SERIALIZABLE;
    break;
  case 'b':
    strmake(mysql_home,argument,sizeof(mysql_home)-1);
    break;
  case OPT_DEFAULT_CHARACTER_SET_OLD: // --default-character-set
    WARN_DEPRECATED(NULL, VER_CELOSIA, 
                    "--default-character-set",
                    "--character-set-server");
    /* Fall through */
  case 'C':
    if (default_collation_name == compiled_default_collation_name)
      default_collation_name= 0;
    break;
  case 'l':
    WARN_DEPRECATED(NULL, "7.0", "--log", "'--general_log'/'--general_log_file'");
    opt_log=1;
    break;
  case 'h':
    strmake(mysql_real_data_home,argument, sizeof(mysql_real_data_home)-1);
    /* Correct pointer set by my_getopt (for embedded library) */
    mysql_data_home= mysql_real_data_home;
    mysql_data_home_len= strlen(mysql_data_home);
    break;
  case 'u':
    if (!mysqld_user || !strcmp(mysqld_user, argument))
      mysqld_user= argument;
    else
      sql_print_warning("Ignoring user change to '%s' because the user was set to '%s' earlier on the command line\n", argument, mysqld_user);
    break;
  case 'L':
    strmake(language, argument, sizeof(language)-1);
    break;
  case 'O':
    WARN_DEPRECATED(NULL, VER_CELOSIA, "--set-variable", "--variable-name=value");
    break;
#ifdef HAVE_REPLICATION
  case OPT_SLAVE_SKIP_ERRORS:
    init_slave_skip_errors(argument);
    break;
  case OPT_SLAVE_EXEC_MODE:
    slave_exec_mode_options= find_bit_type_or_exit(argument,
                                                   &slave_exec_mode_typelib,
                                                   "", &error);
    if (error)
      return 1;
    break;
#endif
  case OPT_SAFEMALLOC_MEM_LIMIT:
#if !defined(DBUG_OFF) && defined(SAFEMALLOC)
    sf_malloc_mem_limit = atoi(argument);
#endif
    break;
#include <sslopt-case.h>
#ifndef EMBEDDED_LIBRARY
  case 'V':
    print_version();
    exit(0);
#endif /*EMBEDDED_LIBRARY*/
  case OPT_WARNINGS:
    WARN_DEPRECATED(NULL, VER_CELOSIA, "--warnings", "--log-warnings");
    /* Note: fall-through to 'W' */
  case 'W':
    if (!argument)
      global_system_variables.log_warnings++;
    else if (argument == disabled_my_option)
      global_system_variables.log_warnings= 0L;
    else
      global_system_variables.log_warnings= atoi(argument);
    break;
  case 'T':
    test_flags= argument ? (uint) atoi(argument) : 0;
    opt_endinfo=1;
    break;
  case (int) OPT_DEFAULT_COLLATION_OLD:
    WARN_DEPRECATED(NULL, VER_CELOSIA, "--default-collation", "--collation-server");
    break;
  case (int) OPT_SAFE_SHOW_DB:
    WARN_DEPRECATED(NULL, VER_CELOSIA, "--safe-show-database", "GRANT SHOW DATABASES");
    break;
  case (int) OPT_LOG_BIN_TRUST_FUNCTION_CREATORS_OLD:
    WARN_DEPRECATED(NULL, VER_CELOSIA, "--log-bin-trust-routine-creators", "--log-bin-trust-function-creators");
    break;
  case (int) OPT_ENABLE_LOCK:
    WARN_DEPRECATED(NULL, VER_CELOSIA, "--enable-locking", "--external-locking");
    break;
  case (int) OPT_BIG_TABLES:
    thd_startup_options|=OPTION_BIG_TABLES;
    break;
  case (int) OPT_IGNORE_BUILTIN_INNODB:
    opt_ignore_builtin_innodb= 1;
    break;
  case (int) OPT_ISAM_LOG:
    opt_myisam_log=1;
    break;
  case (int) OPT_UPDATE_LOG:
    WARN_DEPRECATED(NULL, VER_CELOSIA, "--log-update", "--log-bin");
    opt_update_log=1;
    break;
  case (int) OPT_BIN_LOG:
    opt_bin_log= test(argument != disabled_my_option);
    break;
  case (int) OPT_ERROR_LOG_FILE:
    opt_error_log= 1;
    break;
#ifdef HAVE_REPLICATION
  case (int) OPT_INIT_RPL_ROLE:
  {
    int role;
    LINT_INIT(role);

    if (!find_opt_type(argument, &rpl_role_typelib, opt->name, &role))
    {
      rpl_status = (role == 1) ?  RPL_AUTH_MASTER : RPL_IDLE_SLAVE;
      break;
    }
  }
  case (int)OPT_REPLICATE_IGNORE_DB:
  {
    rpl_filter->add_ignore_db(argument);
    break;
  }
  case (int)OPT_REPLICATE_DO_DB:
  {
    rpl_filter->add_do_db(argument);
    break;
  }
  case (int)OPT_REPLICATE_REWRITE_DB:
  {
    /* See also OPT_REWRITE_DB handling in client/mysqlbinlog.cc */
    char* key = argument,*p, *val;

    if (!(p= strstr(argument, "->")))
    {
      sql_print_error("Bad syntax in replicate-rewrite-db - missing '->'!\n");
      return 1;
    }
    val= p--;
    while (my_isspace(mysqld_charset, *p) && p > argument)
      *p-- = 0;
    if (p == argument)
    {
      sql_print_error("Bad syntax in replicate-rewrite-db - empty FROM db!\n");
      return 1;
    }
    *val= 0;
    val+= 2;
    while (*val && my_isspace(mysqld_charset, *val))
      val++;
    if (!*val)
    {
      sql_print_error("Bad syntax in replicate-rewrite-db - empty TO db!\n");
      return 1;
    }

    rpl_filter->add_db_rewrite(key, val);
    break;
  }

  case (int)OPT_BINLOG_IGNORE_DB:
  {
    binlog_filter->add_ignore_db(argument);
    break;
  }
  case OPT_BINLOG_FORMAT:
  {
    int id;
    LINT_INIT(id);

    if (!find_opt_type(argument, &binlog_format_typelib, opt->name, &id))
    {
      global_system_variables.binlog_format= opt_binlog_format_id= id - 1;
    }
    break;
  }
  case (int)OPT_BINLOG_DO_DB:
  {
    binlog_filter->add_do_db(argument);
    break;
  }
  case (int)OPT_REPLICATE_DO_TABLE:
  {
    if (rpl_filter->add_do_table(argument))
    {
      sql_print_error("Could not add do table rule '%s'!\n", argument);
      return 1;
    }
    break;
  }
  case (int)OPT_REPLICATE_WILD_DO_TABLE:
  {
    if (rpl_filter->add_wild_do_table(argument))
    {
      sql_print_error("Could not add do table rule '%s'!\n", argument);
      return 1;
    }
    break;
  }
  case (int)OPT_REPLICATE_WILD_IGNORE_TABLE:
  {
    if (rpl_filter->add_wild_ignore_table(argument))
    {
      sql_print_error("Could not add ignore table rule '%s'!\n", argument);
      return 1;
    }
    break;
  }
  case (int)OPT_REPLICATE_IGNORE_TABLE:
  {
    if (rpl_filter->add_ignore_table(argument))
    {
      sql_print_error("Could not add ignore table rule '%s'!\n", argument);
      return 1;
    }
    break;
  }
#endif /* HAVE_REPLICATION */
  case (int) OPT_SLOW_QUERY_LOG:
    WARN_DEPRECATED(NULL, "7.0", "--log_slow_queries", "'--slow_query_log'/'--log-slow-file'");
    opt_slow_log= 1;
    break;
  case  OPT_LOG_OUTPUT:
  {
    if (!argument || !argument[0])
    {
      log_output_options= LOG_FILE;
      log_output_str= log_output_typelib.type_names[1];
    }
    else
    {
      log_output_str= argument;
      log_output_options=
        find_bit_type_or_exit(argument, &log_output_typelib, opt->name, &error);
      if (error)
        return 1;
  }
    break;
  }
  case OPT_EVENT_SCHEDULER:
#ifndef HAVE_EVENT_SCHEDULER
    sql_perror("Event scheduler is not supported in embedded build.");
#else
    if (Events::set_opt_event_scheduler(argument))
      return 1;
#endif
    break;
  case (int) OPT_SAFE:
    opt_specialflag|= SPECIAL_SAFE_MODE | SPECIAL_NO_NEW_FUNC;
    delay_key_write_options= (uint) DELAY_KEY_WRITE_NONE;
    myisam_recover_options= HA_RECOVER_DEFAULT;
    ha_open_options&= ~(HA_OPEN_DELAY_KEY_WRITE);
#ifdef HAVE_QUERY_CACHE
    query_cache_size=0;
#endif
    break;
  case (int) OPT_SKIP_PRIOR:
    opt_specialflag|= SPECIAL_NO_PRIOR;
    sql_print_warning("The --skip-thread-priority startup option is deprecated "
                      "and will be removed in MySQL 7.0. MySQL 6.0 and up do not "
                      "give threads different priorities.");
    break;
  case (int) OPT_SKIP_LOCK:
    WARN_DEPRECATED(NULL, VER_CELOSIA, "--skip-locking", "--skip-external-locking");
    opt_external_locking=0;
    break;
  case (int) OPT_SQL_BIN_UPDATE_SAME:
    WARN_DEPRECATED(NULL, VER_CELOSIA, "--sql-bin-update-same", "the binary log");
    break;
  case (int) OPT_RECORD_BUFFER_OLD:
    WARN_DEPRECATED(NULL, VER_CELOSIA, "record_buffer", "read_buffer_size");
    break;
  case (int) OPT_SYMBOLIC_LINKS:
    WARN_DEPRECATED(NULL, VER_CELOSIA, "--use-symbolic-links", "--symbolic-links");
    break;
  case (int) OPT_SKIP_HOST_CACHE:
    opt_specialflag|= SPECIAL_NO_HOST_CACHE;
    break;
  case (int) OPT_SKIP_RESOLVE:
    opt_skip_name_resolve= 1;
    opt_specialflag|=SPECIAL_NO_RESOLVE;
    break;
  case (int) OPT_SKIP_NETWORKING:
#if defined(__NETWARE__)
    sql_perror("Can't start server: skip-networking option is currently not supported on NetWare");
    return 1;
#endif
    opt_disable_networking=1;
    mysqld_port= mysqld_extra_port= 0;
    break;
  case (int) OPT_SKIP_SHOW_DB:
    opt_skip_show_db=1;
    opt_specialflag|=SPECIAL_SKIP_SHOW_DB;
    break;
  case (int) OPT_WANT_CORE:
    test_flags |= TEST_CORE_ON_SIGNAL;
    break;
  case (int) OPT_SKIP_STACK_TRACE:
    test_flags|=TEST_NO_STACKTRACE;
    break;
  case (int) OPT_SKIP_SYMLINKS:
    WARN_DEPRECATED(NULL, VER_CELOSIA, "--skip-symlink", "--skip-symbolic-links");
    my_use_symdir=0;
    break;
  case (int) OPT_BIND_ADDRESS:
    if ((my_bind_addr= (ulong) inet_addr(argument)) == INADDR_NONE)
    {
      struct hostent *ent;
      if (argument[0])
	ent=gethostbyname(argument);
      else
      {
	char myhostname[255];
	if (gethostname(myhostname,sizeof(myhostname)) < 0)
	{
	  sql_perror("Can't start server: cannot get my own hostname!");
          return 1;
	}
	ent=gethostbyname(myhostname);
      }
      if (!ent)
      {
	sql_perror("Can't start server: cannot resolve hostname!");
        return 1;
      }
      my_bind_addr = (ulong) ((in_addr*)ent->h_addr_list[0])->s_addr;
    }
    break;
  case (int) OPT_PID_FILE:
    strmake(pidfile_name, argument, sizeof(pidfile_name)-1);
    break;
#ifdef __WIN__
  case (int) OPT_STANDALONE:		/* Dummy option for NT */
    break;
#endif
  /*
    The following change issues a deprecation warning if the slave
    configuration is specified either in the my.cnf file or on
    the command-line. See BUG#21490.
  */
  case OPT_MASTER_HOST:
  case OPT_MASTER_USER:
  case OPT_MASTER_PASSWORD:
  case OPT_MASTER_PORT:
  case OPT_MASTER_CONNECT_RETRY:
  case OPT_MASTER_SSL:
  case OPT_MASTER_SSL_KEY:
  case OPT_MASTER_SSL_CERT:
  case OPT_MASTER_SSL_CAPATH:
  case OPT_MASTER_SSL_CIPHER:
  case OPT_MASTER_SSL_CA:
    if (!slave_warning_issued)                 //only show the warning once
    {
      slave_warning_issued = true;   
      WARN_DEPRECATED(NULL, "6.0", opt->name, "'CHANGE MASTER'");
    }
    break;
  case OPT_CONSOLE:
    if (opt_console)
      opt_error_log= 0;			// Force logs to stdout
    break;
  case (int) OPT_FLUSH:
    myisam_flush=1;
    flush_time=0;			// No auto flush
    break;
  case OPT_LOW_PRIORITY_UPDATES:
    thr_upgraded_concurrent_insert_lock= TL_WRITE_LOW_PRIORITY;
    global_system_variables.low_priority_updates=1;
    break;
  case OPT_BOOTSTRAP:
    opt_noacl=opt_bootstrap=1;
    break;
  case OPT_LOG_SLOW_FILTER:
    global_system_variables.log_slow_filter=
      find_bit_type_or_exit(argument, &log_slow_filter_typelib,
                            opt->name, &error);
    /*
      If we are using filters, we set opt_slow_admin_statements to be always
      true so we can maintain everything with filters
    */
    opt_log_slow_admin_statements= 1;
    if (error)
      return 1;
    break;
  case OPT_LOG_SLOW_VERBOSITY:
    global_system_variables.log_slow_verbosity=
      find_bit_type_or_exit(argument, &log_slow_verbosity_typelib,
                            opt->name, &error);
    if (error)
      return 1;
    break;
  case OPT_SERVER_ID:
    server_id_supplied = 1;
    break;
  case OPT_DELAY_KEY_WRITE_ALL:
    WARN_DEPRECATED(NULL, VER_CELOSIA, 
                    "--delay-key-write-for-all-tables",
                    "--delay-key-write=ALL");
    if (argument != disabled_my_option)
      argument= (char*) "ALL";
    /* Fall through */
  case OPT_DELAY_KEY_WRITE:
    if (argument == disabled_my_option)
      delay_key_write_options= (uint) DELAY_KEY_WRITE_NONE;
    else if (! argument)
      delay_key_write_options= (uint) DELAY_KEY_WRITE_ON;
    else
    {
      int type;
      LINT_INIT(type);

      if (!find_opt_type(argument, &delay_key_write_typelib, opt->name, &type))
        delay_key_write_options= (uint) type-1;
    }
    break;
  case OPT_CHARSETS_DIR:
    strmake(mysql_charsets_dir, argument, sizeof(mysql_charsets_dir)-1);
    charsets_dir = mysql_charsets_dir;
    break;
  case OPT_TX_ISOLATION:
  {
    int type;
    LINT_INIT(type);

    if (!find_opt_type(argument, &tx_isolation_typelib, opt->name, &type))
      global_system_variables.tx_isolation= (type-1);
    break;
  }
#ifdef WITH_NDBCLUSTER_STORAGE_ENGINE
  case OPT_NDB_MGMD:
  case OPT_NDB_NODEID:
  {
    int len= my_snprintf(opt_ndb_constrbuf+opt_ndb_constrbuf_len,
			 sizeof(opt_ndb_constrbuf)-opt_ndb_constrbuf_len,
			 "%s%s%s",opt_ndb_constrbuf_len > 0 ? ",":"",
			 optid == OPT_NDB_NODEID ? "nodeid=" : "",
			 argument);
    opt_ndb_constrbuf_len+= len;
  }
  /* fall through to add the connectstring to the end
   * and set opt_ndbcluster_connectstring
   */
  case OPT_NDB_CONNECTSTRING:
    if (opt_ndb_connectstring && opt_ndb_connectstring[0])
      my_snprintf(opt_ndb_constrbuf+opt_ndb_constrbuf_len,
		  sizeof(opt_ndb_constrbuf)-opt_ndb_constrbuf_len,
		  "%s%s", opt_ndb_constrbuf_len > 0 ? ",":"",
		  opt_ndb_connectstring);
    else
      opt_ndb_constrbuf[opt_ndb_constrbuf_len]= 0;
    opt_ndbcluster_connectstring= opt_ndb_constrbuf;
    break;
  case OPT_NDB_DISTRIBUTION:
    int id;
    if (!find_opt_type(argument, &ndb_distribution_typelib, opt->name, &id))
      opt_ndb_distribution_id= (enum ndb_distribution)(id-1);
    break;
  case OPT_NDB_EXTRA_LOGGING:
    if (!argument)
      ndb_extra_logging++;
    else if (argument == disabled_my_option)
      ndb_extra_logging= 0L;
    else
      ndb_extra_logging= atoi(argument);
    break;
#endif
  case OPT_MYISAM_RECOVER:
  {
    if (argument && (!argument[0] ||
                     my_strcasecmp(system_charset_info, argument, "OFF") == 0))
    {
      myisam_recover_options= HA_RECOVER_NONE;
      myisam_recover_options_str= "OFF";
      ha_open_options&= ~HA_OPEN_ABORT_IF_CRASHED;
    }
    else
    {
      if (!argument)
      {
        myisam_recover_options=     HA_RECOVER_DEFAULT;
        myisam_recover_options_str= myisam_recover_typelib.type_names[0];
      }
      else
      {
        myisam_recover_options_str=argument;
        myisam_recover_options=
          find_bit_type_or_exit(argument, &myisam_recover_typelib, opt->name,
                                &error);
        if (error)
          return 1;
      }
      ha_open_options|=HA_OPEN_ABORT_IF_CRASHED;
    }
    break;
  }
  case OPT_CONCURRENT_INSERT:
    /* The following code is mainly here to emulate old behavior */
    if (!argument)                      /* --concurrent-insert */
      myisam_concurrent_insert= 1;
    else if (argument == disabled_my_option)
      myisam_concurrent_insert= 0;      /* --skip-concurrent-insert */
    break;
  case OPT_TC_HEURISTIC_RECOVER:
    find_opt_type(argument, &tc_heuristic_recover_typelib,
                  opt->name, (int*) &tc_heuristic_recover);
    break;
  case OPT_MYISAM_STATS_METHOD:
  {
    ulong method_conv;
    int method;
    LINT_INIT(method_conv);
    LINT_INIT(method);

    myisam_stats_method_str= argument;
    if (!find_opt_type(argument, &myisam_stats_method_typelib,
                      opt->name, &method))
    {
      switch (method-1) {
      case 2:
        method_conv= MI_STATS_METHOD_IGNORE_NULLS;
        break;
      case 1:
        method_conv= MI_STATS_METHOD_NULLS_EQUAL;
        break;
      case 0:
      default:
        method_conv= MI_STATS_METHOD_NULLS_NOT_EQUAL;
        break;
      }
      global_system_variables.myisam_stats_method= method_conv;
    }
    break;
  }
  case OPT_SQL_MODE:
  {
    sql_mode_str= argument;
    global_system_variables.sql_mode=
      find_bit_type_or_exit(argument, &sql_mode_typelib, opt->name, &error);
    if (error)
      return 1;
    global_system_variables.sql_mode= fix_sql_mode(global_system_variables.
						   sql_mode);
    break;
  }
  case OPT_OPTIMIZER_SWITCH:
  {
    bool not_used;
    char *error= 0;
    uint error_len= 0;
    optimizer_switch_str= argument;
    global_system_variables.optimizer_switch=
      (ulong)find_set_from_flags(&optimizer_switch_typelib, 
                                 optimizer_switch_typelib.count, 
                                 global_system_variables.optimizer_switch,
                                 global_system_variables.optimizer_switch,
                                 argument, strlen(argument), NULL,
                                 &error, &error_len, &not_used);
     if (error)
     {
       char buf[512];
       char *cbuf= buf;
       cbuf += my_snprintf(buf, 512, "Error in parsing optimizer_switch setting near %*s\n", error_len, error);
       sql_perror(buf);
       return 1;
     }
    break;
  }
  case OPT_ONE_THREAD:
    thread_handling= SCHEDULER_NO_THREADS;
    opt_thread_handling= thread_handling_typelib.type_names[thread_handling];
    break;
  case OPT_THREAD_HANDLING:
  {
    int id;
    LINT_INIT(id);
    if (!find_opt_type(argument, &thread_handling_typelib, opt->name, &id))
      thread_handling= id - 1;
    opt_thread_handling= thread_handling_typelib.type_names[thread_handling];
    break;
  }
  case OPT_FT_BOOLEAN_SYNTAX:
    if (ft_boolean_check_syntax_string((uchar*) argument))
    {
      sql_print_error("Invalid ft-boolean-syntax string: %s\n", argument);
      return 1;
    }
    strmake(ft_boolean_syntax, argument, sizeof(ft_boolean_syntax)-1);
    break;
  case OPT_SKIP_SAFEMALLOC:
#ifdef SAFEMALLOC
    sf_malloc_quick=1;
#endif
    break;
  case OPT_LOWER_CASE_TABLE_NAMES:
    lower_case_table_names= argument ? atoi(argument) : 1;
    lower_case_table_names_used= 1;
    break;
  case OPT_TEST_IGNORE_WRONG_OPTIONS:
    /* Used for testing options */
    opt_ignore_wrong_options= 1;
    break;
#if defined(ENABLED_DEBUG_SYNC)
  case OPT_DEBUG_SYNC_TIMEOUT:
    /*
      Debug Sync Facility. See debug_sync.cc.
      Default timeout for WAIT_FOR action.
      Default value is zero (facility disabled).
      If option is given without an argument, supply a non-zero value.
    */
    if (!argument)
    {
      /* purecov: begin tested */
      opt_debug_sync_timeout= DEBUG_SYNC_DEFAULT_WAIT_TIMEOUT;
      /* purecov: end */
    }
    break;
#endif /* defined(ENABLED_DEBUG_SYNC) */
  }
  return 0;
}


/** Handle arguments for multiple key caches. */
C_MODE_START
static void* mysql_getopt_value(const char *, uint,
                                const struct my_option *, int *);
C_MODE_END

static void*
mysql_getopt_value(const char *keyname, uint key_length,
		   const struct my_option *option, int *error)
{
  if (error)
    *error= 0;
  switch (option->id) {
  case OPT_KEY_BUFFER_SIZE:
  case OPT_KEY_CACHE_BLOCK_SIZE:
  case OPT_KEY_CACHE_DIVISION_LIMIT:
  case OPT_KEY_CACHE_AGE_THRESHOLD:
  case OPT_KEY_CACHE_PARTITIONS:
  {
    KEY_CACHE *key_cache;
    if (!(key_cache= get_or_create_key_cache(keyname, key_length)))
    {
      if (error)
        *error= EXIT_OUT_OF_MEMORY;
      return 0;
    }
    switch (option->id) {
    case OPT_KEY_BUFFER_SIZE:
      return &key_cache->param_buff_size;
    case OPT_KEY_CACHE_BLOCK_SIZE:
      return &key_cache->param_block_size;
    case OPT_KEY_CACHE_DIVISION_LIMIT:
      return &key_cache->param_division_limit;
    case OPT_KEY_CACHE_AGE_THRESHOLD:
      return &key_cache->param_age_threshold;
    case OPT_KEY_CACHE_PARTITIONS:
      return (uchar**) &key_cache->param_partitions;
    }
  }
  }
  return option->value;
}


extern "C" void option_error_reporter(enum loglevel level, const char *format, ...);

void option_error_reporter(enum loglevel level, const char *format, ...)
{
  va_list args;
  va_start(args, format);

  /* Don't print warnings for --loose options during bootstrap */
  if (level == ERROR_LEVEL || !opt_bootstrap ||
      global_system_variables.log_warnings)
  {
    vprint_msg_to_log(level, format, args);
  }
  va_end(args);
}


/**
  @todo
  - FIXME add EXIT_TOO_MANY_ARGUMENTS to "mysys_err.h" and return that code?
*/
static int get_options(int *argc,char **argv)
{
  int ho_error;

  my_getopt_register_get_addr(mysql_getopt_value);
  strmake(def_ft_boolean_syntax, ft_boolean_syntax,
	  sizeof(ft_boolean_syntax)-1);
  my_getopt_error_reporter= option_error_reporter;

  /* Skip unknown options so that they may be processed later by plugins */
  my_getopt_skip_unknown= TRUE;

  if ((ho_error= handle_options(argc, &argv, my_long_options,
                                mysqld_get_one_option)))
    return ho_error;
  (*argc)++; /* add back one for the progname handle_options removes */
             /* no need to do this for argv as we are discarding it. */

  if ((opt_log_slow_admin_statements || opt_log_queries_not_using_indexes ||
       opt_log_slow_slave_statements) &&
      !opt_slow_log)
    sql_print_warning("options --log-slow-admin-statements, --log-queries-not-using-indexes and --log-slow-slave-statements have no effect if --log_slow_queries is not set");

#if defined(HAVE_BROKEN_REALPATH)
  my_use_symdir=0;
  my_disable_symlinks=1;
  have_symlink=SHOW_OPTION_NO;
#else
  if (!my_use_symdir)
  {
    my_disable_symlinks=1;
    have_symlink=SHOW_OPTION_DISABLED;
  }
#endif
  if (opt_debugging)
  {
    /* Allow break with SIGINT, no core or stack trace */
    test_flags|= TEST_SIGINT | TEST_NO_STACKTRACE;
    test_flags&= ~TEST_CORE_ON_SIGNAL;
  }
  /* Set global MyISAM variables from delay_key_write_options */
  fix_delay_key_write((THD*) 0, OPT_GLOBAL);
  /* Set global slave_exec_mode from its option */
  fix_slave_exec_mode();

  global_system_variables.log_slow_filter=
    fix_log_slow_filter(global_system_variables.log_slow_filter);
#ifndef EMBEDDED_LIBRARY
  if (mysqld_chroot)
    set_root(mysqld_chroot);
#else
  thread_handling = SCHEDULER_NO_THREADS;
  max_allowed_packet= global_system_variables.max_allowed_packet;
  net_buffer_length= global_system_variables.net_buffer_length;
#endif
  if (fix_paths())
    return 1;

  /*
    Set some global variables from the global_system_variables
    In most cases the global variables will not be used
  */
  my_disable_locking= myisam_single_user= test(opt_external_locking == 0);
  my_disable_sync= opt_sync == 0;
  my_default_record_cache_size=global_system_variables.read_buff_size;
  myisam_max_temp_length=
    (my_off_t) global_system_variables.myisam_max_sort_file_size;

  /* Set global variables based on startup options */
  myisam_block_size=(uint) 1 << my_bit_log2(opt_myisam_block_size);
  my_crc_dbug_check= opt_my_crc_dbug_check;

  /* long_query_time is in microseconds */
  global_system_variables.long_query_time= max_system_variables.long_query_time=
    (longlong) (long_query_time * 1000000.0);

  if (opt_short_log_format)
    opt_specialflag|= SPECIAL_SHORT_LOG_FORMAT;

  if (init_global_datetime_format(MYSQL_TIMESTAMP_DATE,
				  &global_system_variables.date_format) ||
      init_global_datetime_format(MYSQL_TIMESTAMP_TIME,
				  &global_system_variables.time_format) ||
      init_global_datetime_format(MYSQL_TIMESTAMP_DATETIME,
				  &global_system_variables.datetime_format))
    return 1;

#ifdef EMBEDDED_LIBRARY
  one_thread_scheduler(&thread_scheduler);
  one_thread_scheduler(&extra_thread_scheduler);
#else
  if (thread_handling <= SCHEDULER_ONE_THREAD_PER_CONNECTION)
    one_thread_per_connection_scheduler(&thread_scheduler, &max_connections,
                                        &connection_count);
  else if (thread_handling == SCHEDULER_NO_THREADS)
    one_thread_scheduler(&thread_scheduler);
  else
    pool_of_threads_scheduler(&thread_scheduler);  /* purecov: tested */
  one_thread_per_connection_scheduler(&extra_thread_scheduler,
                                      &extra_max_connections,
                                      &extra_connection_count);
#endif
  return 0;
}


/*
  Create version name for running mysqld version
  We automaticly add suffixes -debug, -embedded and -log to the version
  name to make the version more descriptive.
  (MYSQL_SERVER_SUFFIX is set by the compilation environment)
*/

static void set_server_version(void)
{
  char *end= strxmov(server_version, MYSQL_SERVER_VERSION,
                     MYSQL_SERVER_SUFFIX_STR, NullS);
#ifdef EMBEDDED_LIBRARY
  end= strmov(end, "-embedded");
#endif
#ifndef DBUG_OFF
  if (!strstr(MYSQL_SERVER_SUFFIX_STR, "-debug"))
    end= strmov(end, "-debug");
#endif
  if (opt_log || opt_update_log || opt_slow_log || opt_bin_log)
    strmov(end, "-log");                        // This may slow down system
}


static char *get_relative_path(const char *path)
{
  if (test_if_hard_path(path) &&
      is_prefix(path,DEFAULT_MYSQL_HOME) &&
      strcmp(DEFAULT_MYSQL_HOME,FN_ROOTDIR))
  {
    path+=(uint) strlen(DEFAULT_MYSQL_HOME);
    while (*path == FN_LIBCHAR)
      path++;
  }
  return (char*) path;
}


/**
  Fix filename and replace extension where 'dir' is relative to
  mysql_real_data_home.
  @return
    1 if len(path) > FN_REFLEN
*/

bool
fn_format_relative_to_data_home(char * to, const char *name,
				const char *dir, const char *extension)
{
  char tmp_path[FN_REFLEN];
  if (!test_if_hard_path(dir))
  {
    strxnmov(tmp_path,sizeof(tmp_path)-1, mysql_real_data_home,
	     dir, NullS);
    dir=tmp_path;
  }
  return !fn_format(to, name, dir, extension,
		    MY_APPEND_EXT | MY_UNPACK_FILENAME | MY_SAFE_PATH);
}


/**
  Test a file path to determine if the path is compatible with the secure file
  path restriction.
 
  @param path null terminated character string

  @return
    @retval TRUE The path is secure
    @retval FALSE The path isn't secure
*/

bool is_secure_file_path(char *path)
{
  char buff1[FN_REFLEN], buff2[FN_REFLEN];
  /*
    All paths are secure if opt_secure_file_path is 0
  */
  if (!opt_secure_file_priv)
    return TRUE;

  if (strlen(path) >= FN_REFLEN)
    return FALSE;

  if (my_realpath(buff1, path, 0))
  {
    /*
      The supplied file path might have been a file and not a directory.
    */
    size_t length= dirname_length(path);        // Guaranteed to be < FN_REFLEN
    memcpy(buff2, path, length);
    buff2[length]= '\0';
    if (length == 0 || my_realpath(buff1, buff2, 0))
      return FALSE;
  }
  convert_dirname(buff2, buff1, NullS);
  return is_prefix(buff2, opt_secure_file_priv) ? TRUE : FALSE;
}


static int fix_paths(void)
{
  char buff[FN_REFLEN],*pos;
  DBUG_ENTER("fix_paths");

  convert_dirname(mysql_home,mysql_home,NullS);
  /* Resolve symlinks to allow 'mysql_home' to be a relative symlink */
  my_realpath(mysql_home,mysql_home,MYF(0));
  /* Ensure that mysql_home ends in FN_LIBCHAR */
  pos=strend(mysql_home);
  if (pos[-1] != FN_LIBCHAR)
  {
    pos[0]= FN_LIBCHAR;
    pos[1]= 0;
  }
  convert_dirname(language,language,NullS);
  convert_dirname(mysql_real_data_home,mysql_real_data_home,NullS);
  (void) my_load_path(mysql_home,mysql_home,""); // Resolve current dir
  (void) my_load_path(mysql_real_data_home,mysql_real_data_home,mysql_home);
  (void) my_load_path(pidfile_name,pidfile_name,mysql_real_data_home);
  (void) my_load_path(opt_plugin_dir, opt_plugin_dir_ptr ? opt_plugin_dir_ptr :
                                      get_relative_path(PLUGINDIR), mysql_home);
  opt_plugin_dir_ptr= opt_plugin_dir;

  my_realpath(mysql_unpacked_real_data_home, mysql_real_data_home, MYF(0));
  mysql_unpacked_real_data_home_len= 
    (int) strlen(mysql_unpacked_real_data_home);
  if (mysql_unpacked_real_data_home[mysql_unpacked_real_data_home_len-1] == FN_LIBCHAR)
    --mysql_unpacked_real_data_home_len;

  char *sharedir=get_relative_path(SHAREDIR);
  if (test_if_hard_path(sharedir))
    strmake(buff,sharedir,sizeof(buff)-1);		/* purecov: tested */
  else
    strxnmov(buff,sizeof(buff)-1,mysql_home,sharedir,NullS);
  convert_dirname(buff,buff,NullS);
  (void) my_load_path(language,language,buff);

  /* If --character-sets-dir isn't given, use shared library dir */
  if (charsets_dir != mysql_charsets_dir)
  {
    strxnmov(mysql_charsets_dir, sizeof(mysql_charsets_dir)-1, buff,
	     CHARSET_DIR, NullS);
  }
  (void) my_load_path(mysql_charsets_dir, mysql_charsets_dir, buff);
  convert_dirname(mysql_charsets_dir, mysql_charsets_dir, NullS);
  charsets_dir=mysql_charsets_dir;

  if (init_tmpdir(&mysql_tmpdir_list, opt_mysql_tmpdir))
    DBUG_RETURN(1);
#ifdef HAVE_REPLICATION
  if (!slave_load_tmpdir)
  {
    if (!(slave_load_tmpdir = (char*) my_strdup(mysql_tmpdir, MYF(MY_FAE))))
      DBUG_RETURN(1);
  }
#endif /* HAVE_REPLICATION */
  /*
    Convert the secure-file-priv option to system format, allowing
    a quick strcmp to check if read or write is in an allowed dir
  */
  if (opt_secure_file_priv)
  {
    if (*opt_secure_file_priv == 0)
    {
      /* For easy check later */
      my_free(opt_secure_file_priv, MYF(0));
      opt_secure_file_priv= 0;
    }
    else
    {
      char *secure_file_real_path;
      if (my_realpath(buff, opt_secure_file_priv, 0))
      {
        sql_print_warning("Failed to normalize the argument for --secure-file-priv.");
        DBUG_RETURN(1);
      }
      secure_file_real_path= (char *)my_malloc(FN_REFLEN, MYF(MY_FAE));
      convert_dirname(secure_file_real_path, buff, NullS);
      my_free(opt_secure_file_priv, MYF(0));
      opt_secure_file_priv= secure_file_real_path;
    }
  }
  DBUG_RETURN(0);
}


static ulong find_bit_type_or_exit(const char *x, TYPELIB *bit_lib,
                                   const char *option, int *error)
{
  ulong result;
  const char **ptr;
  
  *error= 0;
  if ((result= find_bit_type(x, bit_lib)) == ~(ulong) 0)
  {
    char *buff= (char *) my_alloca(2048);
    char *cbuf;
    ptr= bit_lib->type_names;
    cbuf= buff + ((!*x) ?
      my_snprintf(buff, 2048, "No option given to %s\n", option) :
      my_snprintf(buff, 2048, "Wrong option to %s. Option(s) given: %s\n",
                  option, x));
    cbuf+= my_snprintf(cbuf, 2048 - (cbuf-buff), "Alternatives are: '%s'", *ptr);
    while (*++ptr)
      cbuf+= my_snprintf(cbuf, 2048 - (cbuf-buff), ",'%s'", *ptr);
    my_snprintf(cbuf, 2048 - (cbuf-buff), "\n");
    sql_perror(buff);
    *error= 1;
    my_afree(buff);
    return 0;
  }

  return result;
}


/**
  @return
    a bitfield from a string of substrings separated by ','
    or
    ~(ulong) 0 on error.
*/

static ulong find_bit_type(const char *x, TYPELIB *bit_lib)
{
  bool found_end;
  int  found_count;
  const char *end,*i,*j;
  const char **array, *pos;
  ulong found,found_int,bit;
  DBUG_ENTER("find_bit_type");
  DBUG_PRINT("enter",("x: '%s'",x));

  found=0;
  found_end= 0;
  pos=(char *) x;
  while (*pos == ' ') pos++;
  found_end= *pos == 0;
  while (!found_end)
  {
    if (!*(end=strcend(pos,',')))		/* Let end point at fieldend */
    {
      while (end > pos && end[-1] == ' ')
	end--;					/* Skip end-space */
      found_end=1;
    }
    found_int=0; found_count=0;
    for (array=bit_lib->type_names, bit=1 ; (i= *array++) ; bit<<=1)
    {
      j=pos;
      while (j != end)
      {
	if (my_toupper(mysqld_charset,*i++) !=
            my_toupper(mysqld_charset,*j++))
	  goto skip;
      }
      found_int=bit;
      if (! *i)
      {
	found_count=1;
	break;
      }
      else if (j != pos)			// Half field found
      {
	found_count++;				// Could be one of two values
      }
skip: ;
    }
    if (found_count != 1)
      DBUG_RETURN(~(ulong) 0);				// No unique value
    found|=found_int;
    pos=end+1;
  }

  DBUG_PRINT("exit",("bit-field: %ld",(ulong) found));
  DBUG_RETURN(found);
} /* find_bit_type */


/**
  Check if file system used for databases is case insensitive.

  @param dir_name			Directory to test

  @retval -1  Don't know (Test failed)
  @retval  0   File system is case sensitive
  @retval  1   File system is case insensitive
*/

static int test_if_case_insensitive(const char *dir_name)
{
  int result= 0;
  File file;
  char buff[FN_REFLEN], buff2[FN_REFLEN];
  MY_STAT stat_info;
  DBUG_ENTER("test_if_case_insensitive");

  fn_format(buff, glob_hostname, dir_name, ".lower-test",
	    MY_UNPACK_FILENAME | MY_REPLACE_EXT | MY_REPLACE_DIR);
  fn_format(buff2, glob_hostname, dir_name, ".LOWER-TEST",
	    MY_UNPACK_FILENAME | MY_REPLACE_EXT | MY_REPLACE_DIR);
  (void) my_delete(buff2, MYF(0));
  if ((file= my_create(buff, 0666, O_RDWR, MYF(0))) < 0)
  {
    sql_print_warning("Can't create test file %s", buff);
    DBUG_RETURN(-1);
  }
  my_close(file, MYF(0));
  if (my_stat(buff2, &stat_info, MYF(0)))
    result= 1;					// Can access file
  (void) my_delete(buff, MYF(MY_WME));
  DBUG_PRINT("exit", ("result: %d", result));
  DBUG_RETURN(result);
}


#ifndef EMBEDDED_LIBRARY

/**
  Create file to store pid number.
*/
static void create_pid_file()
{
  File file;
  if ((file = my_create(pidfile_name,0664,
			O_WRONLY | O_TRUNC, MYF(MY_WME))) >= 0)
  {
    char buff[21], *end;
    end= int10_to_str((long) getpid(), buff, 10);
    *end++= '\n';
    if (!my_write(file, (uchar*) buff, (uint) (end-buff), MYF(MY_WME | MY_NABP)))
    {
      (void) my_close(file, MYF(0));
      return;
    }
    (void) my_close(file, MYF(0));
  }
  sql_perror("Can't start server: can't create PID file");
  exit(1);
}
#endif /* EMBEDDED_LIBRARY */

/** Clear most status variables. */
void refresh_status(THD *thd)
{
  pthread_mutex_lock(&LOCK_status);

  /* Add thread's status variabes to global status */
  add_to_status(&global_status_var, &thd->status_var);

  /* Reset thread's status variables */
  bzero((uchar*) &thd->status_var, sizeof(thd->status_var));
  bzero((uchar*) &thd->org_status_var, sizeof(thd->org_status_var)); 
  thd->start_bytes_received= 0;

  /* Reset some global variables */
  reset_status_vars();

  /* Reset the counters of all key caches (default and named). */
  process_key_caches(reset_key_cache_counters);
#ifdef COMMUNITY_SERVER
  flush_status_time= time((time_t*) 0);
#endif
  pthread_mutex_unlock(&LOCK_status);

  /*
    Set max_used_connections to the number of currently open
    connections.  Lock LOCK_thread_count out of LOCK_status to avoid
    deadlocks.  Status reset becomes not atomic, but status data is
    not exact anyway.
  */
  pthread_mutex_lock(&LOCK_thread_count);
  max_used_connections= thread_count-delayed_insert_threads;
  pthread_mutex_unlock(&LOCK_thread_count);
}


/*****************************************************************************
  Instantiate variables for missing storage engines
  This section should go away soon
*****************************************************************************/

#ifndef WITH_NDBCLUSTER_STORAGE_ENGINE
ulong ndb_cache_check_time;
ulong ndb_extra_logging;
#endif

/*****************************************************************************
  Instantiate templates
*****************************************************************************/

#ifdef HAVE_EXPLICIT_TEMPLATE_INSTANTIATION
/* Used templates */
template class I_List<THD>;
template class I_List_iterator<THD>;
template class I_List<i_string>;
template class I_List<i_string_pair>;
template class I_List<NAMED_LIST>;
template class I_List<Statement>;
template class I_List_iterator<Statement>;
#endif<|MERGE_RESOLUTION|>--- conflicted
+++ resolved
@@ -707,14 +707,10 @@
 		LOCK_crypt, LOCK_bytes_sent, LOCK_bytes_received,
 	        LOCK_global_system_variables,
                 LOCK_user_conn, LOCK_slave_list, LOCK_active_mi,
-<<<<<<< HEAD
-                LOCK_connection_count, LOCK_uuid_generator;
+                LOCK_connection_count, LOCK_short_uuid_generator;
 pthread_mutex_t LOCK_stats, LOCK_global_user_client_stats;
 pthread_mutex_t LOCK_global_table_stats, LOCK_global_index_stats;
 
-=======
-                LOCK_connection_count, LOCK_short_uuid_generator;
->>>>>>> a967802a
 /**
   The below lock protects access to two global server variables:
   max_prepared_stmt_count and prepared_stmt_count. These variables

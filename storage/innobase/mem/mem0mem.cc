/*****************************************************************************

Copyright (c) 1994, 2014, Oracle and/or its affiliates. All Rights Reserved.
Copyright (c) 2017, 2019, MariaDB Corporation.

This program is free software; you can redistribute it and/or modify it under
the terms of the GNU General Public License as published by the Free Software
Foundation; version 2 of the License.

This program is distributed in the hope that it will be useful, but WITHOUT
ANY WARRANTY; without even the implied warranty of MERCHANTABILITY or FITNESS
FOR A PARTICULAR PURPOSE. See the GNU General Public License for more details.

You should have received a copy of the GNU General Public License along with
this program; if not, write to the Free Software Foundation, Inc.,
51 Franklin Street, Fifth Floor, Boston, MA 02110-1335 USA

*****************************************************************************/

/********************************************************************//**
@file mem/mem0mem.cc
The memory management

Created 6/9/1994 Heikki Tuuri
*************************************************************************/

#include "mem0mem.h"
#include "buf0buf.h"
#include "srv0srv.h"
#include <stdarg.h>

<<<<<<< HEAD
=======
/** Duplicates a NUL-terminated string, allocated from a memory heap.
@param[in]	heap,	memory heap where string is allocated
@param[in]	str)	string to be copied
@return own: a copy of the string */
char*
mem_heap_strdup(
	mem_heap_t*	heap,
	const char*	str)
{
	return(static_cast<char*>(mem_heap_dup(heap, str, strlen(str) + 1)));
}

>>>>>>> 259edb1f
/**********************************************************************//**
Concatenate two strings and return the result, using a memory heap.
@return own: the result */
char*
mem_heap_strcat(
/*============*/
	mem_heap_t*	heap,	/*!< in: memory heap where string is allocated */
	const char*	s1,	/*!< in: string 1 */
	const char*	s2)	/*!< in: string 2 */
{
	char*	s;
	ulint	s1_len = strlen(s1);
	ulint	s2_len = strlen(s2);

	s = static_cast<char*>(mem_heap_alloc(heap, s1_len + s2_len + 1));

	memcpy(s, s1, s1_len);
	memcpy(s + s1_len, s2, s2_len);

	s[s1_len + s2_len] = '\0';

	return(s);
}


/****************************************************************//**
Helper function for mem_heap_printf.
@return length of formatted string, including terminating NUL */
static
ulint
mem_heap_printf_low(
/*================*/
	char*		buf,	/*!< in/out: buffer to store formatted string
				in, or NULL to just calculate length */
	const char*	format,	/*!< in: format string */
	va_list		ap)	/*!< in: arguments */
{
	ulint 		len = 0;

	while (*format) {

		/* Does this format specifier have the 'l' length modifier. */
		ibool	is_long = FALSE;

		/* Length of one parameter. */
		size_t	plen;

		if (*format++ != '%') {
			/* Non-format character. */

			len++;

			if (buf) {
				*buf++ = *(format - 1);
			}

			continue;
		}

		if (*format == 'l') {
			is_long = TRUE;
			format++;
		}

		switch (*format++) {
		case 's':
			/* string */
			{
				char*	s = va_arg(ap, char*);

				/* "%ls" is a non-sensical format specifier. */
				ut_a(!is_long);

				plen = strlen(s);
				len += plen;

				if (buf) {
					memcpy(buf, s, plen);
					buf += plen;
				}
			}

			break;

		case 'u':
			/* unsigned int */
			{
				char		tmp[32];
				unsigned long	val;

				/* We only support 'long' values for now. */
				ut_a(is_long);

				val = va_arg(ap, unsigned long);

				plen = size_t(sprintf(tmp, "%lu", val));
				len += plen;

				if (buf) {
					memcpy(buf, tmp, plen);
					buf += plen;
				}
			}

			break;

		case '%':

			/* "%l%" is a non-sensical format specifier. */
			ut_a(!is_long);

			len++;

			if (buf) {
				*buf++ = '%';
			}

			break;

		default:
			ut_error;
		}
	}

	/* For the NUL character. */
	len++;

	if (buf) {
		*buf = '\0';
	}

	return(len);
}

/****************************************************************//**
A simple sprintf replacement that dynamically allocates the space for the
formatted string from the given heap. This supports a very limited set of
the printf syntax: types 's' and 'u' and length modifier 'l' (which is
required for the 'u' type).
@return heap-allocated formatted string */
char*
mem_heap_printf(
/*============*/
	mem_heap_t*	heap,	/*!< in: memory heap */
	const char*	format,	/*!< in: format string */
	...)
{
	va_list		ap;
	char*		str;
	ulint 		len;

	/* Calculate length of string */
	len = 0;
	va_start(ap, format);
	len = mem_heap_printf_low(NULL, format, ap);
	va_end(ap);

	/* Now create it for real. */
	str = static_cast<char*>(mem_heap_alloc(heap, len));
	va_start(ap, format);
	mem_heap_printf_low(str, format, ap);
	va_end(ap);

	return(str);
}

#ifdef UNIV_DEBUG
/** Validates the contents of a memory heap.
Checks a memory heap for consistency, prints the contents if any error
is detected. A fatal error is logged if an error is detected.
@param[in]	heap	Memory heap to validate. */
void
mem_heap_validate(
	const mem_heap_t*	heap)
{
	ulint	size = 0;

	for (const mem_block_t* block = heap;
		block != NULL;
		block = UT_LIST_GET_NEXT(list, block)) {

		mem_block_validate(block);

		switch (block->type) {
		case MEM_HEAP_DYNAMIC:
			break;
		case MEM_HEAP_BUFFER:
		case MEM_HEAP_BUFFER | MEM_HEAP_BTR_SEARCH:
			ut_ad(block->len <= srv_page_size);
			break;
		default:
			ut_error;
		}

		size += block->len;
	}

	ut_ad(size == heap->total_size);
}

/** Copy the tail of a string.
@param[in,out]	dst	destination buffer
@param[in]	src	string whose tail to copy
@param[in]	size	size of dst buffer, in bytes, including NUL terminator
@return strlen(src) */
static void ut_strlcpy_rev(char* dst, const char* src, ulint size)
{
	size_t src_size = strlen(src), n = std::min(src_size, size - 1);
	memcpy(dst, src + src_size - n, n + 1);
}
#endif /* UNIV_DEBUG */

/***************************************************************//**
Creates a memory heap block where data can be allocated.
@return own: memory heap block, NULL if did not succeed (only possible
for MEM_HEAP_BTR_SEARCH type heaps) */
mem_block_t*
mem_heap_create_block_func(
/*=======================*/
	mem_heap_t*	heap,	/*!< in: memory heap or NULL if first block
				should be created */
	ulint		n,	/*!< in: number of bytes needed for user data */
#ifdef UNIV_DEBUG
	const char*	file_name,/*!< in: file name where created */
	unsigned	line,	/*!< in: line where created */
#endif /* UNIV_DEBUG */
	ulint		type)	/*!< in: type of heap: MEM_HEAP_DYNAMIC or
				MEM_HEAP_BUFFER */
{
	buf_block_t*	buf_block = NULL;
	mem_block_t*	block;
	ulint		len;

	ut_ad((type == MEM_HEAP_DYNAMIC) || (type == MEM_HEAP_BUFFER)
	      || (type == MEM_HEAP_BUFFER + MEM_HEAP_BTR_SEARCH));

	if (heap != NULL) {
		mem_block_validate(heap);
		ut_d(mem_heap_validate(heap));
	}

	/* In dynamic allocation, calculate the size: block header + data. */
	len = MEM_BLOCK_HEADER_SIZE + MEM_SPACE_NEEDED(n);

	if (type == MEM_HEAP_DYNAMIC || len < srv_page_size / 2) {

		ut_ad(type == MEM_HEAP_DYNAMIC || n <= MEM_MAX_ALLOC_IN_BUF);

		block = static_cast<mem_block_t*>(ut_malloc_nokey(len));
	} else {
		len = srv_page_size;

		if ((type & MEM_HEAP_BTR_SEARCH) && heap) {
			/* We cannot allocate the block from the
			buffer pool, but must get the free block from
			the heap header free block field */

			buf_block = static_cast<buf_block_t*>(heap->free_block);
			heap->free_block = NULL;

			if (UNIV_UNLIKELY(!buf_block)) {

				return(NULL);
			}
		} else {
			buf_block = buf_block_alloc(NULL);
		}

		block = (mem_block_t*) buf_block->frame;
	}

	if (block == NULL) {
		ib::fatal() << "Unable to allocate memory of size "
			<< len << ".";
	}

	block->buf_block = buf_block;
	block->free_block = NULL;

	block->magic_n = MEM_BLOCK_MAGIC_N;
	ut_d(ut_strlcpy_rev(block->file_name, file_name,
			    sizeof(block->file_name)));
	ut_d(block->line = line);

	mem_block_set_len(block, len);
	mem_block_set_type(block, type);
	mem_block_set_free(block, MEM_BLOCK_HEADER_SIZE);
	mem_block_set_start(block, MEM_BLOCK_HEADER_SIZE);

	if (UNIV_UNLIKELY(heap == NULL)) {
		/* This is the first block of the heap. The field
		total_size should be initialized here */
		block->total_size = len;
	} else {
		/* Not the first allocation for the heap. This block's
		total_length field should be set to undefined. */
		ut_d(block->total_size = ULINT_UNDEFINED);
		UNIV_MEM_INVALID(&block->total_size,
				 sizeof block->total_size);

		heap->total_size += len;
	}

	/* Poison all available memory. Individual chunks will be unpoisoned on
	every mem_heap_alloc() call. */
	compile_time_assert(MEM_BLOCK_HEADER_SIZE >= sizeof *block);
	UNIV_MEM_FREE(block + 1, len - sizeof *block);

	ut_ad((ulint)MEM_BLOCK_HEADER_SIZE < len);

	return(block);
}

/***************************************************************//**
Adds a new block to a memory heap.
@return created block, NULL if did not succeed (only possible for
MEM_HEAP_BTR_SEARCH type heaps) */
mem_block_t*
mem_heap_add_block(
/*===============*/
	mem_heap_t*	heap,	/*!< in: memory heap */
	ulint		n)	/*!< in: number of bytes user needs */
{
	mem_block_t*	block;
	mem_block_t*	new_block;
	ulint		new_size;

	ut_d(mem_block_validate(heap));

	block = UT_LIST_GET_LAST(heap->base);

	/* We have to allocate a new block. The size is always at least
	doubled until the standard size is reached. After that the size
	stays the same, except in cases where the caller needs more space. */

	new_size = 2 * mem_block_get_len(block);

	if (heap->type != MEM_HEAP_DYNAMIC) {
		/* From the buffer pool we allocate buffer frames */
		ut_a(n <= MEM_MAX_ALLOC_IN_BUF);

		if (new_size > MEM_MAX_ALLOC_IN_BUF) {
			new_size = MEM_MAX_ALLOC_IN_BUF;
		}
	} else if (new_size > MEM_BLOCK_STANDARD_SIZE) {

		new_size = MEM_BLOCK_STANDARD_SIZE;
	}

	if (new_size < n) {
		new_size = n;
	}

	new_block = mem_heap_create_block(heap, new_size, heap->type,
					  heap->file_name, heap->line);
	if (new_block == NULL) {

		return(NULL);
	}

	/* Add the new block as the last block */

	UT_LIST_INSERT_AFTER(heap->base, block, new_block);

	return(new_block);
}

/******************************************************************//**
Frees a block from a memory heap. */
void
mem_heap_block_free(
/*================*/
	mem_heap_t*	heap,	/*!< in: heap */
	mem_block_t*	block)	/*!< in: block to free */
{
	ulint		type;
	ulint		len;
	buf_block_t*	buf_block;

	buf_block = static_cast<buf_block_t*>(block->buf_block);

	mem_block_validate(block);

	UT_LIST_REMOVE(heap->base, block);

	ut_ad(heap->total_size >= block->len);
	heap->total_size -= block->len;

	type = heap->type;
	len = block->len;
	block->magic_n = MEM_FREED_BLOCK_MAGIC_N;

	if (type == MEM_HEAP_DYNAMIC || len < srv_page_size / 2) {
		ut_ad(!buf_block);
		ut_free(block);
	} else {
		ut_ad(type & MEM_HEAP_BUFFER);
		buf_block_free(buf_block);
	}
}

/******************************************************************//**
Frees the free_block field from a memory heap. */
void
mem_heap_free_block_free(
/*=====================*/
	mem_heap_t*	heap)	/*!< in: heap */
{
	if (UNIV_LIKELY_NULL(heap->free_block)) {

		buf_block_free(static_cast<buf_block_t*>(heap->free_block));

		heap->free_block = NULL;
	}
}<|MERGE_RESOLUTION|>--- conflicted
+++ resolved
@@ -29,21 +29,6 @@
 #include "srv0srv.h"
 #include <stdarg.h>
 
-<<<<<<< HEAD
-=======
-/** Duplicates a NUL-terminated string, allocated from a memory heap.
-@param[in]	heap,	memory heap where string is allocated
-@param[in]	str)	string to be copied
-@return own: a copy of the string */
-char*
-mem_heap_strdup(
-	mem_heap_t*	heap,
-	const char*	str)
-{
-	return(static_cast<char*>(mem_heap_dup(heap, str, strlen(str) + 1)));
-}
-
->>>>>>> 259edb1f
 /**********************************************************************//**
 Concatenate two strings and return the result, using a memory heap.
 @return own: the result */
